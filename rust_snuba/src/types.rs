use std::cmp::max;

use chrono::{DateTime, Utc};
use rust_arroyo::utils::metrics::{BoxMetrics, Metrics};
use serde::{Deserialize, Serialize};
use std::collections::BTreeMap;

pub type CommitLogOffsets = BTreeMap<u16, (u64, DateTime<Utc>)>;

#[derive(Debug, Default, Clone)]
struct LatencyRecorder {
    sum_timestamps: f64,
    earliest_timestamp: u64,
    num_values: usize,
}

impl From<DateTime<Utc>> for LatencyRecorder {
    fn from(value: DateTime<Utc>) -> Self {
        let value = value.timestamp();
        LatencyRecorder {
            sum_timestamps: value as f64,
            earliest_timestamp: value as u64,
            num_values: 1,
        }
    }
}

impl LatencyRecorder {
    fn merge(&mut self, other: Self) {
        self.sum_timestamps += other.sum_timestamps;
        self.earliest_timestamp = min(self.earliest_timestamp, other.earliest_timestamp);
        self.num_values += other.num_values;
    }

    fn send_metric(&self, metrics: &BoxMetrics, write_time: DateTime<Utc>, metric_name: &str) {
        if self.num_values == 0 {
            return;
        }

        let write_time = write_time.timestamp() as u64;

<<<<<<< HEAD
        let latency = self.earliest_timestamp.saturating_sub(write_time) * 1000;
        metrics.timing(&format!("insertions.max_{}_ms", metric_name), latency, None);

        let latency = ((self.sum_timestamps / self.num_values as f64) as u64)
            .saturating_sub(write_time * 1000);
=======
        let max_latency = write_time.saturating_sub(self.max_secs) * 1000;
        metrics.timing(
            &format!("insertions.max_{}_ms", metric_name),
            max_latency * 1000,
            None,
        );

        let latency = write_time as f64 - (self.sum_secs / self.num_values as f64);
        let latency = (latency * 1000.0) as u64;
>>>>>>> c88b8bda
        metrics.timing(&format!("insertions.{}_ms", metric_name), latency, None);
    }
}

/// The return value of message processors.
///
/// NOTE: In Python, this struct crosses a serialization boundary, and so this struct is somewhat
/// sensitive to serialization speed. If there are additional things that should be returned from
/// the Rust message processor that are not necessary in Python, it's probably best to duplicate
/// this struct for Python as there it can be an internal type.
#[derive(Clone, Debug, Default, Deserialize, Serialize)]
pub struct InsertBatch {
    pub rows: RowData,
    pub origin_timestamp: Option<DateTime<Utc>>,
    pub sentry_received_timestamp: Option<DateTime<Utc>>,
}

#[derive(Clone, Debug, Default)]
pub struct BytesInsertBatch {
    rows: RowData,

    /// when the message was inserted into the snuba topic
    ///
    /// In Python this aggregate value is not explicitly tracked on BytesInsertBatch, as the batch
    /// type contains a list of the original kafka messages which all contain the individual
    /// timestamp values in metadata.
    message_timestamp: LatencyRecorder,

    /// when the event was received by Relay
    origin_timestamp: LatencyRecorder,

    /// when it was received by the ingest consumer in Sentry
    ///
    /// May not be recorded for some datasets. This is specifically used for metrics datasets, where
    /// this represents the latency from ingest-metrics (i.e. before the metrics indexer) to
    /// insertion into clickhouse
    sentry_received_timestamp: LatencyRecorder,

    // For each partition we store the offset and timestamp to be produced to the commit log
    commit_log_offsets: CommitLogOffsets,
}

impl BytesInsertBatch {
    pub fn new(
        rows: RowData,
        message_timestamp: DateTime<Utc>,
        origin_timestamp: Option<DateTime<Utc>>,
        sentry_received_timestamp: Option<DateTime<Utc>>,
        commit_log_offsets: CommitLogOffsets,
    ) -> Self {
        BytesInsertBatch {
            rows,
            message_timestamp: message_timestamp.into(),
            origin_timestamp: origin_timestamp
                .map(LatencyRecorder::from)
                .unwrap_or_default(),
            sentry_received_timestamp: sentry_received_timestamp
                .map(LatencyRecorder::from)
                .unwrap_or_default(),
            commit_log_offsets,
        }
    }

    pub fn merge(mut self, other: Self) -> Self {
        self.rows.encoded_rows.extend(other.rows.encoded_rows);
        self.commit_log_offsets.extend(other.commit_log_offsets);
        self.rows.num_rows += other.rows.num_rows;
        self.message_timestamp.merge(other.message_timestamp);
        self.origin_timestamp.merge(other.origin_timestamp);
        self.sentry_received_timestamp
            .merge(other.sentry_received_timestamp);
        self
    }

    pub fn record_message_latency(&self, metrics: &BoxMetrics) {
        let write_time = Utc::now();

        self.message_timestamp
            .send_metric(metrics, write_time, "latency");
        self.origin_timestamp
            .send_metric(metrics, write_time, "end_to_end_latency");
        self.sentry_received_timestamp
            .send_metric(metrics, write_time, "sentry_received_latency");
    }

    pub fn len(&self) -> usize {
        self.rows.num_rows
    }

    pub fn encoded_rows(&self) -> &[u8] {
        &self.rows.encoded_rows
    }

    pub fn commit_log_offsets(&self) -> &CommitLogOffsets {
        &self.commit_log_offsets
    }
}

#[derive(Clone, Debug, Deserialize, Serialize, Default)]
pub struct RowData {
    encoded_rows: Vec<u8>,
    num_rows: usize,
}

impl RowData {
    pub fn from_rows(rows: impl IntoIterator<Item = Vec<u8>>) -> Self {
        let mut encoded_rows = Vec::new();
        let mut num_rows = 0;
        for row in rows {
            encoded_rows.extend(row);
            encoded_rows.extend(b"\n");
            num_rows += 1;
        }

        RowData {
            num_rows,
            encoded_rows,
        }
    }
}

#[derive(Clone, Debug)]
pub struct KafkaMessageMetadata {
    pub partition: u16,
    pub offset: u64,
    pub timestamp: DateTime<Utc>,
}<|MERGE_RESOLUTION|>--- conflicted
+++ resolved
@@ -39,23 +39,11 @@
 
         let write_time = write_time.timestamp() as u64;
 
-<<<<<<< HEAD
-        let latency = self.earliest_timestamp.saturating_sub(write_time) * 1000;
-        metrics.timing(&format!("insertions.max_{}_ms", metric_name), latency, None);
+        let max_latency = write_time.saturating_sub(self.earliest_timestamp) * 1000;
+        metrics.timing(&format!("insertions.max_{}_ms", metric_name), max_latency, None);
 
-        let latency = ((self.sum_timestamps / self.num_values as f64) as u64)
-            .saturating_sub(write_time * 1000);
-=======
-        let max_latency = write_time.saturating_sub(self.max_secs) * 1000;
-        metrics.timing(
-            &format!("insertions.max_{}_ms", metric_name),
-            max_latency * 1000,
-            None,
-        );
-
-        let latency = write_time as f64 - (self.sum_secs / self.num_values as f64);
+        let latency = write_time as f64 - (self.sum_timestamps / self.num_values as f64);
         let latency = (latency * 1000.0) as u64;
->>>>>>> c88b8bda
         metrics.timing(&format!("insertions.{}_ms", metric_name), latency, None);
     }
 }
