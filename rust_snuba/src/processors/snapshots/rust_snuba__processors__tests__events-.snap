--- conflicted
+++ resolved
@@ -4,17 +4,17 @@
 ---
 [
     Change {
-<<<<<<< HEAD
         path: ".<anyOf:0>.2.data.contexts.<anyOf:0>",
         change: PropertyAdd {
             lhs_additional_properties: true,
             added: "features",
-=======
+        },
+    },
+    Change {
         path: ".<anyOf:0>.2.data.contexts.<anyOf:0>.trace.<anyOf:0>",
         change: PropertyAdd {
             lhs_additional_properties: true,
             added: "parent_span_id",
->>>>>>> 06a6865b
         },
     },
     Change {
