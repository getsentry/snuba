---
source: src/processors/eap_spans.rs
expression: span
---
{
  "_sort_timestamp": 1721319572,
<<<<<<< HEAD
=======
  "start_timestamp": 1721319572616648,
  "end_timestamp": 1721319572768806,
  "duration_ms": 152,
  "exclusive_time_ms": 0.228,
  "retention_days": 90,
  "name": "/api/0/relays/projectconfigs/",
  "sampling_factor": 0.01,
  "sampling_weight": 100.0,
  "sampling_weight_2": 100,
  "sign": 1,
  "attr_str_0": {
    "relay_protocol_version": "3",
    "transaction.op": "http.server"
  },
>>>>>>> 5bdae7fc
  "attr_num_1": {
    "my.neg.float.field": -101.2,
    "my.true.bool.field": 1.0
  },
  "attr_num_11": {
    "num_of_spans": 50.0
  },
  "attr_num_14": {
    "my.int.field": 2000.0
  },
  "attr_num_17": {
    "my.float.field": 101.2
  },
  "attr_num_5": {
    "my.neg.field": -100.0
  },
  "attr_num_6": {
    "my.false.bool.field": 0.0
  },
  "attr_str_0": {
    "relay_protocol_version": "3",
    "transaction.op": "http.server"
  },
  "attr_str_10": {
    "release": "backend@24.7.0.dev0+c45b49caed1e5fcbf70097ab3f434b487c359b6b",
    "sentry.sdk.version": "2.7.0"
  },
  "attr_str_12": {
    "relay_use_post_or_schedule_rejected": "version",
    "server_name": "D23CXQ4GK2.local"
  },
  "attr_str_13": {
    "category": "http"
  },
  "attr_str_14": {
    "environment": "development",
    "platform": "python"
  },
  "attr_str_17": {
    "relay_endpoint_version": "3",
    "relay_no_cache": "False",
    "relay_use_post_or_schedule": "True",
    "sdk.version": "2.7.0",
    "spans_over_limit": "False"
  },
  "attr_str_18": {
    "sentry.segment.name": "/api/0/relays/projectconfigs/"
  },
  "attr_str_19": {
    "status": "ok"
  },
  "attr_str_2": {
    "trace.status": "ok",
    "transaction.method": "POST",
    "user": "ip:127.0.0.1"
  },
  "attr_str_4": {
    "thread.id": "8522009600"
  },
  "attr_str_5": {
    "http.status_code": "200",
    "sentry.release": "backend@24.7.0.dev0+c45b49caed1e5fcbf70097ab3f434b487c359b6b",
    "sentry.sdk.name": "sentry.python.django"
  },
  "attr_str_6": {
    "op": "http.server",
    "relay_id": "88888888-4444-4444-8444-cccccccccccc",
    "thread.name": "uWSGIWorker1Core0"
  },
  "attr_str_8": {
    "sdk.name": "sentry.python.django"
  },
  "attr_str_9": {
    "sentry.environment": "development",
    "status_code": "200"
  },
  "duration_ms": 152,
  "end_timestamp": 1721319572768806,
  "exclusive_time_ms": 0.228,
  "is_segment": true,
  "name": "/api/0/relays/projectconfigs/",
  "organization_id": 1,
  "parent_span_id": 0,
  "project_id": 1,
  "retention_days": 90,
  "sampling_factor": 1.0,
  "sampling_weight": 1.0,
  "segment_id": 9832388815107059821,
  "segment_name": "/api/0/relays/projectconfigs/",
  "service": "1",
  "sign": 1,
  "span_id": 9832388815107059821,
  "start_timestamp": 1721319572616648,
  "trace_id": "d099bf9a-d5a1-43cf-8f83-a98081d0ed3b"
}<|MERGE_RESOLUTION|>--- conflicted
+++ resolved
@@ -4,23 +4,6 @@
 ---
 {
   "_sort_timestamp": 1721319572,
-<<<<<<< HEAD
-=======
-  "start_timestamp": 1721319572616648,
-  "end_timestamp": 1721319572768806,
-  "duration_ms": 152,
-  "exclusive_time_ms": 0.228,
-  "retention_days": 90,
-  "name": "/api/0/relays/projectconfigs/",
-  "sampling_factor": 0.01,
-  "sampling_weight": 100.0,
-  "sampling_weight_2": 100,
-  "sign": 1,
-  "attr_str_0": {
-    "relay_protocol_version": "3",
-    "transaction.op": "http.server"
-  },
->>>>>>> 5bdae7fc
   "attr_num_1": {
     "my.neg.float.field": -101.2,
     "my.true.bool.field": 1.0
@@ -106,8 +89,9 @@
   "parent_span_id": 0,
   "project_id": 1,
   "retention_days": 90,
-  "sampling_factor": 1.0,
-  "sampling_weight": 1.0,
+  "sampling_factor": 0.01,
+  "sampling_weight": 100.0,
+  "sampling_weight_2": 100,
   "segment_id": 9832388815107059821,
   "segment_name": "/api/0/relays/projectconfigs/",
   "service": "1",
