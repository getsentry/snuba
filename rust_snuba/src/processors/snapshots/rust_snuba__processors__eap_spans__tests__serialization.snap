--- conflicted
+++ resolved
@@ -4,93 +4,39 @@
 ---
 {
   "_sort_timestamp": 1721319572,
-<<<<<<< HEAD
-=======
-  "start_timestamp": 1721319572616648,
-  "end_timestamp": 1721319572768806,
-  "duration_ms": 152,
-  "exclusive_time_ms": 0.228,
-  "retention_days": 90,
-  "name": "/api/0/relays/projectconfigs/",
-  "sampling_factor": 0.02,
-  "sampling_weight": 50.0,
-  "sampling_weight_2": 50,
-  "sign": 1,
+  "attr_num_1": {
+    "my.neg.float.field": -101.2,
+    "my.true.bool.field": 1.0
+  },
+  "attr_num_11": {
+    "num_of_spans": 50.0
+  },
+  "attr_num_14": {
+    "my.int.field": 2000.0
+  },
+  "attr_num_17": {
+    "my.float.field": 101.2
+  },
+  "attr_num_5": {
+    "my.neg.field": -100.0
+  },
+  "attr_num_6": {
+    "my.false.bool.field": 0.0
+  },
   "attr_str_0": {
     "relay_protocol_version": "3"
   },
   "attr_str_1": {
     "sentry.thread.name": "uWSGIWorker1Core0"
   },
->>>>>>> 5918d259
-  "attr_num_1": {
-    "my.neg.float.field": -101.2,
-    "my.true.bool.field": 1.0
-  },
-<<<<<<< HEAD
-  "attr_num_11": {
-    "num_of_spans": 50.0
-=======
-  "attr_str_3": {
-    "sentry.thread.id": "8522009600"
->>>>>>> 5918d259
-  },
-  "attr_num_14": {
-    "my.int.field": 2000.0
-  },
-<<<<<<< HEAD
-  "attr_num_17": {
-    "my.float.field": 101.2
-=======
-  "attr_str_5": {
-    "http.status_code": "200",
-    "sentry.release": "backend@24.7.0.dev0+c45b49caed1e5fcbf70097ab3f434b487c359b6b",
-    "sentry.sdk.name": "sentry.python.django",
-    "sentry.transaction.op": "http.server"
->>>>>>> 5918d259
-  },
-  "attr_num_5": {
-    "my.neg.field": -100.0
-  },
-<<<<<<< HEAD
-  "attr_num_6": {
-    "my.false.bool.field": 0.0
-  },
-  "attr_str_0": {
-    "relay_protocol_version": "3",
-    "transaction.op": "http.server"
-=======
-  "attr_str_6": {
-    "relay_id": "88888888-4444-4444-8444-cccccccccccc",
-    "thread.name": "uWSGIWorker1Core0"
-  },
-  "attr_num_6": {
-    "my.false.bool.field": 0.0
-  },
-  "attr_str_7": {
-    "sentry.trace.status": "ok"
-  },
-  "attr_str_8": {
-    "sentry.category": "http"
-  },
-  "attr_str_9": {
-    "sentry.environment": "development"
->>>>>>> 5918d259
-  },
   "attr_str_10": {
     "sentry.sdk.version": "2.7.0"
   },
-<<<<<<< HEAD
-=======
   "attr_str_11": {
     "sentry.platform": "python",
     "sentry.transaction.method": "POST",
     "sentry.user": "ip:127.0.0.1"
   },
-  "attr_num_11": {
-    "num_of_spans": 50.0
-  },
->>>>>>> 5918d259
   "attr_str_12": {
     "relay_use_post_or_schedule_rejected": "version",
     "server_name": "D23CXQ4GK2.local"
@@ -109,13 +55,10 @@
     "sentry.status_code": "200"
   },
   "attr_str_19": {
-<<<<<<< HEAD
-    "status": "ok"
+    "sentry.op": "http.server"
   },
-  "attr_str_2": {
-    "trace.status": "ok",
-    "transaction.method": "POST",
-    "user": "ip:127.0.0.1"
+  "attr_str_3": {
+    "sentry.thread.id": "8522009600"
   },
   "attr_str_4": {
     "thread.id": "8522009600"
@@ -123,19 +66,21 @@
   "attr_str_5": {
     "http.status_code": "200",
     "sentry.release": "backend@24.7.0.dev0+c45b49caed1e5fcbf70097ab3f434b487c359b6b",
-    "sentry.sdk.name": "sentry.python.django"
+    "sentry.sdk.name": "sentry.python.django",
+    "sentry.transaction.op": "http.server"
   },
   "attr_str_6": {
-    "op": "http.server",
     "relay_id": "88888888-4444-4444-8444-cccccccccccc",
     "thread.name": "uWSGIWorker1Core0"
   },
+  "attr_str_7": {
+    "sentry.trace.status": "ok"
+  },
   "attr_str_8": {
-    "sdk.name": "sentry.python.django"
+    "sentry.category": "http"
   },
   "attr_str_9": {
-    "sentry.environment": "development",
-    "status_code": "200"
+    "sentry.environment": "development"
   },
   "duration_ms": 152,
   "end_timestamp": 1721319572768806,
@@ -146,9 +91,9 @@
   "parent_span_id": 0,
   "project_id": 1,
   "retention_days": 90,
-  "sampling_factor": 0.01,
-  "sampling_weight": 100.0,
-  "sampling_weight_2": 100,
+  "sampling_factor": 0.02,
+  "sampling_weight": 50.0,
+  "sampling_weight_2": 50,
   "segment_id": 9832388815107059821,
   "segment_name": "/api/0/relays/projectconfigs/",
   "service": "1",
@@ -156,8 +101,4 @@
   "span_id": 9832388815107059821,
   "start_timestamp": 1721319572616648,
   "trace_id": "d099bf9a-d5a1-43cf-8f83-a98081d0ed3b"
-=======
-    "sentry.op": "http.server"
-  }
->>>>>>> 5918d259
 }