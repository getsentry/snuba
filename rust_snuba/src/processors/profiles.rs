use anyhow::Context;
use rust_arroyo::backends::kafka::types::KafkaPayload;
use serde::{Deserialize, Serialize};
use uuid::Uuid;

<<<<<<< HEAD
use crate::types::{BytesRows, KafkaMessageMetadata};
=======
use crate::types::{KafkaMessageMetadata, RowData};
>>>>>>> 8b263f1c

pub fn process_message(
    payload: KafkaPayload,
    metadata: KafkaMessageMetadata,
<<<<<<< HEAD
) -> anyhow::Result<BytesRows> {
=======
) -> anyhow::Result<RowData> {
>>>>>>> 8b263f1c
    let payload_bytes = payload.payload().context("Expected payload")?;
    let mut msg: ProfileMessage = serde_json::from_slice(payload_bytes)?;

    // we always want an empty string at least
    msg.device_classification = Some(msg.device_classification.unwrap_or_default());
    msg.offset = metadata.offset;
    msg.partition = metadata.partition;

    let serialized = serde_json::to_vec(&msg)?;

<<<<<<< HEAD
    Ok(BytesRows::from_rows(vec![serialized]))
=======
    Ok(RowData {
        rows: vec![serialized],
    })
>>>>>>> 8b263f1c
}

#[derive(Debug, Deserialize, Serialize)]
struct ProfileMessage {
    #[serde(default)]
    android_api_level: Option<u32>,
    #[serde(default)]
    architecture: Option<String>,
    #[serde(default)]
    device_classification: Option<String>,
    device_locale: String,
    device_manufacturer: String,
    device_model: String,
    #[serde(default)]
    device_os_build_number: Option<String>,
    device_os_name: String,
    device_os_version: String,
    duration_ns: u64,
    #[serde(default)]
    environment: Option<String>,
    organization_id: u64,
    platform: String,
    profile_id: Uuid,
    project_id: u64,
    received: i64,
    retention_days: u32,
    trace_id: Uuid,
    transaction_id: Uuid,
    transaction_name: String,
    version_code: String,
    version_name: String,

    #[serde(default)]
    offset: u64,
    #[serde(default)]
    partition: u16,
}

#[cfg(test)]
mod tests {
    use super::*;
    use chrono::DateTime;
    use rust_arroyo::backends::kafka::types::KafkaPayload;
    use std::time::SystemTime;

    #[test]
    fn test_profile() {
        let data = r#"{
            "android_api_level": null,
            "architecture": "aarch64",
            "device_classification": "high",
            "device_locale": "fr_FR",
            "device_manufacturer": "Pierre",
            "device_model": "ThePierrePhone",
            "device_os_build_number": "13",
            "device_os_name": "PierreOS",
            "device_os_version": "47",
            "duration_ns": 50000000000,
            "environment": "production",
            "organization_id": 1,
            "platform": "python",
            "profile_id": "a6cd859435584c3391412390168dcb93",
            "project_id": 1,
            "received": 1694357860,
            "retention_days": 30,
            "trace_id": "40300eb2e77c46908de27f4603befa45",
            "transaction_id": "b716a5ee27db49dcbb534dcca61a9df8",
            "transaction_name": "lets-get-ready-to-party",
            "version_code": "1337",
            "version_name": "v42.0.0"
        }"#;
        let payload = KafkaPayload::new(None, None, Some(data.as_bytes().to_vec()));
        let meta = KafkaMessageMetadata {
            partition: 0,
            offset: 1,
            timestamp: DateTime::from(SystemTime::now()),
        };
        process_message(payload, meta).expect("The message should be processed");
    }
}<|MERGE_RESOLUTION|>--- conflicted
+++ resolved
@@ -3,20 +3,12 @@
 use serde::{Deserialize, Serialize};
 use uuid::Uuid;
 
-<<<<<<< HEAD
-use crate::types::{BytesRows, KafkaMessageMetadata};
-=======
 use crate::types::{KafkaMessageMetadata, RowData};
->>>>>>> 8b263f1c
 
 pub fn process_message(
     payload: KafkaPayload,
     metadata: KafkaMessageMetadata,
-<<<<<<< HEAD
-) -> anyhow::Result<BytesRows> {
-=======
 ) -> anyhow::Result<RowData> {
->>>>>>> 8b263f1c
     let payload_bytes = payload.payload().context("Expected payload")?;
     let mut msg: ProfileMessage = serde_json::from_slice(payload_bytes)?;
 
@@ -27,13 +19,7 @@
 
     let serialized = serde_json::to_vec(&msg)?;
 
-<<<<<<< HEAD
-    Ok(BytesRows::from_rows(vec![serialized]))
-=======
-    Ok(RowData {
-        rows: vec![serialized],
-    })
->>>>>>> 8b263f1c
+    Ok(RowData::from_rows(vec![serialized]))
 }
 
 #[derive(Debug, Deserialize, Serialize)]
