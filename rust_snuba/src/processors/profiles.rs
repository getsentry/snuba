use anyhow::Context;
use rust_arroyo::backends::kafka::types::KafkaPayload;
use serde::{Deserialize, Serialize};
use uuid::Uuid;

use crate::types::{BytesInsertBatch, KafkaMessageMetadata};

pub fn process_message(
    payload: KafkaPayload,
    metadata: KafkaMessageMetadata,
<<<<<<< HEAD
) -> Result<BytesInsertBatch, BadMessage> {
    let payload_bytes = payload.payload.ok_or(BadMessage)?;
    let msg: FromProfileMessage = serde_json::from_slice(&payload_bytes).map_err(|error| {
        tracing::error!(%error, "Failed to deserialize message");
        BadMessage
    })?;
    let mut profile_msg: ProfileMessage = msg.try_into()?;
=======
) -> anyhow::Result<BytesInsertBatch> {
    let payload_bytes = payload.payload.context("Expected payload")?;
    let mut msg: ProfileMessage = serde_json::from_slice(&payload_bytes)?;
>>>>>>> e33db777

    // we always want an empty string at least
    msg.device_classification = Some(msg.device_classification.unwrap_or_default());
    msg.offset = metadata.offset;
    msg.partition = metadata.partition;

<<<<<<< HEAD
    let serialized = serde_json::to_vec(&profile_msg).map_err(|error| {
        tracing::error!(%error, "Failed to serialize message");
        BadMessage
    })?;
=======
    let serialized = serde_json::to_vec(&msg)?;
>>>>>>> e33db777

    Ok(BytesInsertBatch {
        rows: vec![serialized],
    })
}

#[derive(Debug, Deserialize, Serialize)]
struct ProfileMessage {
    #[serde(default)]
    android_api_level: Option<u32>,
    #[serde(default)]
    architecture: Option<String>,
    #[serde(default)]
    device_classification: Option<String>,
    device_locale: String,
    device_manufacturer: String,
    device_model: String,
    #[serde(default)]
    device_os_build_number: Option<String>,
    device_os_name: String,
    device_os_version: String,
    duration_ns: u64,
    #[serde(default)]
    environment: Option<String>,
    organization_id: u64,
    platform: String,
    profile_id: Uuid,
    project_id: u64,
    received: i64,
    retention_days: u32,
    trace_id: Uuid,
    transaction_id: Uuid,
    transaction_name: String,
    version_code: String,
    version_name: String,

    #[serde(default)]
    offset: u64,
    #[serde(default)]
    partition: u16,
}

#[cfg(test)]
mod tests {
    use super::*;
    use chrono::DateTime;
    use rust_arroyo::backends::kafka::types::KafkaPayload;
    use std::time::SystemTime;

    #[test]
    fn test_profile() {
        let data = r#"{
            "android_api_level": null,
            "architecture": "aarch64",
            "device_classification": "high",
            "device_locale": "fr_FR",
            "device_manufacturer": "Pierre",
            "device_model": "ThePierrePhone",
            "device_os_build_number": "13",
            "device_os_name": "PierreOS",
            "device_os_version": "47",
            "duration_ns": 50000000000,
            "environment": "production",
            "organization_id": 1,
            "platform": "python",
            "profile_id": "a6cd859435584c3391412390168dcb93",
            "project_id": 1,
            "received": 1694357860,
            "retention_days": 30,
            "trace_id": "40300eb2e77c46908de27f4603befa45",
            "transaction_id": "b716a5ee27db49dcbb534dcca61a9df8",
            "transaction_name": "lets-get-ready-to-party",
            "version_code": "1337",
            "version_name": "v42.0.0"
        }"#;
        let payload = KafkaPayload {
            key: None,
            headers: None,
            payload: Some(data.as_bytes().to_vec()),
        };
        let meta = KafkaMessageMetadata {
            partition: 0,
            offset: 1,
            timestamp: DateTime::from(SystemTime::now()),
        };
        process_message(payload, meta).expect("The message should be processed");
    }
}<|MERGE_RESOLUTION|>--- conflicted
+++ resolved
@@ -8,33 +8,16 @@
 pub fn process_message(
     payload: KafkaPayload,
     metadata: KafkaMessageMetadata,
-<<<<<<< HEAD
-) -> Result<BytesInsertBatch, BadMessage> {
-    let payload_bytes = payload.payload.ok_or(BadMessage)?;
-    let msg: FromProfileMessage = serde_json::from_slice(&payload_bytes).map_err(|error| {
-        tracing::error!(%error, "Failed to deserialize message");
-        BadMessage
-    })?;
-    let mut profile_msg: ProfileMessage = msg.try_into()?;
-=======
 ) -> anyhow::Result<BytesInsertBatch> {
     let payload_bytes = payload.payload.context("Expected payload")?;
     let mut msg: ProfileMessage = serde_json::from_slice(&payload_bytes)?;
->>>>>>> e33db777
 
     // we always want an empty string at least
     msg.device_classification = Some(msg.device_classification.unwrap_or_default());
     msg.offset = metadata.offset;
     msg.partition = metadata.partition;
 
-<<<<<<< HEAD
-    let serialized = serde_json::to_vec(&profile_msg).map_err(|error| {
-        tracing::error!(%error, "Failed to serialize message");
-        BadMessage
-    })?;
-=======
     let serialized = serde_json::to_vec(&msg)?;
->>>>>>> e33db777
 
     Ok(BytesInsertBatch {
         rows: vec![serialized],
