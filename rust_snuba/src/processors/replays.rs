use crate::config::ProcessorConfig;
use anyhow::{anyhow, Context};
<<<<<<< HEAD
=======
use chrono::DateTime;
>>>>>>> f1278bc3
use rust_arroyo::backends::kafka::types::KafkaPayload;
use serde::{Deserialize, Serialize};
use std::net::{IpAddr, Ipv4Addr, Ipv6Addr};
use uuid::Uuid;

use crate::types::{InsertBatch, KafkaMessageMetadata};

pub fn process_message(
    payload: KafkaPayload,
    metadata: KafkaMessageMetadata,
    _config: &ProcessorConfig,
) -> anyhow::Result<InsertBatch> {
    let payload_bytes = payload.payload().context("Expected payload")?;
    let (rows, origin_timestamp) =
        deserialize_message(payload_bytes, metadata.partition, metadata.offset)?;

    InsertBatch::from_rows(rows, DateTime::from_timestamp(origin_timestamp as i64, 0))
}

pub fn deserialize_message(
    payload: &[u8],
    partition: u16,
    offset: u64,
) -> anyhow::Result<(Vec<ReplayRow>, f64)> {
    let replay_message: ReplayMessage = serde_json::from_slice(payload)?;
    let replay_payload = serde_json::from_slice(&replay_message.payload)?;

    let rows = match replay_payload {
        ReplayPayload::ClickEvent(event) => event
            .clicks
            .into_iter()
            .map(|click| ReplayRow {
                click_alt: click.alt,
                click_aria_label: click.aria_label,
                click_class: click.class,
                click_component_name: click.component_name,
                click_id: click.id,
                click_is_dead: click.is_dead,
                click_is_rage: click.is_rage,
                click_node_id: click.node_id,
                click_role: click.role,
                click_tag: click.tag,
                click_testid: click.testid,
                click_text: click.text,
                click_title: click.title,
                error_sample_rate: -1.0,
                event_hash: click.event_hash,
                offset,
                partition,
                platform: "javascript".to_string(),
                project_id: replay_message.project_id,
                replay_id: replay_message.replay_id,
                retention_days: replay_message.retention_days,
                session_sample_rate: -1.0,
                timestamp: click.timestamp as u32,
                ..Default::default()
            })
            .collect(),
        ReplayPayload::Event(event) => {
            let event_hash = match (event.event_hash, event.segment_id) {
                (None, None) => Uuid::new_v4(),
                (None, Some(segment_id)) => {
                    Uuid::from_slice(md5::compute(segment_id.to_string().as_bytes()).as_slice())?
                }
                (Some(event_hash), _) => event_hash,
            };

            // Tags normalization and title extraction.
            let tags = event.tags.unwrap_or_default();
            let mut title = None;
            let mut tags_key = Vec::with_capacity(tags.len());
            let mut tags_value = Vec::with_capacity(tags.len());

            for tag in tags.into_iter() {
                if &tag.0 == "transaction" {
                    title = tag.1.clone()
                } else {
                    tags_key.push(tag.0);
                    tags_value.push(tag.1);
                }
            }

            // Unwrap the ip-address string.
            let ip_address_string = event.user.ip_address.unwrap_or_default();
            let (ip_address_v4, ip_address_v6) = match ip_address_string.parse::<IpAddr>() {
                Err(_) => (None, None),
                Ok(IpAddr::V4(ipv4)) => (Some(ipv4), None),
                Ok(IpAddr::V6(ipv6)) => (None, Some(ipv6)),
            };

            // Handle user-id field.
            let user_id = match &event.user.id {
                Some(UserId::String(v)) => Some(v.clone()),
                Some(UserId::Number(v)) => Some(v.to_string()),
                None => None,
            };

            // Handle user field.
            let user = user_id
                .clone()
                .or(event.user.username.clone())
                .or(event.user.email.clone())
                .or(ip_address_v4.as_ref().map(|v| v.to_string()))
                .or(ip_address_v6.as_ref().map(|v| v.to_string()))
                .unwrap_or_default();

            // Sample-rate normalization. Null values are inserted as a -1.0 sentinel value.
            let error_sample_rate = event.contexts.replay.error_sample_rate.unwrap_or(-1.0);
            let session_sample_rate = event.contexts.replay.session_sample_rate.unwrap_or(-1.0);

            vec![ReplayRow {
                browser_name: event.contexts.browser.name.unwrap_or_default(),
                browser_version: event.contexts.browser.version.unwrap_or_default(),
                device_brand: event.contexts.device.brand.unwrap_or_default(),
                device_family: event.contexts.device.family.unwrap_or_default(),
                device_model: event.contexts.device.model.unwrap_or_default(),
                device_name: event.contexts.device.name.unwrap_or_default(),
                dist: event.dist.unwrap_or_default(),
                environment: event.environment.unwrap_or_default(),
                error_ids: event.error_ids.unwrap_or_default(),
                error_sample_rate,
                session_sample_rate,
                event_hash,
                is_archived: event.is_archived.unwrap_or_default().into(),
                ip_address_v4,
                ip_address_v6,
                offset,
                os_name: event.contexts.os.name.unwrap_or_default(),
                os_version: event.contexts.os.version.unwrap_or_default(),
                partition,
                platform: event.platform.unwrap_or("javascript".to_string()),
                project_id: replay_message.project_id,
                release: event.release.unwrap_or_default(),
                replay_id: event.replay_id,
                replay_start_timestamp: event.replay_start_timestamp.map(|v| v as u32),
                replay_type: event.replay_type.unwrap_or_default(),
                retention_days: replay_message.retention_days,
                sdk_name: event.sdk.name.unwrap_or_default(),
                sdk_version: event.sdk.version.unwrap_or_default(),
                segment_id: event.segment_id,
                timestamp: event.timestamp as u32,
                trace_ids: event.trace_ids.unwrap_or_default(),
                urls: event.urls.unwrap_or_default(),
                user,
                user_email: event.user.email.unwrap_or_default(),
                user_id: user_id.unwrap_or_default(),
                user_name: event.user.username.unwrap_or_default(),
                title,
                tags_key,
                tags_value: tags_value
                    .into_iter()
                    .map(|s| s.unwrap_or_default())
                    .collect(),
                ..Default::default()
            }]
        }
        ReplayPayload::EventLinkEvent(event) => {
            let level_id = event
                .debug_id
                .or(event.error_id)
                .or(event.fatal_id)
                .or(event.info_id)
                .or(event.warning_id)
                .unwrap_or_default();
            if level_id.is_nil() {
                return Err(anyhow!("missing level id"));
            }

<<<<<<< HEAD
            Ok(vec![ReplayRow {
=======
            vec![ReplayRow {
>>>>>>> f1278bc3
                debug_id: event.debug_id.unwrap_or_default(),
                error_id: event.error_id.unwrap_or_default(),
                error_sample_rate: -1.0,
                event_hash: event.event_hash,
                fatal_id: event.fatal_id.unwrap_or_default(),
                info_id: event.info_id.unwrap_or_default(),
                offset,
                partition,
                platform: "javascript".to_string(),
                project_id: replay_message.project_id,
                replay_id: replay_message.replay_id,
                retention_days: replay_message.retention_days,
                session_sample_rate: -1.0,
                timestamp: event.timestamp as u32,
                warning_id: event.warning_id.unwrap_or_default(),
                ..Default::default()
<<<<<<< HEAD
            }])
        }
    }
=======
            }]
        }
    };

    Ok((rows, replay_message.start_time))
>>>>>>> f1278bc3
}

#[derive(Debug, Deserialize)]
struct ReplayMessage {
    payload: Vec<u8>,
    start_time: f64,
    project_id: u64,
    replay_id: Uuid,
    retention_days: u16,
}

#[derive(Debug, Deserialize)]
#[serde(tag = "type")]
enum ReplayPayload {
    #[serde(rename = "replay_actions")]
    ClickEvent(ReplayClickEvent),
    #[serde(rename = "replay_event")]
    Event(Box<ReplayEvent>),
    #[serde(rename = "event_link")]
    EventLinkEvent(ReplayEventLinkEvent),
}

// Replay Click Event

#[derive(Debug, Deserialize)]
struct ReplayClickEvent {
    clicks: Vec<ReplayClickEventClick>,
}

#[derive(Debug, Deserialize)]
struct ReplayClickEventClick {
    alt: String,
    aria_label: String,
    class: Vec<String>,
    event_hash: Uuid,
    id: String,
    is_dead: u8,
    is_rage: u8,
    node_id: u32,
    #[serde(default)]
    component_name: String,
    role: String,
    tag: String,
    testid: String,
    text: String,
    timestamp: f64,
    title: String,
}

// Replay Event

#[derive(Debug, Serialize, Deserialize)]
#[serde(untagged)]
enum UserId {
    String(String),
    Number(u64),
}

#[derive(Debug, Deserialize)]
struct ReplayEvent {
    replay_id: Uuid,
    #[serde(default)]
    contexts: Contexts,
    #[serde(default)]
    dist: Option<String>,
    #[serde(default)]
    environment: Option<String>,
    #[serde(default)]
    event_hash: Option<Uuid>,
    #[serde(default)]
    is_archived: Option<bool>,
    #[serde(default)]
    platform: Option<String>,
    #[serde(default)]
    release: Option<String>,
    #[serde(default)]
    replay_start_timestamp: Option<f64>,
    #[serde(default)]
    replay_type: Option<String>,
    #[serde(default)]
    sdk: Version,
    #[serde(default)]
    segment_id: Option<u16>,
    timestamp: f64,
    #[serde(default)]
    urls: Option<Vec<String>>,
    #[serde(default)]
    user: User,
    #[serde(default)]
    trace_ids: Option<Vec<Uuid>>,
    #[serde(default)]
    error_ids: Option<Vec<Uuid>>,
    #[serde(default)]
    tags: Option<Vec<(String, Option<String>)>>,
}

#[derive(Debug, Default, Deserialize)]
struct Contexts {
    #[serde(default)]
    browser: Version,
    #[serde(default)]
    device: Device,
    #[serde(default)]
    os: Version,
    #[serde(default)]
    replay: ReplayContext,
}

#[derive(Debug, Default, Deserialize)]
struct Device {
    #[serde(default)]
    brand: Option<String>,
    #[serde(default)]
    family: Option<String>,
    #[serde(default)]
    model: Option<String>,
    #[serde(default)]
    name: Option<String>,
}

#[derive(Debug, Default, Deserialize)]
struct ReplayContext {
    #[serde(default)]
    error_sample_rate: Option<f64>,
    #[serde(default)]
    session_sample_rate: Option<f64>,
}

#[derive(Debug, Default, Deserialize)]
struct User {
    #[serde(default)]
    username: Option<String>,
    #[serde(default)]
    id: Option<UserId>,
    #[serde(default)]
    email: Option<String>,
    #[serde(default)]
    ip_address: Option<String>,
}

#[derive(Debug, Default, Deserialize)]
struct Version {
    #[serde(default)]
    name: Option<String>,
    #[serde(default)]
    version: Option<String>,
}

// ReplayEventLink

#[derive(Debug, Deserialize)]
struct ReplayEventLinkEvent {
    timestamp: f64,
    event_hash: Uuid,
    #[serde(default)]
    debug_id: Option<Uuid>,
    #[serde(default)]
    error_id: Option<Uuid>,
    #[serde(default)]
    fatal_id: Option<Uuid>,
    #[serde(default)]
    info_id: Option<Uuid>,
    #[serde(default)]
    warning_id: Option<Uuid>,
}

// ReplayRow is not an exact match with the schema. We're trying to remove many of the nullable
// columns. These nullable columns are written to with empty values and will eventually have
// their null condition dropped.

#[derive(Debug, Default, Serialize)]
pub struct ReplayRow {
    browser_name: String,
    browser_version: String,
    click_alt: String,
    click_aria_label: String,
    click_class: Vec<String>,
    click_component_name: String,
    click_id: String,
    click_is_dead: u8,
    click_is_rage: u8,
    click_node_id: u32,
    click_role: String,
    click_tag: String,
    click_testid: String,
    click_text: String,
    click_title: String,
    debug_id: Uuid,
    device_brand: String,
    device_family: String,
    device_model: String,
    device_name: String,
    dist: String,
    environment: String,
    error_id: Uuid,
    error_ids: Vec<Uuid>,
    error_sample_rate: f64,
    event_hash: Uuid,
    fatal_id: Uuid,
    info_id: Uuid,
    ip_address_v4: Option<Ipv4Addr>,
    ip_address_v6: Option<Ipv6Addr>,
    is_archived: u8,
    offset: u64,
    os_name: String,
    os_version: String,
    partition: u16,
    platform: String,
    project_id: u64,
    release: String,
    replay_id: Uuid,
    replay_start_timestamp: Option<u32>,
    replay_type: String,
    retention_days: u16,
    sdk_name: String,
    sdk_version: String,
    segment_id: Option<u16>,
    session_sample_rate: f64,
    #[serde(rename = "tags.key")]
    tags_key: Vec<String>,
    #[serde(rename = "tags.value")]
    tags_value: Vec<String>,
    timestamp: u32,
    title: Option<String>,
    trace_ids: Vec<Uuid>,
    urls: Vec<String>,
    user_email: String,
    user_id: String,
    user_name: String,
    user: String,
    warning_id: Uuid,
}

#[cfg(test)]
mod tests {
    use super::*;
    use chrono::DateTime;
    use rust_arroyo::backends::kafka::types::KafkaPayload;
    use std::{str::FromStr, time::SystemTime};

    #[test]
    fn test_parse_replay_event() {
        let payload = r#"{
            "contexts": {
                "browser": {
                    "name": "browser",
                    "version": "v1"
                },
                "device": {
                    "brand": "brand",
                    "family": "family",
                    "model": "model",
                    "name": "name"
                },
                "os": {
                    "name": "os",
                    "version": "v1"
                },
                "replay": {
                    "error_sample_rate": 1,
                    "session_sample_rate": 0.5
                }
            },
            "user": {
                "email": "email",
                "ip_address": "127.0.0.1",
                "id": "user_id",
                "username": "username"
            },
            "sdk": {
                "name": "sdk",
                "version": "v1"
            },
            "dist": "dist",
            "environment": "environment",
            "is_archived": false,
            "platform": "platform",
            "release": "release",
            "replay_start_timestamp": 1702659277,
            "replay_type": "buffer",
            "urls": ["urls"],
            "trace_ids": ["2cd798d70f9346089026d2014a826629"],
            "error_ids": ["df11e6d952da470386a64340f13151c4"],
            "tags": [
                ["a", "b"],
                ["transaction.name", null]
            ],
            "segment_id": 0,
            "replay_id": "048aa04be40243948eb3b57089c519ee",
            "timestamp": 1702659277,
            "type": "replay_event"
        }"#;
        let payload_value = payload.as_bytes();

        let data = format!(
            r#"{{
                "payload": {payload_value:?},
                "project_id": 1,
                "replay_id": "048aa04be40243948eb3b57089c519ee",
                "retention_days": 30,
                "segment_id": null,
                "start_time": 100,
                "type": "replay_event"
            }}"#
        );

        let (rows, _) = deserialize_message(data.as_bytes(), 0, 0).unwrap();
        let replay_row = rows.first().unwrap();

        // Columns in the critical path.
        assert_eq!(&replay_row.browser_name, "browser");
        assert_eq!(&replay_row.browser_version, "v1");
        assert_eq!(&replay_row.device_brand, "brand");
        assert_eq!(&replay_row.device_family, "family");
        assert_eq!(&replay_row.device_model, "model");
        assert_eq!(&replay_row.device_name, "name");
        assert_eq!(&replay_row.dist, "dist");
        assert_eq!(&replay_row.environment, "environment");
        assert_eq!(&replay_row.os_name, "os");
        assert_eq!(&replay_row.os_version, "v1");
        assert_eq!(&replay_row.platform, "platform");
        assert_eq!(&replay_row.release, "release");
        assert_eq!(&replay_row.replay_type, "buffer");
        assert_eq!(&replay_row.sdk_name, "sdk");
        assert_eq!(&replay_row.sdk_version, "v1");
        assert_eq!(&replay_row.user_email, "email");
        assert_eq!(&replay_row.user_id, "user_id");
        assert_eq!(&replay_row.user_name, "username");
        assert_eq!(&replay_row.user, "user_id");
        assert_eq!(
            replay_row.error_ids,
            vec![Uuid::parse_str("df11e6d952da470386a64340f13151c4").unwrap()]
        );
        assert_eq!(replay_row.error_sample_rate, 1.0);
        assert_eq!(
            replay_row.ip_address_v4,
            Some(Ipv4Addr::from_str("127.0.0.1").unwrap())
        );
        assert_eq!(replay_row.ip_address_v6, None);
        assert_eq!(replay_row.is_archived, 0);
        assert_eq!(replay_row.project_id, 1);
        assert_eq!(replay_row.replay_start_timestamp, Some(1702659277));
        assert_eq!(replay_row.retention_days, 30);
        assert_eq!(
            &replay_row.replay_id,
            &Uuid::parse_str("048aa04be40243948eb3b57089c519ee").unwrap()
        );
        assert_eq!(replay_row.segment_id, Some(0));
        assert_eq!(replay_row.session_sample_rate, 0.5);
        assert_eq!(replay_row.title, None);
        assert_eq!(
            replay_row.trace_ids,
            vec![Uuid::parse_str("2cd798d70f9346089026d2014a826629").unwrap()]
        );
        assert_eq!(replay_row.urls, vec!["urls"]);

        // Default columns - not providable on this event.
        assert_eq!(&replay_row.click_alt, "");
        assert_eq!(&replay_row.click_aria_label, "");
        assert_eq!(&replay_row.click_component_name, "");
        assert_eq!(&replay_row.click_id, "");
        assert_eq!(&replay_row.click_role, "");
        assert_eq!(&replay_row.click_tag, "");
        assert_eq!(&replay_row.click_testid, "");
        assert_eq!(&replay_row.click_text, "");
        assert_eq!(&replay_row.click_title, "");
        assert_eq!(replay_row.click_class, Vec::<String>::new());
        assert_eq!(replay_row.click_is_dead, 0);
        assert_eq!(replay_row.click_is_rage, 0);
        assert_eq!(replay_row.click_node_id, 0);
        assert_eq!(replay_row.debug_id, Uuid::nil());
        assert_eq!(replay_row.error_id, Uuid::nil());
        assert_eq!(replay_row.fatal_id, Uuid::nil());
        assert_eq!(replay_row.info_id, Uuid::nil());
        assert_eq!(replay_row.warning_id, Uuid::nil());
    }

    #[test]
    fn test_parse_replay_event_empty_set() {
        // Test every field defaults to
        let payload = r#"{
            "type": "replay_event",
            "replay_id": "048aa04be40243948eb3b57089c519ee",
            "replay_type": null,
            "segment_id": null,
            "event_hash": null,
            "tags": [
                ["a", "b"],
                ["transaction.name", null]
            ],
            "urls": null,
            "is_archived": null,
            "trace_ids": null,
            "error_ids": null,
            "dist": null,
            "platform": null,
            "timestamp": 1704763370,
            "replay_start_timestamp": null,
            "environment": null,
            "release": null,
            "user": {
                "id": null,
                "username": null,
                "email": null,
                "ip_address": null
            },
            "sdk": {
                "name": null,
                "version": null
            },
            "contexts": {
                "replay": {
                    "error_sample_rate": null,
                    "session_sample_rate": null
                },
                "os": {
                    "name": null,
                    "version": null
                },
                "browser": {
                    "name": null,
                    "version": null
                },
                "device": {
                    "name": null,
                    "brand": null,
                    "family": null,
                    "model": null
                }
            }
        }"#;
        let payload_value = payload.as_bytes();

        let data = format!(
            r#"{{
                "payload": {payload_value:?},
                "project_id": 1,
                "replay_id": "048aa04be40243948eb3b57089c519ee",
                "retention_days": 30,
                "segment_id": null,
                "start_time": 100,
                "type": "replay_event"
            }}"#
        );

        let (rows, _) = deserialize_message(data.as_bytes(), 0, 0).unwrap();
        let replay_row = rows.first().unwrap();

        // Columns in the critical path.
        assert_eq!(&replay_row.browser_name, "");
        assert_eq!(&replay_row.browser_version, "");
        assert_eq!(&replay_row.device_brand, "");
        assert_eq!(&replay_row.device_family, "");
        assert_eq!(&replay_row.device_model, "");
        assert_eq!(&replay_row.device_name, "");
        assert_eq!(&replay_row.dist, "");
        assert_eq!(&replay_row.environment, "");
        assert_eq!(&replay_row.os_name, "");
        assert_eq!(&replay_row.os_version, "");
        assert_eq!(&replay_row.release, "");
        assert_eq!(&replay_row.replay_type, "");
        assert_eq!(&replay_row.sdk_name, "");
        assert_eq!(&replay_row.sdk_version, "");
        assert_eq!(&replay_row.user_email, "");
        assert_eq!(&replay_row.user_id, "");
        assert_eq!(&replay_row.user_name, "");
        assert_eq!(&replay_row.user, "");
        assert_eq!(replay_row.error_ids, vec![]);
        assert_eq!(replay_row.error_sample_rate, -1.0);
        assert_eq!(replay_row.ip_address_v4, None);
        assert_eq!(replay_row.ip_address_v6, None);
        assert_eq!(replay_row.is_archived, 0);
        assert_eq!(replay_row.platform, "javascript".to_string());
        assert_eq!(replay_row.project_id, 1);
        assert_eq!(replay_row.replay_start_timestamp, None);
        assert_eq!(replay_row.retention_days, 30);
        assert_eq!(
            &replay_row.replay_id,
            &Uuid::parse_str("048aa04be40243948eb3b57089c519ee").unwrap()
        );
        assert_eq!(replay_row.segment_id, None);
        assert_eq!(replay_row.session_sample_rate, -1.0);
        assert_eq!(replay_row.title, None);
        assert_eq!(replay_row.trace_ids, vec![]);
        assert_eq!(replay_row.urls, Vec::<String>::new());

        // Default columns - not providable on this event.
        assert_eq!(&replay_row.click_alt, "");
        assert_eq!(&replay_row.click_aria_label, "");
        assert_eq!(&replay_row.click_component_name, "");
        assert_eq!(&replay_row.click_id, "");
        assert_eq!(&replay_row.click_role, "");
        assert_eq!(&replay_row.click_tag, "");
        assert_eq!(&replay_row.click_testid, "");
        assert_eq!(&replay_row.click_text, "");
        assert_eq!(&replay_row.click_title, "");
        assert_eq!(replay_row.click_class, Vec::<String>::new());
        assert_eq!(replay_row.click_is_dead, 0);
        assert_eq!(replay_row.click_is_rage, 0);
        assert_eq!(replay_row.click_node_id, 0);
        assert_eq!(replay_row.debug_id, Uuid::nil());
        assert_eq!(replay_row.error_id, Uuid::nil());
        assert_eq!(replay_row.fatal_id, Uuid::nil());
        assert_eq!(replay_row.info_id, Uuid::nil());
        assert_eq!(replay_row.warning_id, Uuid::nil());
    }

    #[test]
    fn test_parse_replay_click_event() {
        let payload = r#"{
            "type": "replay_actions",
            "replay_id": "048aa04be40243948eb3b57089c519ee",
            "clicks": [{
                "alt": "Alternate",
                "aria_label": "Aria-label",
                "class": ["hello", "world"],
                "component_name": "SignUpButton",
                "event_hash": "b4370ef8d1994e96b5bc719b72afbf49",
                "id": "id",
                "is_dead": 0,
                "is_rage": 1,
                "node_id": 320,
                "role": "button",
                "tag": "div",
                "testid": "",
                "text": "Submit",
                "timestamp": 1702659277,
                "title": "title"
            }]
        }"#;
        let payload_value = payload.as_bytes();

        let data = format!(
            r#"{{
                "payload": {payload_value:?},
                "project_id": 1,
                "replay_id": "048aa04be40243948eb3b57089c519ee",
                "retention_days": 30,
                "segment_id": null,
                "start_time": 100,
                "type": "replay_event"
            }}"#
        );

        let (rows, _) = deserialize_message(data.as_bytes(), 0, 0).unwrap();
        let replay_row = rows.first().unwrap();

        // Columns in the critical path.
        assert_eq!(&replay_row.click_alt, "Alternate");
        assert_eq!(&replay_row.click_aria_label, "Aria-label");
        assert_eq!(&replay_row.click_component_name, "SignUpButton");
        assert_eq!(&replay_row.click_id, "id");
        assert_eq!(&replay_row.click_role, "button");
        assert_eq!(&replay_row.click_tag, "div");
        assert_eq!(&replay_row.click_testid, "");
        assert_eq!(&replay_row.click_text, "Submit");
        assert_eq!(&replay_row.click_title, "title");
        assert_eq!(replay_row.click_class, ["hello", "world"]);
        assert_eq!(replay_row.click_is_dead, 0);
        assert_eq!(replay_row.click_is_rage, 1);
        assert_eq!(replay_row.click_node_id, 320);
        assert_eq!(replay_row.project_id, 1);
        assert_eq!(
            &replay_row.replay_id,
            &Uuid::parse_str("048aa04be40243948eb3b57089c519ee").unwrap()
        );
        assert_eq!(replay_row.retention_days, 30);
        assert_eq!(replay_row.segment_id, None);

        // Default columns - not providable on this event.
        assert_eq!(&replay_row.browser_name, "");
        assert_eq!(&replay_row.browser_version, "");
        assert_eq!(&replay_row.device_brand, "");
        assert_eq!(&replay_row.device_family, "");
        assert_eq!(&replay_row.device_model, "");
        assert_eq!(&replay_row.device_name, "");
        assert_eq!(&replay_row.dist, "");
        assert_eq!(&replay_row.environment, "");
        assert_eq!(&replay_row.os_name, "");
        assert_eq!(&replay_row.os_version, "");
        assert_eq!(&replay_row.release, "");
        assert_eq!(&replay_row.replay_type, "");
        assert_eq!(&replay_row.sdk_name, "");
        assert_eq!(&replay_row.sdk_version, "");
        assert_eq!(&replay_row.user_email, "");
        assert_eq!(&replay_row.user_id, "");
        assert_eq!(&replay_row.user_name, "");
        assert_eq!(&replay_row.user, "");
        assert_eq!(replay_row.debug_id, Uuid::nil());
        assert_eq!(replay_row.error_id, Uuid::nil());
        assert_eq!(replay_row.error_ids, vec![]);
        assert_eq!(replay_row.error_sample_rate, -1.0);
        assert_eq!(replay_row.fatal_id, Uuid::nil());
        assert_eq!(replay_row.info_id, Uuid::nil());
        assert_eq!(replay_row.ip_address_v4, None);
        assert_eq!(replay_row.ip_address_v6, None);
        assert_eq!(replay_row.is_archived, 0);
        assert_eq!(replay_row.platform, "javascript".to_string());
        assert_eq!(replay_row.replay_start_timestamp, None);
        assert_eq!(replay_row.session_sample_rate, -1.0);
        assert_eq!(replay_row.title, None);
        assert_eq!(replay_row.trace_ids, vec![]);
        assert_eq!(replay_row.urls, Vec::<String>::new());
        assert_eq!(replay_row.warning_id, Uuid::nil());
    }

    #[test]
    fn test_parse_replay_event_link_event() {
        let payload = r#"{
            "debug_id": "5d51f0eb1d1244e7a8312d8a248cd987",
            "event_hash": "b4370ef8d1994e96b5bc719b72afbf49",
            "replay_id": "048aa04be40243948eb3b57089c519ee",
            "timestamp": 1702659277,
            "type": "event_link"
        }"#;
        let payload_value = payload.as_bytes();

        let data = format!(
            r#"{{
                "payload": {payload_value:?},
                "project_id": 1,
                "replay_id": "048aa04be40243948eb3b57089c519ee",
                "retention_days": 30,
                "segment_id": null,
                "start_time": 100,
                "type": "replay_event"
            }}"#
        );

        let (rows, _) = deserialize_message(data.as_bytes(), 0, 0).unwrap();
        let replay_row = rows.first().unwrap();

        // Columns in the critical path.
        assert_eq!(
            replay_row.debug_id,
            Uuid::parse_str("5d51f0eb1d1244e7a8312d8a248cd987").unwrap()
        );
        assert_eq!(replay_row.info_id, Uuid::nil());
        assert_eq!(replay_row.error_id, Uuid::nil());
        assert_eq!(replay_row.fatal_id, Uuid::nil());
        assert_eq!(replay_row.warning_id, Uuid::nil());
        assert_eq!(
            replay_row.event_hash,
            Uuid::parse_str("b4370ef8d1994e96b5bc719b72afbf49").unwrap()
        );
        assert_eq!(
            replay_row.replay_id,
            Uuid::parse_str("048aa04be40243948eb3b57089c519ee").unwrap()
        );
        assert_eq!(replay_row.project_id, 1);
        assert_eq!(replay_row.retention_days, 30);
        assert_eq!(replay_row.segment_id, None);
        assert_eq!(replay_row.timestamp, 1702659277);

        // Default columns - not providable on this event.
        assert_eq!(&replay_row.browser_name, "");
        assert_eq!(&replay_row.browser_version, "");
        assert_eq!(&replay_row.click_alt, "");
        assert_eq!(&replay_row.click_aria_label, "");
        assert_eq!(&replay_row.click_component_name, "");
        assert_eq!(&replay_row.click_id, "");
        assert_eq!(&replay_row.click_role, "");
        assert_eq!(&replay_row.click_tag, "");
        assert_eq!(&replay_row.click_testid, "");
        assert_eq!(&replay_row.click_text, "");
        assert_eq!(&replay_row.click_title, "");
        assert_eq!(&replay_row.device_brand, "");
        assert_eq!(&replay_row.device_family, "");
        assert_eq!(&replay_row.device_model, "");
        assert_eq!(&replay_row.device_name, "");
        assert_eq!(&replay_row.dist, "");
        assert_eq!(&replay_row.environment, "");
        assert_eq!(&replay_row.os_name, "");
        assert_eq!(&replay_row.os_version, "");
        assert_eq!(&replay_row.release, "");
        assert_eq!(&replay_row.replay_type, "");
        assert_eq!(&replay_row.sdk_name, "");
        assert_eq!(&replay_row.sdk_version, "");
        assert_eq!(&replay_row.user_email, "");
        assert_eq!(&replay_row.user_id, "");
        assert_eq!(&replay_row.user_name, "");
        assert_eq!(&replay_row.user, "");
        assert_eq!(replay_row.click_class, Vec::<String>::new());
        assert_eq!(replay_row.click_is_dead, 0);
        assert_eq!(replay_row.click_is_rage, 0);
        assert_eq!(replay_row.click_node_id, 0);
        assert_eq!(replay_row.error_ids, vec![]);
        assert_eq!(replay_row.error_sample_rate, -1.0);
        assert_eq!(replay_row.ip_address_v4, None);
        assert_eq!(replay_row.ip_address_v6, None);
        assert_eq!(replay_row.is_archived, 0);
        assert_eq!(replay_row.platform, "javascript".to_string());
        assert_eq!(replay_row.replay_start_timestamp, None);
        assert_eq!(replay_row.session_sample_rate, -1.0);
        assert_eq!(replay_row.title, None);
        assert_eq!(replay_row.trace_ids, vec![]);
        assert_eq!(replay_row.urls, Vec::<String>::new());
    }

    #[test]
    fn test_parse_replay_event_sparse() {
        let payload = r#"{
            "is_archived": true,
            "timestamp": 1702659277,
            "type": "replay_event",
            "replay_id": "048aa04be40243948eb3b57089c519ee"
        }"#;
        let payload_value = payload.as_bytes();

        let data = format!(
            r#"{{
                "payload": {payload_value:?},
                "project_id": 1,
                "replay_id": "048aa04be40243948eb3b57089c519ee",
                "retention_days": 30,
                "segment_id": null,
                "start_time": 100,
                "type": "replay_event"
            }}"#
        );

        let (rows, _) = deserialize_message(data.as_bytes(), 0, 0).unwrap();
        let replay_row = rows.first().unwrap();

        assert_eq!(replay_row.is_archived, 1);
        assert_eq!(replay_row.project_id, 1);
        assert_eq!(replay_row.retention_days, 30);
        assert_eq!(replay_row.segment_id, None);
        assert_eq!(replay_row.timestamp, 1702659277);
        assert_eq!(
            replay_row.replay_id,
            Uuid::parse_str("048aa04be40243948eb3b57089c519ee").unwrap()
        );

        assert_eq!(&replay_row.browser_name, "");
        assert_eq!(&replay_row.browser_version, "");
        assert_eq!(&replay_row.click_alt, "");
        assert_eq!(&replay_row.click_aria_label, "");
        assert_eq!(&replay_row.click_component_name, "");
        assert_eq!(&replay_row.click_id, "");
        assert_eq!(&replay_row.click_role, "");
        assert_eq!(&replay_row.click_tag, "");
        assert_eq!(&replay_row.click_testid, "");
        assert_eq!(&replay_row.click_text, "");
        assert_eq!(&replay_row.click_title, "");
        assert_eq!(&replay_row.device_brand, "");
        assert_eq!(&replay_row.device_family, "");
        assert_eq!(&replay_row.device_model, "");
        assert_eq!(&replay_row.device_name, "");
        assert_eq!(&replay_row.dist, "");
        assert_eq!(&replay_row.environment, "");
        assert_eq!(&replay_row.os_name, "");
        assert_eq!(&replay_row.os_version, "");
        assert_eq!(&replay_row.release, "");
        assert_eq!(&replay_row.replay_type, "");
        assert_eq!(&replay_row.sdk_name, "");
        assert_eq!(&replay_row.sdk_version, "");
        assert_eq!(&replay_row.user_email, "");
        assert_eq!(&replay_row.user_id, "");
        assert_eq!(&replay_row.user_name, "");
        assert_eq!(&replay_row.user, "");
        assert_eq!(replay_row.click_class, Vec::<String>::new());
        assert_eq!(replay_row.click_is_dead, 0);
        assert_eq!(replay_row.click_is_rage, 0);
        assert_eq!(replay_row.click_node_id, 0);
        assert_eq!(replay_row.debug_id, Uuid::nil());
        assert_eq!(replay_row.error_id, Uuid::nil());
        assert_eq!(replay_row.error_ids, vec![]);
        assert_eq!(replay_row.error_sample_rate, -1.0);
        assert_eq!(replay_row.fatal_id, Uuid::nil());
        assert_eq!(replay_row.info_id, Uuid::nil());
        assert_eq!(replay_row.ip_address_v4, None);
        assert_eq!(replay_row.ip_address_v6, None);
        assert_eq!(replay_row.platform, "javascript".to_string());
        assert_eq!(replay_row.replay_start_timestamp, None);
        assert_eq!(replay_row.session_sample_rate, -1.0);
        assert_eq!(replay_row.title, None);
        assert_eq!(replay_row.trace_ids, vec![]);
        assert_eq!(replay_row.urls, Vec::<String>::new());
        assert_eq!(replay_row.warning_id, Uuid::nil());
    }

    #[test]
    fn test_e2e() {
        // We're just testing the consumer interface works. The payload is irrelevant so
        // long as it doesn't fail.
        let payload = r#"{
            "is_archived": true,
            "timestamp": 1702659277,
            "type": "replay_event",
            "replay_id": "048aa04be40243948eb3b57089c519ee"
        }"#;
        let payload_value = payload.as_bytes();

        let data = format!(
            r#"{{
                "payload": {payload_value:?},
                "project_id": 1,
                "replay_id": "048aa04be40243948eb3b57089c519ee",
                "retention_days": 30,
                "segment_id": null,
                "start_time": 100,
                "type": "replay_event"
            }}"#
        );

        let payload = KafkaPayload::new(None, None, Some(data.as_bytes().to_vec()));
        let meta = KafkaMessageMetadata {
            partition: 0,
            offset: 1,
            timestamp: DateTime::from(SystemTime::now()),
        };
        process_message(payload, meta, &ProcessorConfig::default())
            .expect("The message should be processed");
    }

    #[test]
    fn test_parse_replay_null_tags() {
        let payload = r#"{
            "is_archived": true,
            "timestamp": 1702659277,
            "tags": null,
            "type": "replay_event",
            "replay_id": "048aa04be40243948eb3b57089c519ee"
        }"#;
        let payload_value = payload.as_bytes();

        let data = format!(
            r#"{{
                "payload": {payload_value:?},
                "project_id": 1,
                "replay_id": "048aa04be40243948eb3b57089c519ee",
                "retention_days": 30,
                "segment_id": null,
                "start_time": 100,
                "type": "replay_event"
            }}"#
        );

        let (rows, _) = deserialize_message(data.as_bytes(), 0, 0).unwrap();
        let replay_row = rows.first().unwrap();
        assert_eq!(replay_row.tags_key, [] as [String; 0]);
        assert_eq!(replay_row.tags_value, [] as [String; 0]);
    }
}<|MERGE_RESOLUTION|>--- conflicted
+++ resolved
@@ -1,9 +1,6 @@
 use crate::config::ProcessorConfig;
 use anyhow::{anyhow, Context};
-<<<<<<< HEAD
-=======
 use chrono::DateTime;
->>>>>>> f1278bc3
 use rust_arroyo::backends::kafka::types::KafkaPayload;
 use serde::{Deserialize, Serialize};
 use std::net::{IpAddr, Ipv4Addr, Ipv6Addr};
@@ -172,11 +169,7 @@
                 return Err(anyhow!("missing level id"));
             }
 
-<<<<<<< HEAD
-            Ok(vec![ReplayRow {
-=======
             vec![ReplayRow {
->>>>>>> f1278bc3
                 debug_id: event.debug_id.unwrap_or_default(),
                 error_id: event.error_id.unwrap_or_default(),
                 error_sample_rate: -1.0,
@@ -193,17 +186,11 @@
                 timestamp: event.timestamp as u32,
                 warning_id: event.warning_id.unwrap_or_default(),
                 ..Default::default()
-<<<<<<< HEAD
-            }])
-        }
-    }
-=======
             }]
         }
     };
 
     Ok((rows, replay_message.start_time))
->>>>>>> f1278bc3
 }
 
 #[derive(Debug, Deserialize)]
