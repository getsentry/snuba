mod functions;
mod generic_metrics;
mod metrics_summaries;
mod outcomes;
mod profiles;
mod querylog;
mod replays;
mod spans;
mod utils;

use crate::config::ProcessorConfig;
use crate::types::{InsertBatch, KafkaMessageMetadata};
use rust_arroyo::backends::kafka::types::KafkaPayload;

pub type ProcessingFunction =
    fn(KafkaPayload, KafkaMessageMetadata, config: &ProcessorConfig) -> anyhow::Result<InsertBatch>;

<<<<<<< HEAD
macro_rules! define_processing_functions {
    ($(($name:literal, $logical_topic:literal, $function:path)),* $(,)*) => {
        // define function via macro so we can assert statically that processor names are unique.
        // if it weren't for that, it would probably be just as performant to iterate through the
        // PROCESSORS slice since it is const anyway
        pub fn get_processing_function(name: &str) -> Option<ProcessingFunction> {
            match name {
                $($name => Some($function),)*
                _ => None,
            }
        }

        pub const PROCESSORS: &[(&'static str, &'static str, ProcessingFunction)] = &[
            $(($name, $logical_topic, $function),)*
        ];
    };
}

define_processing_functions! {
    // python class name, schema name/logical topic, function path
    ("FunctionsMessageProcessor", "profiles-call-tree", functions::process_message),
    ("ProfilesMessageProcessor", "processed-profiles", profiles::process_message),
    ("QuerylogProcessor", "snuba-queries", querylog::process_message),
    ("ReplaysProcessor", "ingest-replay-events", replays::process_message),
    ("SpansMessageProcessor", "snuba-spans", spans::process_message),
    ("MetricsSummariesMessageProcessor", "snuba-spans", metrics_summaries::process_message),
    ("OutcomesProcessor", "outcomes", outcomes::process_message),
}

#[cfg(test)]
mod tests {
    use std::time::SystemTime;

    use chrono::DateTime;
    use sentry_kafka_schemas::get_schema;

    use super::*;

    #[test]
    fn test_schemas() {
        let processor_config = ProcessorConfig::default();
        for (_python_class_name, topic_name, processor_fn) in PROCESSORS {
            let schema = get_schema(topic_name, None).unwrap();
            let metadata = KafkaMessageMetadata {
                partition: 0,
                offset: 1,
                timestamp: DateTime::from(SystemTime::now()),
            };

            for (example_i, example) in schema.examples().iter().enumerate() {
                let mut settings = insta::Settings::clone_current();
                settings.set_snapshot_suffix(format!("{}-{}", topic_name, example_i));

                if *topic_name == "ingest-replay-events" {
                    settings.add_redaction(".*.event_hash", "<event UUID>");
                }

                settings.set_description(std::str::from_utf8(example).unwrap());
                let _guard = settings.bind_to_scope();

                let payload = KafkaPayload::new(None, None, Some(example.to_vec()));
                let processed = processor_fn(payload, metadata.clone(), &processor_config).unwrap();
                let encoded_rows = String::from_utf8(processed.rows.into_encoded_rows()).unwrap();
                let mut snapshot_payload = Vec::new();
                for row in encoded_rows.lines() {
                    let row_value: serde_json::Value = serde_json::from_str(row).unwrap();
                    snapshot_payload.push(row_value);
                }
                insta::assert_json_snapshot!(snapshot_payload);
            }
        }
=======
pub fn get_processing_function(name: &str) -> Option<ProcessingFunction> {
    match name {
        "FunctionsMessageProcessor" => Some(functions::process_message),
        "ProfilesMessageProcessor" => Some(profiles::process_message),
        "QuerylogProcessor" => Some(querylog::process_message),
        "ReplaysProcessor" => Some(replays::process_message),
        "SpansMessageProcessor" => Some(spans::process_message),
        "MetricsSummariesMessageProcessor" => Some(metrics_summaries::process_message),
        "OutcomesProcessor" => Some(outcomes::process_message),
        "GenericCountersMetricsProcessor" => Some(generic_metrics::process_counter_message),
        "GenericSetsMetricsProcessor" => Some(generic_metrics::process_set_message),
        "GenericDistributionsMetricsProcessor" => {
            Some(generic_metrics::process_distribution_message)
        }
        "GenericGaugesMetricsProcessor" => Some(generic_metrics::process_gauge_message),
        _ => None,
>>>>>>> 20981908
    }
}<|MERGE_RESOLUTION|>--- conflicted
+++ resolved
@@ -15,7 +15,6 @@
 pub type ProcessingFunction =
     fn(KafkaPayload, KafkaMessageMetadata, config: &ProcessorConfig) -> anyhow::Result<InsertBatch>;
 
-<<<<<<< HEAD
 macro_rules! define_processing_functions {
     ($(($name:literal, $logical_topic:literal, $function:path)),* $(,)*) => {
         // define function via macro so we can assert statically that processor names are unique.
@@ -43,6 +42,10 @@
     ("SpansMessageProcessor", "snuba-spans", spans::process_message),
     ("MetricsSummariesMessageProcessor", "snuba-spans", metrics_summaries::process_message),
     ("OutcomesProcessor", "outcomes", outcomes::process_message),
+    ("GenericCountersMetricsProcessor", "snuba-generic-metrics", generic_metrics::process_counter_message),
+    ("GenericSetsMetricsProcessor", "snuba-generic-metrics", generic_metrics::process_set_message),
+    ("GenericDistributionsMetricsProcessor" , "snuba-generic-metrics", generic_metrics::process_distribution_message),
+    ("GenericGaugesMetricsProcessor", "snuba-generic-metrics", generic_metrics::process_gauge_message),
 }
 
 #[cfg(test)]
@@ -87,23 +90,5 @@
                 insta::assert_json_snapshot!(snapshot_payload);
             }
         }
-=======
-pub fn get_processing_function(name: &str) -> Option<ProcessingFunction> {
-    match name {
-        "FunctionsMessageProcessor" => Some(functions::process_message),
-        "ProfilesMessageProcessor" => Some(profiles::process_message),
-        "QuerylogProcessor" => Some(querylog::process_message),
-        "ReplaysProcessor" => Some(replays::process_message),
-        "SpansMessageProcessor" => Some(spans::process_message),
-        "MetricsSummariesMessageProcessor" => Some(metrics_summaries::process_message),
-        "OutcomesProcessor" => Some(outcomes::process_message),
-        "GenericCountersMetricsProcessor" => Some(generic_metrics::process_counter_message),
-        "GenericSetsMetricsProcessor" => Some(generic_metrics::process_set_message),
-        "GenericDistributionsMetricsProcessor" => {
-            Some(generic_metrics::process_distribution_message)
-        }
-        "GenericGaugesMetricsProcessor" => Some(generic_metrics::process_gauge_message),
-        _ => None,
->>>>>>> 20981908
     }
 }