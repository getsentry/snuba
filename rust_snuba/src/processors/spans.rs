<<<<<<< HEAD
use crate::processors::utils::{default_retention_days, hex_to_u64, DEFAULT_RETENTION_DAYS};
use crate::types::{BadMessage, BytesInsertBatch, KafkaMessageMetadata};
=======
use std::collections::BTreeMap;

use anyhow::Context;
>>>>>>> e33db777
use rust_arroyo::backends::kafka::types::KafkaPayload;
use serde::{Deserialize, Serialize};
use uuid::Uuid;
<<<<<<< HEAD
=======

use crate::processors::utils::{default_retention_days, hex_to_u64, DEFAULT_RETENTION_DAYS};
use crate::types::{BytesInsertBatch, KafkaMessageMetadata};
>>>>>>> e33db777

pub fn process_message(
    payload: KafkaPayload,
    metadata: KafkaMessageMetadata,
<<<<<<< HEAD
) -> Result<BytesInsertBatch, BadMessage> {
    let payload_bytes = payload.payload.ok_or(BadMessage)?;
    let msg: FromSpanMessage = serde_json::from_slice(&payload_bytes).map_err(|error| {
        tracing::error!(%error, "Failed to deserialize message");
        BadMessage
    })?;
=======
) -> anyhow::Result<BytesInsertBatch> {
    let payload_bytes = payload.payload.context("Expected payload")?;
    let msg: FromSpanMessage = serde_json::from_slice(&payload_bytes)?;

>>>>>>> e33db777
    let mut span: Span = msg.try_into()?;

    span.offset = metadata.offset;
    span.partition = metadata.partition;

<<<<<<< HEAD
    let serialized = serde_json::to_vec(&span).map_err(|error| {
        tracing::error!(%error, "Failed to serialize processed message");
        BadMessage
    })?;
=======
    let serialized = serde_json::to_vec(&span)?;
>>>>>>> e33db777

    Ok(BytesInsertBatch {
        rows: vec![serialized],
    })
}

#[derive(Debug, Default, Deserialize)]
struct FromSpanMessage {
    #[serde(default)]
    description: String,
    duration_ms: u32,
    event_id: Uuid,
    exclusive_time_ms: f64,
    #[serde(deserialize_with = "hex_to_u64")]
    group_raw: u64,
    is_segment: bool,
    #[serde(deserialize_with = "hex_to_u64")]
    parent_span_id: u64,
    profile_id: Option<Uuid>,
    project_id: u64,
    #[serde(default = "default_retention_days")]
    retention_days: Option<u16>,
    #[serde(deserialize_with = "hex_to_u64")]
    segment_id: u64,
    sentry_tags: FromSentryTags,
    #[serde(deserialize_with = "hex_to_u64")]
    span_id: u64,
    start_timestamp_ms: u64,
    tags: Option<BTreeMap<String, String>>,
    trace_id: Uuid,
}

#[derive(Debug, Default, Deserialize)]
struct FromSentryTags {
    action: Option<String>,
    domain: Option<String>,
    group: Option<String>,
    #[serde(rename(deserialize = "http.method"))]
    http_method: Option<String>,
    module: Option<String>,
    op: Option<String>,
    status: Option<SpanStatus>,
    status_code: Option<String>,
    system: Option<String>,
    transaction: Option<String>,
    #[serde(rename(deserialize = "transaction.method"))]
    transaction_method: Option<String>,
    #[serde(rename(deserialize = "transaction.op"))]
    transaction_op: Option<String>,
    #[serde(flatten)]
    extra: BTreeMap<String, String>,
}

impl FromSentryTags {
    fn to_keys_values(&self) -> (Vec<String>, Vec<String>) {
        let mut tags: BTreeMap<String, String> = BTreeMap::new();

        if let Some(action) = &self.action {
            tags.insert("action".into(), action.into());
        }

        if let Some(domain) = &self.domain {
            tags.insert("domain".into(), domain.into());
        }

        if let Some(group) = &self.group {
            tags.insert("group".into(), group.into());
        }

        if let Some(module) = &self.module {
            tags.insert("module".into(), module.into());
        }

        if let Some(op) = &self.op {
            tags.insert("op".into(), op.into());
        }

        if let Some(status) = &self.status {
            tags.insert("status".into(), status.as_str().to_string());
        }

        if let Some(system) = &self.system {
            tags.insert("system".into(), system.into());
        }

        if let Some(transaction) = &self.transaction {
            tags.insert("transaction".into(), transaction.into());
        }

        if let Some(transaction_op) = &self.transaction_op {
            tags.insert("transaction.op".into(), transaction_op.into());
        }

        if let Some(http_method) = &self.http_method {
            tags.insert("http.method".into(), http_method.into());
        }

        if let Some(transaction_method) = &self.transaction_method {
            tags.insert("transaction.method".into(), transaction_method.into());
        }

        if let Some(status_code) = &self.status_code {
            tags.insert("status_code".into(), status_code.into());
        }

        for (key, value) in &self.extra {
            tags.insert(key.into(), value.into());
        }

        tags.into_iter().unzip()
    }
}

#[derive(Debug, Default, Serialize)]
struct Span {
    #[serde(default)]
    action: String,
    deleted: u8,
    description: String,
    #[serde(default)]
    domain: String,
    duration: u32,
    end_ms: u16,
    end_timestamp: u64,
    exclusive_time: f64,
    group: u64,
    group_raw: u64,
    is_segment: u8,
    #[serde(default)]
    module: String,
    #[serde(rename(serialize = "measurements.key"))]
    measurement_keys: Vec<String>,
    #[serde(rename(serialize = "measurements.value"))]
    measurement_values: Vec<f64>,
    offset: u64,
    op: String,
    parent_span_id: u64,
    partition: u16,
    platform: String,
    profile_id: Option<Uuid>,
    project_id: u64,
    retention_days: u16,
    segment_id: u64,
    segment_name: String,
    #[serde(rename(serialize = "sentry_tags.key"))]
    sentry_tag_keys: Vec<String>,
    #[serde(rename(serialize = "sentry_tags.value"))]
    sentry_tag_values: Vec<String>,
    span_id: u64,
    span_kind: String,
    span_status: u8,
    start_ms: u16,
    start_timestamp: u64,
    status: u32,
    #[serde(rename(serialize = "tags.key"))]
    tag_keys: Vec<String>,
    #[serde(rename(serialize = "tags.value"))]
    tag_values: Vec<String>,
    trace_id: Uuid,
    transaction_id: Uuid,
    transaction_op: String,
    user: String,
}

impl TryFrom<FromSpanMessage> for Span {
    type Error = anyhow::Error;

    fn try_from(from: FromSpanMessage) -> anyhow::Result<Span> {
        let end_timestamp_ms = from.start_timestamp_ms + from.duration_ms as u64;
        let group = if let Some(group) = &from.sentry_tags.group {
            u64::from_str_radix(group, 16)?
        } else {
            0
        };
        let status = from.sentry_tags.status.unwrap_or_default() as u8;
        let (sentry_tag_keys, sentry_tag_values) = from.sentry_tags.to_keys_values();
        let transaction_op = from.sentry_tags.transaction_op.unwrap_or_default();

        let tags = from.tags.unwrap_or_default();
        let (mut tag_keys, mut tag_values): (Vec<_>, Vec<_>) = tags.into_iter().unzip();

        if let Some(http_method) = from.sentry_tags.http_method.clone() {
            tag_keys.push("http.method".into());
            tag_values.push(http_method);
        }

        if let Some(status_code) = &from.sentry_tags.status_code {
            tag_keys.push("status_code".into());
            tag_values.push(status_code.into());
        }

        if let Some(transaction_method) = from.sentry_tags.transaction_method.clone() {
            tag_keys.push("transaction.method".into());
            tag_values.push(transaction_method);
        }

        Ok(Self {
            action: from.sentry_tags.action.unwrap_or_default(),
            description: from.description,
            domain: from.sentry_tags.domain.unwrap_or_default(),
            duration: from.duration_ms,
            end_ms: (end_timestamp_ms % 1000) as u16,
            end_timestamp: end_timestamp_ms / 1000,
            exclusive_time: from.exclusive_time_ms,
            group,
            group_raw: from.group_raw,
            is_segment: if from.is_segment { 1 } else { 0 },
            module: from.sentry_tags.module.unwrap_or_default(),
            op: from.sentry_tags.op.unwrap_or_default(),
            parent_span_id: from.parent_span_id,
            platform: from.sentry_tags.system.unwrap_or_default(),
            profile_id: from.profile_id,
            project_id: from.project_id,
            retention_days: from.retention_days.unwrap_or(DEFAULT_RETENTION_DAYS),
            segment_id: from.segment_id,
            segment_name: from.sentry_tags.transaction.unwrap_or_default(),
            sentry_tag_keys,
            sentry_tag_values,
            span_id: from.span_id,
            span_status: status,
            start_ms: (from.start_timestamp_ms % 1000) as u16,
            start_timestamp: from.start_timestamp_ms / 1000,
            status: status.into(),
            tag_keys,
            tag_values,
            trace_id: from.trace_id,
            transaction_id: from.event_id,
            transaction_op,
            ..Default::default()
        })
    }
}

#[derive(Clone, Copy, Default, Debug, Deserialize, Serialize)]
#[serde(rename_all = "snake_case")]
#[repr(u8)] // size limit in clickhouse
pub enum SpanStatus {
    /// The operation completed successfully.
    ///
    /// HTTP status 100..299 + successful redirects from the 3xx range.
    Ok = 0,

    /// The operation was cancelled (typically by the user).
    Cancelled = 1,

    /// Unknown. Any non-standard HTTP status code.
    ///
    /// "We do not know whether the transaction failed or succeeded"
    #[default]
    #[serde(alias = "")]
    Unknown = 2,

    /// Client specified an invalid argument. 4xx.
    ///
    /// Note that this differs from FailedPrecondition. InvalidArgument indicates arguments that
    /// are problematic regardless of the state of the system.
    InvalidArgument = 3,

    /// Deadline expired before operation could complete.
    ///
    /// For operations that change the state of the system, this error may be returned even if the
    /// operation has been completed successfully.
    ///
    /// HTTP redirect loops and 504 Gateway Timeout
    DeadlineExceeded = 4,

    /// 404 Not Found. Some requested entity (file or directory) was not found.
    NotFound = 5,

    /// Already exists (409)
    ///
    /// Some entity that we attempted to create already exists.
    AlreadyExists = 6,

    /// 403 Forbidden
    ///
    /// The caller does not have permission to execute the specified operation.
    PermissionDenied = 7,

    /// 429 Too Many Requests
    ///
    /// Some resource has been exhausted, perhaps a per-user quota or perhaps the entire file
    /// system is out of space.
    ResourceExhausted = 8,

    /// Operation was rejected because the system is not in a state required for the operation's
    /// execution
    FailedPrecondition = 9,

    /// The operation was aborted, typically due to a concurrency issue.
    Aborted = 10,

    /// Operation was attempted past the valid range.
    OutOfRange = 11,

    /// 501 Not Implemented
    ///
    /// Operation is not implemented or not enabled.
    Unimplemented = 12,

    /// Other/generic 5xx.
    InternalError = 13,

    /// 503 Service Unavailable
    Unavailable = 14,

    /// Unrecoverable data loss or corruption
    DataLoss = 15,

    /// 401 Unauthorized (actually does mean unauthenticated according to RFC 7235)
    ///
    /// Prefer PermissionDenied if a user is logged in.
    Unauthenticated = 16,
}

impl SpanStatus {
    /// Returns the string representation of the status.
    pub fn as_str(&self) -> &'static str {
        match *self {
            SpanStatus::Ok => "ok",
            SpanStatus::DeadlineExceeded => "deadline_exceeded",
            SpanStatus::Unauthenticated => "unauthenticated",
            SpanStatus::PermissionDenied => "permission_denied",
            SpanStatus::NotFound => "not_found",
            SpanStatus::ResourceExhausted => "resource_exhausted",
            SpanStatus::InvalidArgument => "invalid_argument",
            SpanStatus::Unimplemented => "unimplemented",
            SpanStatus::Unavailable => "unavailable",
            SpanStatus::InternalError => "internal_error",
            SpanStatus::Unknown => "unknown",
            SpanStatus::Cancelled => "cancelled",
            SpanStatus::AlreadyExists => "already_exists",
            SpanStatus::FailedPrecondition => "failed_precondition",
            SpanStatus::Aborted => "aborted",
            SpanStatus::OutOfRange => "out_of_range",
            SpanStatus::DataLoss => "data_loss",
        }
    }
}

#[cfg(test)]
mod tests {
    use super::*;
    use chrono::DateTime;
    use std::time::SystemTime;

    #[derive(Debug, Default, Deserialize, Serialize)]
    struct TestSentryTags {
        action: Option<String>,
        domain: Option<String>,
        group: Option<String>,
        #[serde(rename = "http.method")]
        http_method: Option<String>,
        module: Option<String>,
        op: Option<String>,
        status: Option<String>,
        status_code: Option<String>,
        system: Option<String>,
        transaction: Option<String>,
        #[serde(rename = "transaction.method")]
        transaction_method: Option<String>,
        #[serde(rename = "transaction.op")]
        transaction_op: Option<String>,
    }

    #[derive(Debug, Default, Deserialize, Serialize)]
    struct TestSpanMessage {
        description: Option<String>,
        duration_ms: Option<u32>,
        event_id: Option<Uuid>,
        exclusive_time_ms: Option<f64>,
        group_raw: Option<String>,
        is_segment: Option<bool>,
        parent_span_id: Option<String>,
        profile_id: Option<Uuid>,
        project_id: Option<u64>,
        retention_days: Option<u16>,
        segment_id: Option<String>,
        sentry_tags: TestSentryTags,
        span_id: Option<String>,
        start_timestamp_ms: Option<u64>,
        tags: Option<BTreeMap<String, String>>,
        trace_id: Option<Uuid>,
    }

    fn valid_span() -> TestSpanMessage {
        TestSpanMessage {
            description: Some("GET /blah".into()),
            duration_ms: Some(1000),
            event_id: Some(Uuid::new_v4()),
            exclusive_time_ms: Some(1000.0),
            group_raw: Some("deadbeefdeadbeef".into()),
            is_segment: Some(false),
            parent_span_id: Some("deadbeefdeadbeef".into()),
            profile_id: Some(Uuid::new_v4()),
            project_id: Some(1),
            retention_days: Some(90),
            segment_id: Some("deadbeefdeadbeef".into()),
            span_id: Some("deadbeefdeadbeef".into()),
            start_timestamp_ms: Some(1691105878720),
            trace_id: Some(Uuid::new_v4()),
            tags: Some(BTreeMap::from([
                ("tag1".into(), "value1".into()),
                ("tag2".into(), "123".into()),
                ("tag3".into(), "true".into()),
            ])),
            sentry_tags: TestSentryTags {
                action: Some("GET".into()),
                domain: Some("targetdomain.tld:targetport".into()),
                group: Some("deadbeefdeadbeef".into()),
                http_method: Some("GET".into()),
                module: Some("http".into()),
                op: Some("http.client".into()),
                status: Some("ok".into()),
                status_code: Some("200".into()),
                system: Some("python".into()),
                transaction: Some("/organizations/:orgId/issues/".into()),
                transaction_method: Some("GET".into()),
                transaction_op: Some("navigation".into()),
            },
        }
    }

    #[test]
    fn test_valid_span() {
        let span = valid_span();
        let data = serde_json::to_string(&span);
        assert!(data.is_ok());
        let payload = KafkaPayload {
            key: None,
            headers: None,
            payload: Some(data.unwrap().as_bytes().to_vec()),
        };
        let meta = KafkaMessageMetadata {
            partition: 0,
            offset: 1,
            timestamp: DateTime::from(SystemTime::now()),
        };
        process_message(payload, meta).expect("The message should be processed");
    }

    #[test]
    fn test_null_status_value() {
        let mut span = valid_span();
        span.sentry_tags.status = Option::None;
        let data = serde_json::to_string(&span);
        assert!(data.is_ok());
        let payload = KafkaPayload {
            key: None,
            headers: None,
            payload: Some(data.unwrap().as_bytes().to_vec()),
        };
        let meta = KafkaMessageMetadata {
            partition: 0,
            offset: 1,
            timestamp: DateTime::from(SystemTime::now()),
        };
        process_message(payload, meta).expect("The message should be processed");
    }

    #[test]
    fn test_empty_status_value() {
        let mut span = valid_span();
        span.sentry_tags.status = Some("".into());
        let data = serde_json::to_string(&span);
        assert!(data.is_ok());
        let payload = KafkaPayload {
            key: None,
            headers: None,
            payload: Some(data.unwrap().as_bytes().to_vec()),
        };
        let meta = KafkaMessageMetadata {
            partition: 0,
            offset: 1,
            timestamp: DateTime::from(SystemTime::now()),
        };
        process_message(payload, meta).expect("The message should be processed");
    }

    #[test]
    fn test_null_retention_days() {
        let mut span = valid_span();
        span.retention_days = default_retention_days();
        let data = serde_json::to_string(&span);
        assert!(data.is_ok());
        let payload = KafkaPayload {
            key: None,
            headers: None,
            payload: Some(data.unwrap().as_bytes().to_vec()),
        };
        let meta = KafkaMessageMetadata {
            partition: 0,
            offset: 1,
            timestamp: DateTime::from(SystemTime::now()),
        };
        process_message(payload, meta).expect("The message should be processed");
    }

    #[test]
    fn test_null_tags() {
        let mut span = valid_span();
        span.tags = Option::None;
        let data = serde_json::to_string(&span);
        assert!(data.is_ok());
        let payload = KafkaPayload {
            key: None,
            headers: None,
            payload: Some(data.unwrap().as_bytes().to_vec()),
        };
        let meta = KafkaMessageMetadata {
            partition: 0,
            offset: 1,
            timestamp: DateTime::from(SystemTime::now()),
        };
        process_message(payload, meta).expect("The message should be processed");
    }
}<|MERGE_RESOLUTION|>--- conflicted
+++ resolved
@@ -1,50 +1,26 @@
-<<<<<<< HEAD
-use crate::processors::utils::{default_retention_days, hex_to_u64, DEFAULT_RETENTION_DAYS};
-use crate::types::{BadMessage, BytesInsertBatch, KafkaMessageMetadata};
-=======
 use std::collections::BTreeMap;
 
 use anyhow::Context;
->>>>>>> e33db777
 use rust_arroyo::backends::kafka::types::KafkaPayload;
 use serde::{Deserialize, Serialize};
 use uuid::Uuid;
-<<<<<<< HEAD
-=======
 
 use crate::processors::utils::{default_retention_days, hex_to_u64, DEFAULT_RETENTION_DAYS};
 use crate::types::{BytesInsertBatch, KafkaMessageMetadata};
->>>>>>> e33db777
 
 pub fn process_message(
     payload: KafkaPayload,
     metadata: KafkaMessageMetadata,
-<<<<<<< HEAD
-) -> Result<BytesInsertBatch, BadMessage> {
-    let payload_bytes = payload.payload.ok_or(BadMessage)?;
-    let msg: FromSpanMessage = serde_json::from_slice(&payload_bytes).map_err(|error| {
-        tracing::error!(%error, "Failed to deserialize message");
-        BadMessage
-    })?;
-=======
 ) -> anyhow::Result<BytesInsertBatch> {
     let payload_bytes = payload.payload.context("Expected payload")?;
     let msg: FromSpanMessage = serde_json::from_slice(&payload_bytes)?;
 
->>>>>>> e33db777
     let mut span: Span = msg.try_into()?;
 
     span.offset = metadata.offset;
     span.partition = metadata.partition;
 
-<<<<<<< HEAD
-    let serialized = serde_json::to_vec(&span).map_err(|error| {
-        tracing::error!(%error, "Failed to serialize processed message");
-        BadMessage
-    })?;
-=======
     let serialized = serde_json::to_vec(&span)?;
->>>>>>> e33db777
 
     Ok(BytesInsertBatch {
         rows: vec![serialized],
