use std::collections::BTreeMap;

use anyhow::Context;
use rust_arroyo::backends::kafka::types::KafkaPayload;
use serde::{Deserialize, Serialize};
use uuid::Uuid;

use crate::processors::utils::{default_retention_days, hex_to_u64, DEFAULT_RETENTION_DAYS};
<<<<<<< HEAD
use crate::types::{BytesRows, KafkaMessageMetadata};
=======
use crate::types::{KafkaMessageMetadata, RowData};
>>>>>>> 8b263f1c

pub fn process_message(
    payload: KafkaPayload,
    metadata: KafkaMessageMetadata,
<<<<<<< HEAD
) -> anyhow::Result<BytesRows> {
=======
) -> anyhow::Result<RowData> {
>>>>>>> 8b263f1c
    let payload_bytes = payload.payload().context("Expected payload")?;
    let msg: FromSpanMessage = serde_json::from_slice(payload_bytes)?;

    let mut span: Span = msg.try_into()?;

    span.offset = metadata.offset;
    span.partition = metadata.partition;

    let serialized = serde_json::to_vec(&span)?;

<<<<<<< HEAD
    Ok(BytesRows::from_rows(vec![serialized]))
=======
    Ok(RowData {
        rows: vec![serialized],
    })
>>>>>>> 8b263f1c
}

#[derive(Debug, Default, Deserialize)]
struct FromSpanMessage {
    #[serde(default)]
    description: String,
    duration_ms: u32,
    event_id: Uuid,
    exclusive_time_ms: f64,
    #[serde(deserialize_with = "hex_to_u64")]
    group_raw: u64,
    is_segment: bool,
    #[serde(deserialize_with = "hex_to_u64")]
    parent_span_id: u64,
    profile_id: Option<Uuid>,
    project_id: u64,
    #[serde(default = "default_retention_days")]
    retention_days: Option<u16>,
    #[serde(deserialize_with = "hex_to_u64")]
    segment_id: u64,
    sentry_tags: FromSentryTags,
    #[serde(deserialize_with = "hex_to_u64")]
    span_id: u64,
    start_timestamp_ms: u64,
    tags: Option<BTreeMap<String, String>>,
    trace_id: Uuid,
}

#[derive(Debug, Default, Deserialize)]
struct FromSentryTags {
    action: Option<String>,
    domain: Option<String>,
    group: Option<String>,
    #[serde(rename(deserialize = "http.method"))]
    http_method: Option<String>,
    module: Option<String>,
    op: Option<String>,
    status: Option<SpanStatus>,
    status_code: Option<String>,
    system: Option<String>,
    transaction: Option<String>,
    #[serde(rename(deserialize = "transaction.method"))]
    transaction_method: Option<String>,
    #[serde(rename(deserialize = "transaction.op"))]
    transaction_op: Option<String>,
    #[serde(flatten)]
    extra: BTreeMap<String, String>,
}

impl FromSentryTags {
    fn to_keys_values(&self) -> (Vec<String>, Vec<String>) {
        let mut tags: BTreeMap<String, String> = BTreeMap::new();

        if let Some(action) = &self.action {
            tags.insert("action".into(), action.into());
        }

        if let Some(domain) = &self.domain {
            tags.insert("domain".into(), domain.into());
        }

        if let Some(group) = &self.group {
            tags.insert("group".into(), group.into());
        }

        if let Some(module) = &self.module {
            tags.insert("module".into(), module.into());
        }

        if let Some(op) = &self.op {
            tags.insert("op".into(), op.into());
        }

        if let Some(status) = &self.status {
            tags.insert("status".into(), status.as_str().to_string());
        }

        if let Some(system) = &self.system {
            tags.insert("system".into(), system.into());
        }

        if let Some(transaction) = &self.transaction {
            tags.insert("transaction".into(), transaction.into());
        }

        if let Some(transaction_op) = &self.transaction_op {
            tags.insert("transaction.op".into(), transaction_op.into());
        }

        if let Some(http_method) = &self.http_method {
            tags.insert("http.method".into(), http_method.into());
        }

        if let Some(transaction_method) = &self.transaction_method {
            tags.insert("transaction.method".into(), transaction_method.into());
        }

        if let Some(status_code) = &self.status_code {
            tags.insert("status_code".into(), status_code.into());
        }

        for (key, value) in &self.extra {
            tags.insert(key.into(), value.into());
        }

        tags.into_iter().unzip()
    }
}

#[derive(Debug, Default, Serialize)]
struct Span {
    #[serde(default)]
    action: String,
    deleted: u8,
    description: String,
    #[serde(default)]
    domain: String,
    duration: u32,
    end_ms: u16,
    end_timestamp: u64,
    exclusive_time: f64,
    group: u64,
    group_raw: u64,
    is_segment: u8,
    #[serde(default)]
    module: String,
    #[serde(rename(serialize = "measurements.key"))]
    measurement_keys: Vec<String>,
    #[serde(rename(serialize = "measurements.value"))]
    measurement_values: Vec<f64>,
    offset: u64,
    op: String,
    parent_span_id: u64,
    partition: u16,
    platform: String,
    profile_id: Option<Uuid>,
    project_id: u64,
    retention_days: u16,
    segment_id: u64,
    segment_name: String,
    #[serde(rename(serialize = "sentry_tags.key"))]
    sentry_tag_keys: Vec<String>,
    #[serde(rename(serialize = "sentry_tags.value"))]
    sentry_tag_values: Vec<String>,
    span_id: u64,
    span_kind: String,
    span_status: u8,
    start_ms: u16,
    start_timestamp: u64,
    status: u32,
    #[serde(rename(serialize = "tags.key"))]
    tag_keys: Vec<String>,
    #[serde(rename(serialize = "tags.value"))]
    tag_values: Vec<String>,
    trace_id: Uuid,
    transaction_id: Uuid,
    transaction_op: String,
    user: String,
}

impl TryFrom<FromSpanMessage> for Span {
    type Error = anyhow::Error;

    fn try_from(from: FromSpanMessage) -> anyhow::Result<Span> {
        let end_timestamp_ms = from.start_timestamp_ms + from.duration_ms as u64;
        let group = if let Some(group) = &from.sentry_tags.group {
            u64::from_str_radix(group, 16)?
        } else {
            0
        };
        let status = from.sentry_tags.status.unwrap_or_default() as u8;
        let (sentry_tag_keys, sentry_tag_values) = from.sentry_tags.to_keys_values();
        let transaction_op = from.sentry_tags.transaction_op.unwrap_or_default();

        let tags = from.tags.unwrap_or_default();
        let (mut tag_keys, mut tag_values): (Vec<_>, Vec<_>) = tags.into_iter().unzip();

        if let Some(http_method) = from.sentry_tags.http_method.clone() {
            tag_keys.push("http.method".into());
            tag_values.push(http_method);
        }

        if let Some(status_code) = &from.sentry_tags.status_code {
            tag_keys.push("status_code".into());
            tag_values.push(status_code.into());
        }

        if let Some(transaction_method) = from.sentry_tags.transaction_method.clone() {
            tag_keys.push("transaction.method".into());
            tag_values.push(transaction_method);
        }

        Ok(Self {
            action: from.sentry_tags.action.unwrap_or_default(),
            description: from.description,
            domain: from.sentry_tags.domain.unwrap_or_default(),
            duration: from.duration_ms,
            end_ms: (end_timestamp_ms % 1000) as u16,
            end_timestamp: end_timestamp_ms / 1000,
            exclusive_time: from.exclusive_time_ms,
            group,
            group_raw: from.group_raw,
            is_segment: if from.is_segment { 1 } else { 0 },
            module: from.sentry_tags.module.unwrap_or_default(),
            op: from.sentry_tags.op.unwrap_or_default(),
            parent_span_id: from.parent_span_id,
            platform: from.sentry_tags.system.unwrap_or_default(),
            profile_id: from.profile_id,
            project_id: from.project_id,
            retention_days: from.retention_days.unwrap_or(DEFAULT_RETENTION_DAYS),
            segment_id: from.segment_id,
            segment_name: from.sentry_tags.transaction.unwrap_or_default(),
            sentry_tag_keys,
            sentry_tag_values,
            span_id: from.span_id,
            span_status: status,
            start_ms: (from.start_timestamp_ms % 1000) as u16,
            start_timestamp: from.start_timestamp_ms / 1000,
            status: status.into(),
            tag_keys,
            tag_values,
            trace_id: from.trace_id,
            transaction_id: from.event_id,
            transaction_op,
            ..Default::default()
        })
    }
}

#[derive(Clone, Copy, Default, Debug, Deserialize, Serialize)]
#[serde(rename_all = "snake_case")]
#[repr(u8)] // size limit in clickhouse
pub enum SpanStatus {
    /// The operation completed successfully.
    ///
    /// HTTP status 100..299 + successful redirects from the 3xx range.
    Ok = 0,

    /// The operation was cancelled (typically by the user).
    Cancelled = 1,

    /// Unknown. Any non-standard HTTP status code.
    ///
    /// "We do not know whether the transaction failed or succeeded"
    #[default]
    #[serde(alias = "")]
    Unknown = 2,

    /// Client specified an invalid argument. 4xx.
    ///
    /// Note that this differs from FailedPrecondition. InvalidArgument indicates arguments that
    /// are problematic regardless of the state of the system.
    InvalidArgument = 3,

    /// Deadline expired before operation could complete.
    ///
    /// For operations that change the state of the system, this error may be returned even if the
    /// operation has been completed successfully.
    ///
    /// HTTP redirect loops and 504 Gateway Timeout
    DeadlineExceeded = 4,

    /// 404 Not Found. Some requested entity (file or directory) was not found.
    NotFound = 5,

    /// Already exists (409)
    ///
    /// Some entity that we attempted to create already exists.
    AlreadyExists = 6,

    /// 403 Forbidden
    ///
    /// The caller does not have permission to execute the specified operation.
    PermissionDenied = 7,

    /// 429 Too Many Requests
    ///
    /// Some resource has been exhausted, perhaps a per-user quota or perhaps the entire file
    /// system is out of space.
    ResourceExhausted = 8,

    /// Operation was rejected because the system is not in a state required for the operation's
    /// execution
    FailedPrecondition = 9,

    /// The operation was aborted, typically due to a concurrency issue.
    Aborted = 10,

    /// Operation was attempted past the valid range.
    OutOfRange = 11,

    /// 501 Not Implemented
    ///
    /// Operation is not implemented or not enabled.
    Unimplemented = 12,

    /// Other/generic 5xx.
    InternalError = 13,

    /// 503 Service Unavailable
    Unavailable = 14,

    /// Unrecoverable data loss or corruption
    DataLoss = 15,

    /// 401 Unauthorized (actually does mean unauthenticated according to RFC 7235)
    ///
    /// Prefer PermissionDenied if a user is logged in.
    Unauthenticated = 16,
}

impl SpanStatus {
    /// Returns the string representation of the status.
    pub fn as_str(&self) -> &'static str {
        match *self {
            SpanStatus::Ok => "ok",
            SpanStatus::DeadlineExceeded => "deadline_exceeded",
            SpanStatus::Unauthenticated => "unauthenticated",
            SpanStatus::PermissionDenied => "permission_denied",
            SpanStatus::NotFound => "not_found",
            SpanStatus::ResourceExhausted => "resource_exhausted",
            SpanStatus::InvalidArgument => "invalid_argument",
            SpanStatus::Unimplemented => "unimplemented",
            SpanStatus::Unavailable => "unavailable",
            SpanStatus::InternalError => "internal_error",
            SpanStatus::Unknown => "unknown",
            SpanStatus::Cancelled => "cancelled",
            SpanStatus::AlreadyExists => "already_exists",
            SpanStatus::FailedPrecondition => "failed_precondition",
            SpanStatus::Aborted => "aborted",
            SpanStatus::OutOfRange => "out_of_range",
            SpanStatus::DataLoss => "data_loss",
        }
    }
}

#[cfg(test)]
mod tests {
    use super::*;
    use chrono::DateTime;
    use std::time::SystemTime;

    #[derive(Debug, Default, Deserialize, Serialize)]
    struct TestSentryTags {
        action: Option<String>,
        domain: Option<String>,
        group: Option<String>,
        #[serde(rename = "http.method")]
        http_method: Option<String>,
        module: Option<String>,
        op: Option<String>,
        status: Option<String>,
        status_code: Option<String>,
        system: Option<String>,
        transaction: Option<String>,
        #[serde(rename = "transaction.method")]
        transaction_method: Option<String>,
        #[serde(rename = "transaction.op")]
        transaction_op: Option<String>,
    }

    #[derive(Debug, Default, Deserialize, Serialize)]
    struct TestSpanMessage {
        description: Option<String>,
        duration_ms: Option<u32>,
        event_id: Option<Uuid>,
        exclusive_time_ms: Option<f64>,
        group_raw: Option<String>,
        is_segment: Option<bool>,
        parent_span_id: Option<String>,
        profile_id: Option<Uuid>,
        project_id: Option<u64>,
        retention_days: Option<u16>,
        segment_id: Option<String>,
        sentry_tags: TestSentryTags,
        span_id: Option<String>,
        start_timestamp_ms: Option<u64>,
        tags: Option<BTreeMap<String, String>>,
        trace_id: Option<Uuid>,
    }

    fn valid_span() -> TestSpanMessage {
        TestSpanMessage {
            description: Some("GET /blah".into()),
            duration_ms: Some(1000),
            event_id: Some(Uuid::new_v4()),
            exclusive_time_ms: Some(1000.0),
            group_raw: Some("deadbeefdeadbeef".into()),
            is_segment: Some(false),
            parent_span_id: Some("deadbeefdeadbeef".into()),
            profile_id: Some(Uuid::new_v4()),
            project_id: Some(1),
            retention_days: Some(90),
            segment_id: Some("deadbeefdeadbeef".into()),
            span_id: Some("deadbeefdeadbeef".into()),
            start_timestamp_ms: Some(1691105878720),
            trace_id: Some(Uuid::new_v4()),
            tags: Some(BTreeMap::from([
                ("tag1".into(), "value1".into()),
                ("tag2".into(), "123".into()),
                ("tag3".into(), "true".into()),
            ])),
            sentry_tags: TestSentryTags {
                action: Some("GET".into()),
                domain: Some("targetdomain.tld:targetport".into()),
                group: Some("deadbeefdeadbeef".into()),
                http_method: Some("GET".into()),
                module: Some("http".into()),
                op: Some("http.client".into()),
                status: Some("ok".into()),
                status_code: Some("200".into()),
                system: Some("python".into()),
                transaction: Some("/organizations/:orgId/issues/".into()),
                transaction_method: Some("GET".into()),
                transaction_op: Some("navigation".into()),
            },
        }
    }

    #[test]
    fn test_valid_span() {
        let span = valid_span();
        let data = serde_json::to_string(&span);
        assert!(data.is_ok());
        let payload = KafkaPayload::new(None, None, Some(data.unwrap().as_bytes().to_vec()));
        let meta = KafkaMessageMetadata {
            partition: 0,
            offset: 1,
            timestamp: DateTime::from(SystemTime::now()),
        };
        process_message(payload, meta).expect("The message should be processed");
    }

    #[test]
    fn test_null_status_value() {
        let mut span = valid_span();
        span.sentry_tags.status = Option::None;
        let data = serde_json::to_string(&span);
        assert!(data.is_ok());
        let payload = KafkaPayload::new(None, None, Some(data.unwrap().as_bytes().to_vec()));
        let meta = KafkaMessageMetadata {
            partition: 0,
            offset: 1,
            timestamp: DateTime::from(SystemTime::now()),
        };
        process_message(payload, meta).expect("The message should be processed");
    }

    #[test]
    fn test_empty_status_value() {
        let mut span = valid_span();
        span.sentry_tags.status = Some("".into());
        let data = serde_json::to_string(&span);
        assert!(data.is_ok());
        let payload = KafkaPayload::new(None, None, Some(data.unwrap().as_bytes().to_vec()));
        let meta = KafkaMessageMetadata {
            partition: 0,
            offset: 1,
            timestamp: DateTime::from(SystemTime::now()),
        };
        process_message(payload, meta).expect("The message should be processed");
    }

    #[test]
    fn test_null_retention_days() {
        let mut span = valid_span();
        span.retention_days = default_retention_days();
        let data = serde_json::to_string(&span);
        assert!(data.is_ok());
        let payload = KafkaPayload::new(None, None, Some(data.unwrap().as_bytes().to_vec()));
        let meta = KafkaMessageMetadata {
            partition: 0,
            offset: 1,
            timestamp: DateTime::from(SystemTime::now()),
        };
        process_message(payload, meta).expect("The message should be processed");
    }

    #[test]
    fn test_null_tags() {
        let mut span = valid_span();
        span.tags = Option::None;
        let data = serde_json::to_string(&span);
        assert!(data.is_ok());
        let payload = KafkaPayload::new(None, None, Some(data.unwrap().as_bytes().to_vec()));
        let meta = KafkaMessageMetadata {
            partition: 0,
            offset: 1,
            timestamp: DateTime::from(SystemTime::now()),
        };
        process_message(payload, meta).expect("The message should be processed");
    }
}<|MERGE_RESOLUTION|>--- conflicted
+++ resolved
@@ -6,20 +6,12 @@
 use uuid::Uuid;
 
 use crate::processors::utils::{default_retention_days, hex_to_u64, DEFAULT_RETENTION_DAYS};
-<<<<<<< HEAD
-use crate::types::{BytesRows, KafkaMessageMetadata};
-=======
 use crate::types::{KafkaMessageMetadata, RowData};
->>>>>>> 8b263f1c
 
 pub fn process_message(
     payload: KafkaPayload,
     metadata: KafkaMessageMetadata,
-<<<<<<< HEAD
-) -> anyhow::Result<BytesRows> {
-=======
 ) -> anyhow::Result<RowData> {
->>>>>>> 8b263f1c
     let payload_bytes = payload.payload().context("Expected payload")?;
     let msg: FromSpanMessage = serde_json::from_slice(payload_bytes)?;
 
@@ -30,13 +22,7 @@
 
     let serialized = serde_json::to_vec(&span)?;
 
-<<<<<<< HEAD
-    Ok(BytesRows::from_rows(vec![serialized]))
-=======
-    Ok(RowData {
-        rows: vec![serialized],
-    })
->>>>>>> 8b263f1c
+    Ok(RowData::from_rows(vec![serialized]))
 }
 
 #[derive(Debug, Default, Deserialize)]
