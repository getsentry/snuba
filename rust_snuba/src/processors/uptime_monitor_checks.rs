--- conflicted
+++ resolved
@@ -27,11 +27,7 @@
         environment: monitor_message.environment,
         uptime_subscription_id: monitor_message.subscription_id,
         uptime_check_id: monitor_message.guid,
-<<<<<<< HEAD
-        scheduled_check_time: monitor_message.scheduled_check_time_ms / 1e3 as u64,
-=======
         scheduled_check_time: monitor_message.scheduled_check_time_ms / 1000,
->>>>>>> b40a2aa0
         timestamp: monitor_message.actual_check_time_ms,
         duration_ms: monitor_message.duration_ms.unwrap_or(0),
         region: monitor_message.region.unwrap_or_default(),
