--- conflicted
+++ resolved
@@ -6,20 +6,12 @@
 use uuid::Uuid;
 
 use crate::processors::spans::SpanStatus;
-<<<<<<< HEAD
-use crate::types::{BytesRows, KafkaMessageMetadata};
-=======
 use crate::types::{KafkaMessageMetadata, RowData};
->>>>>>> 8b263f1c
 
 pub fn process_message(
     payload: KafkaPayload,
     _metadata: KafkaMessageMetadata,
-<<<<<<< HEAD
-) -> anyhow::Result<BytesRows> {
-=======
 ) -> anyhow::Result<RowData> {
->>>>>>> 8b263f1c
     let payload_bytes = payload.payload().context("Expected payload")?;
     let msg: FromFunctionsMessage = serde_json::from_slice(payload_bytes)?;
 
@@ -62,11 +54,7 @@
         rows.push(serialized);
     }
 
-<<<<<<< HEAD
-    Ok(BytesRows::from_rows(rows))
-=======
-    Ok(RowData { rows })
->>>>>>> 8b263f1c
+    Ok(RowData::from_rows(rows))
 }
 
 #[derive(Debug, Deserialize)]
