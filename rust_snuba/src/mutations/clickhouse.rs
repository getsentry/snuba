use rust_arroyo::counter;
use rust_arroyo::processing::strategies::run_task_in_threads::{
    RunTaskError, RunTaskFunc, TaskRunner,
};
use rust_arroyo::types::Message;
use serde::Serialize;
use std::time::Duration;

use reqwest::header::{HeaderMap, HeaderValue, ACCEPT_ENCODING, CONNECTION};
use reqwest::{Client, ClientBuilder};
use uuid::Uuid;

use crate::mutations::parser::MutationBatch;
use crate::processors::eap_spans::{AttributeMap, PrimaryKey, ATTRS_SHARD_FACTOR};
#[derive(Clone)]
pub struct ClickhouseWriter {
    url: String,
    table: String,
    client: Client,
}

impl ClickhouseWriter {
    pub fn new(
        hostname: &str,
        http_port: u16,
        table: &str,
        database: &str,
        clickhouse_user: &str,
        clickhouse_password: &str,
        batch_write_timeout: Option<Duration>,
    ) -> Self {
        let mut headers = HeaderMap::with_capacity(5);
        headers.insert(CONNECTION, HeaderValue::from_static("keep-alive"));
        headers.insert(ACCEPT_ENCODING, HeaderValue::from_static("gzip,deflate"));
        headers.insert(
            "X-Clickhouse-User",
            HeaderValue::from_str(clickhouse_user).unwrap(),
        );
        headers.insert(
            "X-ClickHouse-Key",
            HeaderValue::from_str(clickhouse_password).unwrap(),
        );
        headers.insert(
            "X-ClickHouse-Database",
            HeaderValue::from_str(database).unwrap(),
        );

        let url = format!("http://{hostname}:{http_port}");

        let mut client_builder = ClientBuilder::new().default_headers(headers);

        if let Some(timeout) = batch_write_timeout {
            client_builder = client_builder.timeout(timeout);
        }

        Self {
            url,
            table: table.to_owned(),
            client: client_builder.build().unwrap(),
        }
    }

    async fn process_message(&self, message: &Message<MutationBatch>) -> anyhow::Result<()> {
        let queries = format_query(&self.table, message.payload());
        self.run_queries(queries).await
    }

    async fn run_queries(&self, queries: Vec<Vec<u8>>) -> anyhow::Result<()> {
        let session_id = Uuid::new_v4().to_string();

        let mut session_check = false;

        for query in queries {
<<<<<<< HEAD
            let mut request = self.client.post(&self.url).query(&[
                // ensure that the tables from CREATE TEMPORARY TABLE exist in subsequent
                // queries
                ("session_id", session_id.as_str()),
                // ensure that HTTP status code is correct
                // https://clickhouse.com/docs/en/interfaces/http#http_response_codes_caveats
                // TODO: port to main consumer
                ("wait_end_of_query", "1"),
            ]);

            if session_check {
                // ensure that we are in a session. if some load balancer drops the querystring, we
                // want to know
                request = request.query(&[("session_check", "1")]);
            }

            session_check = true;

            request.body(query).send().await?.error_for_status()?;
=======
            let response = self
                .client
                .post(&self.url)
                .query(&[("session_id", &session_id)])
                .body(query)
                .send()
                .await?;

            if !response.status().is_success() {
                let status = response.status();
                let body = response.text().await;
                anyhow::bail!(
                    "bad response while inserting mutation, status: {}, response body: {:?}",
                    status,
                    body
                );
            }
>>>>>>> 77109bf0
        }

        Ok(())
    }
}

impl TaskRunner<MutationBatch, (), anyhow::Error> for ClickhouseWriter {
    fn get_task(&self, message: Message<MutationBatch>) -> RunTaskFunc<(), anyhow::Error> {
        let slf = self.clone();

        Box::pin(async move {
            slf.process_message(&message)
                .await
                .map_err(RunTaskError::Other)?;
            message.try_map(|_| Ok(()))
        })
    }
}

fn format_query(table: &str, batch: &MutationBatch) -> Vec<Vec<u8>> {
    let mut attr_columns = String::new();
    // attr_combined_columns is intentionally ordered the same as the clickhouse schema.
    // INSERT INTO .. SELECT FROM .. matches up columns by position only, and ignores names.
    // subqueries don't have this property.
    let mut attr_combined_columns = String::new();
    for i in 0..ATTRS_SHARD_FACTOR {
        attr_columns.push_str(&format!(",attr_str_{i} Map(String, String)"));

        attr_combined_columns.push_str(&format!(
            ",if(sign = 1, mapUpdate(old_data.attr_str_{i}, new_data.attr_str_{i}), old_data.attr_str_{i}) AS attr_str_{i}"
        ));
    }

    for i in 0..ATTRS_SHARD_FACTOR {
        attr_columns.push_str(&format!(",attr_num_{i} Map(String, Float64)"));
        attr_combined_columns.push_str(&format!(
            ",if(sign = 1, mapUpdate(old_data.attr_num_{i}, new_data.attr_num_{i}), old_data.attr_num_{i}) AS attr_num_{i}"
        ));
    }

    let input_schema = format!("organization_id UInt64, _sort_timestamp DateTime, trace_id UUID, span_id UInt64 {attr_columns}");
    let create_tmp_table = format!("CREATE TEMPORARY TABLE new_data ({input_schema})").into_bytes();
    let mut insert_tmp_table = "INSERT INTO new_data FORMAT JSONEachRow\n"
        .to_owned()
        .into_bytes();

    counter!("eap_mutations.mutation_rows", batch.0.len() as u64);
    for (filter, update) in &batch.0 {
        let mut attributes = AttributeMap::default();
        for (k, v) in &update.attr_str {
            attributes.insert_str(k.clone(), v.clone());
        }

        for (k, v) in &update.attr_num {
            attributes.insert_num(k.clone(), *v);
        }

        let row = MutationRow {
            filter: filter.clone(),
            attributes,
        };

        serde_json::to_writer(&mut insert_tmp_table, &row).unwrap();
        insert_tmp_table.push(b'\n');
    }

    let main_insert = format!(
        "
        INSERT INTO {table}
        SELECT old_data.* EXCEPT ('sign|attr_.*'), arrayJoin([-1, 1]) as sign {attr_combined_columns}
        FROM {table} old_data
        GLOBAL JOIN new_data
        ON old_data.organization_id = new_data.organization_id
            and old_data.trace_id = new_data.trace_id
            and old_data.span_id = new_data.span_id
            and old_data._sort_timestamp = new_data._sort_timestamp
        PREWHERE
        (old_data.organization_id,
            old_data._sort_timestamp,
            old_data.trace_id,
            old_data.span_id,
            ) GLOBAL IN (SELECT organization_id, _sort_timestamp, trace_id, span_id FROM new_data)
        WHERE
        old_data.sign = 1
        "
    )
    .into_bytes();

    let drop_tmp_table = "DROP TABLE IF EXISTS new_data".to_owned().into_bytes();

    vec![
        create_tmp_table,
        insert_tmp_table,
        main_insert,
        drop_tmp_table,
    ]
}

#[derive(Serialize, Default)]
struct MutationRow {
    #[serde(flatten)]
    attributes: AttributeMap,

    #[serde(flatten)]
    filter: PrimaryKey,
}

#[cfg(test)]
mod tests {
    use std::env;
    use uuid::Uuid;

    use crate::mutations::parser::Update;

    use super::*;

    struct ClickhouseTestClient {
        url: String,
        table: String,
        client: Client,
    }

    impl ClickhouseTestClient {
        pub async fn new(table: String) -> anyhow::Result<Self> {
            let hostname = env::var("CLICKHOUSE_HOST").unwrap_or_else(|_| "127.0.0.1".to_owned());
            let http_port = 8123;
            let url = format!("http://{hostname}:{http_port}");
            let uuid = Uuid::new_v4().to_string();
            let table_id = uuid.split('-').next().unwrap();

            let client = reqwest::Client::new();
            let test_table = format!("{table}_{table_id}_local\n");

            let body =
                format!("CREATE TABLE IF NOT EXISTS {test_table} AS {table}_local\n").into_bytes();

            // use client to create a new table locally
            client.post(url.clone()).body(body).send().await?;

            Ok(Self {
                url,
                table: test_table,
                client,
            })
        }

        pub async fn run_mutation(&self, queries: Vec<Vec<u8>>) -> anyhow::Result<()> {
            let writer = ClickhouseWriter {
                url: self.url.clone(),
                table: self.table.clone(),
                client: self.client.clone(),
            };

            writer.run_queries(queries).await
        }

        pub async fn select_final(&self) -> anyhow::Result<String> {
            let table = &self.table;
            let final_query = format!("SELECT * FROM {table} FINAL\n").into_bytes();

            let response = self.client.post(&self.url).body(final_query).send().await?;

            let update = response.text().await?;

            Ok(update)
        }

        pub async fn drop_table(&self) -> anyhow::Result<()> {
            let table = &self.table;
            let drop = format!("DROP TABLE {table}\n").into_bytes();

            self.client.post(&self.url).body(drop).send().await?;

            Ok(())
        }
    }

    #[tokio::test]
    async fn test_simple_mutation() {
        let mut batch = MutationBatch::default();
        let mut update = Update::default();

        let organization_id = 69;
        let _sort_timestamp = 1727466947;
        let trace_id = Uuid::parse_str("deadbeef-dead-beef-dead-beefdeadbeef").unwrap();
        let span_id = 16045690984833335023;

        let primary_key = PrimaryKey {
            organization_id,
            _sort_timestamp,
            trace_id,
            span_id,
        };
        update.attr_str.insert("a".to_string(), "b".to_string());

        // build the mutation batch
        batch.0.insert(primary_key.clone(), update);

        let test_client = ClickhouseTestClient::new("eap_spans".to_string())
            .await
            .unwrap();

        let test_table = &test_client.table;

        let insert =
        format!("INSERT INTO {test_table} (organization_id, _sort_timestamp, trace_id, span_id, sign, retention_days) VALUES ({organization_id}, {_sort_timestamp}, \'{trace_id}\', {span_id}, 1, 90)\n").into_bytes();

        let _ = test_client
            .client
            .post(&test_client.url)
            .body(insert)
            .send()
            .await;

        let all_queries = format_query(test_table, &batch);
        let _ = test_client.run_mutation(all_queries).await;

        // merge data at query time for up-to-date results
        let mutation = test_client.select_final().await;
        assert!(mutation.unwrap().contains("{'a':'b'}"));

        // clean up the temporary table at the end of test
        let _ = test_client.drop_table().await;
    }

    #[test]
    fn format_query_snap() {
        let mut batch = MutationBatch::default();
        let mut update = Update::default();
        let primary_key = PrimaryKey {
            organization_id: 69,
            _sort_timestamp: 1727466947,
            trace_id: Uuid::parse_str("deadbeef-dead-beef-dead-beefdeadbeef").unwrap(),
            span_id: 16045690984833335023,
        };
        update.attr_str.insert("a".to_string(), "b".to_string());

        batch.0.insert(primary_key.clone(), update);

        let mut snapshot = String::new();
        for query in format_query("eap_spans_local", &batch) {
            snapshot.push_str(std::str::from_utf8(&query).unwrap());
            snapshot.push_str(";\n");
        }

        insta::assert_snapshot!(snapshot);
    }
}<|MERGE_RESOLUTION|>--- conflicted
+++ resolved
@@ -71,7 +71,6 @@
         let mut session_check = false;
 
         for query in queries {
-<<<<<<< HEAD
             let mut request = self.client.post(&self.url).query(&[
                 // ensure that the tables from CREATE TEMPORARY TABLE exist in subsequent
                 // queries
@@ -90,15 +89,7 @@
 
             session_check = true;
 
-            request.body(query).send().await?.error_for_status()?;
-=======
-            let response = self
-                .client
-                .post(&self.url)
-                .query(&[("session_id", &session_id)])
-                .body(query)
-                .send()
-                .await?;
+            let response = request.body(query).send().await?;
 
             if !response.status().is_success() {
                 let status = response.status();
@@ -109,7 +100,6 @@
                     body
                 );
             }
->>>>>>> 77109bf0
         }
 
         Ok(())
