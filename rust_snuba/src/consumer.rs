use std::collections::{BTreeMap, HashMap};
use std::sync::{Arc, Mutex};
use std::time::Duration;

use chrono::{DateTime, NaiveDateTime, Utc};

use rust_arroyo::backends::kafka::config::KafkaConfig;
use rust_arroyo::backends::kafka::types::KafkaPayload;
use rust_arroyo::backends::kafka::KafkaConsumer;

use rust_arroyo::processing::strategies::run_task_in_threads::ConcurrencyConfig;
use rust_arroyo::processing::StreamProcessor;
use rust_arroyo::types::Topic;
use rust_arroyo::utils::metrics::configure_metrics;

use pyo3::prelude::*;

use crate::config;
use crate::factory::ConsumerStrategyFactory;
use crate::logging::{setup_logging, setup_sentry};
use crate::metrics::statsd::StatsDBackend;
use crate::processors;
use crate::types::{BytesInsertBatch, KafkaMessageMetadata};

#[pyfunction]
#[allow(clippy::too_many_arguments)]
pub fn consumer(
    py: Python<'_>,
    consumer_group: &str,
    auto_offset_reset: &str,
    consumer_config_raw: &str,
    skip_write: bool,
    concurrency: usize,
    use_rust_processor: bool,
    max_poll_interval_ms: usize,
    python_max_queue_depth: Option<usize>,
) {
    py.allow_threads(|| {
        consumer_impl(
            consumer_group,
            auto_offset_reset,
            consumer_config_raw,
            skip_write,
            concurrency,
            use_rust_processor,
            max_poll_interval_ms,
            python_max_queue_depth,
        )
    });
}

#[allow(clippy::too_many_arguments)]
pub fn consumer_impl(
    consumer_group: &str,
    auto_offset_reset: &str,
    consumer_config_raw: &str,
    skip_write: bool,
    concurrency: usize,
    use_rust_processor: bool,
    max_poll_interval_ms: usize,
    python_max_queue_depth: Option<usize>,
) {
    setup_logging();

    let consumer_config = config::ConsumerConfig::load_from_str(consumer_config_raw).unwrap();
    let max_batch_size = consumer_config.max_batch_size;
    let max_batch_time = Duration::from_millis(consumer_config.max_batch_time_ms);

    tracing::info!(?consumer_config, "Starting Rust consumer");

    // TODO: Support multiple storages
    assert_eq!(consumer_config.storages.len(), 1);
    assert!(consumer_config.replacements_topic.is_none());
    assert!(consumer_config.commit_log_topic.is_none());

    let mut _sentry_guard = None;

    // setup sentry
    if let Some(dsn) = consumer_config.env.sentry_dsn {
        tracing::debug!(sentry_dsn = dsn);
        // this forces anyhow to record stack traces when capturing an error:
        std::env::set_var("RUST_BACKTRACE", "1");
        _sentry_guard = Some(setup_sentry(dsn));
    }

    // setup arroyo metrics
    if let (Some(host), Some(port)) = (
        consumer_config.env.dogstatsd_host,
        consumer_config.env.dogstatsd_port,
    ) {
        let mut tags = HashMap::new();
        let storage_name = consumer_config
            .storages
            .iter()
            .map(|s| s.name.clone())
            .collect::<Vec<_>>()
            .join(",");
        tags.insert("storage", storage_name.as_str());
        tags.insert("consumer_group", consumer_group);

        configure_metrics(StatsDBackend::new(&host, port, "snuba.consumer", tags));
    }

    if !use_rust_processor {
        procspawn::init();
    }

    let first_storage = consumer_config.storages[0].clone();

    tracing::info!(
        storage = first_storage.name,
        "Starting consumer for {:?}",
        first_storage.name,
    );

    let config = KafkaConfig::new_consumer_config(
        vec![],
        consumer_group.to_owned(),
        auto_offset_reset.to_owned(),
        false,
<<<<<<< HEAD
        max_poll_interval_ms,
        Some(broker_config),
=======
        Some(consumer_config.raw_topic.broker_config),
>>>>>>> c0f2f9a4
    );

    let consumer = Arc::new(Mutex::new(KafkaConsumer::new(config)));
    let logical_topic_name = consumer_config.raw_topic.logical_topic_name;
    let mut processor = StreamProcessor::new(
        consumer,
        Box::new(ConsumerStrategyFactory::new(
            first_storage,
            logical_topic_name,
            max_batch_size,
            max_batch_time,
            skip_write,
            ConcurrencyConfig::new(concurrency),
            python_max_queue_depth,
            use_rust_processor,
        )),
    );

    processor.subscribe(Topic::new(&consumer_config.raw_topic.physical_topic_name));

    let mut handle = processor.get_handle();

    ctrlc::set_handler(move || {
        handle.signal_shutdown();
    })
    .expect("Error setting Ctrl-C handler");

    processor.run().unwrap();
}

#[pyfunction]
pub fn process_message(
    name: &str,
    value: Vec<u8>,
    partition: u16,
    offset: u64,
    millis_since_epoch: i64,
) -> Option<Vec<u8>> {
    // XXX: Currently only takes the message payload and metadata. This assumes
    // key and headers are not used for message processing
    match processors::get_processing_function(name) {
        None => None,
        Some(func) => {
            let payload = KafkaPayload::new(None, None, Some(value));

            let timestamp = DateTime::from_naive_utc_and_offset(
                NaiveDateTime::from_timestamp_millis(millis_since_epoch)
                    .unwrap_or(NaiveDateTime::MIN),
                Utc,
            );

            let meta = KafkaMessageMetadata {
                partition,
                offset,
                timestamp,
            };

            let res = func(payload, meta);
            let batch = BytesInsertBatch::new(
                timestamp,
                res.unwrap(),
                // TODO: Actually implement this?
                BTreeMap::new(),
            );
            Some(batch.encoded_rows().to_vec())
        }
    }
}<|MERGE_RESOLUTION|>--- conflicted
+++ resolved
@@ -118,12 +118,8 @@
         consumer_group.to_owned(),
         auto_offset_reset.to_owned(),
         false,
-<<<<<<< HEAD
         max_poll_interval_ms,
-        Some(broker_config),
-=======
         Some(consumer_config.raw_topic.broker_config),
->>>>>>> c0f2f9a4
     );
 
     let consumer = Arc::new(Mutex::new(KafkaConsumer::new(config)));
