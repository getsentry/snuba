--- conflicted
+++ resolved
@@ -14,7 +14,6 @@
 
 use pyo3::prelude::*;
 
-<<<<<<< HEAD
 use crate::settings;
 use crate::storages::{self, ProcessorConfig};
 use crate::strategies::noop::Noop;
@@ -23,26 +22,6 @@
 
 struct ClickhouseWriterStep {
     next_step: Box<dyn ProcessingStrategy<()>>,
-=======
-#[derive(Parser, Debug)]
-struct Args {
-    #[arg(long)]
-    storage: Vec<String>,
-
-    #[arg(long)]
-    consumer_group: String,
-
-    // TODO: Only latest, earliest and error should be allowed
-    #[arg(long)]
-    auto_offset_reset: String,
-
-    #[arg(long)]
-    settings_path: String,
-
-    #[arg(long)]
-    config_path: String,
-
->>>>>>> 665eaeaf
 }
 
 impl ClickhouseWriterStep {
@@ -88,38 +67,28 @@
 }
 
 #[pyfunction]
-pub fn consumer(py: Python<'_>, storage: &str, settings_path: &str) {
-    py.allow_threads(|| consumer_impl(storage, settings_path));
+pub fn consumer(py: Python<'_>, consumer_group: &str, auto_offset_reset: &str, settings_path: &str, consumer_config_path: &str, storage_names: Vec<String>) {
+    py.allow_threads(|| consumer_impl(
+            consumer_group, auto_offset_reset, settings_path, consumer_config_path, storage_names
+    ))
 }
 
-fn consumer_impl(storage: &str, settings_path: &str) {
+pub fn consumer_impl(consumer_group: &str, auto_offset_reset: &str, settings_path: &str, consumer_config_path: &str, storage_names: Vec<String>) {
     env_logger::init();
-<<<<<<< HEAD
-    log::info!(
-        "Starting consumer for {} with settings at {}",
-        storage,
-        settings_path,
-=======
-    let args = Args::parse();
-
     // TODO: Support multiple storages
-    let first_storage = args.storage[0].clone();
+    assert_eq!(storage_names.len(), 1);
+    let first_storage = storage_names[0].clone();
 
     log::info!(
         "Starting consumer for {:?} with settings at {}",
         first_storage,
-        args.settings_path,
->>>>>>> 665eaeaf
+        settings_path,
     );
     let settings = settings::Settings::load_from_json(settings_path).unwrap();
     log::info!("Loaded settings: {settings:?}");
 
     let storage_registry = storages::StorageRegistry::load_all(&settings).unwrap();
-<<<<<<< HEAD
-    let storage = storage_registry.get(storage).unwrap();
-=======
     let storage = storage_registry.get(&first_storage).unwrap();
->>>>>>> 665eaeaf
 
     struct ConsumerStrategyFactory {
         processor_config: ProcessorConfig,
@@ -136,8 +105,10 @@
         }
     }
 
-    let mut broker_config: HashMap<_, _> = settings
-        .get_broker_config(&storage.stream_loader.default_topic)
+    let logical_topic = &storage.stream_loader.default_topic;
+
+    let broker_config: HashMap<_, _> = settings
+        .get_broker_config(&logical_topic)
         .iter()
         .filter_map(|(k, v)| {
             let v = v.as_ref()?;
@@ -147,24 +118,18 @@
             Some((k.to_owned(), v.to_owned()))
         })
         .collect();
-<<<<<<< HEAD
 
-    // TODO remove
-    let consumer_group = "snuba-consumers".to_owned();
-    broker_config.insert("group.id".to_owned(), consumer_group);
-    let logical_topic = &storage.stream_loader.default_topic;
 
-    let config = KafkaConfig::new_config_from_raw(broker_config);
+    let config = KafkaConfig::new_consumer_config(vec![], consumer_group.to_owned(), auto_offset_reset.to_owned(), false, Some(broker_config));
+
     let processor_config = storage.stream_loader.processor.clone();
-=======
-    let config = KafkaConfig::new_consumer_config(vec![], args.consumer_group, args.auto_offset_reset, false, Some(broker_config));
->>>>>>> 665eaeaf
 
     let consumer = Box::new(KafkaConsumer::new(config));
     let mut processor = StreamProcessor::new(
         consumer,
         Box::new(ConsumerStrategyFactory { processor_config }),
     );
+
 
     processor.subscribe(Topic {
         name: settings
