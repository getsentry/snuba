use std::collections::HashMap;
use std::sync::{Arc, Mutex};
use std::time::Duration;

use chrono::{DateTime, NaiveDateTime, Utc};

use rust_arroyo::backends::kafka::config::KafkaConfig;
use rust_arroyo::backends::kafka::types::KafkaPayload;
use rust_arroyo::backends::kafka::KafkaConsumer;

use rust_arroyo::processing::StreamProcessor;
use rust_arroyo::types::Topic;
use rust_arroyo::utils::metrics::configure_metrics;

use pyo3::prelude::*;

use crate::config;
use crate::factory::ConsumerStrategyFactory;
use crate::logging::{setup_logging, setup_sentry};
use crate::metrics::statsd::StatsDBackend;
use crate::processors;
use crate::types::KafkaMessageMetadata;

#[pyfunction]
pub fn consumer(
    py: Python<'_>,
    consumer_group: &str,
    auto_offset_reset: &str,
    consumer_config_raw: &str,
    skip_write: bool,
    concurrency: usize,
    use_rust_processor: bool,
) {
    py.allow_threads(|| {
        consumer_impl(
            consumer_group,
            auto_offset_reset,
            consumer_config_raw,
            skip_write,
            concurrency,
            use_rust_processor,
        )
    });
}

pub fn consumer_impl(
    consumer_group: &str,
    auto_offset_reset: &str,
    consumer_config_raw: &str,
    skip_write: bool,
    concurrency: usize,
    use_rust_processor: bool,
) {
    setup_logging();

    let consumer_config = config::ConsumerConfig::load_from_str(consumer_config_raw).unwrap();
    let max_batch_size = consumer_config.max_batch_size;
    let max_batch_time = Duration::from_millis(consumer_config.max_batch_time_ms);

    // TODO: Support multiple storages
    assert_eq!(consumer_config.storages.len(), 1);
    assert!(consumer_config.replacements_topic.is_none());
    assert!(consumer_config.commit_log_topic.is_none());

    let mut _sentry_guard = None;

    // setup sentry
    if let Some(dsn) = consumer_config.env.sentry_dsn {
        log::debug!("Using sentry dsn {:?}", dsn);
        _sentry_guard = Some(setup_sentry(dsn));
    }

    // setup arroyo metrics
    if let (Some(host), Some(port)) = (
        consumer_config.env.dogstatsd_host,
        consumer_config.env.dogstatsd_port,
    ) {
        let mut tags = HashMap::new();
        let storage_name = consumer_config
            .storages
            .iter()
            .map(|s| s.name.clone())
            .collect::<Vec<_>>()
            .join(",");
        tags.insert("storage", storage_name.as_str());
        tags.insert("consumer_group", consumer_group);

        configure_metrics(Box::new(StatsDBackend::new(
            &host,
            port,
            "snuba.rust_consumer",
            tags,
        )));
    }

    if !use_rust_processor {
        procspawn::init();
    }

    let first_storage = consumer_config.storages[0].clone();

    log::info!("Starting consumer for {:?}", first_storage.name,);

    let broker_config: HashMap<_, _> = consumer_config
        .raw_topic
        .broker_config
        .iter()
        .filter_map(|(k, v)| {
            let v = v.as_ref()?;
            if v.is_empty() {
                return None;
            }
            Some((k.to_owned(), v.to_owned()))
        })
        .collect();

    let config = KafkaConfig::new_consumer_config(
        vec![],
        consumer_group.to_owned(),
        auto_offset_reset.to_owned(),
        false,
        Some(broker_config),
    );

<<<<<<< HEAD
    let consumer = Arc::new(Mutex::new(KafkaConsumer::new(config)));
=======
    let consumer = Box::new(KafkaConsumer::new(config));
    let logical_topic_name = consumer_config.raw_topic.logical_topic_name;

>>>>>>> 12dcdba9
    let mut processor = StreamProcessor::new(
        consumer,
        Box::new(ConsumerStrategyFactory::new(
            first_storage,
            logical_topic_name,
            max_batch_size,
            max_batch_time,
            skip_write,
            concurrency,
            use_rust_processor,
        )),
    );

    processor.subscribe(Topic {
        name: consumer_config.raw_topic.physical_topic_name.to_owned(),
    });

    let mut handle = processor.get_handle();

    ctrlc::set_handler(move || {
        handle.signal_shutdown();
    })
    .expect("Error setting Ctrl-C handler");

    processor.run().unwrap();
}

#[pyfunction]
pub fn process_message(
    name: &str,
    value: Vec<u8>,
    partition: u16,
    offset: u64,
    millis_since_epoch: i64,
) -> Option<Vec<u8>> {
    // XXX: Currently only takes the message payload and metadata. This assumes
    // key and headers are not used for message processing
    match processors::get_processing_function(name) {
        None => None,
        Some(func) => {
            let payload = KafkaPayload {
                key: None,
                headers: None,
                payload: Some(value),
            };

            let meta = KafkaMessageMetadata {
                partition,
                offset,
                timestamp: DateTime::from_naive_utc_and_offset(
                    NaiveDateTime::from_timestamp_millis(millis_since_epoch)
                        .unwrap_or(NaiveDateTime::MIN),
                    Utc,
                ),
            };

            let res = func(payload, meta);
            println!("res {:?}", res);
            let row = res.unwrap().rows[0].clone();
            Some(row)
        }
    }
}<|MERGE_RESOLUTION|>--- conflicted
+++ resolved
@@ -122,13 +122,8 @@
         Some(broker_config),
     );
 
-<<<<<<< HEAD
     let consumer = Arc::new(Mutex::new(KafkaConsumer::new(config)));
-=======
-    let consumer = Box::new(KafkaConsumer::new(config));
     let logical_topic_name = consumer_config.raw_topic.logical_topic_name;
-
->>>>>>> 12dcdba9
     let mut processor = StreamProcessor::new(
         consumer,
         Box::new(ConsumerStrategyFactory::new(
