--- conflicted
+++ resolved
@@ -68,13 +68,9 @@
 
     // setup sentry
     if let Some(dsn) = consumer_config.env.sentry_dsn {
-<<<<<<< HEAD
         tracing::debug!(sentry_dsn = dsn);
-=======
-        log::debug!("Using sentry dsn {:?}", dsn);
         // this forces anyhow to record stack traces when capturing an error:
         std::env::set_var("RUST_BACKTRACE", "1");
->>>>>>> e33db777
         _sentry_guard = Some(setup_sentry(dsn));
     }
 
