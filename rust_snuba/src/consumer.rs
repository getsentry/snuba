use std::sync::Arc;
use std::time::Duration;

use chrono::{DateTime, NaiveDateTime, Utc};

use rust_arroyo::backends::kafka::config::KafkaConfig;
use rust_arroyo::backends::kafka::producer::KafkaProducer;
use rust_arroyo::backends::kafka::types::KafkaPayload;
use rust_arroyo::metrics;
use rust_arroyo::processing::dlq::{DlqLimit, DlqPolicy, KafkaDlqProducer};

use rust_arroyo::processing::strategies::run_task_in_threads::ConcurrencyConfig;
use rust_arroyo::processing::StreamProcessor;
use rust_arroyo::types::Topic;

use pyo3::prelude::*;

use crate::config;
use crate::factory::ConsumerStrategyFactory;
use crate::logging::{setup_logging, setup_sentry};
use crate::metrics::global_tags::set_global_tag;
use crate::metrics::statsd::StatsDBackend;
use crate::processors;
use crate::types::KafkaMessageMetadata;

#[pyfunction]
#[allow(clippy::too_many_arguments)]
pub fn consumer(
    py: Python<'_>,
    consumer_group: &str,
    auto_offset_reset: &str,
    no_strict_offset_reset: bool,
    consumer_config_raw: &str,
    skip_write: bool,
    concurrency: usize,
    use_rust_processor: bool,
    enforce_schema: bool,
    max_poll_interval_ms: usize,
    python_max_queue_depth: Option<usize>,
    health_check_file: Option<&str>,
) {
    py.allow_threads(|| {
        consumer_impl(
            consumer_group,
            auto_offset_reset,
            no_strict_offset_reset,
            consumer_config_raw,
            skip_write,
            concurrency,
            use_rust_processor,
            enforce_schema,
            max_poll_interval_ms,
            python_max_queue_depth,
            health_check_file,
        )
    });
}

#[allow(clippy::too_many_arguments)]
pub fn consumer_impl(
    consumer_group: &str,
    auto_offset_reset: &str,
    no_strict_offset_reset: bool,
    consumer_config_raw: &str,
    skip_write: bool,
    concurrency: usize,
    use_rust_processor: bool,
    enforce_schema: bool,
    max_poll_interval_ms: usize,
    python_max_queue_depth: Option<usize>,
    health_check_file: Option<&str>,
) {
    setup_logging();

    let consumer_config = config::ConsumerConfig::load_from_str(consumer_config_raw).unwrap();
    let max_batch_size = consumer_config.max_batch_size;
    let max_batch_time = Duration::from_millis(consumer_config.max_batch_time_ms);

    tracing::info!(?consumer_config, "Starting Rust consumer");

    // TODO: Support multiple storages
    assert_eq!(consumer_config.storages.len(), 1);
    assert!(consumer_config.replacements_topic.is_none());

    let mut _sentry_guard = None;

    let env_config = consumer_config.env.clone();

    // setup sentry
    if let Some(dsn) = consumer_config.env.sentry_dsn {
        tracing::debug!(sentry_dsn = dsn);
        // this forces anyhow to record stack traces when capturing an error:
        std::env::set_var("RUST_BACKTRACE", "1");
        _sentry_guard = Some(setup_sentry(&dsn));
    }

    // setup arroyo metrics
    if let (Some(host), Some(port)) = (
        consumer_config.env.dogstatsd_host,
        consumer_config.env.dogstatsd_port,
    ) {
        let storage_name = consumer_config
            .storages
            .iter()
            .map(|s| s.name.clone())
            .collect::<Vec<_>>()
            .join(",");
        set_global_tag("storage".to_owned(), storage_name);
        set_global_tag("consumer_group".to_owned(), consumer_group.to_owned());

<<<<<<< HEAD
        configure_metrics(StatsDBackend::new(&host, port, "snuba.consumer"));
=======
        metrics::init(StatsDBackend::new(&host, port, "snuba.consumer", tags)).unwrap();
>>>>>>> 7d07e322
    }

    if !use_rust_processor {
        procspawn::init();
    }

    let first_storage = consumer_config.storages[0].clone();

    tracing::info!(
        storage = first_storage.name,
        "Starting consumer for {:?}",
        first_storage.name,
    );

    let config = KafkaConfig::new_consumer_config(
        vec![],
        consumer_group.to_owned(),
        auto_offset_reset.parse().expect(
            "Invalid value for `auto_offset_reset`. Valid values: `error`, `earliest`, `latest`",
        ),
        !no_strict_offset_reset,
        max_poll_interval_ms,
        Some(consumer_config.raw_topic.broker_config),
    );

    let logical_topic_name = consumer_config.raw_topic.logical_topic_name;

    // DLQ policy applies only if we are not skipping writes, otherwise we don't want to be
    // writing to the DLQ topics in prod.
    let dlq_policy = match skip_write {
        true => None,
        false => consumer_config.dlq_topic.map(|dlq_topic_config| {
            let producer_config =
                KafkaConfig::new_producer_config(vec![], Some(dlq_topic_config.broker_config));
            let producer = KafkaProducer::new(producer_config);

            let kafka_dlq_producer = Box::new(KafkaDlqProducer::new(
                producer,
                Topic::new(&dlq_topic_config.physical_topic_name),
            ));

            let handle = ConcurrencyConfig::new(10).handle();
            DlqPolicy::new(
                handle,
                kafka_dlq_producer,
                DlqLimit {
                    max_invalid_ratio: Some(0.01),
                    max_consecutive_count: Some(1000),
                },
                None,
            )
        }),
    };

    let commit_log_producer = if let Some(topic_config) = consumer_config.commit_log_topic {
        let producer_config =
            KafkaConfig::new_producer_config(vec![], Some(topic_config.broker_config));
        let producer = KafkaProducer::new(producer_config);
        Some((
            Arc::new(producer),
            Topic::new(&topic_config.physical_topic_name),
        ))
    } else {
        None
    };

    let factory = ConsumerStrategyFactory::new(
        first_storage,
        env_config,
        logical_topic_name,
        max_batch_size,
        max_batch_time,
        skip_write,
        ConcurrencyConfig::new(concurrency),
        ConcurrencyConfig::new(2),
        ConcurrencyConfig::new(2),
        python_max_queue_depth,
        use_rust_processor,
        health_check_file.map(ToOwned::to_owned),
        enforce_schema,
        commit_log_producer,
        consumer_group.to_owned(),
        Topic::new(&consumer_config.raw_topic.physical_topic_name),
    );

    let topic = Topic::new(&consumer_config.raw_topic.physical_topic_name);
    let processor = StreamProcessor::with_kafka(config, factory, topic, dlq_policy);

    let mut handle = processor.get_handle();

    ctrlc::set_handler(move || {
        handle.signal_shutdown();
    })
    .expect("Error setting Ctrl-C handler");

    processor.run().unwrap();
}

pyo3::create_exception!(rust_snuba, SnubaRustError, pyo3::exceptions::PyException);

#[pyfunction]
pub fn process_message(
    name: &str,
    value: Vec<u8>,
    partition: u16,
    offset: u64,
    millis_since_epoch: i64,
) -> PyResult<Vec<u8>> {
    // XXX: Currently only takes the message payload and metadata. This assumes
    // key and headers are not used for message processing
    let func = processors::get_processing_function(name)
        .ok_or(SnubaRustError::new_err("processor not found"))?;

    let payload = KafkaPayload::new(None, None, Some(value));

    let timestamp = DateTime::from_naive_utc_and_offset(
        NaiveDateTime::from_timestamp_millis(millis_since_epoch).unwrap_or(NaiveDateTime::MIN),
        Utc,
    );

    let meta = KafkaMessageMetadata {
        partition,
        offset,
        timestamp,
    };

    let res = func(payload, meta, &config::ProcessorConfig::default())
        .map_err(|e| SnubaRustError::new_err(format!("invalid message: {:?}", e)))?;
    Ok(res.rows.into_encoded_rows())
}<|MERGE_RESOLUTION|>--- conflicted
+++ resolved
@@ -108,11 +108,7 @@
         set_global_tag("storage".to_owned(), storage_name);
         set_global_tag("consumer_group".to_owned(), consumer_group.to_owned());
 
-<<<<<<< HEAD
-        configure_metrics(StatsDBackend::new(&host, port, "snuba.consumer"));
-=======
-        metrics::init(StatsDBackend::new(&host, port, "snuba.consumer", tags)).unwrap();
->>>>>>> 7d07e322
+        metrics::init(StatsDBackend::new(&host, port, "snuba.consumer")).unwrap();
     }
 
     if !use_rust_processor {
