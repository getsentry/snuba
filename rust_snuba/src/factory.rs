use crate::config;
use crate::processors;
use crate::strategies::clickhouse::ClickhouseWriterStep;
use crate::strategies::python::PythonTransformStep;
use crate::strategies::validate_schema::ValidateSchema;
<<<<<<< HEAD
use crate::types::{BytesInsertBatch, BytesRows, KafkaMessageMetadata};
=======
use crate::types::{BytesInsertBatch, KafkaMessageMetadata, RowData};
>>>>>>> 8b263f1c
use rust_arroyo::backends::kafka::types::KafkaPayload;
use rust_arroyo::processing::strategies::commit_offsets::CommitOffsets;
use rust_arroyo::processing::strategies::reduce::Reduce;
use rust_arroyo::processing::strategies::run_task_in_threads::{
    ConcurrencyConfig, RunTaskError, RunTaskFunc, RunTaskInThreads, TaskRunner,
};
use rust_arroyo::processing::strategies::InvalidMessage;
use rust_arroyo::processing::strategies::{ProcessingStrategy, ProcessingStrategyFactory};
use rust_arroyo::types::{BrokerMessage, InnerMessage, Message};
use std::collections::BTreeMap;
use std::sync::Arc;

use std::time::Duration;

pub struct ConsumerStrategyFactory {
    storage_config: config::StorageConfig,
    logical_topic_name: String,
    max_batch_size: usize,
    max_batch_time: Duration,
    skip_write: bool,
    concurrency: ConcurrencyConfig,
    python_max_queue_depth: Option<usize>,
    use_rust_processor: bool,
}

impl ConsumerStrategyFactory {
    #[allow(clippy::too_many_arguments)]
    pub fn new(
        storage_config: config::StorageConfig,
        logical_topic_name: String,
        max_batch_size: usize,
        max_batch_time: Duration,
        skip_write: bool,
        concurrency: ConcurrencyConfig,
        python_max_queue_depth: Option<usize>,
        use_rust_processor: bool,
    ) -> Self {
        Self {
            storage_config,
            logical_topic_name,
            max_batch_size,
            max_batch_time,
            skip_write,
            concurrency,
            python_max_queue_depth,
            use_rust_processor,
        }
    }
}

struct MessageProcessor {
<<<<<<< HEAD
    func: fn(KafkaPayload, KafkaMessageMetadata) -> anyhow::Result<BytesRows>,
=======
    func: fn(KafkaPayload, KafkaMessageMetadata) -> anyhow::Result<RowData>,
>>>>>>> 8b263f1c
}

impl TaskRunner<KafkaPayload, BytesInsertBatch> for MessageProcessor {
    fn get_task(&self, message: Message<KafkaPayload>) -> RunTaskFunc<BytesInsertBatch> {
        let func = self.func;

        Box::pin(async move {
            let broker_message = match message.inner_message {
                InnerMessage::BrokerMessage(msg) => msg,
                _ => panic!("Unexpected message type"),
            };

            let metadata = KafkaMessageMetadata {
                partition: broker_message.partition.index,
                offset: broker_message.offset,
                timestamp: broker_message.timestamp,
            };

            match func(broker_message.payload, metadata) {
                Ok(transformed) => Ok(Message {
                    inner_message: InnerMessage::BrokerMessage(BrokerMessage {
<<<<<<< HEAD
                        payload: BytesInsertBatch::new(broker_message.timestamp, transformed),
=======
                        payload: BytesInsertBatch {
                            rows: transformed.rows,
                            // TODO: Actually implement this?
                            commit_log_offsets: BTreeMap::from([]),
                        },
>>>>>>> 8b263f1c
                        partition: broker_message.partition,
                        offset: broker_message.offset,
                        timestamp: broker_message.timestamp,
                    }),
                }),
                Err(error) => {
                    // TODO: after moving to `tracing`, we can properly attach `err` to the log.
                    // however, as Sentry captures `error` logs as errors by default,
                    // we would double-log this error here:
                    tracing::error!(%error, "Failed processing message");
                    sentry::with_scope(
                        |_scope| {
                            // FIXME(swatinem): we already moved `broker_message.payload`
                            // let payload = broker_message
                            //     .payload
                            //     .payload
                            //     .as_deref()
                            //     .map(String::from_utf8_lossy)
                            //     .into();
                            // scope.set_extra("payload", payload)
                        },
                        || {
                            sentry::integrations::anyhow::capture_anyhow(&error);
                        },
                    );

                    Err(RunTaskError::InvalidMessage(InvalidMessage {
                        partition: broker_message.partition,
                        offset: broker_message.offset,
                    }))
                }
            }
        })
    }
}

impl ProcessingStrategyFactory<KafkaPayload> for ConsumerStrategyFactory {
    fn create(&self) -> Box<dyn ProcessingStrategy<KafkaPayload>> {
        let accumulator = Arc::new(BytesInsertBatch::merge);

        let clickhouse_concurrency = ConcurrencyConfig::with_runtime(
            self.concurrency.concurrency,
            self.concurrency.handle(),
        );
        let next_step = Reduce::new(
            Box::new(ClickhouseWriterStep::new(
                CommitOffsets::new(Duration::from_secs(1)),
                self.storage_config.clickhouse_cluster.clone(),
                self.storage_config.clickhouse_table_name.clone(),
                self.skip_write,
                &clickhouse_concurrency,
            )),
            accumulator,
<<<<<<< HEAD
            BytesInsertBatch::default(),
=======
            BytesInsertBatch {
                rows: vec![],
                commit_log_offsets: BTreeMap::new(),
            },
>>>>>>> 8b263f1c
            self.max_batch_size,
            self.max_batch_time,
        );

        match (
            self.use_rust_processor,
            processors::get_processing_function(
                &self.storage_config.message_processor.python_class_name,
            ),
        ) {
            (true, Some(func)) => {
                let task_runner = MessageProcessor { func };
                Box::new(ValidateSchema::new(
                    RunTaskInThreads::new(
                        next_step,
                        Box::new(task_runner),
                        &self.concurrency,
                        Some("process_message"),
                    ),
                    &self.logical_topic_name,
                    false,
                    &self.concurrency,
                ))
            }
            _ => Box::new(
                PythonTransformStep::new(
                    self.storage_config.message_processor.clone(),
                    self.concurrency.concurrency,
                    self.python_max_queue_depth,
                    next_step,
                )
                .unwrap(),
            ),
        }
    }
}<|MERGE_RESOLUTION|>--- conflicted
+++ resolved
@@ -3,11 +3,7 @@
 use crate::strategies::clickhouse::ClickhouseWriterStep;
 use crate::strategies::python::PythonTransformStep;
 use crate::strategies::validate_schema::ValidateSchema;
-<<<<<<< HEAD
-use crate::types::{BytesInsertBatch, BytesRows, KafkaMessageMetadata};
-=======
 use crate::types::{BytesInsertBatch, KafkaMessageMetadata, RowData};
->>>>>>> 8b263f1c
 use rust_arroyo::backends::kafka::types::KafkaPayload;
 use rust_arroyo::processing::strategies::commit_offsets::CommitOffsets;
 use rust_arroyo::processing::strategies::reduce::Reduce;
@@ -59,11 +55,7 @@
 }
 
 struct MessageProcessor {
-<<<<<<< HEAD
-    func: fn(KafkaPayload, KafkaMessageMetadata) -> anyhow::Result<BytesRows>,
-=======
     func: fn(KafkaPayload, KafkaMessageMetadata) -> anyhow::Result<RowData>,
->>>>>>> 8b263f1c
 }
 
 impl TaskRunner<KafkaPayload, BytesInsertBatch> for MessageProcessor {
@@ -85,15 +77,12 @@
             match func(broker_message.payload, metadata) {
                 Ok(transformed) => Ok(Message {
                     inner_message: InnerMessage::BrokerMessage(BrokerMessage {
-<<<<<<< HEAD
-                        payload: BytesInsertBatch::new(broker_message.timestamp, transformed),
-=======
-                        payload: BytesInsertBatch {
-                            rows: transformed.rows,
+                        payload: BytesInsertBatch::new(
+                            broker_message.timestamp,
+                            transformed,
                             // TODO: Actually implement this?
-                            commit_log_offsets: BTreeMap::from([]),
-                        },
->>>>>>> 8b263f1c
+                            BTreeMap::new(),
+                        ),
                         partition: broker_message.partition,
                         offset: broker_message.offset,
                         timestamp: broker_message.timestamp,
@@ -147,14 +136,7 @@
                 &clickhouse_concurrency,
             )),
             accumulator,
-<<<<<<< HEAD
             BytesInsertBatch::default(),
-=======
-            BytesInsertBatch {
-                rows: vec![],
-                commit_log_offsets: BTreeMap::new(),
-            },
->>>>>>> 8b263f1c
             self.max_batch_size,
             self.max_batch_time,
         );
