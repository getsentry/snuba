--- conflicted
+++ resolved
@@ -77,22 +77,14 @@
             match func(broker_message.payload, metadata) {
                 Ok(transformed) => Ok(Message {
                     inner_message: InnerMessage::BrokerMessage(BrokerMessage {
-<<<<<<< HEAD
-                        payload: BytesInsertBatch {
-                            rows: transformed.rows,
-                            commit_log_offsets: BTreeMap::from([(
+                        payload: BytesInsertBatch::new(
+                            broker_message.timestamp,
+                            transformed,
+                            BTreeMap::from([(
                                 broker_message.partition.index,
                                 (broker_message.offset, broker_message.timestamp),
                             )]),
-                        },
-=======
-                        payload: BytesInsertBatch::new(
-                            broker_message.timestamp,
-                            transformed,
-                            // TODO: Actually implement this?
-                            BTreeMap::new(),
                         ),
->>>>>>> 9a13478b
                         partition: broker_message.partition,
                         offset: broker_message.offset,
                         timestamp: broker_message.timestamp,
@@ -131,16 +123,7 @@
 
 impl ProcessingStrategyFactory<KafkaPayload> for ConsumerStrategyFactory {
     fn create(&self) -> Box<dyn ProcessingStrategy<KafkaPayload>> {
-<<<<<<< HEAD
-        let accumulator = Arc::new(|mut acc: BytesInsertBatch, value: BytesInsertBatch| {
-            acc.rows.extend(value.rows);
-            acc.commit_log_offsets.extend(value.commit_log_offsets);
-            acc
-        });
-=======
         let accumulator = Arc::new(BytesInsertBatch::merge);
->>>>>>> 9a13478b
-
         let clickhouse_concurrency = ConcurrencyConfig::with_runtime(
             self.concurrency.concurrency,
             self.concurrency.handle(),
