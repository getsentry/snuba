--- conflicted
+++ resolved
@@ -1,7 +1,2 @@
-<<<<<<< HEAD
 pub mod global_tags;
-pub mod statsd;
-pub mod testing;
-=======
-pub mod statsd;
->>>>>>> 7d07e322
+pub mod statsd;