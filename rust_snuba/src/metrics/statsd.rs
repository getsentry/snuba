--- conflicted
+++ resolved
@@ -45,15 +45,8 @@
 }
 
 impl ArroyoMetrics for StatsDBackend {
-<<<<<<< HEAD
-    fn increment(&mut self, key: &str, value: Option<i64>, tags: Option<HashMap<&str, &str>>) {
-        if let Err(e) =
-            self.send_with_tags(self.client.count_with_tags(key, value.unwrap_or(1)), tags)
-        {
-=======
     fn increment(&self, key: &str, value: i64, tags: Option<HashMap<&str, &str>>) {
         if let Err(e) = self.send_with_tags(self.client.count_with_tags(key, value), tags) {
->>>>>>> 66d1288a
             log::debug!("Error sending metric: {}", e);
         }
     }
