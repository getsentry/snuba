use rust_arroyo::backends::kafka::types::KafkaPayload;
use rust_arroyo::processing::strategies::{
    CommitRequest, InvalidMessage, MessageRejected, ProcessingStrategy, SubmitError,
};
use rust_arroyo::types::{BrokerMessage, InnerMessage, Message};

use std::collections::VecDeque;
use std::sync::Mutex;
use std::thread::sleep;
use std::time::{Duration, Instant};

use anyhow::Error;

use pyo3::prelude::*;

use crate::types::BytesInsertBatch;

use crate::config::MessageProcessorConfig;

enum TaskHandle {
    Procspawn {
        original_message_meta: Message<()>,
        join_handle: Mutex<procspawn::JoinHandle<Result<BytesInsertBatch, String>>>,
    },
    Immediate {
        original_message_meta: Message<()>,
        result: Result<BytesInsertBatch, String>,
    },
}

pub struct PythonTransformStep {
    next_step: Box<dyn ProcessingStrategy<BytesInsertBatch>>,
    handles: VecDeque<TaskHandle>,
    message_carried_over: Option<Message<BytesInsertBatch>>,
    processing_pool: Option<procspawn::Pool>,
    max_queue_depth: usize,
}

impl PythonTransformStep {
    pub fn new<N>(
        processor_config: MessageProcessorConfig,
        processes: usize,
        max_queue_depth: Option<usize>,
        next_step: N,
    ) -> Result<Self, Error>
    where
        N: ProcessingStrategy<BytesInsertBatch> + 'static,
    {
        let next_step = Box::new(next_step);
        let python_module = &processor_config.python_module;
        let python_class_name = &processor_config.python_class_name;

        let processing_pool = if processes > 1 {
            Some(
                procspawn::Pool::builder(processes)
                    .env("RUST_SNUBA_PROCESSOR_MODULE", python_module)
                    .env("RUST_SNUBA_PROCESSOR_CLASSNAME", python_class_name)
                    .build()
                    .expect("failed to build procspawn pool"),
            )
        } else {
            Python::with_gil(|py| -> PyResult<()> {
                let fun: Py<PyAny> = PyModule::import(py, "snuba.consumers.rust_processor")?
                    .getattr("initialize_processor")?
                    .into();

                fun.call1(py, (python_module, python_class_name))?;
                Ok(())
            })?;
            None
        };

        Ok(PythonTransformStep {
            next_step,
            handles: VecDeque::new(),
            message_carried_over: None,
            processing_pool,
            max_queue_depth: max_queue_depth.unwrap_or(processes)
        })
    }

    fn check_for_results(&mut self) {
        // procspawn has no join() timeout that does not consume the handle on timeout.
        //
        // Additionally we have observed, at least on MacOS, that procspawn's active_count() only
        // decreases when the handle is consumed. Therefore our count of actually saturated
        // processes is `self.processing_pool.active_count() - self.handles.len()`.
        //
        // If no process is saturated (i.e. above equation is <= 0), we can conclude that all tasks
        // are done and all handles can be joined and consumed without waiting.
        while {
            let active_count = self
                .processing_pool
                .as_ref()
                .map_or(0, |pool| pool.active_count());
            let may_have_finished_handles = active_count <= self.handles.len();
            may_have_finished_handles && !self.handles.is_empty()
        } {
            let (original_message_meta, message_result) = match self.handles.pop_front().unwrap() {
                TaskHandle::Procspawn {
                    original_message_meta,
                    join_handle,
                } => {
                    let handle = join_handle.into_inner().unwrap();
                    let result = handle.join().expect("procspawn failed");
                    (original_message_meta, result)
                }
                TaskHandle::Immediate {
                    original_message_meta,
                    result,
                } => (original_message_meta, result),
            };
            match message_result {
                Ok(data) => {
                    if let Err(SubmitError::MessageRejected(MessageRejected {
                        message: transformed_message,
                    })) = self.next_step.submit(original_message_meta.replace(data))
                    {
                        self.message_carried_over = Some(transformed_message);
                    }
                }
                Err(error) => {
                    tracing::error!(error, "Invalid message");
                }
            }
        }
    }
}

impl ProcessingStrategy<KafkaPayload> for PythonTransformStep {
    fn poll(&mut self) -> Result<Option<CommitRequest>, InvalidMessage> {
        self.check_for_results();
        self.next_step.poll()
    }

    fn submit(&mut self, message: Message<KafkaPayload>) -> Result<(), SubmitError<KafkaPayload>> {
        // if there are a lot of "queued" messages (=messages waiting for a free process), let's
        // not enqueue more.
        if let Some(ref processing_pool) = self.processing_pool {
<<<<<<< HEAD
            if processing_pool.queued_count() > self.max_queue_depth {
                log::debug!("python strategy provides backpressure");
=======
            if processing_pool.queued_count() > processing_pool.active_count() {
                tracing::debug!("python strategy provides backpressure");
>>>>>>> bce28b27
                return Err(SubmitError::MessageRejected(MessageRejected { message }));
            }
        }

        tracing::debug!(%message, "processing message");

        match message.inner_message {
            InnerMessage::AnyMessage(..) => {
                panic!("AnyMessage cannot be processed");
            }
            InnerMessage::BrokerMessage(BrokerMessage {
                payload,
                offset,
                partition,
                timestamp,
            }) => {
                let args = (payload.payload, offset, partition.index, timestamp);

                let process_message = |args| {
                    tracing::debug!(?args, "processing message in subprocess");
                    Python::with_gil(|py| -> PyResult<BytesInsertBatch> {
                        let fun: Py<PyAny> =
                            PyModule::import(py, "snuba.consumers.rust_processor")?
                                .getattr("process_rust_message")?
                                .into();

                        let result = fun.call1(py, args)?;
                        let result_decoded: Vec<Vec<u8>> = result.extract(py)?;
                        Ok(BytesInsertBatch {
                            rows: result_decoded,
                        })
                    })
                    .map_err(|pyerr| pyerr.to_string())
                };

                let original_message_meta =
                    Message::new_broker_message((), partition, offset, timestamp);

                if let Some(ref processing_pool) = self.processing_pool {
                    let handle = processing_pool.spawn(args, process_message);

                    self.handles.push_back(TaskHandle::Procspawn {
                        original_message_meta,
                        join_handle: Mutex::new(handle),
                    });
                } else {
                    self.handles.push_back(TaskHandle::Immediate {
                        original_message_meta,
                        result: process_message(args),
                    });
                }
            }
        };

        Ok(())
    }

    fn close(&mut self) {
        self.next_step.close();
    }

    fn terminate(&mut self) {
        if let Some(ref processing_pool) = self.processing_pool {
            processing_pool.kill();
        }
        self.next_step.terminate();
    }

    fn join(&mut self, timeout: Option<Duration>) -> Result<Option<CommitRequest>, InvalidMessage> {
        let now = Instant::now();

        let deadline = timeout.map(|x| now + x);

        // while deadline has not yet passed
        while deadline.map_or(true, |x| x.elapsed().is_zero()) && !self.handles.is_empty() {
            self.check_for_results();
            sleep(Duration::from_millis(10));
        }

        // TODO: we need to shut down the python module properly in order to avoid dataloss in
        // sentry sdk or similar things that run in python's atexit
        self.next_step.join(timeout)
    }
}

#[cfg(test)]
procspawn::enable_test_support!();

#[cfg(test)]
mod tests {

    use super::*;

    use chrono::Utc;

    use rust_arroyo::{
        testutils::TestStrategy,
        types::{Partition, Topic},
    };

    fn run_basic(processes: usize) {
        let sink = TestStrategy::new();

        let mut step = PythonTransformStep::new(
            MessageProcessorConfig {
                python_class_name: "OutcomesProcessor".to_owned(),
                python_module: "snuba.datasets.processors.outcomes_processor".to_owned(),
            },
            processes,
            None,
            sink.clone(),
        )
        .unwrap();

        let _ = step.poll();
        step.submit(Message::new_broker_message(
            KafkaPayload {
                key: None,
                headers: None,
                payload: Some(br#"{ "timestamp": "2023-03-28T18:50:44.000000Z", "org_id": 1, "project_id": 1, "key_id": 1, "outcome": 1, "reason": "discarded-hash", "event_id": "4ff942d62f3f4d5db9f53b5a015b5fd9", "category": 1, "quantity": 1 }"#.to_vec()),
            },
            Partition::new(Topic::new("test"), 1),
            1,
            Utc::now(),
        ))
        .unwrap();

        let _ = step.join(Some(Duration::from_secs(10)));

        assert_eq!(sink.messages.lock().unwrap().len(), 1);
    }

    #[test]
    fn test_basic() {
        let handle = procspawn::spawn((), |()| {
            run_basic(1);
        });
        // on macos, this test is polluting something in the global process state causing
        // test_basic_two_processes to hang, therefore isolate it in another subprocess of its own.
        handle.join().unwrap();
    }

    #[test]
    fn test_basic_two_processes() {
        run_basic(2);
    }
}<|MERGE_RESOLUTION|>--- conflicted
+++ resolved
@@ -137,13 +137,8 @@
         // if there are a lot of "queued" messages (=messages waiting for a free process), let's
         // not enqueue more.
         if let Some(ref processing_pool) = self.processing_pool {
-<<<<<<< HEAD
             if processing_pool.queued_count() > self.max_queue_depth {
-                log::debug!("python strategy provides backpressure");
-=======
-            if processing_pool.queued_count() > processing_pool.active_count() {
                 tracing::debug!("python strategy provides backpressure");
->>>>>>> bce28b27
                 return Err(SubmitError::MessageRejected(MessageRejected { message }));
             }
         }
