--- conflicted
+++ resolved
@@ -86,7 +86,6 @@
     }
 
     fn check_for_results(&mut self) {
-<<<<<<< HEAD
         if let Some(message_carried_over) = self.message_carried_over.take() {
             if let Err(SubmitError::MessageRejected(MessageRejected { message })) =
                 self.next_step.submit(message_carried_over)
@@ -115,77 +114,26 @@
         };
 
         match message_result {
-            Ok(data) => {
-                let replacement = BytesInsertBatch {
-                    rows: data.rows,
+            Ok(rows) => {
+                let replacement = BytesInsertBatch::new(
+                    original_message_meta.timestamp,
+                    rows,
                     // TODO: Actually implement this
-                    commit_log_offsets: BTreeMap::from([]),
-                };
+                    BTreeMap::new(),
+                );
+
+                let new_message = Message::new_broker_message(
+                    replacement,
+                    original_message_meta.partition,
+                    original_message_meta.offset,
+                    original_message_meta.timestamp,
+                );
 
                 if let Err(SubmitError::MessageRejected(MessageRejected {
                     message: transformed_message,
-                })) = self
-                    .next_step
-                    .submit(original_message_meta.replace(replacement))
+                })) = self.next_step.submit(new_message)
                 {
                     self.message_carried_over = Some(transformed_message);
-=======
-        // procspawn has no join() timeout that does not consume the handle on timeout.
-        //
-        // Additionally we have observed, at least on MacOS, that procspawn's active_count() only
-        // decreases when the handle is consumed. Therefore our count of actually saturated
-        // processes is `self.processing_pool.active_count() - self.handles.len()`.
-        //
-        // If no process is saturated (i.e. above equation is <= 0), we can conclude that all tasks
-        // are done and all handles can be joined and consumed without waiting.
-        while {
-            let active_count = self
-                .processing_pool
-                .as_ref()
-                .map_or(0, |pool| pool.active_count());
-            let may_have_finished_handles = active_count <= self.handles.len();
-            may_have_finished_handles && !self.handles.is_empty()
-        } {
-            let (original_message_meta, message_result) = match self.handles.pop_front().unwrap() {
-                TaskHandle::Procspawn {
-                    original_message_meta,
-                    join_handle,
-                } => {
-                    let handle = join_handle.into_inner().unwrap();
-                    let result = handle.join().expect("procspawn failed");
-                    (original_message_meta, result)
-                }
-                TaskHandle::Immediate {
-                    original_message_meta,
-                    result,
-                } => (original_message_meta, result),
-            };
-            match message_result {
-                Ok(data) => {
-                    let replacement = BytesInsertBatch::new(
-                        original_message_meta.timestamp,
-                        data,
-                        // TODO: Actually implement this
-                        BTreeMap::new(),
-                    );
-
-                    let new_message = Message::new_broker_message(
-                        replacement,
-                        original_message_meta.partition,
-                        original_message_meta.offset,
-                        original_message_meta.timestamp,
-                    );
-
-                    if let Err(SubmitError::MessageRejected(MessageRejected {
-                        message: transformed_message,
-                    })) = self.next_step.submit(new_message)
-                    {
-                        self.message_carried_over = Some(transformed_message);
-                    }
-                }
-                Err(error) => {
-                    tracing::error!(error, "Invalid message");
->>>>>>> 9a13478b
                 }
             }
             Err(error) => {
