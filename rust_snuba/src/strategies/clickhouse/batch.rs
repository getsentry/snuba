use reqwest::header::{HeaderMap, HeaderValue, ACCEPT_ENCODING, CONNECTION};
use reqwest::{Client, ClientBuilder};
use rust_arroyo::gauge;
use rust_arroyo::processing::strategies::run_task_in_threads::ConcurrencyConfig;
use std::mem;
use tokio::runtime::Handle;
use tokio::sync::mpsc::{channel, Sender};
use tokio::task::JoinHandle;
use tokio::time::{sleep, Duration};
use tokio_stream::wrappers::ReceiverStream;

use crate::types::RowData;

const CLICKHOUSE_HTTP_CHUNK_SIZE: usize = 1_000_000;
const CHANNEL_CAPACITY: usize = 8_192;

pub struct BatchFactory {
    client: Client,
    url: String,
    query: String,
    handle: Handle,
}

#[allow(clippy::too_many_arguments)]
impl BatchFactory {
    pub fn new(
        hostname: &str,
        http_port: u16,
        table: &str,
        database: &str,
        concurrency: &ConcurrencyConfig,
        clickhouse_user: &str,
        clickhouse_password: &str,
    ) -> Self {
        let mut headers = HeaderMap::with_capacity(5);
        headers.insert(CONNECTION, HeaderValue::from_static("keep-alive"));
        headers.insert(ACCEPT_ENCODING, HeaderValue::from_static("gzip,deflate"));
        headers.insert(
            "X-Clickhouse-User",
            HeaderValue::from_str(clickhouse_user).unwrap(),
        );
        headers.insert(
            "X-ClickHouse-Key",
            HeaderValue::from_str(clickhouse_password).unwrap(),
        );
        headers.insert(
            "X-ClickHouse-Database",
            HeaderValue::from_str(database).unwrap(),
        );

        let query_params = "load_balancing=in_order&insert_distributed_sync=1".to_string();
        let url = format!("http://{hostname}:{http_port}?{query_params}");
        let query = format!("INSERT INTO {table} FORMAT JSONEachRow");

        let client = ClientBuilder::new()
            .default_headers(headers)
            .build()
            .unwrap();

        BatchFactory {
            client,
            url,
            query,
            handle: concurrency.handle(),
        }
    }

    pub fn new_batch(&self) -> HttpBatch {
<<<<<<< HEAD
        // this channel is effectively bounded due to max-batch-size and max-batch-time. it is hard
        // however to enforce any limit locally because it would mean that in the Drop impl of
        // Batch, the send may block or fail
        let (sender, receiver) = unbounded_channel();

        let url = self.url.clone();
        let query = self.query.clone();
        let client = self.client.clone();

        let result_handle = self.handle.spawn(async move {
            let res = client
                .post(&url)
                .query(&[("query", &query)])
                .body(reqwest::Body::wrap_stream(UnboundedReceiverStream::new(
                    receiver,
                )))
                .send()
                .await?;

            if res.status() != reqwest::StatusCode::OK {
                anyhow::bail!("error writing to clickhouse: {}", res.text().await?);
            }

            Ok(())
        });

        let sender = Some(sender);
        let result_handle = Some(result_handle);
=======
        let (sender, result_handle) = if self.skip_write {
            (None, None)
        } else {
            // this channel is effectively bounded due to max-batch-size and max-batch-time. it is hard
            // however to enforce any limit locally because it would mean that in the Drop impl of
            // Batch, the send may block or fail
            let (sender, receiver) = channel(CHANNEL_CAPACITY);

            let url = self.url.clone();
            let query = self.query.clone();
            let client = self.client.clone();

            let result_handle = self.handle.spawn(async move {
                while receiver.is_empty() && !receiver.is_closed() {
                    // continously check on the receiver stream, only when it's
                    // not empty do we write to clickhouse
                    sleep(Duration::from_millis(800)).await;
                }

                if !receiver.is_empty() {
                    // only make the request to clickhouse if there is data
                    // being added to the receiver stream from the sender
                    let res = client
                        .post(&url)
                        .query(&[("query", &query)])
                        .body(reqwest::Body::wrap_stream(ReceiverStream::new(receiver)))
                        .send()
                        .await?;

                    if res.status() != reqwest::StatusCode::OK {
                        anyhow::bail!("error writing to clickhouse: {}", res.text().await?);
                    }
                }

                Ok(())
            });

            (Some(sender), Some(result_handle))
        };
>>>>>>> fd3b8176

        HttpBatch {
            current_chunk: Vec::new(),
            num_rows: 0,
            num_bytes: 0,
            sender,
            result_handle,
        }
    }
}

pub struct HttpBatch {
    current_chunk: Vec<u8>,
    num_rows: usize,
    num_bytes: usize,
    sender: Option<Sender<Result<Vec<u8>, anyhow::Error>>>,
    result_handle: Option<JoinHandle<Result<(), anyhow::Error>>>,
}

impl HttpBatch {
    pub fn num_rows(&self) -> usize {
        self.num_rows
    }

    pub fn num_bytes(&self) -> usize {
        self.num_bytes
    }

    pub fn write_rows(&mut self, data: &RowData) -> anyhow::Result<()> {
        if self.current_chunk.len() > CLICKHOUSE_HTTP_CHUNK_SIZE {
            self.flush_chunk()?;
        }

        self.num_rows += data.num_rows;
        self.num_bytes += data.encoded_rows.len();
        self.current_chunk.extend(&data.encoded_rows);
        Ok(())
    }

    #[inline]
    fn flush_chunk(&mut self) -> anyhow::Result<()> {
        if !self.current_chunk.is_empty() {
            // XXX: allocating small chunks of memory here and sending it across thread boundaries is
            // not very memory efficient, especially with jemalloc
            let chunk = mem::take(&mut self.current_chunk);
            if let Some(ref sender) = self.sender {
                sender.try_send(Ok(chunk))?;
                gauge!(
                    "rust_consumer.mpsc_channel_size",
                    (CHANNEL_CAPACITY - sender.capacity()) as u64
                );
            }
        }

        Ok(())
    }

    pub async fn finish(mut self) -> Result<bool, anyhow::Error> {
        self.flush_chunk()?;
        // finish stream
        drop(self.sender.take());
        if let Some(handle) = self.result_handle.take() {
            handle.await??;
            Ok(true)
        } else {
            Ok(false)
        }
    }
}

impl Drop for HttpBatch {
    fn drop(&mut self) {
        // in case the batch was not explicitly finished, send an error into the channel to abort
        // the request
        if let Some(ref mut sender) = self.sender {
            let _ = sender.try_send(Err(anyhow::anyhow!(
                "the batch got dropped without being finished explicitly"
            )));
        }
    }
}

#[cfg(test)]
mod tests {
    use httpmock::prelude::{MockServer, POST};

    use super::*;

    #[test]
    fn test_write() {
        let server = MockServer::start();
        let mock = server.mock(|when, then| {
            when.method(POST).path("/").body("{\"hello\": \"world\"}\n");
            then.status(200).body("hi");
        });

        let concurrency = ConcurrencyConfig::new(1);
        let factory = BatchFactory::new(
            &server.host(),
            server.port(),
            "testtable",
            "testdb",
            &concurrency,
            "default",
            "",
        );

        let mut batch = factory.new_batch();

        batch
            .write_rows(&RowData::from_encoded_rows(vec![
                br#"{"hello": "world"}"#.to_vec()
            ]))
            .unwrap();

        concurrency.handle().block_on(batch.finish()).unwrap();

        mock.assert();
    }

    #[test]
    fn test_empty_batch() {
        let server = MockServer::start();
        let mock = server.mock(|when, then| {
            when.method(POST).any_request();
            then.status(200).body("hi");
        });

        let concurrency = ConcurrencyConfig::new(1);
        let factory = BatchFactory::new(
            &server.host(),
            server.port(),
            "testtable",
            "testdb",
            &concurrency,
            false,
            "default",
            "",
        );

        let mut batch = factory.new_batch();

        batch
            .write_rows(&RowData::from_encoded_rows([].to_vec()))
            .unwrap();

        concurrency.handle().block_on(batch.finish()).unwrap();

        mock.assert_hits(0);
    }

    #[test]
    fn test_drop_batch() {
        let server = MockServer::start();
        let mock = server.mock(|when, then| {
            when.method(POST).any_request();
            then.status(200).body("hi");
        });

        let concurrency = ConcurrencyConfig::new(1);
        let factory = BatchFactory::new(
            &server.host(),
            server.port(),
            "testtable",
            "testdb",
            &concurrency,
            "default",
            "",
        );

        let mut batch = factory.new_batch();

        batch
            .write_rows(&RowData::from_encoded_rows(vec![
                br#"{"hello": "world"}"#.to_vec()
            ]))
            .unwrap();

        // drop the batch -- it should not finish the request
        drop(batch);

        // ensure there has not been any HTTP request
        mock.assert_hits(0);
    }
}<|MERGE_RESOLUTION|>--- conflicted
+++ resolved
@@ -66,28 +66,32 @@
     }
 
     pub fn new_batch(&self) -> HttpBatch {
-<<<<<<< HEAD
-        // this channel is effectively bounded due to max-batch-size and max-batch-time. it is hard
-        // however to enforce any limit locally because it would mean that in the Drop impl of
-        // Batch, the send may block or fail
-        let (sender, receiver) = unbounded_channel();
+        let (sender, receiver) = channel(CHANNEL_CAPACITY);
 
         let url = self.url.clone();
         let query = self.query.clone();
         let client = self.client.clone();
 
         let result_handle = self.handle.spawn(async move {
-            let res = client
-                .post(&url)
-                .query(&[("query", &query)])
-                .body(reqwest::Body::wrap_stream(UnboundedReceiverStream::new(
-                    receiver,
-                )))
-                .send()
-                .await?;
-
-            if res.status() != reqwest::StatusCode::OK {
-                anyhow::bail!("error writing to clickhouse: {}", res.text().await?);
+            while receiver.is_empty() && !receiver.is_closed() {
+                // continously check on the receiver stream, only when it's
+                // not empty do we write to clickhouse
+                sleep(Duration::from_millis(800)).await;
+            }
+
+            if !receiver.is_empty() {
+                // only make the request to clickhouse if there is data
+                // being added to the receiver stream from the sender
+                let res = client
+                    .post(&url)
+                    .query(&[("query", &query)])
+                    .body(reqwest::Body::wrap_stream(ReceiverStream::new(receiver)))
+                    .send()
+                    .await?;
+
+                if res.status() != reqwest::StatusCode::OK {
+                    anyhow::bail!("error writing to clickhouse: {}", res.text().await?);
+                }
             }
 
             Ok(())
@@ -95,47 +99,6 @@
 
         let sender = Some(sender);
         let result_handle = Some(result_handle);
-=======
-        let (sender, result_handle) = if self.skip_write {
-            (None, None)
-        } else {
-            // this channel is effectively bounded due to max-batch-size and max-batch-time. it is hard
-            // however to enforce any limit locally because it would mean that in the Drop impl of
-            // Batch, the send may block or fail
-            let (sender, receiver) = channel(CHANNEL_CAPACITY);
-
-            let url = self.url.clone();
-            let query = self.query.clone();
-            let client = self.client.clone();
-
-            let result_handle = self.handle.spawn(async move {
-                while receiver.is_empty() && !receiver.is_closed() {
-                    // continously check on the receiver stream, only when it's
-                    // not empty do we write to clickhouse
-                    sleep(Duration::from_millis(800)).await;
-                }
-
-                if !receiver.is_empty() {
-                    // only make the request to clickhouse if there is data
-                    // being added to the receiver stream from the sender
-                    let res = client
-                        .post(&url)
-                        .query(&[("query", &query)])
-                        .body(reqwest::Body::wrap_stream(ReceiverStream::new(receiver)))
-                        .send()
-                        .await?;
-
-                    if res.status() != reqwest::StatusCode::OK {
-                        anyhow::bail!("error writing to clickhouse: {}", res.text().await?);
-                    }
-                }
-
-                Ok(())
-            });
-
-            (Some(sender), Some(result_handle))
-        };
->>>>>>> fd3b8176
 
         HttpBatch {
             current_chunk: Vec::new(),
@@ -271,7 +234,6 @@
             "testtable",
             "testdb",
             &concurrency,
-            false,
             "default",
             "",
         );
