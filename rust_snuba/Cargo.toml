[package]
name = "rust_snuba"
version = "0.1.0"
edition = "2021"

<<<<<<< HEAD
# See more keys and their definitions at https://doc.rust-lang.org/cargo/reference/manifest.html
[[bin]]
name = "querylog_consumer"
path = "src/bin/consumer/querylog_consumer.rs"

[dependencies]
chrono = "0.4.11"
uuid = "0.8"
by_address = "1.0.4"
rdkafka = { version = "0.28", features = ["cmake-build"] }
thiserror = "1.0"
clap = "2.18.0"
tokio = { version = "1.19.2", features = ["full"] }
futures = "0.3.21"
env_logger = "0.9.0"
log = "0.4.17"
cadence = "0.29.0"
lazy_static = "1.4.0"
parking_lot = "0.10.0"
rand="0.8.5"
serde_json = "1.0.81"
serde = {version = "1.0.137", features = ["derive"] }
strum = "0.24"
strum_macros = "0.24"
reqwest = "0.11.11"
=======
[workspace]
members = ["rust_arroyo"]

[dependencies]
rust_arroyo = { path = "./rust_arroyo" }
serde = { version = "1.0", features = ["derive"]}
>>>>>>> ad034a1b
serde_yaml = "0.9"<|MERGE_RESOLUTION|>--- conflicted
+++ resolved
@@ -3,38 +3,18 @@
 version = "0.1.0"
 edition = "2021"
 
-<<<<<<< HEAD
+
+[workspace]
+members = ["rust_arroyo"]
+
 # See more keys and their definitions at https://doc.rust-lang.org/cargo/reference/manifest.html
 [[bin]]
 name = "querylog_consumer"
 path = "src/bin/consumer/querylog_consumer.rs"
 
 [dependencies]
-chrono = "0.4.11"
-uuid = "0.8"
-by_address = "1.0.4"
+rust_arroyo = { path = "./rust_arroyo" }
+tokio = { version = "1.19.2", features = ["full"] }
 rdkafka = { version = "0.28", features = ["cmake-build"] }
-thiserror = "1.0"
-clap = "2.18.0"
-tokio = { version = "1.19.2", features = ["full"] }
 futures = "0.3.21"
-env_logger = "0.9.0"
-log = "0.4.17"
-cadence = "0.29.0"
-lazy_static = "1.4.0"
-parking_lot = "0.10.0"
-rand="0.8.5"
-serde_json = "1.0.81"
-serde = {version = "1.0.137", features = ["derive"] }
-strum = "0.24"
-strum_macros = "0.24"
-reqwest = "0.11.11"
-=======
-[workspace]
-members = ["rust_arroyo"]
-
-[dependencies]
-rust_arroyo = { path = "./rust_arroyo" }
-serde = { version = "1.0", features = ["derive"]}
->>>>>>> ad034a1b
-serde_yaml = "0.9"+serde_json = "1.0.81"