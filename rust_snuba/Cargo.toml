--- conflicted
+++ resolved
@@ -36,13 +36,8 @@
 sentry = { version = "0.31.0", features = ["log"] }
 reqwest = "0.11.11"
 uuid = "1.4.1"
-<<<<<<< HEAD
 procspawn = { version = "0.10.2", features = ["json"] }
-=======
-# running on procspawn fork because it's unclear https://github.com/mitsuhiko/procspawn/pull/48 is safe
-procspawn = { version = "1.0.0", features = ["json"], git = "https://github.com/getsentry/procspawn", branch = "fix/join-timeout-pool" }
 pretty_env_logger = "0.5.0"
->>>>>>> 99af4222
 
 [features]
 ffi = ["pyo3/extension-module"]
