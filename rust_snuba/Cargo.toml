--- conflicted
+++ resolved
@@ -20,13 +20,9 @@
 lazy_static = "1.4.0"
 parking_lot = "0.10.0"
 rand="0.8.5"
-<<<<<<< HEAD
 serde_json = "1.0.81"
 serde = {version = "1.0.137", features = ["derive"] }
 strum = "0.24"
 strum_macros = "0.24"
 reqwest = "0.11.11"
-=======
-serde = { version = "1.0", features = ["derive"]}
-serde_yaml = "0.9"
->>>>>>> 886f1dc6
+serde_yaml = "0.9"