[package]
name = "rust_snuba"
version = "0.1.0"
edition = "2021"

# See more keys and their definitions at https://doc.rust-lang.org/cargo/reference/manifest.html

[workspace]
members = ["rust_arroyo"]

[features]
ffi = ["pyo3/extension-module"]

[lib]
# The name of the native library. This is the name which will be used in Python to import the
# library (i.e. `import string_sum`). If you change this, you must also change the name of the
# `#[pymodule]` in `src/lib.rs`.
name = "rust_snuba"

# "cdylib" is necessary to produce a shared library for Python to import from.
crate-type = ["cdylib"]

[dependencies]
anyhow = { version = "1.0.69", features = ["backtrace"] }
cadence = "0.29.1"
chrono = { version = "0.4.26", features = ["serde"] }
ctrlc = "3.2.5"
futures = "0.3.21"
<<<<<<< HEAD
rust_arroyo = { path = "./rust_arroyo" }
serde_yaml = "0.9.19"
tokio = { version = "1.19.2", features = ["full"] }
serde = { version = "1.0", features = ["derive"]}
serde_json = { version = "1.0" }
=======
>>>>>>> e33db777
glob = "0.3.1"
log = "0.4"
pretty_env_logger = "0.5.0"
procspawn = { version = "0.10.2", features = ["json"] }
pyo3 = { version = "0.18.1", features = ["chrono"] }
<<<<<<< HEAD
ctrlc = "3.2.5"
sentry = { version = "0.31.0", features = ["tracing"] }
=======
>>>>>>> e33db777
reqwest = "0.11.11"
rust_arroyo = { path = "./rust_arroyo" }
sentry = { version = "0.31.0", features = ["anyhow", "log"] }
sentry-kafka-schemas = "0.1.32"
<<<<<<< HEAD
tracing = "0.1.40"
tracing-subscriber = { version = "0.3.18", features = ["env-filter"] }

[features]
ffi = ["pyo3/extension-module"]
=======
serde = { version = "1.0", features = ["derive"] }
serde_json = { version = "1.0" }
serde_yaml = "0.9.19"
thiserror = "1.0"
tokio = { version = "1.19.2", features = ["full"] }
uuid = "1.4.1"
>>>>>>> e33db777

[dev-dependencies]
procspawn = { version = "0.10.2", features = ["test-support", "json"] }
pyo3 = { version = "*", features = ["auto-initialize"] }<|MERGE_RESOLUTION|>--- conflicted
+++ resolved
@@ -26,42 +26,22 @@
 chrono = { version = "0.4.26", features = ["serde"] }
 ctrlc = "3.2.5"
 futures = "0.3.21"
-<<<<<<< HEAD
-rust_arroyo = { path = "./rust_arroyo" }
-serde_yaml = "0.9.19"
-tokio = { version = "1.19.2", features = ["full"] }
-serde = { version = "1.0", features = ["derive"]}
-serde_json = { version = "1.0" }
-=======
->>>>>>> e33db777
 glob = "0.3.1"
-log = "0.4"
 pretty_env_logger = "0.5.0"
 procspawn = { version = "0.10.2", features = ["json"] }
 pyo3 = { version = "0.18.1", features = ["chrono"] }
-<<<<<<< HEAD
-ctrlc = "3.2.5"
-sentry = { version = "0.31.0", features = ["tracing"] }
-=======
->>>>>>> e33db777
 reqwest = "0.11.11"
 rust_arroyo = { path = "./rust_arroyo" }
-sentry = { version = "0.31.0", features = ["anyhow", "log"] }
+sentry = { version = "0.31.0", features = ["anyhow", "tracing"] }
 sentry-kafka-schemas = "0.1.32"
-<<<<<<< HEAD
-tracing = "0.1.40"
-tracing-subscriber = { version = "0.3.18", features = ["env-filter"] }
-
-[features]
-ffi = ["pyo3/extension-module"]
-=======
 serde = { version = "1.0", features = ["derive"] }
 serde_json = { version = "1.0" }
 serde_yaml = "0.9.19"
 thiserror = "1.0"
 tokio = { version = "1.19.2", features = ["full"] }
+tracing = "0.1.40"
+tracing-subscriber = { version = "0.3.18", features = ["env-filter"] }
 uuid = "1.4.1"
->>>>>>> e33db777
 
 [dev-dependencies]
 procspawn = { version = "0.10.2", features = ["test-support", "json"] }
