[package]
name = "rust_snuba"
version = "0.1.0"
edition = "2021"

# See more keys and their definitions at https://doc.rust-lang.org/cargo/reference/manifest.html

[workspace]
members = ["rust_arroyo"]

[features]
ffi = ["pyo3/extension-module"]

[lib]
# The name of the native library. This is the name which will be used in Python to import the
# library (i.e. `import string_sum`). If you change this, you must also change the name of the
# `#[pymodule]` in `src/lib.rs`.
name = "rust_snuba"

# "cdylib" is necessary to produce a shared library for Python to import from.
crate-type = ["cdylib"]

[dependencies]
anyhow = { version = "1.0.69", features = ["backtrace"] }
cadence = "0.29.1"
chrono = { version = "0.4.26", features = ["serde"] }
ctrlc = "3.2.5"
futures = "0.3.21"
glob = "0.3.1"
log = "0.4"
pretty_env_logger = "0.5.0"
procspawn = { version = "0.10.2", features = ["json"] }
pyo3 = { version = "0.18.1", features = ["chrono"] }
reqwest = "0.11.11"
rust_arroyo = { path = "./rust_arroyo" }
sentry = { version = "0.31.0", features = ["anyhow", "log"] }
sentry-kafka-schemas = "0.1.32"
serde = { version = "1.0", features = ["derive"] }
serde_json = { version = "1.0" }
serde_yaml = "0.9.19"
thiserror = "1.0"
tokio = { version = "1.19.2", features = ["full"] }
uuid = "1.4.1"
<<<<<<< HEAD
# running on procspawn fork because it's unclear https://github.com/mitsuhiko/procspawn/pull/48 is safe
procspawn = { version = "1.0.0", features = ["json"], git = "https://github.com/getsentry/procspawn", branch = "fix/join-timeout-pool" }
statsdproxy = { version = "0.1.0", features = ["cadence"], git = "https://github.com/getsentry/statsdproxy", default-features = false }


[features]
ffi = ["pyo3/extension-module"]
=======
>>>>>>> 808f2eb3

[dev-dependencies]
procspawn = { version = "0.10.2", features = ["test-support", "json"] }
pyo3 = { version = "*", features = ["auto-initialize"] }<|MERGE_RESOLUTION|>--- conflicted
+++ resolved
@@ -41,16 +41,7 @@
 thiserror = "1.0"
 tokio = { version = "1.19.2", features = ["full"] }
 uuid = "1.4.1"
-<<<<<<< HEAD
-# running on procspawn fork because it's unclear https://github.com/mitsuhiko/procspawn/pull/48 is safe
-procspawn = { version = "1.0.0", features = ["json"], git = "https://github.com/getsentry/procspawn", branch = "fix/join-timeout-pool" }
 statsdproxy = { version = "0.1.0", features = ["cadence"], git = "https://github.com/getsentry/statsdproxy", default-features = false }
-
-
-[features]
-ffi = ["pyo3/extension-module"]
-=======
->>>>>>> 808f2eb3
 
 [dev-dependencies]
 procspawn = { version = "0.10.2", features = ["test-support", "json"] }
