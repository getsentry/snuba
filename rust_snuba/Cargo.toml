[package]
name = "rust_snuba"
version = "0.1.0"
# Keep in sync with rustfmt in pre-commit-config.yaml
edition = "2021"

# See more keys and their definitions at https://doc.rust-lang.org/cargo/reference/manifest.html

[features]
ffi = ["pyo3/extension-module"]

[profile.release]
debug = 1

[lib]
# The name of the native library. This is the name which will be used in Python to import the
# library (i.e. `import string_sum`). If you change this, you must also change the name of the
# `#[pymodule]` in `src/lib.rs`.
name = "rust_snuba"

# "cdylib" is necessary to produce a shared library for Python to import from.
crate-type = ["cdylib", "rlib"]

[dependencies]
adler = "1.0.2"
anyhow = { version = "1.0.69", features = ["backtrace"] }
cadence = "1.0.0"
chrono = { version = "0.4.26", features = ["serde"] }
ctrlc = { version = "3.2.5", features = ["termination"] }
data-encoding = "2.5.0"
futures = "0.3.21"
hyper = "1.2.0"
json-schema-diff = "0.1.7"
md5 = "0.7.0"
parking_lot = "0.12.1"
procspawn = { version = "1.0.0", features = ["json"] }
prost = "0.13"
pyo3 = { version = "0.24.1", features = ["chrono"] }
rand = "0.9.2"
regex = "1.11.1"
reqwest = { version = "0.11.11", features = ["stream"] }
schemars = { version = "0.8.16", features = ["uuid1"] }
sentry = { version = "0.32.0", features = ["anyhow", "tracing"] }
<<<<<<< HEAD
sentry-kafka-schemas = "2.0.2"
sentry_arroyo = { version = "2.27.0", features = ["ssl"] }
sentry_protos = "0.3.0"
=======
sentry-kafka-schemas = "1.3.7"
sentry_protos = "0.3.2"
sentry_arroyo = { version = "2.28.4", features = ["ssl"] }
>>>>>>> 0de5eff5
sentry_usage_accountant = { version = "0.1.0", features = ["kafka"] }
seq-macro = "0.3"
serde = { version = "1.0", features = ["derive"] }
serde_json = { version = "1.0" }
serde_path_to_error = "0.1.15"
serde_with = "3.8.1"
statsdproxy = { version = "0.4.1", features = ["cadence"] }
thiserror = "1.0"
tokio = { version = "1.38.2", features = ["full"] }
tokio-stream = "0.1.15"
tracing = "0.1.40"
tracing-subscriber = { version = "0.3.18", features = ["env-filter", "json"] }
uuid = { version = "1.5.0", features = ["v4", "v7"] }
zstd = "0.12.3"
bytes = "1.0"


[dev-dependencies]
scopeguard = "1.2.0"
criterion = "0.5.1"
httpmock = "0.7.0"
prost-types = "0.13.3"
insta = { version = "1.34.0", features = ["json", "redactions"] }
once_cell = "1.18.0"
procspawn = { version = "1.0.0", features = ["test-support", "json"] }
pyo3 = { version = "*", features = ["auto-initialize"] }

[target.'cfg(not(target_env = "msvc"))'.dev-dependencies]
tikv-jemallocator = "0.5"

[[bench]]
name = "processors"
harness = false

[[bin]]
# this is not a proper benchmark since it runs forever.
name = "python-processor-infinite"
path = "bin/python_processor_infinite.rs"
required-features = ["pyo3/auto-initialize"]<|MERGE_RESOLUTION|>--- conflicted
+++ resolved
@@ -41,15 +41,9 @@
 reqwest = { version = "0.11.11", features = ["stream"] }
 schemars = { version = "0.8.16", features = ["uuid1"] }
 sentry = { version = "0.32.0", features = ["anyhow", "tracing"] }
-<<<<<<< HEAD
 sentry-kafka-schemas = "2.0.2"
-sentry_arroyo = { version = "2.27.0", features = ["ssl"] }
-sentry_protos = "0.3.0"
-=======
-sentry-kafka-schemas = "1.3.7"
 sentry_protos = "0.3.2"
 sentry_arroyo = { version = "2.28.4", features = ["ssl"] }
->>>>>>> 0de5eff5
 sentry_usage_accountant = { version = "0.1.0", features = ["kafka"] }
 seq-macro = "0.3"
 serde = { version = "1.0", features = ["derive"] }
