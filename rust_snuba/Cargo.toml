[package]
name = "rust_snuba"
version = "0.1.0"
edition = "2021"

# See more keys and their definitions at https://doc.rust-lang.org/cargo/reference/manifest.html

[workspace]
members = ["rust_arroyo"]

[features]
ffi = ["pyo3/extension-module"]

[profile.release]
debug = 1

[lib]
# The name of the native library. This is the name which will be used in Python to import the
# library (i.e. `import string_sum`). If you change this, you must also change the name of the
# `#[pymodule]` in `src/lib.rs`.
name = "rust_snuba"

# "cdylib" is necessary to produce a shared library for Python to import from.
crate-type = ["cdylib", "rlib"]

[dependencies]
anyhow = { version = "1.0.69", features = ["backtrace"] }
cadence = "0.29.1"
chrono = { version = "0.4.26", features = ["serde"] }
ctrlc = "3.2.5"
futures = "0.3.21"
glob = "0.3.1"
procspawn = { version = "0.10.2", features = ["json"] }
pyo3 = { version = "0.18.1", features = ["chrono"] }
reqwest = "0.11.11"
rust_arroyo = { path = "./rust_arroyo" }
sentry = { version = "0.31.0", features = ["anyhow", "tracing"] }
<<<<<<< HEAD
sentry-kafka-schemas = { path = "../../sentry-kafka-schemas", version = "0.1.32" }
=======
sentry-kafka-schemas = "0.1.35"
>>>>>>> 8b263f1c
serde = { version = "1.0", features = ["derive"] }
serde_json = { version = "1.0" }
serde_yaml = "0.9.19"
thiserror = "1.0"
tokio = { version = "1.19.2", features = ["full"] }
tracing = "0.1.40"
tracing-subscriber = { version = "0.3.18", features = ["env-filter"] }
uuid = "1.5.0"

[dev-dependencies]
divan = "0.1.2"
once_cell = "1.18.0"
procspawn = { version = "0.10.2", features = ["test-support", "json"] }
pyo3 = { version = "*", features = ["auto-initialize"] }

[[bench]]
name = "processors"
harness = false<|MERGE_RESOLUTION|>--- conflicted
+++ resolved
@@ -35,11 +35,7 @@
 reqwest = "0.11.11"
 rust_arroyo = { path = "./rust_arroyo" }
 sentry = { version = "0.31.0", features = ["anyhow", "tracing"] }
-<<<<<<< HEAD
-sentry-kafka-schemas = { path = "../../sentry-kafka-schemas", version = "0.1.32" }
-=======
 sentry-kafka-schemas = "0.1.35"
->>>>>>> 8b263f1c
 serde = { version = "1.0", features = ["derive"] }
 serde_json = { version = "1.0" }
 serde_yaml = "0.9.19"
