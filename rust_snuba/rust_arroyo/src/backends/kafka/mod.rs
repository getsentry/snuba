--- conflicted
+++ resolved
@@ -229,14 +229,8 @@
         self.state.assert_consuming_state()?;
 
         let duration = timeout.unwrap_or(Duration::ZERO);
-<<<<<<< HEAD
-        let consumer = self.consumer.as_mut().unwrap();
-        let res = consumer.poll(duration);
-
-=======
         let mut consumer = self.consumer.lock().unwrap();
         let res = consumer.as_mut().unwrap().poll(duration);
->>>>>>> 946834b2
         match res {
             None => Ok(None),
             Some(res) => {
