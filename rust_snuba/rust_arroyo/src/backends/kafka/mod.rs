use super::kafka::config::KafkaConfig;
use super::AssignmentCallbacks;
use super::CommitOffsets;
use super::Consumer as ArroyoConsumer;
use super::ConsumerError;
use crate::backends::kafka::types::KafkaPayload;
use crate::types::{BrokerMessage, Partition, Topic};
use chrono::{DateTime, NaiveDateTime, Utc};
use rdkafka::client::ClientContext;
use rdkafka::config::{ClientConfig, RDKafkaLogLevel};
use rdkafka::consumer::base_consumer::BaseConsumer;
use rdkafka::consumer::{CommitMode, Consumer, ConsumerContext, Rebalance};
use rdkafka::error::KafkaResult;
use rdkafka::message::{BorrowedMessage, Message};
use rdkafka::topic_partition_list::{Offset, TopicPartitionList};
use std::collections::HashMap;
use std::collections::HashSet;
use std::sync::{Arc, Mutex};
use std::time::Duration;

pub mod config;
mod errors;
pub mod producer;
pub mod types;

#[derive(Eq, Hash, PartialEq)]
enum KafkaConsumerState {
    NotSubscribed,
    Consuming,
    #[allow(dead_code)]
    Error,
    Closed,
    #[allow(dead_code)]
    Assigning,
    #[allow(dead_code)]
    Revoking,
}

impl KafkaConsumerState {
    fn assert_consuming_state(&self) -> Result<(), ConsumerError> {
        match self {
            KafkaConsumerState::Closed => Err(ConsumerError::ConsumerClosed),
            KafkaConsumerState::NotSubscribed => Err(ConsumerError::NotSubscribed),
            KafkaConsumerState::Error => Err(ConsumerError::ConsumerErrored),
            _ => Ok(()),
        }
    }
}

fn create_kafka_message(msg: BorrowedMessage) -> BrokerMessage<KafkaPayload> {
    let topic = Topic::new(msg.topic());
    let partition = Partition {
        topic,
        index: msg.partition() as u16,
    };
    let time_millis = msg.timestamp().to_millis().unwrap_or(0);

    BrokerMessage::new(
        KafkaPayload::new(
            msg.key().map(|k| k.to_vec()),
            msg.headers().map(|h| h.into()),
            msg.payload().map(|p| p.to_vec()),
        ),
        partition,
        msg.offset() as u64,
        DateTime::from_naive_utc_and_offset(
            NaiveDateTime::from_timestamp_millis(time_millis).unwrap_or(NaiveDateTime::MIN),
            Utc,
        ),
    )
}

<<<<<<< HEAD
struct OffsetCommitter<'a, C: AssignmentCallbacks>(&'a BaseConsumer<CustomContext<C>>);

impl<'a, C: AssignmentCallbacks> CommitOffsets for OffsetCommitter<'a, C> {
=======
struct OffsetCommitter<C: AssignmentCallbacks>(Arc<Mutex<Option<BaseConsumer<CustomContext<C>>>>>);

impl<C: AssignmentCallbacks> CommitOffsets for OffsetCommitter<C> {
>>>>>>> d9277f0d
    fn commit(self, offsets: HashMap<Partition, u64>) -> Result<(), ConsumerError> {
        let mut partitions = TopicPartitionList::with_capacity(offsets.len());
        for (partition, offset) in offsets {
            partitions.add_partition_offset(
                partition.topic.as_str(),
                partition.index as i32,
                Offset::from_raw(offset as i64),
            )?;
        }

<<<<<<< HEAD
        self.0.commit(&partitions, CommitMode::Sync).unwrap();
=======
        self.0
            .lock()
            .unwrap()
            .as_ref()
            .unwrap()
            .commit(&partitions, CommitMode::Sync)
            .unwrap();
>>>>>>> d9277f0d

        Ok(())
    }
}

pub struct CustomContext<C: AssignmentCallbacks> {
    callbacks: C,
    consumer_offsets: Arc<Mutex<HashMap<Partition, u64>>>,
}

impl<C: AssignmentCallbacks + Send + Sync> ClientContext for CustomContext<C> {}

impl<C: AssignmentCallbacks> ConsumerContext for CustomContext<C> {
    fn pre_rebalance(&self, base_consumer: &BaseConsumer<Self>, rebalance: &Rebalance) {
        if let Rebalance::Revoke(list) = rebalance {
            let mut partitions: Vec<Partition> = Vec::new();
            for partition in list.elements().iter() {
                let topic = Topic::new(partition.topic());
                let index = partition.partition() as u16;
                partitions.push(Partition::new(topic, index));
            }

            let mut offsets = self.consumer_offsets.lock().unwrap();
            for partition in partitions.iter() {
                offsets.remove(partition);
            }

<<<<<<< HEAD
            self.callbacks
                .on_revoke(OffsetCommitter(base_consumer), partitions);
=======
            let offset_stage = OffsetCommitter(self.base_consumer.clone());

            self.callbacks
                .on_revoke::<OffsetCommitter<C>>(offset_stage, partitions);
>>>>>>> d9277f0d
        }
    }

    fn post_rebalance(&self, _base_consumer: &BaseConsumer<Self>, rebalance: &Rebalance) {
        if let Rebalance::Assign(list) = rebalance {
            let mut map: HashMap<Partition, u64> = HashMap::new();
            for partition in list.elements().iter() {
                let topic = Topic::new(partition.topic());
                let index = partition.partition() as u16;
                let offset = partition.offset().to_raw().unwrap();
                map.insert(Partition::new(topic, index), offset as u64);
            }
            let mut offsets = self.consumer_offsets.lock().unwrap();
            for (partition, offset) in &map {
                offsets.insert(*partition, *offset);
            }
            self.callbacks.on_assign(map);
        }
    }

    fn commit_callback(&self, _: KafkaResult<()>, _offsets: &TopicPartitionList) {}
}

pub struct KafkaConsumer<C: AssignmentCallbacks> {
    // TODO: This has to be an option as of now because rdkafka requires
    // callbacks during the instantiation. While the streaming processor
    // can only pass the callbacks during the subscribe call.
    // So we need to build the kafka consumer upon subscribe and not
    // in the constructor.
    pub consumer: Option<BaseConsumer<CustomContext<C>>>,
    config: KafkaConfig,
    state: KafkaConsumerState,
    offsets: Arc<Mutex<HashMap<Partition, u64>>>,
}

impl<C: AssignmentCallbacks> KafkaConsumer<C> {
    pub fn new(config: KafkaConfig) -> Self {
        Self {
            consumer: None,
            config,
            state: KafkaConsumerState::NotSubscribed,
            offsets: Arc::new(Mutex::new(HashMap::new())),
        }
    }
}

impl<C: AssignmentCallbacks> ArroyoConsumer<KafkaPayload, C> for KafkaConsumer<C> {
    fn subscribe(&mut self, topics: &[Topic], callbacks: C) -> Result<(), ConsumerError> {
        let context = CustomContext {
            callbacks,
            consumer_offsets: self.offsets.clone(),
        };

        let mut config_obj: ClientConfig = self.config.clone().into();

        let consumer: BaseConsumer<CustomContext<C>> = config_obj
            .set_log_level(RDKafkaLogLevel::Warning)
            .create_with_context(context)?;

        let topic_str: Vec<&str> = topics.iter().map(|t| t.as_str()).collect();
        consumer.subscribe(&topic_str)?;

        self.consumer = Some(consumer);
        self.state = KafkaConsumerState::Consuming;
        Ok(())
    }

    fn unsubscribe(&mut self) -> Result<(), ConsumerError> {
        self.state.assert_consuming_state()?;
        self.consumer.as_ref().unwrap().unsubscribe();

        Ok(())
    }

    fn poll(
        &mut self,
        timeout: Option<Duration>,
    ) -> Result<Option<BrokerMessage<KafkaPayload>>, ConsumerError> {
        self.state.assert_consuming_state()?;

        let duration = timeout.unwrap_or(Duration::ZERO);
        let res = self.consumer.as_ref().unwrap().poll(duration);

        match res {
            None => Ok(None),
            Some(res) => {
                let msg = create_kafka_message(res?);
                self.offsets
                    .lock()
                    .unwrap()
                    .insert(msg.partition, msg.offset);

                Ok(Some(msg))
            }
        }
    }

    fn pause(&mut self, partitions: HashSet<Partition>) -> Result<(), ConsumerError> {
        self.state.assert_consuming_state()?;

        let mut topic_partition_list = TopicPartitionList::with_capacity(partitions.len());
        {
            let offsets = self.offsets.lock().unwrap();
            for partition in partitions {
                let offset = offsets
                    .get(&partition)
                    .ok_or(ConsumerError::UnassignedPartition)?;
                topic_partition_list.add_partition_offset(
                    partition.topic.as_str(),
                    partition.index as i32,
                    Offset::from_raw(*offset as i64),
                )?;
            }
        }

        self.consumer
            .as_ref()
            .unwrap()
            .pause(&topic_partition_list)?;

        Ok(())
    }

    fn resume(&mut self, partitions: HashSet<Partition>) -> Result<(), ConsumerError> {
        self.state.assert_consuming_state()?;

        let mut topic_partition_list = TopicPartitionList::new();
        for partition in partitions {
            if !self.offsets.lock().unwrap().contains_key(&partition) {
                return Err(ConsumerError::UnassignedPartition);
            }
            topic_partition_list.add_partition(partition.topic.as_str(), partition.index as i32);
        }

        self.consumer
            .as_ref()
            .unwrap()
            .resume(&topic_partition_list)?;

        Ok(())
    }

    fn paused(&self) -> Result<HashSet<Partition>, ConsumerError> {
        //TODO: Implement this
        Ok(HashSet::new())
    }

    fn tell(&self) -> Result<HashMap<Partition, u64>, ConsumerError> {
        self.state.assert_consuming_state()?;
        Ok(self.offsets.lock().unwrap().clone())
    }

    fn seek(&self, _: HashMap<Partition, u64>) -> Result<(), ConsumerError> {
        //TODO: Implement this
        Ok(())
    }

    fn commit_offsets(&mut self, offsets: HashMap<Partition, u64>) -> Result<(), ConsumerError> {
        self.state.assert_consuming_state()?;

        let mut partitions = TopicPartitionList::with_capacity(offsets.len());
        for (partition, offset) in &offsets {
            partitions.add_partition_offset(
                partition.topic.as_str(),
                partition.index as i32,
                Offset::from_raw(*offset as i64),
            )?;
        }

        self.consumer
            .as_ref()
            .unwrap()
            .commit(&partitions, CommitMode::Sync)
            .unwrap();

        Ok(())
    }

    fn close(&mut self) {
        self.state = KafkaConsumerState::Closed;
        self.consumer = None;
    }

    fn closed(&self) -> bool {
        self.state == KafkaConsumerState::Closed
    }
}

#[cfg(test)]
mod tests {
    use super::{AssignmentCallbacks, KafkaConsumer};
    use crate::backends::kafka::config::KafkaConfig;
    use crate::backends::Consumer;
    use crate::types::{Partition, Topic};
    use rdkafka::admin::{AdminClient, AdminOptions, NewTopic, TopicReplication};
    use rdkafka::client::DefaultClientContext;
    use rdkafka::config::ClientConfig;
    use std::collections::HashMap;
    use std::thread::sleep;
    use std::time::Duration;

    struct EmptyCallbacks {}
    impl AssignmentCallbacks for EmptyCallbacks {
        fn on_assign(&self, _: HashMap<Partition, u64>) {}
        fn on_revoke<C>(&self, _: C, _: Vec<Partition>) {}
    }

    fn get_admin_client() -> AdminClient<DefaultClientContext> {
        let mut config = ClientConfig::new();
        config.set(
            "bootstrap.servers".to_string(),
            std::env::var("DEFAULT_BROKERS").unwrap_or("127.0.0.1:9092".to_string()),
        );

        config.create().unwrap()
    }

    async fn create_topic(topic_name: &str, partition_count: i32) {
        let client = get_admin_client();
        let topics = [NewTopic::new(
            topic_name,
            partition_count,
            TopicReplication::Fixed(1),
        )];
        client
            .create_topics(&topics, &AdminOptions::new())
            .await
            .unwrap();
    }
    async fn delete_topic(topic_name: &str) {
        let client = get_admin_client();
        client
            .delete_topics(&[topic_name], &AdminOptions::new())
            .await
            .unwrap();
    }

    #[test]
    fn test_subscribe() {
        let configuration = KafkaConfig::new_consumer_config(
            vec![std::env::var("DEFAULT_BROKERS").unwrap_or("127.0.0.1:9092".to_string())],
            "my-group".to_string(),
            "latest".to_string(),
            false,
            None,
        );
        let mut consumer = KafkaConsumer::new(configuration);
        let topic = Topic::new("test");
        let my_callbacks = EmptyCallbacks {};
        consumer.subscribe(&[topic], my_callbacks).unwrap();
    }

    #[tokio::test]
    async fn test_tell() {
        create_topic("test", 1).await;
        let configuration = KafkaConfig::new_consumer_config(
            vec![std::env::var("DEFAULT_BROKERS").unwrap_or("127.0.0.1:9092".to_string())],
            "my-group-1".to_string(),
            "latest".to_string(),
            false,
            None,
        );
        let mut consumer = KafkaConsumer::new(configuration);
        let topic = Topic::new("test");
        assert!(consumer.tell().is_err()); // Not subscribed yet
        consumer.subscribe(&[topic], EmptyCallbacks {}).unwrap();
        assert_eq!(consumer.tell().unwrap(), HashMap::new());

        // Getting the assignment may take a while
        for _ in 0..10 {
            consumer.poll(Some(Duration::from_millis(5_000))).unwrap();
            if consumer.tell().unwrap().len() == 1 {
                println!("Received assignment");
                break;
            }
            sleep(Duration::from_millis(200));
        }

        let offsets = consumer.tell().unwrap();
        // One partition was assigned
        assert!(offsets.len() == 1);
        consumer.unsubscribe().unwrap();
        consumer.close();

        delete_topic("test").await;
    }

    #[tokio::test]
    async fn test_commit() {
        create_topic("test2", 1).await;
        let configuration = KafkaConfig::new_consumer_config(
            vec![std::env::var("DEFAULT_BROKERS").unwrap_or("127.0.0.1:9092".to_string())],
            "my-group-2".to_string(),
            "latest".to_string(),
            false,
            None,
        );

        let mut consumer = KafkaConsumer::new(configuration);
        let topic = Topic::new("test2");

        consumer.subscribe(&[topic], EmptyCallbacks {}).unwrap();

        let positions = HashMap::from([(Partition { topic, index: 0 }, 100)]);

        // Wait until the consumer got an assignment
        for _ in 0..10 {
            consumer.poll(Some(Duration::from_millis(5_000))).unwrap();
            if consumer.tell().unwrap().len() == 1 {
                println!("Received assignment");
                break;
            }
            sleep(Duration::from_millis(200));
        }

        consumer.commit_offsets(positions.clone()).unwrap();
        consumer.unsubscribe().unwrap();
        consumer.close();
        delete_topic("test2").await;
    }

    #[test]
    fn test_pause() {}

    #[test]
    fn test_resume() {}
}<|MERGE_RESOLUTION|>--- conflicted
+++ resolved
@@ -70,15 +70,9 @@
     )
 }
 
-<<<<<<< HEAD
 struct OffsetCommitter<'a, C: AssignmentCallbacks>(&'a BaseConsumer<CustomContext<C>>);
 
 impl<'a, C: AssignmentCallbacks> CommitOffsets for OffsetCommitter<'a, C> {
-=======
-struct OffsetCommitter<C: AssignmentCallbacks>(Arc<Mutex<Option<BaseConsumer<CustomContext<C>>>>>);
-
-impl<C: AssignmentCallbacks> CommitOffsets for OffsetCommitter<C> {
->>>>>>> d9277f0d
     fn commit(self, offsets: HashMap<Partition, u64>) -> Result<(), ConsumerError> {
         let mut partitions = TopicPartitionList::with_capacity(offsets.len());
         for (partition, offset) in offsets {
@@ -89,17 +83,7 @@
             )?;
         }
 
-<<<<<<< HEAD
         self.0.commit(&partitions, CommitMode::Sync).unwrap();
-=======
-        self.0
-            .lock()
-            .unwrap()
-            .as_ref()
-            .unwrap()
-            .commit(&partitions, CommitMode::Sync)
-            .unwrap();
->>>>>>> d9277f0d
 
         Ok(())
     }
@@ -127,15 +111,8 @@
                 offsets.remove(partition);
             }
 
-<<<<<<< HEAD
             self.callbacks
                 .on_revoke(OffsetCommitter(base_consumer), partitions);
-=======
-            let offset_stage = OffsetCommitter(self.base_consumer.clone());
-
-            self.callbacks
-                .on_revoke::<OffsetCommitter<C>>(offset_stage, partitions);
->>>>>>> d9277f0d
         }
     }
 
