use super::{ConsumeError, MessageStorage, TopicDoesNotExist, TopicExists};
use crate::types::{BrokerMessage, Partition, Topic};
use chrono::{DateTime, Utc};
use std::cmp::Ordering;
use std::collections::HashMap;
use std::convert::TryFrom;

<<<<<<< HEAD
struct TopicContent<TPayload> {
    partition_meta: Vec<Partition>,
    partitions: HashMap<Partition, Vec<BrokerMessage<TPayload>>>,
}

impl<TPayload> TopicContent<TPayload> {
    pub fn new(topic: &Topic, partitions: u16) -> Self {
        let mut queues = HashMap::new();
        let mut part_meta = Vec::new();
        for i in 0..partitions {
            let p = Partition {
                topic: topic.clone(),
                index: i,
            };
            part_meta.push(p.clone());
            queues.insert(p.clone(), Vec::new());
        }
=======
/// Stores a list of messages for each partition of a topic.
///
/// `self.messages[i][j]` is the `j`-th message of the `i`-th partition.
struct TopicMessages<TPayload> {
    messages: Vec<Vec<BrokerMessage<TPayload>>>,
}

impl<TPayload> TopicMessages<TPayload> {
    /// Creates empty messsage queues for the given number of partitions.
    fn new(partitions: u16) -> Self {
>>>>>>> dfe83b64
        Self {
            messages: (0..partitions).map(|_| Vec::new()).collect(),
        }
    }

    /// Returns the messages of the given partition.
    ///
    /// # Errors
    /// Returns `ConsumeError::PartitionDoesNotExist` if the partition number is out of bounds.
    fn get_messages(&self, partition: u16) -> Result<&Vec<BrokerMessage<TPayload>>, ConsumeError> {
        self.messages
            .get(partition as usize)
            .ok_or(ConsumeError::PartitionDoesNotExist)
    }

    /// Appends the given message to its partition's message queue.
    ///
    /// # Errors
    /// Returns `ConsumeError::PartitionDoesNotExist` if the message's partition number is out of bounds.
    fn add_message(&mut self, message: BrokerMessage<TPayload>) -> Result<(), ConsumeError> {
        let stream = self
            .messages
            .get_mut(message.partition.index as usize)
            .ok_or(ConsumeError::PartitionDoesNotExist)?;
        stream.push(message);
        Ok(())
    }

<<<<<<< HEAD
    fn get_partition_count(&self) -> u16 {
        u16::try_from(self.partitions.len()).unwrap()
    }
}

/// An implementation of [`MessageStorage`] that holds messages in memory.
pub struct MemoryMessageStorage<TPayload> {
    topics: HashMap<Topic, TopicContent<TPayload>>,
=======
    /// Returns the number of partitions.
    fn partition_count(&self) -> u16 {
        u16::try_from(self.messages.len()).unwrap()
    }
}

pub struct MemoryMessageStorage<TPayload: Clone> {
    topics: HashMap<Topic, TopicMessages<TPayload>>,
>>>>>>> dfe83b64
}

impl<TPayload> Default for MemoryMessageStorage<TPayload> {
    fn default() -> Self {
        MemoryMessageStorage {
            topics: HashMap::new(),
        }
    }
}

impl<TPayload: Clone + Send> MessageStorage<TPayload> for MemoryMessageStorage<TPayload> {
    fn create_topic(&mut self, topic: Topic, partitions: u16) -> Result<(), TopicExists> {
        if self.topics.contains_key(&topic) {
            return Err(TopicExists);
        }
        self.topics.insert(topic, TopicMessages::new(partitions));
        Ok(())
    }

    fn list_topics(&self) -> Vec<&Topic> {
        self.topics.keys().collect()
    }

    fn delete_topic(&mut self, topic: &Topic) -> Result<(), TopicDoesNotExist> {
        self.topics.remove(topic).ok_or(TopicDoesNotExist)?;
        Ok(())
    }

    fn get_partition_count(&self, topic: &Topic) -> Result<u16, TopicDoesNotExist> {
        match self.topics.get(topic) {
            Some(x) => Ok(x.partition_count()),
            None => Err(TopicDoesNotExist),
        }
    }

<<<<<<< HEAD
=======
    fn get_partition(&self, topic: &Topic, index: u16) -> Result<Partition, ConsumeError> {
        let content = self
            .topics
            .get(topic)
            .ok_or(ConsumeError::TopicDoesNotExist)?;
        if content.partition_count() > index {
            Ok(Partition {
                topic: *topic,
                index,
            })
        } else {
            Err(ConsumeError::PartitionDoesNotExist)
        }
    }

>>>>>>> dfe83b64
    fn consume(
        &self,
        partition: &Partition,
        offset: u64,
    ) -> Result<Option<BrokerMessage<TPayload>>, ConsumeError> {
<<<<<<< HEAD
        let offset = usize::try_from(offset).unwrap();
        let messages = self.topics[&partition.topic].get_messages(partition)?;
        match messages.len().cmp(&offset) {
            Ordering::Greater => Ok(Some(messages[offset].clone())),
=======
        let n_offset = usize::try_from(offset).unwrap();
        let messages = self.topics[&partition.topic].get_messages(partition.index)?;
        match messages.len().cmp(&n_offset) {
            Ordering::Greater => Ok(Some(messages[n_offset].clone())),
>>>>>>> dfe83b64
            Ordering::Less => Err(ConsumeError::OffsetOutOfRange),
            Ordering::Equal => Ok(None),
        }
    }

    fn produce(
        &mut self,
        partition: &Partition,
        payload: TPayload,
        timestamp: DateTime<Utc>,
    ) -> Result<u64, ConsumeError> {
        let messages = self
            .topics
            .get_mut(&partition.topic)
            .ok_or(ConsumeError::TopicDoesNotExist)?;
<<<<<<< HEAD
        let offset = messages.get_messages(partition)?.len();
        let offset = u64::try_from(offset).unwrap();
        let _ = messages.add_message(BrokerMessage::new(
            payload,
            partition.clone(),
            offset,
=======
        let offset = messages.get_messages(partition.index)?.len();
        let _ = messages.add_message(BrokerMessage::new(
            payload,
            *partition,
            u64::try_from(offset).unwrap(),
>>>>>>> dfe83b64
            timestamp,
        ));
        Ok(offset)
    }
}

#[cfg(test)]
mod tests {
    use super::MemoryMessageStorage;
    use super::TopicMessages;
    use crate::backends::storages::MessageStorage;
    use crate::types::{BrokerMessage, Partition, Topic};
    use chrono::Utc;

    #[test]
    fn test_partition_count() {
        let topic: TopicMessages<String> = TopicMessages::new(64);
        assert_eq!(topic.partition_count(), 64);
    }

    #[test]
    fn test_empty_partitions() {
        let topic: TopicMessages<String> = TopicMessages::new(2);
        assert_eq!(topic.get_messages(0).unwrap().len(), 0);
        assert_eq!(topic.get_messages(1).unwrap().len(), 0);
    }

    #[test]
    fn test_invalid_partition() {
        let topic: TopicMessages<String> = TopicMessages::new(2);
        assert!(topic.get_messages(10).is_err());
    }

    #[test]
    fn test_add_messages() {
        let mut topic: TopicMessages<String> = TopicMessages::new(2);
        let now = Utc::now();
        let p = Partition::new(Topic::new("test"), 0);
        let res = topic.add_message(BrokerMessage::new("payload".to_string(), p, 10, now));

        assert!(res.is_ok());
        assert_eq!(topic.get_messages(0).unwrap().len(), 1);

        let queue = topic.get_messages(0).unwrap();
        assert_eq!(queue[0].offset, 10);

        assert_eq!(topic.get_messages(1).unwrap().len(), 0);
    }

    #[test]
    fn create_manage_topic() {
        let mut m: MemoryMessageStorage<String> = Default::default();
        let res = m.create_topic(Topic::new("test"), 16);
        assert!(res.is_ok());
        let b = m.list_topics();
        assert_eq!(b.len(), 1);
        assert_eq!(b[0].as_str(), "test");

        let t = Topic::new("test");
        let res2 = m.delete_topic(&t);
        assert!(res2.is_ok());
        let b2 = m.list_topics();
        assert_eq!(b2.len(), 0);
    }

    #[test]
    fn test_mem_partition_count() {
        let mut m: MemoryMessageStorage<String> = Default::default();
        let _ = m.create_topic(Topic::new("test"), 16);

        assert_eq!(m.get_partition_count(&Topic::new("test")).unwrap(), 16);
    }

    #[test]
    fn test_consume_empty() {
        let mut m: MemoryMessageStorage<String> = Default::default();
        let _ = m.create_topic(Topic::new("test"), 16);
        let p = Partition::new(Topic::new("test"), 0);
        let message = m.consume(&p, 0);
        assert!(message.is_ok());
        assert!(message.unwrap().is_none());

        let err = m.consume(&p, 1);
        assert!(err.is_err());
    }

    #[test]
    fn test_produce() {
        let mut m: MemoryMessageStorage<String> = Default::default();
        let _ = m.create_topic(Topic::new("test"), 2);
        let p = Partition::new(Topic::new("test"), 0);
        let time = Utc::now();
        let offset = m.produce(&p, "test".to_string(), time).unwrap();
        assert_eq!(offset, 0);

        let msg_c = m.consume(&p, 0).unwrap();
        assert!(msg_c.is_some());
        let existing_msg = msg_c.unwrap();
        assert_eq!(existing_msg.offset, 0);
        assert_eq!(existing_msg.payload, "test".to_string());

        let msg_none = m.consume(&p, 1).unwrap();
        assert!(msg_none.is_none());
    }
}<|MERGE_RESOLUTION|>--- conflicted
+++ resolved
@@ -5,25 +5,6 @@
 use std::collections::HashMap;
 use std::convert::TryFrom;
 
-<<<<<<< HEAD
-struct TopicContent<TPayload> {
-    partition_meta: Vec<Partition>,
-    partitions: HashMap<Partition, Vec<BrokerMessage<TPayload>>>,
-}
-
-impl<TPayload> TopicContent<TPayload> {
-    pub fn new(topic: &Topic, partitions: u16) -> Self {
-        let mut queues = HashMap::new();
-        let mut part_meta = Vec::new();
-        for i in 0..partitions {
-            let p = Partition {
-                topic: topic.clone(),
-                index: i,
-            };
-            part_meta.push(p.clone());
-            queues.insert(p.clone(), Vec::new());
-        }
-=======
 /// Stores a list of messages for each partition of a topic.
 ///
 /// `self.messages[i][j]` is the `j`-th message of the `i`-th partition.
@@ -34,7 +15,6 @@
 impl<TPayload> TopicMessages<TPayload> {
     /// Creates empty messsage queues for the given number of partitions.
     fn new(partitions: u16) -> Self {
->>>>>>> dfe83b64
         Self {
             messages: (0..partitions).map(|_| Vec::new()).collect(),
         }
@@ -63,25 +43,15 @@
         Ok(())
     }
 
-<<<<<<< HEAD
-    fn get_partition_count(&self) -> u16 {
-        u16::try_from(self.partitions.len()).unwrap()
-    }
-}
-
-/// An implementation of [`MessageStorage`] that holds messages in memory.
-pub struct MemoryMessageStorage<TPayload> {
-    topics: HashMap<Topic, TopicContent<TPayload>>,
-=======
     /// Returns the number of partitions.
     fn partition_count(&self) -> u16 {
         u16::try_from(self.messages.len()).unwrap()
     }
 }
 
-pub struct MemoryMessageStorage<TPayload: Clone> {
+/// An implementation of [`MessageStorage`] that holds messages in memory.
+pub struct MemoryMessageStorage<TPayload> {
     topics: HashMap<Topic, TopicMessages<TPayload>>,
->>>>>>> dfe83b64
 }
 
 impl<TPayload> Default for MemoryMessageStorage<TPayload> {
@@ -117,40 +87,15 @@
         }
     }
 
-<<<<<<< HEAD
-=======
-    fn get_partition(&self, topic: &Topic, index: u16) -> Result<Partition, ConsumeError> {
-        let content = self
-            .topics
-            .get(topic)
-            .ok_or(ConsumeError::TopicDoesNotExist)?;
-        if content.partition_count() > index {
-            Ok(Partition {
-                topic: *topic,
-                index,
-            })
-        } else {
-            Err(ConsumeError::PartitionDoesNotExist)
-        }
-    }
-
->>>>>>> dfe83b64
     fn consume(
         &self,
         partition: &Partition,
         offset: u64,
     ) -> Result<Option<BrokerMessage<TPayload>>, ConsumeError> {
-<<<<<<< HEAD
         let offset = usize::try_from(offset).unwrap();
-        let messages = self.topics[&partition.topic].get_messages(partition)?;
+        let messages = self.topics[&partition.topic].get_messages(partition.index)?;
         match messages.len().cmp(&offset) {
             Ordering::Greater => Ok(Some(messages[offset].clone())),
-=======
-        let n_offset = usize::try_from(offset).unwrap();
-        let messages = self.topics[&partition.topic].get_messages(partition.index)?;
-        match messages.len().cmp(&n_offset) {
-            Ordering::Greater => Ok(Some(messages[n_offset].clone())),
->>>>>>> dfe83b64
             Ordering::Less => Err(ConsumeError::OffsetOutOfRange),
             Ordering::Equal => Ok(None),
         }
@@ -166,22 +111,9 @@
             .topics
             .get_mut(&partition.topic)
             .ok_or(ConsumeError::TopicDoesNotExist)?;
-<<<<<<< HEAD
-        let offset = messages.get_messages(partition)?.len();
+        let offset = messages.get_messages(partition.index)?.len();
         let offset = u64::try_from(offset).unwrap();
-        let _ = messages.add_message(BrokerMessage::new(
-            payload,
-            partition.clone(),
-            offset,
-=======
-        let offset = messages.get_messages(partition.index)?.len();
-        let _ = messages.add_message(BrokerMessage::new(
-            payload,
-            *partition,
-            u64::try_from(offset).unwrap(),
->>>>>>> dfe83b64
-            timestamp,
-        ));
+        let _ = messages.add_message(BrokerMessage::new(payload, *partition, offset, timestamp));
         Ok(offset)
     }
 }
