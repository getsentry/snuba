--- conflicted
+++ resolved
@@ -155,73 +155,37 @@
 
     #[test]
     fn test_partition_count() {
-<<<<<<< HEAD
         let topic: TopicMessages<String> = TopicMessages::new(64);
         assert_eq!(topic.partition_count(), 64);
-=======
-        let t = Topic::new("test");
-        let topic: TopicContent<String> = TopicContent::new(&t, 64);
-        assert_eq!(topic.get_partition_count(), 64);
->>>>>>> d6c824db
     }
 
     #[test]
     fn test_empty_partitions() {
-<<<<<<< HEAD
         let topic: TopicMessages<String> = TopicMessages::new(2);
         assert_eq!(topic.get_messages(0).unwrap().len(), 0);
         assert_eq!(topic.get_messages(1).unwrap().len(), 0);
-=======
-        let t = Topic::new("test");
-        let p1 = Partition::new(t.clone(), 0);
-        let p2 = Partition::new(t.clone(), 1);
-        let topic: TopicContent<String> = TopicContent::new(&t, 2);
-        assert_eq!(topic.get_messages(&p1).unwrap().len(), 0);
-        assert_eq!(topic.get_messages(&p2).unwrap().len(), 0);
->>>>>>> d6c824db
     }
 
     #[test]
     fn test_invalid_partition() {
-<<<<<<< HEAD
         let topic: TopicMessages<String> = TopicMessages::new(2);
         assert!(topic.get_messages(10).is_err());
-=======
-        let t = Topic::new("test");
-        let topic: TopicContent<String> = TopicContent::new(&t, 2);
-        let p1 = Partition::new(t, 10);
-        assert!(topic.get_messages(&p1).is_err());
->>>>>>> d6c824db
     }
 
     #[test]
     fn test_add_messages() {
-<<<<<<< HEAD
         let mut topic: TopicMessages<String> = TopicMessages::new(2);
-=======
-        let t = Topic::new("test");
-        let mut topic: TopicContent<String> = TopicContent::new(&t, 2);
->>>>>>> d6c824db
         let now = Utc::now();
         let p = Partition::new(Topic::new("test"), 0);
         let res = topic.add_message(BrokerMessage::new("payload".to_string(), p, 10, now));
 
-<<<<<<< HEAD
-=======
-        let p0 = Partition::new(Topic::new("test"), 0);
->>>>>>> d6c824db
         assert!(res.is_ok());
         assert_eq!(topic.get_messages(0).unwrap().len(), 1);
 
         let queue = topic.get_messages(0).unwrap();
         assert_eq!(queue[0].offset, 10);
 
-<<<<<<< HEAD
         assert_eq!(topic.get_messages(1).unwrap().len(), 0);
-=======
-        let p1 = Partition::new(Topic::new("test"), 1);
-        assert_eq!(topic.get_messages(&p1).unwrap().len(), 0);
->>>>>>> d6c824db
     }
 
     #[test]
