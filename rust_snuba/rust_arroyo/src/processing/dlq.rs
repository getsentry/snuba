use crate::backends::kafka::producer::KafkaProducer;
use crate::backends::kafka::types::KafkaPayload;
use crate::backends::Producer;
use crate::processing::strategies::run_task_in_threads::ConcurrencyConfig;
use crate::types::{BrokerMessage, Partition, Topic, TopicOrPartition};
use std::cmp::Ordering;
use std::collections::{BTreeMap, HashMap, VecDeque};
use std::future::Future;
use std::pin::Pin;
use std::sync::Arc;
use tokio::task::JoinHandle;

pub trait DlqProducer<TPayload>: Send + Sync {
    // Send a message to the DLQ.
    fn produce(
        &self,
        message: BrokerMessage<TPayload>,
    ) -> Pin<Box<dyn Future<Output = BrokerMessage<TPayload>> + Send + Sync>>;

    fn build_initial_state(
        &self,
        limit: DlqLimit,
        assignment: &HashMap<Partition, u64>,
    ) -> DlqLimitState;
}

// Drops all invalid messages. Produce returns an immediately resolved future.
struct NoopDlqProducer {}

impl<TPayload: Send + Sync + 'static> DlqProducer<TPayload> for NoopDlqProducer {
    fn produce(
        &self,
        message: BrokerMessage<TPayload>,
    ) -> Pin<Box<dyn Future<Output = BrokerMessage<TPayload>> + Send + Sync>> {
        Box::pin(async move { message })
    }

    fn build_initial_state(
        &self,
        limit: DlqLimit,
        _assignment: &HashMap<Partition, u64>,
    ) -> DlqLimitState {
        DlqLimitState::new(limit, HashMap::new())
    }
}

// KafkaDlqProducer forwards invalid messages to a Kafka topic

// Two additional fields are added to the headers of the Kafka message
// "original_partition": The partition of the original message
// "original_offset": The offset of the original message
pub struct KafkaDlqProducer {
    producer: Arc<KafkaProducer>,
    topic: TopicOrPartition,
}

impl KafkaDlqProducer {
    pub fn new(producer: KafkaProducer, topic: Topic) -> Self {
        Self {
            producer: Arc::new(producer),
            topic: TopicOrPartition::Topic(topic),
        }
    }
}

impl DlqProducer<KafkaPayload> for KafkaDlqProducer {
    fn produce(
        &self,
        message: BrokerMessage<KafkaPayload>,
    ) -> Pin<Box<dyn Future<Output = BrokerMessage<KafkaPayload>> + Send + Sync>> {
        let producer = self.producer.clone();
        let topic = self.topic;

        let mut headers = message.payload.headers().cloned().unwrap_or_default();

        headers = headers.insert(
            "original_partition",
            Some(message.offset.to_string().into_bytes()),
        );
        headers = headers.insert(
            "original_offset",
            Some(message.offset.to_string().into_bytes()),
        );

        let payload = KafkaPayload::new(
            message.payload.key().cloned(),
            Some(headers),
            message.payload.payload().cloned(),
        );

        Box::pin(async move {
            producer
                .produce(&topic, payload)
                .expect("Message was produced");

            message
        })
    }

    fn build_initial_state(
        &self,
        limit: DlqLimit,
        assignment: &HashMap<Partition, u64>,
    ) -> DlqLimitState {
        // XXX: We assume the last offsets were invalid when starting the consumer
        DlqLimitState::new(
            limit,
            assignment
                .iter()
                .filter_map(|(p, o)| {
                    Some((*p, o.checked_sub(1).map(InvalidMessageStats::invalid_at)?))
                })
                .collect(),
        )
    }
}

/// Defines any limits that should be placed on the number of messages that are
/// forwarded to the DLQ. This exists to prevent 100% of messages from going into
/// the DLQ if something is misconfigured or bad code is deployed. In this scenario,
/// it may be preferable to stop processing messages altogether and deploy a fix
/// rather than rerouting every message to the DLQ.
///
/// The ratio and max_consecutive_count are counted on a per-partition basis.
///
/// The default is no limit.
#[derive(Debug, Clone, Copy, Default)]
pub struct DlqLimit {
    pub max_invalid_ratio: Option<f64>,
    pub max_consecutive_count: Option<u64>,
}

/// A record of valid and invalid messages that have been received on a partition.
#[derive(Debug, Clone, Copy, Default)]
pub struct InvalidMessageStats {
    /// The number of valid messages that have been received.
    pub valid: u64,
    /// The number of invalid messages that have been received.
    pub invalid: u64,
    /// The length of the current run of received invalid messages.
    pub consecutive_invalid: u64,
    /// The offset of the last received invalid message.
    pub last_invalid_offset: u64,
}

impl InvalidMessageStats {
    /// Creates an empty record with the last invalid message received at `offset`.
    ///
    /// The `invalid` and `consecutive_invalid` fields are intentionally left at 0.
    pub fn invalid_at(offset: u64) -> Self {
        Self {
            last_invalid_offset: offset,
            ..Default::default()
        }
    }
}

/// Struct that keeps a record of how many valid and invalid messages have been received
/// per partition and decides whether to produce a message to the DLQ according to a configured limit.
#[derive(Debug, Clone, Default)]
pub struct DlqLimitState {
    limit: DlqLimit,
    records: HashMap<Partition, InvalidMessageStats>,
}

impl DlqLimitState {
    /// Creates a `DlqLimitState` with a given limit and initial set of records.
    pub fn new(limit: DlqLimit, records: HashMap<Partition, InvalidMessageStats>) -> Self {
        Self { limit, records }
    }

    /// Records an invalid message.
    ///
    /// This updates the internal statistics about the message's partition and
    /// returns `true` if the message should be produced to the DLQ according to the
    /// configured limit.
    fn record_invalid_message<T>(&mut self, message: &BrokerMessage<T>) -> bool {
        let record = self
            .records
            .entry(message.partition)
            .and_modify(|record| {
                let last_invalid = record.last_invalid_offset;
                match message.offset {
                    o if o <= last_invalid => {
                        tracing::error!("Invalid message raised out of order")
                    }
                    o if o == last_invalid + 1 => record.consecutive_invalid += 1,
                    o => {
                        let valid_count = o - last_invalid + 1;
                        record.valid += valid_count;
                        record.consecutive_invalid = 1;
                    }
                }

                record.invalid += 1;
                record.last_invalid_offset = message.offset;
            })
            .or_insert(InvalidMessageStats {
                valid: 0,
                invalid: 1,
                consecutive_invalid: 1,
                last_invalid_offset: message.offset,
            });

        if let Some(max_invalid_ratio) = self.limit.max_invalid_ratio {
            if record.valid == 0 {
                // When no valid messages have been processed, we should not
                // accept the message into the dlq. It could be an indicator
                // of severe problems on the pipeline. It is best to let the
                // consumer backlog in those cases.
                return false;
            }

            if (record.invalid as f64) / (record.valid as f64) > max_invalid_ratio {
                return false;
            }
        }

        if let Some(max_consecutive_count) = self.limit.max_consecutive_count {
            if record.consecutive_invalid > max_consecutive_count {
                return false;
            }
        }
        true
    }
}

// DLQ policy defines the DLQ configuration, and is passed to the stream processor
// upon creation of the consumer. It consists of the DLQ producer implementation and
// any limits that should be applied.
//
// TODO: Respect DLQ limits
pub struct DlqPolicy<TPayload> {
    producer: Box<dyn DlqProducer<TPayload>>,
    limit: DlqLimit,
}

impl<TPayload> DlqPolicy<TPayload> {
    pub fn new(producer: Box<dyn DlqProducer<TPayload>>, limit: DlqLimit) -> Self {
        DlqPolicy { producer, limit }
    }
}

// Wraps the DLQ policy and keeps track of messages pending produce/commit.
type Futures<TPayload> = VecDeque<(u64, JoinHandle<BrokerMessage<TPayload>>)>;

pub(crate) struct DlqPolicyWrapper<TPayload> {
    dlq_policy: Option<DlqPolicy<TPayload>>,
    dlq_limit_state: DlqLimitState,
    // need to keep concurrency config around in order to not drop runtime
    concurrency_config: ConcurrencyConfig,
    // This is a per-partition max
    max_pending_futures: usize,
    futures: BTreeMap<Partition, Futures<TPayload>>,
}

impl<TPayload: Send + Sync + 'static> DlqPolicyWrapper<TPayload> {
    pub fn new(dlq_policy: Option<DlqPolicy<TPayload>>) -> Self {
        let concurrency_config = ConcurrencyConfig::new(10);
        DlqPolicyWrapper {
            dlq_policy,
            dlq_limit_state: DlqLimitState::default(),
            concurrency_config,
            max_pending_futures: 1000,
            futures: BTreeMap::new(),
        }
    }

    /// Clears the DLQ limits.
    pub fn reset_dlq_limits(&mut self, assignment: &HashMap<Partition, u64>) {
        let Some(policy) = self.dlq_policy.as_ref() else {
            return;
        };

        self.dlq_limit_state = policy
            .producer
            .build_initial_state(policy.limit, assignment);
    }

    // Removes all completed futures, then appends a future with message to be produced
    // to the queue. Blocks if there are too many pending futures until some are done.
    pub fn produce(&mut self, message: BrokerMessage<TPayload>) {
        for (_p, values) in self.futures.iter_mut() {
            while !values.is_empty() {
                let len = values.len();
                let (_, future) = &mut values[0];
                if future.is_finished() || len >= self.max_pending_futures {
                    let res = self.concurrency_config.handle().block_on(future);
                    if let Err(err) = res {
                        tracing::error!("Error producing to DLQ: {}", err);
                    }
                    values.pop_front();
                } else {
                    break;
                }
            }
        }

        if let Some(dlq_policy) = &self.dlq_policy {
            if self.dlq_limit_state.record_invalid_message(&message) {
                tracing::info!("producing message to dlq");
                let (partition, offset) = (message.partition, message.offset);

                let task = dlq_policy.producer.produce(message);
                let handle = self.concurrency_config.handle().spawn(task);

                self.futures
                    .entry(partition)
                    .or_default()
                    .push_back((offset, handle));
            } else {
<<<<<<< HEAD
                panic!("DLQ limit was reached");
=======
                tracing::info!("dlq limit reached, dropping message");
>>>>>>> c75f7acd
            }
        } else {
            tracing::info!("dlq policy missing, dropping message");
        }
    }

    // Blocks until all messages up to the committable have been produced so
    // they are safe to commit.
    pub fn flush(&mut self, committable: &HashMap<Partition, u64>) {
        for (&p, &committable_offset) in committable {
            if let Some(values) = self.futures.get_mut(&p) {
                while let Some((offset, future)) = values.front_mut() {
                    // The committable offset is message's offset + 1
                    if committable_offset > *offset {
                        if let Err(error) = self.concurrency_config.handle().block_on(future) {
                            let error: &dyn std::error::Error = &error;
                            tracing::error!(error, "Error producing to DLQ");
                        }

                        values.pop_front();
                    } else {
                        break;
                    }
                }
            }
        }
    }
}

/// Stores messages that are pending commit. This is used to retreive raw messages
// in case they need to be placed in the DLQ.
pub struct BufferedMessages<TPayload> {
    buffered_messages: BTreeMap<Partition, VecDeque<BrokerMessage<TPayload>>>,
}

impl<TPayload> Default for BufferedMessages<TPayload> {
    fn default() -> Self {
        Self::new()
    }
}

impl<TPayload> BufferedMessages<TPayload> {
    pub fn new() -> Self {
        BufferedMessages {
            buffered_messages: BTreeMap::new(),
        }
    }

    // Add message to the buffer.
    pub fn append(&mut self, message: BrokerMessage<TPayload>) {
        if let Some(messages) = self.buffered_messages.get_mut(&message.partition) {
            messages.push_back(message);
        } else {
            self.buffered_messages
                .insert(message.partition, VecDeque::from([message]));
        };
    }

    // Return the message at the given offset or None if it is not found in the buffer.
    // Messages up to the offset for the given partition are removed.
    pub fn pop(&mut self, partition: &Partition, offset: u64) -> Option<BrokerMessage<TPayload>> {
        if let Some(messages) = self.buffered_messages.get_mut(partition) {
            #[allow(clippy::never_loop)]
            while let Some(message) = messages.front_mut() {
                match message.offset.cmp(&offset) {
                    Ordering::Equal => {
                        return messages.pop_front();
                    }
                    Ordering::Greater => {
                        break;
                    }
                    Ordering::Less => {
                        messages.pop_front();
                    }
                };
            }
        }

        None
    }

    // Clear the buffer. Should be called on rebalance.
    pub fn reset(&mut self) {
        self.buffered_messages.clear();
    }
}

#[cfg(test)]
mod tests {
    use crate::types::Topic;
    use chrono::Utc;
    use std::sync::Mutex;

    use super::*;

    #[test]
    fn test_buffered_messages() {
        let mut buffer = BufferedMessages::new();
        let partition = Partition {
            topic: Topic::new("test"),
            index: 1,
        };

        for i in 0..10 {
            buffer.append(BrokerMessage {
                partition,
                offset: i,
                payload: i,
                timestamp: Utc::now(),
            });
        }

        assert_eq!(buffer.pop(&partition, 0).unwrap().offset, 0);
        assert_eq!(buffer.pop(&partition, 8).unwrap().offset, 8);
        assert_eq!(buffer.pop(&partition, 1), None); // Removed when we popped offset 8
        assert_eq!(buffer.pop(&partition, 9).unwrap().offset, 9);
        assert_eq!(buffer.pop(&partition, 10), None); // Doesn't exist
    }

    #[derive(Clone)]
    struct TestDlqProducer {
        pub call_count: Arc<Mutex<usize>>,
    }

    impl TestDlqProducer {
        fn new() -> Self {
            TestDlqProducer {
                call_count: Arc::new(Mutex::new(0)),
            }
        }
    }

<<<<<<< HEAD
    impl<TPayload: Send + Sync + 'static> DlqProducer<TPayload> for TestDlqProducer {
        fn produce(
            &self,
            message: BrokerMessage<TPayload>,
        ) -> Pin<Box<dyn Future<Output = BrokerMessage<TPayload>> + Send + Sync>> {
            *self.call_count.lock().unwrap() += 1;
            Box::pin(async move { message })
        }
=======
        impl<TPayload: Send + Sync + 'static> DlqProducer<TPayload> for TestDlqProducer {
            fn produce(
                &self,
                message: BrokerMessage<TPayload>,
            ) -> Pin<Box<dyn Future<Output = BrokerMessage<TPayload>> + Send + Sync>> {
                let call_count = self.call_count.clone();
                Box::pin(async move {
                    *call_count.lock().unwrap() += 1;
                    message
                })
            }
>>>>>>> c75f7acd

        fn build_initial_state(
            &self,
            limit: DlqLimit,
            assignment: &HashMap<Partition, u64>,
        ) -> DlqLimitState {
            DlqLimitState::new(
                limit,
                assignment
                    .iter()
                    .map(|(p, _)| (*p, InvalidMessageStats::default()))
                    .collect(),
            )
        }
    }

    #[test]
    fn test_dlq_policy_wrapper() {
        let partition = Partition {
            topic: Topic::new("test"),
            index: 1,
        };

        let producer = TestDlqProducer::new();

        let mut wrapper = DlqPolicyWrapper::new(Some(DlqPolicy::new(
            Box::new(producer.clone()),
            DlqLimit::default(),
        )));

        wrapper.reset_dlq_limits(&HashMap::from([(partition, 0)]));

        for i in 0..10 {
            wrapper.produce(BrokerMessage {
                partition,
                offset: i,
                payload: i,
                timestamp: Utc::now(),
            });
        }

        wrapper.flush(&HashMap::from([(partition, 11)]));

        assert_eq!(*producer.call_count.lock().unwrap(), 10);
    }

    #[test]
    #[should_panic]
    fn test_dlq_policy_wrapper_limit_exceeded() {
        let partition = Partition {
            topic: Topic::new("test"),
            index: 1,
        };

        let producer = TestDlqProducer::new();

        let mut wrapper = DlqPolicyWrapper::new(Some(DlqPolicy::new(
            Box::new(producer.clone()),
            DlqLimit {
                max_invalid_ratio: None,
                max_consecutive_count: Some(5),
            },
        )));

        wrapper.reset_dlq_limits(&HashMap::from([(partition, 0)]));

        for i in 0..10 {
            wrapper.produce(BrokerMessage {
                partition,
                offset: i,
                payload: i,
                timestamp: Utc::now(),
            });
        }

        wrapper.flush(&HashMap::from([(partition, 11)]));
    }

    #[test]
    fn test_dlq_limit_state() {
        let partition = Partition::new(Topic::new("test_topic"), 0);
        let limit = DlqLimit {
            max_invalid_ratio: None,
            max_consecutive_count: Some(5),
        };

        let mut state = DlqLimitState::new(
            limit,
            HashMap::from([(partition, InvalidMessageStats::invalid_at(3))]),
        );

        // 1 valid message followed by 4 invalid
        for i in 4..9 {
            let msg = BrokerMessage::new(i, partition, i, chrono::Utc::now());
            assert!(state.record_invalid_message(&msg));
        }

        // Next message should not be accepted
        let msg = BrokerMessage::new(9, partition, 9, chrono::Utc::now());
        assert!(!state.record_invalid_message(&msg));
    }
}<|MERGE_RESOLUTION|>--- conflicted
+++ resolved
@@ -309,11 +309,7 @@
                     .or_default()
                     .push_back((offset, handle));
             } else {
-<<<<<<< HEAD
                 panic!("DLQ limit was reached");
-=======
-                tracing::info!("dlq limit reached, dropping message");
->>>>>>> c75f7acd
             }
         } else {
             tracing::info!("dlq policy missing, dropping message");
@@ -446,7 +442,6 @@
         }
     }
 
-<<<<<<< HEAD
     impl<TPayload: Send + Sync + 'static> DlqProducer<TPayload> for TestDlqProducer {
         fn produce(
             &self,
@@ -455,19 +450,6 @@
             *self.call_count.lock().unwrap() += 1;
             Box::pin(async move { message })
         }
-=======
-        impl<TPayload: Send + Sync + 'static> DlqProducer<TPayload> for TestDlqProducer {
-            fn produce(
-                &self,
-                message: BrokerMessage<TPayload>,
-            ) -> Pin<Box<dyn Future<Output = BrokerMessage<TPayload>> + Send + Sync>> {
-                let call_count = self.call_count.clone();
-                Box::pin(async move {
-                    *call_count.lock().unwrap() += 1;
-                    message
-                })
-            }
->>>>>>> c75f7acd
 
         fn build_initial_state(
             &self,
