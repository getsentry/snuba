use crate::processing::metrics_buffer::MetricsBuffer;
use crate::processing::strategies::{
    merge_commit_request, CommitRequest, InvalidMessage, MessageRejected, ProcessingStrategy,
    SubmitError,
};
use crate::types::Message;
use std::collections::VecDeque;
use std::future::Future;
use std::pin::Pin;
use std::time::{Duration, Instant};
use tokio::task::JoinHandle;

pub enum RunTaskError {
    RetryableError,
    InvalidMessage(InvalidMessage),
}

pub type RunTaskFunc<TTransformed> =
    Pin<Box<dyn Future<Output = Result<Message<TTransformed>, RunTaskError>> + Send>>;

pub trait TaskRunner<TPayload, TTransformed>: Send + Sync {
    fn get_task(&self, message: Message<TPayload>) -> RunTaskFunc<TTransformed>;
}

pub struct RunTaskInThreads<TPayload, TTransformed> {
    next_step: Box<dyn ProcessingStrategy<TTransformed>>,
    task_runner: Box<dyn TaskRunner<TPayload, TTransformed>>,
    concurrency: usize,
    runtime: tokio::runtime::Runtime,
    handles: VecDeque<JoinHandle<Result<Message<TTransformed>, RunTaskError>>>,
    message_carried_over: Option<Message<TTransformed>>,
    commit_request_carried_over: Option<CommitRequest>,
    metrics_buffer: MetricsBuffer,
    metric_name: String,
}

impl<TPayload, TTransformed> RunTaskInThreads<TPayload, TTransformed> {
    pub fn new<N>(
        next_step: N,
        task_runner: Box<dyn TaskRunner<TPayload, TTransformed>>,
        concurrency: usize,
        // If provided, this name is used for metrics
        custom_strategy_name: Option<&'static str>,
    ) -> Self
    where
        N: ProcessingStrategy<TTransformed> + 'static,
    {
        let strategy_name = custom_strategy_name.unwrap_or("run_task_in_threads");

        RunTaskInThreads {
            next_step: Box::new(next_step),
            task_runner,
            concurrency,
            runtime: tokio::runtime::Builder::new_multi_thread()
                .worker_threads(concurrency)
                .enable_all()
                .build()
                .unwrap(),
            handles: VecDeque::new(),
            message_carried_over: None,
            commit_request_carried_over: None,
            metrics_buffer: MetricsBuffer::new(),
            metric_name: format!("arroyo.strategies.{strategy_name}.threads"),
        }
    }
}

impl<TPayload, TTransformed: Send + Sync + 'static> ProcessingStrategy<TPayload>
    for RunTaskInThreads<TPayload, TTransformed>
{
    fn poll(&mut self) -> Result<Option<CommitRequest>, InvalidMessage> {
        let commit_request = self.next_step.poll()?;
        self.commit_request_carried_over =
            merge_commit_request(self.commit_request_carried_over.take(), commit_request);

        self.metrics_buffer
            .gauge(&self.metric_name, self.handles.len() as u64);

        if let Some(message) = self.message_carried_over.take() {
            match self.next_step.submit(message) {
                Err(SubmitError::MessageRejected(MessageRejected {
                    message: transformed_message,
                })) => {
                    self.message_carried_over = Some(transformed_message);
                }
                Err(SubmitError::InvalidMessage(invalid_message)) => {
                    return Err(invalid_message);
                }
                Ok(_) => {}
            }
        }

        while !self.handles.is_empty() {
            if let Some(front) = self.handles.front() {
                if front.is_finished() {
                    let handle = self.handles.pop_front().unwrap();
                    match self.runtime.block_on(handle) {
                        Ok(Ok(message)) => match self.next_step.submit(message) {
                            Err(SubmitError::MessageRejected(MessageRejected {
                                message: transformed_message,
                            })) => {
                                self.message_carried_over = Some(transformed_message);
                            }
                            Err(SubmitError::InvalidMessage(invalid_message)) => {
                                return Err(invalid_message);
                            }
                            Ok(_) => {}
                        },
                        Ok(Err(RunTaskError::InvalidMessage(e))) => {
                            return Err(e);
                        }
                        Ok(Err(RunTaskError::RetryableError)) => {
                            tracing::error!("retryable error");
                        }
                        Err(error) => {
                            tracing::error!(%error, "the thread crashed");
                        }
                    }
                } else {
                    break;
                }
            }
        }

        Ok(self.commit_request_carried_over.take())
    }

    fn submit(&mut self, message: Message<TPayload>) -> Result<(), SubmitError<TPayload>> {
        if self.message_carried_over.is_some() {
            return Err(SubmitError::MessageRejected(MessageRejected { message }));
        }

        if self.handles.len() > self.concurrency {
            return Err(SubmitError::MessageRejected(MessageRejected { message }));
        }

        let handle = self.runtime.spawn(self.task_runner.get_task(message));
        self.handles.push_back(handle);

        Ok(())
    }

    fn close(&mut self) {
        self.next_step.close();
    }

    fn terminate(&mut self) {
        for handle in &self.handles {
            handle.abort();
        }
        self.handles.clear();
        self.next_step.terminate();
    }

    fn join(&mut self, timeout: Option<Duration>) -> Result<Option<CommitRequest>, InvalidMessage> {
        let start = Instant::now();

        // Poll until there are no more messages or timeout is hit
        while self.message_carried_over.is_some() || !self.handles.is_empty() {
<<<<<<< HEAD
            if let Some(t) = remaining {
                remaining = Some(t - start.elapsed());
                if remaining.unwrap() <= Duration::from_secs(0) {
                    tracing::warn!(
                        %self.metric_name,
                        "Timeout reached while waiting for tasks to finish",
=======
            if let Some(t) = timeout {
                if start.elapsed() > t {
                    log::warn!(
                        "[{}] Timeout reached while waiting for tasks to finish",
                        self.metric_name
>>>>>>> 1ef90125
                    );
                    break;
                }
            }

            let commit_request = self.poll()?;
            self.commit_request_carried_over =
                merge_commit_request(self.commit_request_carried_over.take(), commit_request);
        }

        // Cancel remaining tasks if any
        for handle in &self.handles {
            handle.abort();
        }
        self.handles.clear();
        self.metrics_buffer.flush();

        let remaining = timeout.map(|t| t.checked_sub(start.elapsed()).unwrap_or(Duration::ZERO));

        let next_commit = self.next_step.join(remaining)?;

        Ok(merge_commit_request(
            self.commit_request_carried_over.take(),
            next_commit,
        ))
    }
}

#[cfg(test)]
mod tests {
    use super::*;
    use std::collections::BTreeMap;

    #[test]
    fn test() {
        struct Noop {}
        impl ProcessingStrategy<String> for Noop {
            fn poll(&mut self) -> Result<Option<CommitRequest>, InvalidMessage> {
                Ok(None)
            }
            fn submit(&mut self, _message: Message<String>) -> Result<(), SubmitError<String>> {
                Ok(())
            }
            fn close(&mut self) {}
            fn terminate(&mut self) {}
            fn join(
                &mut self,
                _timeout: Option<Duration>,
            ) -> Result<Option<CommitRequest>, InvalidMessage> {
                Ok(None)
            }
        }

        struct IdentityTaskRunner {}

        impl<T: Send + Sync + 'static> TaskRunner<T, T> for IdentityTaskRunner {
            fn get_task(&self, message: Message<T>) -> RunTaskFunc<T> {
                Box::pin(async move { Ok(message) })
            }
        }

        let mut strategy = RunTaskInThreads::new(Noop {}, Box::new(IdentityTaskRunner {}), 1, None);

        let message = Message::new_any_message("hello_world".to_string(), BTreeMap::new());

        strategy.submit(message).unwrap();
        let _ = strategy.poll();
        let _ = strategy.join(None);
    }
}<|MERGE_RESOLUTION|>--- conflicted
+++ resolved
@@ -157,20 +157,11 @@
 
         // Poll until there are no more messages or timeout is hit
         while self.message_carried_over.is_some() || !self.handles.is_empty() {
-<<<<<<< HEAD
-            if let Some(t) = remaining {
-                remaining = Some(t - start.elapsed());
-                if remaining.unwrap() <= Duration::from_secs(0) {
+            if let Some(t) = timeout {
+                if start.elapsed() > t {
                     tracing::warn!(
                         %self.metric_name,
                         "Timeout reached while waiting for tasks to finish",
-=======
-            if let Some(t) = timeout {
-                if start.elapsed() > t {
-                    log::warn!(
-                        "[{}] Timeout reached while waiting for tasks to finish",
-                        self.metric_name
->>>>>>> 1ef90125
                     );
                     break;
                 }
