use crate::processing::strategies::{
    merge_commit_request, CommitRequest, InvalidMessage, MessageRejected, ProcessingStrategy,
    SubmitError,
};
use crate::types::{Message, Partition};
use std::collections::BTreeMap;
use std::mem;
use std::sync::Arc;
use std::time::{Duration, Instant, SystemTime};

struct BatchState<T, TResult> {
    value: Option<TResult>,
    accumulator: Arc<dyn Fn(TResult, T) -> TResult + Send + Sync>,
    offsets: BTreeMap<Partition, u64>,
    batch_start_time: SystemTime,
    message_count: usize,
}

impl<T, TResult> BatchState<T, TResult> {
    fn new(
        initial_value: TResult,
        accumulator: Arc<dyn Fn(TResult, T) -> TResult + Send + Sync>,
    ) -> BatchState<T, TResult> {
        BatchState {
            value: Some(initial_value),
            accumulator,
            offsets: Default::default(),
            batch_start_time: SystemTime::now(),
            message_count: 0,
        }
    }

    fn add(&mut self, message: Message<T>) {
        for (partition, offset) in message.committable() {
            self.offsets.insert(partition, offset);
        }

        let tmp = self.value.take().unwrap();
        self.value = Some((self.accumulator)(tmp, message.into_payload()));
        self.message_count += 1;
    }
}

pub struct Reduce<T, TResult> {
    next_step: Box<dyn ProcessingStrategy<TResult>>,
    accumulator: Arc<dyn Fn(TResult, T) -> TResult + Send + Sync>,
    initial_value: TResult,
    max_batch_size: usize,
    max_batch_time: Duration,
    batch_state: BatchState<T, TResult>,
    message_carried_over: Option<Message<TResult>>,
    commit_request_carried_over: Option<CommitRequest>,
}

impl<T: Send + Sync, TResult: Clone + Send + Sync> ProcessingStrategy<T> for Reduce<T, TResult> {
    fn poll(&mut self) -> Result<Option<CommitRequest>, InvalidMessage> {
        let commit_request = self.next_step.poll()?;
        self.commit_request_carried_over =
            merge_commit_request(self.commit_request_carried_over.take(), commit_request);

        self.flush(false)?;

        Ok(self.commit_request_carried_over.take())
    }

    fn submit(&mut self, message: Message<T>) -> Result<(), SubmitError<T>> {
        if self.message_carried_over.is_some() {
            return Err(SubmitError::MessageRejected(MessageRejected { message }));
        }

        self.batch_state.add(message);

        Ok(())
    }

    fn close(&mut self) {
        self.next_step.close();
    }

    fn terminate(&mut self) {
        self.next_step.terminate();
    }

    fn join(&mut self, timeout: Option<Duration>) -> Result<Option<CommitRequest>, InvalidMessage> {
        let start = Instant::now();
        if self.message_carried_over.is_some() {
            while self.message_carried_over.is_some() {
                let next_commit = self.next_step.poll()?;
                self.commit_request_carried_over =
                    merge_commit_request(self.commit_request_carried_over.take(), next_commit);
                self.flush(true)?;
<<<<<<< HEAD
                if let Some(t) = remaining {
                    if t <= Duration::from_secs(0) {
                        tracing::warn!("Timeout reached while waiting for tasks to finish");
=======
                if let Some(t) = timeout {
                    if start.elapsed() > t {
                        log::warn!("Timeout reached while waiting for tasks to finish");
>>>>>>> 1ef90125
                        break;
                    }
                }
            }
        } else {
            self.flush(true)?;
        }

        let remaining: Option<Duration> = timeout.map(|t| t.checked_sub(start.elapsed()).unwrap_or(Duration::ZERO));

        let next_commit = self.next_step.join(remaining)?;

        Ok(merge_commit_request(
            self.commit_request_carried_over.take(),
            next_commit,
        ))
    }
}

impl<T, TResult: Clone> Reduce<T, TResult> {
    pub fn new(
        next_step: Box<dyn ProcessingStrategy<TResult>>,
        accumulator: Arc<dyn Fn(TResult, T) -> TResult + Send + Sync>,
        initial_value: TResult,
        max_batch_size: usize,
        max_batch_time: Duration,
    ) -> Reduce<T, TResult> {
        let batch_state = BatchState::new(initial_value.clone(), accumulator.clone());
        Reduce {
            next_step,
            accumulator,
            initial_value,
            max_batch_size,
            max_batch_time,
            batch_state,
            message_carried_over: None,
            commit_request_carried_over: None,
        }
    }

    fn flush(&mut self, force: bool) -> Result<(), InvalidMessage> {
        // Try re-submitting the carried over message if there is one
        if let Some(message) = self.message_carried_over.take() {
            match self.next_step.submit(message) {
                Err(SubmitError::MessageRejected(MessageRejected {
                    message: transformed_message,
                })) => {
                    self.message_carried_over = Some(transformed_message);
                }
                Err(SubmitError::InvalidMessage(invalid_message)) => {
                    return Err(invalid_message);
                }
                Ok(_) => {}
            }
        }

        if self.batch_state.message_count == 0 {
            return Ok(());
        }

        let batch_complete = self.batch_state.message_count >= self.max_batch_size
            || self
                .batch_state
                .batch_start_time
                .elapsed()
                .unwrap_or_default()
                > self.max_batch_time;

        if batch_complete || force {
            let batch_state = mem::replace(
                &mut self.batch_state,
                BatchState::new(self.initial_value.clone(), self.accumulator.clone()),
            );

            let next_message =
                Message::new_any_message(batch_state.value.unwrap(), batch_state.offsets);

            match self.next_step.submit(next_message) {
                Err(SubmitError::MessageRejected(MessageRejected {
                    message: transformed_message,
                })) => {
                    self.message_carried_over = Some(transformed_message);
                    return Ok(());
                }
                Err(SubmitError::InvalidMessage(invalid_message)) => {
                    return Err(invalid_message);
                }
                Ok(_) => return Ok(()),
            }
        }

        Ok(())
    }
}

#[cfg(test)]
mod tests {
    use crate::processing::strategies::reduce::Reduce;
    use crate::processing::strategies::{
        CommitRequest, InvalidMessage, ProcessingStrategy, SubmitError,
    };
    use crate::types::{BrokerMessage, InnerMessage, Message, Partition, Topic};
    use std::sync::{Arc, Mutex};
    use std::time::Duration;

    #[test]
    fn test_reduce() {
        let submitted_messages = Arc::new(Mutex::new(Vec::new()));
        let submitted_messages_clone = submitted_messages.clone();

        struct NextStep<T> {
            pub submitted: Arc<Mutex<Vec<T>>>,
        }

        impl<T: Send + Sync> ProcessingStrategy<T> for NextStep<T> {
            fn poll(&mut self) -> Result<Option<CommitRequest>, InvalidMessage> {
                Ok(None)
            }

            fn submit(&mut self, message: Message<T>) -> Result<(), SubmitError<T>> {
                self.submitted.lock().unwrap().push(message.into_payload());
                Ok(())
            }

            fn close(&mut self) {}

            fn terminate(&mut self) {}

            fn join(
                &mut self,
                _: Option<Duration>,
            ) -> Result<Option<CommitRequest>, InvalidMessage> {
                Ok(None)
            }
        }

        let partition1 = Partition::new(Topic::new("test"), 0);

        let max_batch_size = 2;
        let max_batch_time = Duration::from_secs(1);

        let initial_value = Vec::new();
        let accumulator = Arc::new(|mut acc: Vec<u64>, value: u64| {
            acc.push(value);
            acc
        });

        let next_step = Box::new(NextStep {
            submitted: submitted_messages,
        });

        let mut strategy: Reduce<u64, Vec<u64>> = Reduce::new(
            next_step,
            accumulator,
            initial_value,
            max_batch_size,
            max_batch_time,
        );

        for i in 0..3 {
            let msg = Message {
                inner_message: InnerMessage::BrokerMessage(BrokerMessage::new(
                    i,
                    partition1,
                    i,
                    chrono::Utc::now(),
                )),
            };
            strategy.submit(msg).unwrap();
            let _ = strategy.poll();
        }

        strategy.close();
        let _ = strategy.join(None);

        // 2 batches were created
        assert_eq!(
            *submitted_messages_clone.lock().unwrap(),
            vec![vec![0, 1], vec![2]]
        );
    }
}<|MERGE_RESOLUTION|>--- conflicted
+++ resolved
@@ -89,15 +89,9 @@
                 self.commit_request_carried_over =
                     merge_commit_request(self.commit_request_carried_over.take(), next_commit);
                 self.flush(true)?;
-<<<<<<< HEAD
-                if let Some(t) = remaining {
-                    if t <= Duration::from_secs(0) {
-                        tracing::warn!("Timeout reached while waiting for tasks to finish");
-=======
                 if let Some(t) = timeout {
                     if start.elapsed() > t {
-                        log::warn!("Timeout reached while waiting for tasks to finish");
->>>>>>> 1ef90125
+                        tracing::warn!("Timeout reached while waiting for tasks to finish");
                         break;
                     }
                 }
@@ -106,7 +100,8 @@
             self.flush(true)?;
         }
 
-        let remaining: Option<Duration> = timeout.map(|t| t.checked_sub(start.elapsed()).unwrap_or(Duration::ZERO));
+        let remaining: Option<Duration> =
+            timeout.map(|t| t.checked_sub(start.elapsed()).unwrap_or(Duration::ZERO));
 
         let next_commit = self.next_step.join(remaining)?;
 
