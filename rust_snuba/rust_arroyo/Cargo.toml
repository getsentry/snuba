[package]
name = "rust_arroyo"
version = "0.1.0"
edition = "2021"

# See more keys and their definitions at https://doc.rust-lang.org/cargo/reference/manifest.html

[dependencies]
chrono = "0.4.26"
clap = "2.18.0"
env_logger = "0.9.0"
futures = "0.3.21"
once_cell = "1.18.0"
rdkafka = { version = "0.36", features = ["cmake-build"] }
serde = { version = "1.0.137", features = ["derive"] }
serde_json = "1.0.81"
thiserror = "1.0"
tokio = { version = "1.19.2", features = ["full"] }
<<<<<<< HEAD
tracing = "0.1.40"
uuid = "0.8"

[dev-dependencies]
tracing-subscriber = "0.3.18"
=======
uuid = "1.5.0"
>>>>>>> e33db777
<|MERGE_RESOLUTION|>--- conflicted
+++ resolved
@@ -16,12 +16,8 @@
 serde_json = "1.0.81"
 thiserror = "1.0"
 tokio = { version = "1.19.2", features = ["full"] }
-<<<<<<< HEAD
 tracing = "0.1.40"
-uuid = "0.8"
+uuid = "1.5.0"
 
 [dev-dependencies]
-tracing-subscriber = "0.3.18"
-=======
-uuid = "1.5.0"
->>>>>>> e33db777
+tracing-subscriber = "0.3.18"