--- conflicted
+++ resolved
@@ -8,19 +8,12 @@
 [dependencies]
 chrono = "0.4.26"
 clap = "2.18.0"
-<<<<<<< HEAD
-tokio = { version = "1.19.2", features = ["full"] }
-futures = "0.3.21"
-env_logger = "0.10.0"
-log = "0.4"
-=======
 env_logger = "0.9.0"
 futures = "0.3.21"
 log = "0.4.17"
 once_cell = "1.18.0"
 rdkafka = { version = "0.36", features = ["cmake-build"] }
 serde = { version = "1.0.137", features = ["derive"] }
->>>>>>> 808f2eb3
 serde_json = "1.0.81"
 thiserror = "1.0"
 tokio = { version = "1.19.2", features = ["full"] }
