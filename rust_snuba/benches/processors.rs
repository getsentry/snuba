use std::sync::Arc;
use std::time::{Duration, SystemTime};

use chrono::DateTime;
use criterion::measurement::WallTime;
use criterion::{black_box, BenchmarkGroup, BenchmarkId, Criterion, Throughput};
use once_cell::sync::Lazy;
use parking_lot::Mutex;
use rust_arroyo::backends::kafka::types::KafkaPayload;
use rust_arroyo::backends::local::broker::LocalBroker;
use rust_arroyo::backends::local::LocalConsumer;
use rust_arroyo::backends::storages::memory::MemoryMessageStorage;
use rust_arroyo::backends::ConsumerError;
use rust_arroyo::metrics;
use rust_arroyo::processing::strategies::run_task_in_threads::ConcurrencyConfig;
use rust_arroyo::processing::strategies::ProcessingStrategyFactory;
use rust_arroyo::processing::{Callbacks, ConsumerState, RunError, StreamProcessor};
use rust_arroyo::types::{Partition, Topic};
use rust_arroyo::utils::clock::SystemClock;
use rust_snuba::{
    get_processing_function, ClickhouseConfig, ConsumerStrategyFactory, EnvConfig,
    KafkaMessageMetadata, MessageProcessorConfig, ProcessorConfig, StatsDBackend, StorageConfig,
};
use uuid::Uuid;

#[cfg(not(target_env = "msvc"))]
use tikv_jemallocator::Jemalloc;

#[cfg(not(target_env = "msvc"))]
#[global_allocator]
static GLOBAL: Jemalloc = Jemalloc;

const MSG_COUNT: usize = 5_000;

static RUNTIME: Lazy<tokio::runtime::Runtime> = Lazy::new(|| {
    tokio::runtime::Builder::new_multi_thread()
        .enable_all()
        .build()
        .unwrap()
});

static PROCESSOR_CONFIG: Lazy<ProcessorConfig> = Lazy::new(ProcessorConfig::default);

fn create_factory(
    concurrency: usize,
    schema: &str,
) -> Box<dyn ProcessingStrategyFactory<KafkaPayload>> {
    let processor_name = processor_for_schema(schema);
    let storage = StorageConfig {
        name: "test".into(),
        clickhouse_table_name: "test".into(),
        clickhouse_cluster: ClickhouseConfig {
            host: "test".into(),
            port: 1234,
            http_port: 1234,
            user: "test".into(),
            password: "test".into(),
            database: "test".into(),
        },
        message_processor: MessageProcessorConfig {
            python_class_name: processor_name.into(),
            python_module: "test".into(),
        },
    };

    let processing_concurrency =
        ConcurrencyConfig::with_runtime(concurrency, RUNTIME.handle().to_owned());
    let clickhouse_concurrency =
        ConcurrencyConfig::with_runtime(concurrency, RUNTIME.handle().to_owned());
    let commitlog_concurrency =
        ConcurrencyConfig::with_runtime(concurrency, RUNTIME.handle().to_owned());
    let factory = ConsumerStrategyFactory::new(
        storage,
        EnvConfig::default(),
        schema.into(),
        1_000,
        Duration::from_millis(10),
        true,
        processing_concurrency,
        clickhouse_concurrency,
        commitlog_concurrency,
        None,
        true,
        None,
        false,
        None,
        "test-group".to_owned(),
        Topic::new("test"),
    );
    Box::new(factory)
}

fn create_stream_processor(
    concurrency: usize,
    schema: &str,
    messages: usize,
) -> StreamProcessor<KafkaPayload> {
    let factory = create_factory(concurrency, schema);
    let consumer_state = ConsumerState::new(factory, None);
    let topic = Topic::new("test");
    let partition = Partition::new(topic, 0);

    let storage: MemoryMessageStorage<KafkaPayload> = Default::default();
    let clock = SystemClock {};
    let mut broker = LocalBroker::new(Box::new(storage), Box::new(clock));
    broker.create_topic(topic, 1).unwrap();

    let schema = sentry_kafka_schemas::get_schema(schema, None).unwrap();
    let payloads = schema.examples();
    for payload in payloads.iter().cycle().take(messages) {
        let payload = KafkaPayload::new(None, None, Some(payload.to_vec()));
        broker.produce(&partition, payload).unwrap();
    }

    let consumer = LocalConsumer::new(
        Uuid::nil(),
        Arc::new(Mutex::new(broker)),
        "test_group".to_string(),
        true,
        &[topic],
        Callbacks(consumer_state.clone()),
    );
    let consumer = Box::new(consumer);

    StreamProcessor::new(consumer, consumer_state)
}

fn run_fn_bench(bencher: &mut BenchmarkGroup<WallTime>, schema: &str) {
    let processor_name = processor_for_schema(schema);
    let processor_fn = get_processing_function(processor_name).unwrap();
    let metadata = KafkaMessageMetadata {
        partition: 0,
        offset: 1,
        timestamp: DateTime::from(SystemTime::now()),
    };
    let schema = sentry_kafka_schemas::get_schema(schema, None).unwrap();
    let payloads = schema.examples();

    bencher
        .warm_up_time(Duration::from_millis(500))
        .throughput(Throughput::Elements(payloads.len() as u64))
        .bench_function(BenchmarkId::from_parameter("-"), |b| {
            b.iter(|| {
                for payload in payloads {
                    let payload = KafkaPayload::new(None, None, Some(payload.to_vec()));
                    let processed =
                        processor_fn(payload, metadata.clone(), &PROCESSOR_CONFIG).unwrap();
                    black_box(processed);
                }
            })
        });
}

fn run_processor_bench(bencher: &mut BenchmarkGroup<WallTime>, concurrency: usize, schema: &str) {
    bencher
        .throughput(Throughput::Elements(MSG_COUNT as u64))
        .warm_up_time(Duration::from_millis(500))
        .sample_size(10)
        .bench_with_input(
            BenchmarkId::from_parameter(concurrency),
            &concurrency,
            |b, &s| {
                b.iter(|| {
                    let mut processor = black_box(create_stream_processor(s, schema, MSG_COUNT));
                    loop {
                        let res = processor.run_once();
                        if matches!(res, Err(RunError::Poll(ConsumerError::EndOfPartition))) {
                            processor.shutdown();
                            break;
                        }
                    }
                })
            },
        );
}

macro_rules! define_benches {
    ($c:ident: $($name:ident => $schema:literal,)+) => {
        $({
            let mut group = $c.benchmark_group(stringify!($name));
            run_fn_bench(&mut group, $schema);
            for concurrency in [1, 4, 16] {
                run_processor_bench(&mut group, concurrency, $schema);
            }
            group.finish();
        })+
    };
}

pub fn processor_for_schema(schema: &str) -> &str {
    match schema {
        "snuba-spans" => "SpansMessageProcessor",
        "snuba-queries" => "QuerylogProcessor",
        "processed-profiles" => "ProfilesMessageProcessor",
        "profiles-call-tree" => "FunctionsMessageProcessor",
        "ingest-replay-events" => "ReplaysProcessor",
        "snuba-generic-metrics" => "MetricsSummariesMessageProcessor",
        "outcomes" => "OutcomesProcessor",
        _ => todo!("need to add new schemas and processors"),
    }
}

fn main() {
    // this sends to nowhere, but because it's UDP we won't error.
<<<<<<< HEAD
    configure_metrics(StatsDBackend::new("127.0.0.1", 8081, "snuba.consumer"));
=======
    metrics::init(StatsDBackend::new(
        "127.0.0.1",
        8081,
        "snuba.consumer",
        Default::default(),
    ))
    .unwrap();
>>>>>>> 7d07e322

    let mut c = Criterion::default().configure_from_args();

    define_benches!(c:
        spans => "snuba-spans",
        querylog => "snuba-queries",
        profiles => "processed-profiles",
        functions => "profiles-call-tree",
        replays => "ingest-replay-events",
        // FIXME: the schema does not really match the metrics summaries
        // metrics => "snuba-generic-metrics",
        outcomes => "outcomes",
    );

    c.final_summary()
}<|MERGE_RESOLUTION|>--- conflicted
+++ resolved
@@ -202,17 +202,7 @@
 
 fn main() {
     // this sends to nowhere, but because it's UDP we won't error.
-<<<<<<< HEAD
-    configure_metrics(StatsDBackend::new("127.0.0.1", 8081, "snuba.consumer"));
-=======
-    metrics::init(StatsDBackend::new(
-        "127.0.0.1",
-        8081,
-        "snuba.consumer",
-        Default::default(),
-    ))
-    .unwrap();
->>>>>>> 7d07e322
+    metrics::init(StatsDBackend::new("127.0.0.1", 8081, "snuba.consumer")).unwrap();
 
     let mut c = Criterion::default().configure_from_args();
 
