<<<<<<< HEAD
# this is docker cli (not desktop) which is needed for interacting with colima
brew 'docker'

# necessary for rust-snuba
brew 'cmake'
=======
brew 'cmake'  # for rust-snuba
brew 'protobuf'  # for rust-snuba > sentry_protos
>>>>>>> e2657978
<|MERGE_RESOLUTION|>--- conflicted
+++ resolved
@@ -1,10 +1,2 @@
-<<<<<<< HEAD
-# this is docker cli (not desktop) which is needed for interacting with colima
-brew 'docker'
-
-# necessary for rust-snuba
-brew 'cmake'
-=======
 brew 'cmake'  # for rust-snuba
-brew 'protobuf'  # for rust-snuba > sentry_protos
->>>>>>> e2657978
+brew 'protobuf'  # for rust-snuba > sentry_protos