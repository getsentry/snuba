ARG PYTHON_VERSION=3.10.13

FROM python:${PYTHON_VERSION}-slim-bookworm as build_base
WORKDIR /usr/src/snuba

ENV PIP_NO_CACHE_DIR=off \
    PIP_DISABLE_PIP_VERSION_CHECK=on

# requirements-build.txt is separate from requirements.txt so that Python
# dependency bumps do not cause invalidation of the Rust layer.
COPY requirements-build.txt ./

RUN set -ex; \
    \
    buildDeps=' \
        curl \
        git \
        gcc \
        libc6-dev \
        liblz4-dev \
        libpcre3-dev \
        libssl-dev \
        wget \
        zlib1g-dev \
        pkg-config \
        cmake \
        make \
        g++ \
        gnupg \
    '; \
    runtimeDeps=' \
        libjemalloc2 \
    '; \
    apt-get update; \
    apt-get install -y $buildDeps $runtimeDeps --no-install-recommends; \
    pip install -r requirements-build.txt; \
    ln -s /usr/lib/*/libjemalloc.so.2 /usr/src/snuba/libjemalloc.so.2; \
    echo "$buildDeps" > /tmp/build-deps.txt

FROM build_base AS base

# Install dependencies first because requirements.txt is way less likely to be
# changed compared to the rest of the application.
COPY requirements.txt ./
RUN set -ex; \
    \
    pip install -r requirements.txt; \
    mkdir /tmp/uwsgi-dogstatsd; \
    wget -O - https://github.com/DataDog/uwsgi-dogstatsd/archive/bc56a1b5e7ee9e955b7a2e60213fc61323597a78.tar.gz \
    | tar -xvz -C /tmp/uwsgi-dogstatsd --strip-components=1; \
    uwsgi --build-plugin /tmp/uwsgi-dogstatsd; \
    rm -rf /tmp/uwsgi-dogstatsd .uwsgi_plugins_builder; \
    mkdir -p /var/lib/uwsgi; \
    mv dogstatsd_plugin.so /var/lib/uwsgi/; \
    # TODO: https://github.com/lincolnloop/pyuwsgi-wheels/pull/17
    python -c 'import os, sys; sys.setdlopenflags(sys.getdlopenflags() | os.RTLD_GLOBAL); import pyuwsgi; pyuwsgi.run()' --need-plugin=/var/lib/uwsgi/dogstatsd --help > /dev/null

# We assume that compared to snuba codebase, the Rust consumer is the least likely to get
# changed. We do need requirements.txt installed though, so we cannot use the
# official Rust docker images and rather have to install Rust into the existing
# Python image.
# We could choose to install maturin into the Rust docker image instead of the
# entirety of requirements.txt, but we are not yet confident that the Python
# library we build is portable across Python versions.
# There are optimizations we can make in the future to split building of Rust
# dependencies from building the Rust source code, see Relay Dockerfile.

FROM build_base AS build_rust_snuba_base
ARG RUST_TOOLCHAIN=1.74.1

RUN set -ex; \
    curl --proto '=https' --tlsv1.2 -sSf https://sh.rustup.rs | sh -s -- --default-toolchain $RUST_TOOLCHAIN  --profile minimal -y; \
    # use git CLI to avoid OOM on ARM64
    echo '[net]' > ~/.cargo/config; \
    echo 'git-fetch-with-cli = true' >> ~/.cargo/config; \
    echo '[registries.crates-io]' >> ~/.cargo/config; \
<<<<<<< HEAD
    echo 'protocol = "sparse"' >> ~/.cargo/config

ENV PATH="/root/.cargo/bin/:${PATH}"

FROM build_rust_snuba_base AS build_rust_snuba_deps

COPY ./rust_snuba/rust_arroyo/Cargo.toml ./rust_snuba/rust_arroyo/Cargo.toml
COPY ./rust_snuba/Cargo.toml ./rust_snuba/Cargo.toml
COPY ./rust_snuba/Cargo.lock ./rust_snuba/Cargo.lock
COPY ./scripts/rust-dummy-build.sh ./scripts/rust-dummy-build.sh

RUN set -ex; \
    sh scripts/rust-dummy-build.sh; \
    cd ./rust_snuba/; \
    maturin build --release --compatibility linux --locked --strip

FROM build_rust_snuba_base AS build_rust_snuba
COPY . ./
COPY --from=build_rust_snuba_deps /usr/src/snuba/rust_snuba/target/ ./rust_snuba/target/
COPY --from=build_rust_snuba_deps /root/.cargo/ /root/.cargo/
RUN set -ex; \
    cd ./rust_snuba/; \
    touch ./rust_arroyo/src/lib.rs; \
    maturin build --release --compatibility linux --locked --strip
=======
    echo 'protocol = "sparse"' >> ~/.cargo/config; \
    maturin build --release --compatibility linux --locked
>>>>>>> 14bd24ed

# Install nodejs and yarn and build the admin UI
FROM build_base AS build_admin_ui
ARG SHOULD_BUILD_ADMIN_UI=true
ENV NODE_VERSION=19

COPY ./snuba/admin ./snuba/admin
RUN set -ex; \
    mkdir -p snuba/admin/dist/; \
    [ "$SHOULD_BUILD_ADMIN_UI" = "true" ] || exit 0; \
    curl -sS https://dl.yarnpkg.com/debian/pubkey.gpg | apt-key add - && \
    echo "deb https://dl.yarnpkg.com/debian/ stable main" | tee /etc/apt/sources.list.d/yarn.list && \
    curl -SLO https://deb.nodesource.com/nsolid_setup_deb.sh | bash -s -- ${NODE_VERSION} &&\
    apt-get update && \
    apt-get install -y yarn nodejs --no-install-recommends && \
    cd snuba/admin && \
    yarn install && \
    yarn run build

# Layer cache is pretty much invalidated here all the time,
# so try not to do anything heavy beyond here.
FROM base AS application_base
COPY . ./
COPY --from=build_rust_snuba /usr/src/snuba/rust_snuba/target/wheels/ /tmp/rust_wheels/
COPY --from=build_admin_ui /usr/src/snuba/snuba/admin/dist/ ./snuba/admin/dist/
RUN set -ex; \
    groupadd -r snuba --gid 1000; \
    useradd -r -g snuba --uid 1000 snuba; \
    chown -R snuba:snuba ./; \
    # Ensure that we are always importing the installed rust_snuba wheel, and not the
    # (basically empty) rust_snuba folder
    rm -rf ./rust_snuba/; \
    [ -z "`find /tmp/rust_wheels -type f`" ] || pip install /tmp/rust_wheels/*; \
    rm -rf /tmp/rust_wheels/; \
    pip install -e .; \
    snuba --help

ARG SOURCE_COMMIT
ENV LD_PRELOAD=/usr/src/snuba/libjemalloc.so.2 \
    SNUBA_RELEASE=$SOURCE_COMMIT \
    FLASK_DEBUG=0 \
    PYTHONUNBUFFERED=1 \
    PYTHONDONTWRITEBYTECODE=1 \
    UWSGI_ENABLE_METRICS=true \
    UWSGI_NEED_PLUGIN=/var/lib/uwsgi/dogstatsd \
    UWSGI_STATS_PUSH=dogstatsd:127.0.0.1:8126 \
    UWSGI_DOGSTATSD_EXTRA_TAGS=service:snuba

USER snuba
EXPOSE 1218 1219
ENTRYPOINT [ "./docker_entrypoint.sh" ]
CMD [ "api" ]

FROM application_base as application
USER 0
RUN set -ex; \
    apt-get purge -y --auto-remove $(cat /tmp/build-deps.txt); \
    rm /tmp/build-deps.txt; \
    rm -rf /var/lib/apt/lists/*;
USER snuba

FROM application_base AS testing

USER 0
RUN pip install -r requirements-test.txt

COPY ./rust_snuba/ ./rust_snuba/
# re-"install" rust for the testing image
COPY --from=build_rust_snuba /root/.cargo/ /root/.cargo/
COPY --from=build_rust_snuba /root/.rustup/ /root/.rustup/
ENV PATH="${PATH}:/root/.cargo/bin/"
USER snuba<|MERGE_RESOLUTION|>--- conflicted
+++ resolved
@@ -74,7 +74,6 @@
     echo '[net]' > ~/.cargo/config; \
     echo 'git-fetch-with-cli = true' >> ~/.cargo/config; \
     echo '[registries.crates-io]' >> ~/.cargo/config; \
-<<<<<<< HEAD
     echo 'protocol = "sparse"' >> ~/.cargo/config
 
 ENV PATH="/root/.cargo/bin/:${PATH}"
@@ -89,7 +88,7 @@
 RUN set -ex; \
     sh scripts/rust-dummy-build.sh; \
     cd ./rust_snuba/; \
-    maturin build --release --compatibility linux --locked --strip
+    maturin build --release --compatibility linux --locked
 
 FROM build_rust_snuba_base AS build_rust_snuba
 COPY . ./
@@ -98,11 +97,7 @@
 RUN set -ex; \
     cd ./rust_snuba/; \
     touch ./rust_arroyo/src/lib.rs; \
-    maturin build --release --compatibility linux --locked --strip
-=======
-    echo 'protocol = "sparse"' >> ~/.cargo/config; \
     maturin build --release --compatibility linux --locked
->>>>>>> 14bd24ed
 
 # Install nodejs and yarn and build the admin UI
 FROM build_base AS build_admin_ui
