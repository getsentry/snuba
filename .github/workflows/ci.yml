name: ci
on:
  push:
    branches:
      - master
  pull_request:

jobs:
  files-changed:
    name: detect what files changed
    runs-on: ubuntu-latest
    timeout-minutes: 3
    # Map a step output to a job output
    outputs:
      api_changes: ${{ steps.changes.outputs.api_changes }}
    steps:
      - uses: actions/checkout@7884fcad6b5d53d10323aee724dc68d8b9096a2e # v2

      - name: Check for backend file changes
        uses: getsentry/paths-filter@66f7f1844185eb7fb6738ea4ea59d74bb99199e5 # v2
        id: changes
        with:
          token: ${{ github.token }}
          filters: .github/file-filters.yml

  linting:
    name: "pre-commit hooks" # (includes Python formatting + linting)
    runs-on: ubuntu-latest
    timeout-minutes: 5
    steps:
      - uses: actions/checkout@v3
        name: Checkout code
      - name: Internal github app token
        id: token
        uses: getsentry/action-github-app-token@97c9e23528286821f97fba885c1b1123284b29cc # v2.0.0
        continue-on-error: true
        with:
          app_id: ${{ vars.SENTRY_INTERNAL_APP_ID }}
          private_key: ${{ secrets.SENTRY_INTERNAL_APP_PRIVATE_KEY }}
      - uses: actions/setup-python@v4
        with:
          python-version: '3.11'
      - uses: actions/cache@v3
        with:
          path: ~/.cache/pre-commit
          key: cache-epoch-1|${{ env.pythonLocation }}|${{ hashFiles('.pre-commit-config.yaml') }}
      - name: Setup pre-commit
        run: make setup-git
      - name: Install dependencies
        run: |
          python -m pip install --upgrade pip
          make install-python-dependencies
      - uses: getsentry/paths-filter@v2
        id: files
        with:
          # Enable listing of files matching each filter.
          # Paths to files will be available in `${FILTER_NAME}_files` output variable.
          # Paths will be escaped and space-delimited.
          # Output is usable as command line argument list in linux shell
          list-files: shell

          # It doesn't make sense to lint deleted files.
          # Therefore we specify we are only interested in added or modified files.
          filters: |
            all:
              - added|modified: '**/*'
      - name: Run pre-commit checks
        # Run pre-commit to lint and format check files that were changed (but not deleted) compared to master.
        # XXX: there is a very small chance that it'll expand to exceed Linux's limits
        #      `getconf ARG_MAX` - max # bytes of args + environ for exec()
        # we skip the `no-commit-to-branch` because in CI we are in fact on master already
        # and we have merged to it
        run: |
          SKIP=no-commit-to-branch pre-commit run --files ${{ steps.files.outputs.all_files }}

      # If working tree is dirty, commit and update if we have a token
      - name: Apply any pre-commit fixed files
        if: steps.token.outcome == 'success' && github.ref != 'refs/heads/master' && always()
        uses: getsentry/action-github-commit@v1.0.0
        with:
          github-token: ${{ steps.token.outputs.token }}

  rust-linting:
    name: "Linting - Rust"
    runs-on: ubuntu-latest
    timeout-minutes: 10
    steps:
      - uses: actions/checkout@v3
        name: Checkout code
      - name: Run linter
        run: |
          make lint-rust format-rust-ci

  typing:
    name: "mypy typing"
    runs-on: ubuntu-latest
    timeout-minutes: 5
    steps:
      - uses: actions/checkout@v3
        name: Checkout code
      - uses: actions/setup-python@v4
        with:
          python-version: '3.11'
      - name: Install dependencies
        run: |
          python -m pip install --upgrade pip
          make install-python-dependencies
      - name: Run mypy
        run: |
          make backend-typing

  config-validation:
    name: "Dataset Config Validation"
    runs-on: ubuntu-latest
    timeout-minutes: 2
    steps:
      - uses: actions/checkout@v3
        name: Checkout code
      - uses: actions/setup-python@v4
        with:
          python-version: '3.11'
      - name: Install dependencies
        run: |
          python -m pip install --upgrade pip
          make install-python-dependencies
      - name: Validate configs
        run: |
          make validate-configs

  snuba-image:
    name: Build snuba CI image
    runs-on: ubuntu-latest
    timeout-minutes: 20
    outputs:
      branch: ${{ steps.branch.outputs.branch }}
    steps:
      - name: Checkout code
        uses: actions/checkout@v3

      - name: Set up Docker Buildx
        uses: docker/setup-buildx-action@v2

      - name: Get branch name
        id: branch
        # strip `refs/heads/` from $GITHUB_REF and replace `/` with `-` so that
        # it can be used as a docker tag
        run: echo "branch=$(echo ${GITHUB_REF#refs/heads/} | tr / -)" >> "$GITHUB_OUTPUT"

      # We are only using ghcr here for CI as `setup-gcloud` is a bit slow
      # Should revisit this when we move off of google cloud build (we may want to move these to GCR)
      - name: Registry login
        run: |
          echo ${{ secrets.GITHUB_TOKEN }} | docker login ghcr.io -u $GITHUB_ACTOR --password-stdin

      - name: Build snuba docker image for CI
        uses: docker/build-push-action@v4
        if: github.repository_owner == 'getsentry'
        with:
          context: .
          # push: true
          load: true
          target: testing
          tags: |
            ghcr.io/getsentry/snuba-ci:${{ github.sha }}
            ghcr.io/getsentry/snuba-ci:${{ steps.branch.outputs.branch }}
            ghcr.io/getsentry/snuba-ci:latest
          cache-from: |
            type=registry,ref=ghcr.io/getsentry/snuba-ci:${{ github.sha }}
            type=registry,ref=ghcr.io/getsentry/snuba-ci:${{ steps.branch.outputs.branch }}
            type=registry,ref=ghcr.io/getsentry/snuba-ci:latest
          # cache-to is re-implemented using the next step, to run conditionally for contributors

      - name: Publish images for cache
        if: steps.branch.outputs.branch == 'master' || github.event.pull_request.head.repo.full_name == github.repository
        # outside contributors won't be able to push to the docker registry
        # ignore the failures in this step
        continue-on-error: ${{ github.event_name == 'pull_request' }}
        run: |
          # Useful to speed up CI
          docker push ghcr.io/getsentry/snuba-ci:${{ steps.branch.outputs.branch }}
          docker push ghcr.io/getsentry/snuba-ci:${{ github.sha }}
          if [ "${{ steps.branch.outputs.branch }}" == 'master' ]; then
            # The latest tag should only be published on `master`
            docker push ghcr.io/getsentry/snuba-ci:latest
          fi

  tests:
    needs: [linting, snuba-image]
    name: Tests and code coverage
    runs-on: ubuntu-latest
    timeout-minutes: 30
    strategy:
      matrix:
        snuba_settings:
          [
            "test",
            "test_rust",
            "test_distributed",
            "test_distributed_migrations",
          ]
    steps:
      - name: Checkout code
        uses: actions/checkout@v2

      - name: Registry login
        run: |
          echo ${{ secrets.GITHUB_TOKEN }} | docker login ghcr.io -u $GITHUB_ACTOR --password-stdin

      - name: Docker set up
        run: |
          docker network create --attachable cloudbuild

      - name: Docker Snuba Rust tests
        run: |
          SNUBA_IMAGE=ghcr.io/getsentry/snuba-ci:${{ github.sha }} SNUBA_SETTINGS=test docker compose -f docker-compose.gcb.yml run --rm snuba-test-rust
        if: ${{ matrix.snuba_settings == 'test_rust' }}

      - name: Docker Snuba tests
        run: |
          SNUBA_IMAGE=ghcr.io/getsentry/snuba-ci:${{ github.sha }} SNUBA_SETTINGS=${{ matrix.snuba_settings }} docker compose -f docker-compose.gcb.yml run --rm snuba-test
        if: ${{ matrix.snuba_settings == 'test' || matrix.snuba_settings  == 'test_distributed' }}

      - name: Docker Snuba Multi-Node Tests
        run: |
          SNUBA_IMAGE=ghcr.io/getsentry/snuba-ci:${{ github.sha }} SNUBA_SETTINGS=test_distributed_migrations docker compose --profile multi_node -f docker-compose.gcb.yml up -d
          SNUBA_IMAGE=ghcr.io/getsentry/snuba-ci:${{ github.sha }} SNUBA_SETTINGS=test_distributed_migrations TEST_LOCATION=test_distributed_migrations docker compose --profile multi_node -f docker-compose.gcb.yml run --rm snuba-test
        if: ${{ matrix.snuba_settings == 'test_distributed_migrations' }}

      - name: Docker Snuba Init Tests
        run: |
          SNUBA_IMAGE=ghcr.io/getsentry/snuba-ci:${{ github.sha }} SNUBA_SETTINGS=test_initialization TEST_LOCATION=test_initialization docker compose -f docker-compose.gcb.yml run --rm snuba-test
        if: ${{ matrix.snuba_settings == 'test' }}

      - name: Upload test results to Codecov
        if: ${{ !cancelled() }}
        uses: codecov/test-results-action@v1
        with:
          token: ${{ secrets.CODECOV_TOKEN }}

      - name: Upload to codecov
        run: |
          curl -Os https://uploader.codecov.io/latest/linux/codecov && chmod +x codecov && ./codecov -t ${CODECOV_TOKEN}

  admin-tests:
    needs: [linting]
    name: Front end tests for snuba admin
    runs-on: ubuntu-latest
    steps:
      - uses: actions/checkout@v2
        name: Checkout code
      - uses: volta-cli/action@v4
      - name: Set up and run tests through yarn
        run: cd snuba/admin && yarn install && yarn run test --coverage
      - name: Upload to codecov
        run: |
          curl -Os https://uploader.codecov.io/latest/linux/codecov && chmod +x codecov && ./codecov -t ${CODECOV_TOKEN}

  sentry:
    needs: [snuba-image, files-changed]
    runs-on: ubuntu-latest
    timeout-minutes: 60
    strategy:
      matrix:
        instance: [0, 1, 2, 3]
    env:
      MIGRATIONS_TEST_MIGRATE: 1
      # XXX: `MATRIX_INSTANCE_TOTAL` must be hardcoded to the length of `strategy.matrix.instance`.
      MATRIX_INSTANCE_TOTAL: 4
      TEST_GROUP_STRATEGY: ROUND_ROBIN

    steps:
      - name: Checkout code
        uses: actions/checkout@v2

      - name: Registry login
        run: |
          echo ${{ secrets.GITHUB_TOKEN }} | docker login ghcr.io -u $GITHUB_ACTOR --password-stdin

      - name: Checkout sentry
        uses: actions/checkout@v2
        with:
          repository: getsentry/sentry
          path: sentry

      - name: Setup steps
        id: setup
        run: |
          pip install --upgrade pip wheel
          # We cannot execute actions that are not placed under .github of the main repo
          mkdir -p .github/actions
          cp -r sentry/.github/actions/* .github/actions

      - name: Setup Sentry
        id: setup-sentry
        uses: ./.github/actions/setup-sentry
        with:
          workdir: sentry
          snuba: false
          kafka: true
          clickhouse: true

      - name: Start snuba
        run: |
          docker run -d --rm \
            -p 127.0.0.1:1218:1218 \
            -e PYTHONUNBUFFERED=1 \
            -e SNUBA_SETTINGS=docker \
            -e DEBUG=1 \
            -e DEFAULT_BROKERS=sentry_kafka:9092 \
            -e CLICKHOUSE_HOST=sentry_clickhouse \
            -e CLICKHOUSE_PORT=9000 \
            -e CLICKHOUSE_HTTP_PORT=8123 \
            -e REDIS_HOST=sentry_redis \
            -e REDIS_PORT=6379 \
            -e REDIS_DB=1 \
            --name sentry_snuba \
            --network sentry \
            ghcr.io/getsentry/snuba-ci:${{ github.sha }}
          docker exec sentry_snuba snuba migrations migrate --force

      - name: Run snuba tests
        if: needs.files-changed.outputs.api_changes == 'false'
        working-directory: sentry
        run: |
          pytest -k 'not __In' tests \
            -m snuba_ci \
            -vv --cov . --cov-report="xml:.artifacts/snuba.coverage.xml"

      - name: Run full tests
        # TODO: Adjust which changed files we care about
        if: needs.files-changed.outputs.api_changes == 'true'
        working-directory: sentry
        run: |
          pytest -k 'not __In' tests/snuba \
              tests/sentry/eventstream/kafka \
              tests/sentry/post_process_forwarder \
              tests/sentry/snuba \
              tests/sentry/eventstore/snuba \
              tests/sentry/search/events \
              tests/sentry/event_manager \
              tests/sentry/api/endpoints/test_organization_profiling_functions.py \
              tests/snuba/api/endpoints/test_organization_events_stats_mep.py \
              tests/sentry/sentry_metrics/querying \
              tests/snuba/test_snql_snuba.py \
              tests/snuba/test_metrics_layer.py \
              -vv --cov . --cov-report="xml:.artifacts/snuba.coverage.xml"

      - name: Run CI module tests
        if: needs.files-changed.outputs.api_changes == 'true'
        working-directory: sentry
        run: pytest -k 'not __In' tests -vv -m snuba_ci

  clickhouse-versions:
    needs: [linting, snuba-image]
    name: Tests on multiple clickhouse versions
    runs-on: ubuntu-latest
    timeout-minutes: 30
    strategy:
      fail-fast: false
      matrix:
        version:
          [
<<<<<<< HEAD
            "23.3.13.7.altinitystable",
            "23.8.8.21.altinitystable",
=======
            "23.3.19.33.altinitystable",
            "23.8.11.29.altinitystable",
>>>>>>> 0792882e
          ]

    steps:
      - name: Checkout code
        uses: actions/checkout@v2

      - name: Registry login
        run: |
          echo ${{ secrets.GITHUB_TOKEN }} | docker login ghcr.io -u $GITHUB_ACTOR --password-stdin

      - name: Docker set up
        run: |
          docker network create --attachable cloudbuild

      - name: Docker Snuba Test other ClickHouse versions
        run: |
          export CLICKHOUSE_IMAGE=ghcr.io/getsentry/image-mirror-altinity-clickhouse-server:${{matrix.version}}
          SNUBA_IMAGE=ghcr.io/getsentry/snuba-ci:${{ github.sha }} SNUBA_SETTINGS=test docker compose -f docker-compose.gcb.yml run --rm snuba-test

      - name: Upload to codecov
        run: |
          curl -Os https://uploader.codecov.io/latest/linux/codecov && chmod +x codecov && ./codecov -t ${CODECOV_TOKEN}

  self-hosted-end-to-end:
    runs-on: ubuntu-latest
    timeout-minutes: 30

    steps:
      - name: Checkout Snuba
        uses: actions/checkout@v3
      - name: Run Sentry self-hosted e2e CI
        uses: getsentry/action-self-hosted-e2e-tests@main
        with:
          project_name: snuba
          docker_repo: getsentry/snuba
          image_url: us-central1-docker.pkg.dev/sentryio/snuba/image:${{ github.event.pull_request.head.sha || github.sha }}
          docker_password: ${{ secrets.DOCKER_HUB_RW_TOKEN }}

  publish-to-dockerhub:
    name: Publish Snuba to DockerHub
    runs-on: ubuntu-20.04
    if: ${{ (github.ref_name == 'master') }}
    steps:
      - uses: actions/checkout@v3 # v3.1.0
      - name: Pull the test image
        id: image_pull
        env:
          IMAGE_URL: us-central1-docker.pkg.dev/sentryio/snuba/image:${{ github.sha }}
        shell: bash
        run: |
          echo "We poll for the Docker image that the GCB/GHA build produces until it succeeds or this job times out."
          echo "Polling for $IMAGE_URL"
          timeout 20m bash -c 'until docker pull "$IMAGE_URL" 2>/dev/null; do sleep 10; done'
      - name: Get short SHA for docker tag
        id: short_sha
        shell: bash
        run: |
          SHORT_SHA=$(git rev-parse --short "$GITHUB_SHA")
          if [[ -z "$SHORT_SHA" ]]; then
            echo "Short SHA empty? Re-running rev-parse."
            git rev-parse --short "$GITHUB_SHA"
          else
            echo "sha=$SHORT_SHA" >> $GITHUB_OUTPUT
          fi
      - name: Push built docker image
        shell: bash
        env:
          SHORT_SHA: ${{ steps.short_sha.outputs.sha }}
          IMAGE_URL: us-central1-docker.pkg.dev/sentryio/snuba/image:${{ github.sha }}
        run: |
          # only login if the password is set
          if [[ "${{ secrets.DOCKER_HUB_RW_TOKEN }}" ]]; then echo "${{ secrets.DOCKER_HUB_RW_TOKEN }}" | docker login --username=sentrybuilder --password-stdin; fi
          # We push 3 tags to Dockerhub:
          # first, the full sha of the commit
          docker tag ${IMAGE_URL} getsentry/snuba:${GITHUB_SHA}
          docker push getsentry/snuba:${GITHUB_SHA}
          # second, the short sha of the commit
          docker tag ${IMAGE_URL} getsentry/snuba:${SHORT_SHA}
          docker push getsentry/snuba:${SHORT_SHA}
          # finally, nightly
          docker tag ${IMAGE_URL} getsentry/snuba:nightly
          docker push getsentry/snuba:nightly<|MERGE_RESOLUTION|>--- conflicted
+++ resolved
@@ -360,13 +360,8 @@
       matrix:
         version:
           [
-<<<<<<< HEAD
-            "23.3.13.7.altinitystable",
-            "23.8.8.21.altinitystable",
-=======
             "23.3.19.33.altinitystable",
             "23.8.11.29.altinitystable",
->>>>>>> 0792882e
           ]
 
     steps:
