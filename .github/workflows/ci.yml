name: ci
on:
  push:
    branches:
      - master
  pull_request:

jobs:
  files-changed:
    name: detect what files changed
    runs-on: ubuntu-latest
    timeout-minutes: 3
    # Map a step output to a job output
    outputs:
      api_changes: ${{ steps.changes.outputs.api_changes }}
      devservices_changes: ${{ steps.changes.outputs.devservices_changes }}
    steps:
      - uses: actions/checkout@11bd71901bbe5b1630ceea73d27597364c9af683 # v2

      - name: Check for backend file changes
        uses: getsentry/paths-filter@66f7f1844185eb7fb6738ea4ea59d74bb99199e5 # v2
        id: changes
        with:
          token: ${{ github.token }}
          filters: .github/file-filters.yml

  linting:
    name: "pre-commit hooks" # (includes Python formatting + linting)
    runs-on: ubuntu-latest
    timeout-minutes: 5
    steps:
      - uses: actions/checkout@v4
        name: Checkout code
      - name: Internal github app token
        id: token
        uses: getsentry/action-github-app-token@d4b5da6c5e37703f8c3b3e43abb5705b46e159cc # v3.0.0
        continue-on-error: true
        with:
          app_id: ${{ vars.SENTRY_INTERNAL_APP_ID }}
          private_key: ${{ secrets.SENTRY_INTERNAL_APP_PRIVATE_KEY }}
      - uses: actions/setup-python@v5
        with:
          python-version: '3.11'
      - uses: actions/cache@v4
        with:
          path: ~/.cache/pre-commit
          key: cache-epoch-1|${{ env.pythonLocation }}|${{ hashFiles('.pre-commit-config.yaml') }}
      - name: Setup pre-commit
        run: make setup-git
      - name: Install dependencies
        run: |
          python -m pip install --upgrade pip
          make install-python-dependencies
      - uses: getsentry/paths-filter@v2
        id: files
        with:
          # Enable listing of files matching each filter.
          # Paths to files will be available in `${FILTER_NAME}_files` output variable.
          # Paths will be escaped and space-delimited.
          # Output is usable as command line argument list in linux shell
          list-files: shell

          # It doesn't make sense to lint deleted files.
          # Therefore we specify we are only interested in added or modified files.
          filters: |
            all:
              - added|modified: '**/*'
      - name: Run pre-commit checks
        # Run pre-commit to lint and format check files that were changed (but not deleted) compared to master.
        # XXX: there is a very small chance that it'll expand to exceed Linux's limits
        #      `getconf ARG_MAX` - max # bytes of args + environ for exec()
        # we skip the `no-commit-to-branch` because in CI we are in fact on master already
        # and we have merged to it
        run: |
          SKIP=no-commit-to-branch pre-commit run --files ${{ steps.files.outputs.all_files }}

      # If working tree is dirty, commit and update if we have a token
      - name: Apply any pre-commit fixed files
        if: steps.token.outcome == 'success' && github.ref != 'refs/heads/master' && always()
        uses: getsentry/action-github-commit@v2.1.0
        with:
          github-token: ${{ steps.token.outputs.token }}

  rust-linting:
    name: "Linting - Rust"
    runs-on: ubuntu-latest
    timeout-minutes: 10
    steps:
      - uses: actions/checkout@v4
        name: Checkout code
      - name: Run linter
        run: |
          make lint-rust format-rust-ci

  typing:
    name: "mypy typing"
    runs-on: ubuntu-latest
    timeout-minutes: 5
    steps:
      - uses: actions/checkout@v4
        name: Checkout code
      - uses: actions/setup-python@v5
        with:
          python-version: '3.11'
      - name: Install dependencies
        run: |
          python -m pip install --upgrade pip
          make install-python-dependencies
      - name: Run mypy
        run: |
          make backend-typing

  config-validation:
    name: "Dataset Config Validation"
    runs-on: ubuntu-latest
    timeout-minutes: 2
    steps:
      - uses: actions/checkout@v4
        name: Checkout code
      - uses: actions/setup-python@v5
        with:
          python-version: '3.11'
      - name: Install dependencies
        run: |
          python -m pip install --upgrade pip
          make install-python-dependencies
      - name: Validate configs
        run: |
          make validate-configs

  snuba-image:
    name: Build snuba CI image
    runs-on: ubuntu-latest
    timeout-minutes: 20
    outputs:
      branch: ${{ steps.branch.outputs.branch }}
      image_tag: ${{ steps.publish.outputs.image_tag }}
    steps:
      - name: Checkout code
        uses: actions/checkout@v4

      - name: Set up Docker Buildx
        uses: docker/setup-buildx-action@v3

      - name: Get branch name
        id: branch
        # strip `refs/heads/` from $GITHUB_REF and replace `/` with `-` so that
        # it can be used as a docker tag
        run: echo "branch=$(echo ${GITHUB_REF#refs/heads/} | tr / -)" >> "$GITHUB_OUTPUT"

      # We are only using ghcr here for CI as `setup-gcloud` is a bit slow
      # Should revisit this when we move off of google cloud build (we may want to move these to GCR)
      - name: Registry login
        run: |
          echo ${{ secrets.GITHUB_TOKEN }} | docker login ghcr.io -u $GITHUB_ACTOR --password-stdin

      - name: Build snuba docker image for CI
        uses: docker/build-push-action@v6
        with:
          context: .
          # push: true
          load: true
          target: testing
          tags: |
            ghcr.io/getsentry/snuba-ci:${{ github.sha }}
            ghcr.io/getsentry/snuba-ci:${{ steps.branch.outputs.branch }}
            ghcr.io/getsentry/snuba-ci:latest
          cache-from: |
            type=registry,ref=ghcr.io/getsentry/snuba-ci:${{ github.sha }}
            type=registry,ref=ghcr.io/getsentry/snuba-ci:${{ steps.branch.outputs.branch }}
            type=registry,ref=ghcr.io/getsentry/snuba-ci:latest
          # cache-to is re-implemented using the next step, to run conditionally for contributors
          outputs: type=docker,dest=/tmp/snuba-ci.tar

      - name: Load snuba-ci image
        run: |
          docker load --input /tmp/snuba-ci.tar
          docker image ls -a

      - name: Publish snuba-ci image to registry
        id: publish
        if: steps.branch.outputs.branch == 'master' || github.event.pull_request.head.repo.full_name == github.repository
        # outside contributors won't be able to push to the docker registry
        # ignore the failures in this step
        continue-on-error: ${{ github.event_name == 'pull_request' }}
        run: |
          # Useful to speed up CI
          docker push ghcr.io/getsentry/snuba-ci:${{ steps.branch.outputs.branch }}
          docker push ghcr.io/getsentry/snuba-ci:${{ github.sha }}
          echo 'image_tag=ghcr.io/getsentry/snuba-ci:${{ github.sha }}' >> "$GITHUB_OUTPUT"
          if [ "${{ steps.branch.outputs.branch }}" == 'master' ]; then
            # The latest tag should only be published on `master`
            docker push ghcr.io/getsentry/snuba-ci:latest
          fi

      - name: Publish snuba-ci image to artifacts
      # we publish to github artifacts separately so that third-party
      # contributions also work, as all the test jobs need this image.
      # otherwise third-party contributors would have to provide a working,
      # authenticated GHCR, which seems impossible to ensure in the general
      # case.
        uses: actions/upload-artifact@v4
        with:
          name: snuba-ci
          path: /tmp/snuba-ci.tar


  tests:
    needs: [linting, snuba-image]
    name: Tests and code coverage
    runs-on: ubuntu-latest
    timeout-minutes: 30
    strategy:
      matrix:
        snuba_settings:
          [
            "test",
            "test_rust",
            "test_distributed",
            "test_distributed_migrations",
          ]
    steps:
      - name: Checkout code
        uses: actions/checkout@v4

      - name: Download snuba-ci image from artifacts
        uses: actions/download-artifact@v4
        with:
          name: snuba-ci
          path: /tmp

      - name: Load snuba-ci image
        run: |
          docker load --input /tmp/snuba-ci.tar
          docker image ls -a

      - name: Docker set up
        run: |
          docker network create --attachable cloudbuild

      - name: Docker Snuba Rust tests
        run: |
          SNUBA_IMAGE=ghcr.io/getsentry/snuba-ci:${{ github.sha }} SNUBA_SETTINGS=test docker compose -f docker-compose.gcb.yml run --rm snuba-test-rust
        if: ${{ matrix.snuba_settings == 'test_rust' }}

      - name: Docker Snuba tests
        run: |
          SNUBA_IMAGE=ghcr.io/getsentry/snuba-ci:${{ github.sha }} SNUBA_SETTINGS=${{ matrix.snuba_settings }} docker compose -f docker-compose.gcb.yml run --rm snuba-test
        if: ${{ matrix.snuba_settings == 'test' || matrix.snuba_settings  == 'test_distributed' }}

      - name: Docker Snuba Multi-Node Tests
        run: |
          SNUBA_IMAGE=ghcr.io/getsentry/snuba-ci:${{ github.sha }} SNUBA_SETTINGS=test_distributed_migrations docker compose --profile multi_node -f docker-compose.gcb.yml up -d
          SNUBA_IMAGE=ghcr.io/getsentry/snuba-ci:${{ github.sha }} SNUBA_SETTINGS=test_distributed_migrations TEST_LOCATION=test_distributed_migrations docker compose --profile multi_node -f docker-compose.gcb.yml run --rm snuba-test
        if: ${{ matrix.snuba_settings == 'test_distributed_migrations' }}

      - name: Docker Snuba Init Tests
        run: |
          SNUBA_IMAGE=ghcr.io/getsentry/snuba-ci:${{ github.sha }} SNUBA_SETTINGS=test_initialization TEST_LOCATION=test_initialization docker compose -f docker-compose.gcb.yml run --rm snuba-test
        if: ${{ matrix.snuba_settings == 'test' }}

      - name: Upload test results to Codecov
        if: ${{ !cancelled() }}
        uses: codecov/test-results-action@v1
        with:
          token: ${{ secrets.CODECOV_TOKEN }}

      - name: Upload to codecov
        run: |
          curl -Os https://uploader.codecov.io/latest/linux/codecov && chmod +x codecov && ./codecov -t ${CODECOV_TOKEN}

  admin-tests:
    needs: [linting]
    name: Front end tests for snuba admin
    runs-on: ubuntu-latest
    steps:
      - uses: actions/checkout@v4
        name: Checkout code
      - uses: volta-cli/action@v4
      - name: Set up and run tests through yarn
        run: cd snuba/admin && yarn install && yarn run test --coverage
      - name: Upload to codecov
        run: |
          curl -Os https://uploader.codecov.io/latest/linux/codecov && chmod +x codecov && ./codecov -t ${CODECOV_TOKEN}

  sentry:
    needs: [snuba-image, files-changed]
    runs-on: ubuntu-latest
    timeout-minutes: 60
    strategy:
      matrix:
        instance: [0, 1, 2, 3]
    env:
      MIGRATIONS_TEST_MIGRATE: 1
      # XXX: `MATRIX_INSTANCE_TOTAL` must be hardcoded to the length of `strategy.matrix.instance`.
      MATRIX_INSTANCE_TOTAL: 4
      TEST_GROUP_STRATEGY: ROUND_ROBIN

    steps:
      - name: Checkout code
        uses: actions/checkout@v4

      - name: Download snuba-ci image from artifacts
        uses: actions/download-artifact@v4
        with:
          name: snuba-ci
          path: /tmp

      - name: Load snuba-ci image
        run: |
          docker load --input /tmp/snuba-ci.tar
          docker image ls -a

      - name: Checkout sentry
        uses: actions/checkout@v4
        with:
          repository: getsentry/sentry
          path: sentry

      - name: Setup steps
        id: setup
        run: |
          pip install --upgrade pip wheel
          # We cannot execute actions that are not placed under .github of the main repo
          mkdir -p .github/actions
          cp -r sentry/.github/actions/* .github/actions

      - name: Setup Sentry
        id: setup-sentry
        uses: ./.github/actions/setup-sentry
        with:
          workdir: sentry
          use-new-devservices: true
          mode: minimal

      - name: Start snuba
        run: |
          # TODO(hubertdeng123): New devservices doesn't support running sentry without snuba yet, remove this when it does
          docker stop snuba-snuba-1
          docker rm snuba-snuba-1
          docker run -d --rm \
            -p 127.0.0.1:1218:1218 \
            -e PYTHONUNBUFFERED=1 \
            -e SNUBA_SETTINGS=docker \
            -e DEBUG=1 \
            -e DEFAULT_BROKERS=kafka:9092 \
            -e CLICKHOUSE_HOST=clickhouse \
            -e CLICKHOUSE_PORT=9000 \
            -e CLICKHOUSE_HTTP_PORT=8123 \
            -e REDIS_HOST=redis \
            -e REDIS_PORT=6379 \
            -e REDIS_DB=1 \
            --name snuba-snuba-1 \
            --network devservices \
            ghcr.io/getsentry/snuba-ci:${{ github.sha }}
          docker exec snuba-snuba-1 snuba migrations migrate --force

      - name: Run snuba tests
        if: needs.files-changed.outputs.api_changes == 'false'
        working-directory: sentry
        run: |
          pytest -k 'not __In' tests \
            -m snuba_ci \
            -vv --cov . --cov-report="xml:.artifacts/snuba.coverage.xml"

      - name: Run full tests
        # TODO: Adjust which changed files we care about
        if: needs.files-changed.outputs.api_changes == 'true'
        working-directory: sentry
        run: |
          pytest -k 'not __In' tests/snuba \
              tests/sentry/eventstream/kafka \
              tests/sentry/post_process_forwarder \
              tests/sentry/snuba \
              tests/sentry/eventstore/snuba \
              tests/sentry/search/events \
              tests/sentry/event_manager \
              tests/sentry/api/endpoints/test_organization_profiling_functions.py \
              tests/sentry/integrations/slack/test_unfurl.py \
              tests/snuba/api/endpoints/test_organization_events_stats_span_indexed.py \
              tests/snuba/api/endpoints/test_organization_events_stats_mep.py \
              tests/sentry/sentry_metrics/querying \
              tests/snuba/test_snql_snuba.py \
              tests/snuba/test_metrics_layer.py \
              tests/sentry/api/endpoints/test_organization_spans_fields.py \
              tests/snuba/api/endpoints/test_organization_events_span_indexed.py \
              -vv --cov . --cov-report="xml:.artifacts/snuba.coverage.xml"

      - name: Run CI module tests
        if: needs.files-changed.outputs.api_changes == 'true'
        working-directory: sentry
        run: pytest -k 'not __In' tests -vv -m snuba_ci

  clickhouse-versions:
    needs: [linting, snuba-image]
    name: Tests on multiple clickhouse versions
    runs-on: ubuntu-latest
    timeout-minutes: 30
    strategy:
      fail-fast: false
      matrix:
        version:
          [
            "24.3.5.47.altinitystable",
          ]

    steps:
      - name: Checkout code
        uses: actions/checkout@v4

      - name: Download snuba-ci image from artifacts
        uses: actions/download-artifact@v4
        with:
          name: snuba-ci
          path: /tmp

      - name: Load snuba-ci image
        run: |
          docker load --input /tmp/snuba-ci.tar
          docker image ls -a

      - name: Docker set up
        run: |
          docker network create --attachable cloudbuild

      - name: Docker Snuba Test other ClickHouse versions
        run: |
          export CLICKHOUSE_IMAGE=ghcr.io/getsentry/image-mirror-altinity-clickhouse-server:${{matrix.version}}
          SNUBA_IMAGE=ghcr.io/getsentry/snuba-ci:${{ github.sha }} SNUBA_SETTINGS=test docker compose -f docker-compose.gcb.yml run --rm snuba-test

      - name: Upload to codecov
        run: |
          curl -Os https://uploader.codecov.io/latest/linux/codecov && chmod +x codecov && ./codecov -t ${CODECOV_TOKEN}

<<<<<<< HEAD
  self-hosted-end-to-end:
    needs: snuba-image
    runs-on: ubuntu-latest
    timeout-minutes: 30

    steps:
      - name: Run Sentry self-hosted e2e CI
        uses: getsentry/self-hosted@master
        with:
          project_name: snuba
          image_url: ${{ needs.snuba-image.outputs.image_tag }}
          CODECOV_TOKEN: ${{ secrets.CODECOV_TOKEN }}
=======
>>>>>>> 1ec105c8

  validate-devservices-config:
    runs-on: ubuntu-24.04
    needs: files-changed
    if: ${{ needs.files-changed.outputs.devservices_changes == 'true' }}
    steps:
    - uses: actions/checkout@692973e3d937129bcbf40652eb9f2f61becf3332 # v4.1.7
      name: Checkout repository
    - uses: getsentry/action-validate-devservices-config@6477ef1e9c96e456bfad726006e731f89fcd81db
      name: Validate devservices config
      with:
        requirements-file-path: requirements.txt<|MERGE_RESOLUTION|>--- conflicted
+++ resolved
@@ -432,22 +432,6 @@
         run: |
           curl -Os https://uploader.codecov.io/latest/linux/codecov && chmod +x codecov && ./codecov -t ${CODECOV_TOKEN}
 
-<<<<<<< HEAD
-  self-hosted-end-to-end:
-    needs: snuba-image
-    runs-on: ubuntu-latest
-    timeout-minutes: 30
-
-    steps:
-      - name: Run Sentry self-hosted e2e CI
-        uses: getsentry/self-hosted@master
-        with:
-          project_name: snuba
-          image_url: ${{ needs.snuba-image.outputs.image_tag }}
-          CODECOV_TOKEN: ${{ secrets.CODECOV_TOKEN }}
-=======
->>>>>>> 1ec105c8
-
   validate-devservices-config:
     runs-on: ubuntu-24.04
     needs: files-changed
