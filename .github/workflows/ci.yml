name: ci
on:
  push:
    branches:
      - master
  pull_request:

jobs:
  files-changed:
    name: detect what files changed
    runs-on: ubuntu-latest
    timeout-minutes: 3
    # Map a step output to a job output
    outputs:
      api_changes: ${{ steps.changes.outputs.api_changes }}
      devservices_changes: ${{ steps.changes.outputs.devservices_changes }}
    steps:
      - uses: actions/checkout@11bd71901bbe5b1630ceea73d27597364c9af683 # v2

      - name: Check for backend file changes
        uses: getsentry/paths-filter@66f7f1844185eb7fb6738ea4ea59d74bb99199e5 # v2
        id: changes
        with:
          token: ${{ github.token }}
          filters: .github/file-filters.yml

  linting:
    name: "pre-commit hooks" # (includes Python formatting + linting)
    runs-on: ubuntu-latest
    timeout-minutes: 5
    steps:
      - uses: actions/checkout@v4
        name: Checkout code
      - name: Internal github app token
        id: token
        uses: getsentry/action-github-app-token@d4b5da6c5e37703f8c3b3e43abb5705b46e159cc # v3.0.0
        continue-on-error: true
        with:
          app_id: ${{ vars.SENTRY_INTERNAL_APP_ID }}
          private_key: ${{ secrets.SENTRY_INTERNAL_APP_PRIVATE_KEY }}
      - uses: actions/setup-python@v5
        with:
          python-version: '3.11'
      - uses: actions/cache@v4
        with:
          path: ~/.cache/pre-commit
          key: cache-epoch-1|${{ env.pythonLocation }}|${{ hashFiles('.pre-commit-config.yaml') }}
      - name: Install dependencies
        run: |
          python -m pip install --upgrade pip
          python -m pip install -r requirements-test.txt
      - name: Setup pre-commit
        run: make setup-git
      - uses: getsentry/paths-filter@v2
        id: files
        with:
          # Enable listing of files matching each filter.
          # Paths to files will be available in `${FILTER_NAME}_files` output variable.
          # Paths will be escaped and space-delimited.
          # Output is usable as command line argument list in linux shell
          list-files: shell

          # It doesn't make sense to lint deleted files.
          # Therefore we specify we are only interested in added or modified files.
          filters: |
            all:
              - added|modified: '**/*'
      - name: Run pre-commit checks
        # Run pre-commit to lint and format check files that were changed (but not deleted) compared to master.
        # XXX: there is a very small chance that it'll expand to exceed Linux's limits
        #      `getconf ARG_MAX` - max # bytes of args + environ for exec()
        # we skip the `no-commit-to-branch` because in CI we are in fact on master already
        # and we have merged to it
        run: |
          SKIP=no-commit-to-branch pre-commit run --files ${{ steps.files.outputs.all_files }}

      # If working tree is dirty, commit and update if we have a token
      - name: Apply any pre-commit fixed files
        if: steps.token.outcome == 'success' && github.ref != 'refs/heads/master' && always()
        uses: getsentry/action-github-commit@v2.1.0
        with:
          github-token: ${{ steps.token.outputs.token }}

  rust-linting:
    name: "Linting - Rust"
    runs-on: ubuntu-latest
    timeout-minutes: 10
    steps:
      - uses: actions/checkout@v4
        name: Checkout code
      - name: Install protoc
        uses: arduino/setup-protoc@v3
        with:
          repo-token: ${{ secrets.GITHUB_TOKEN }}
      - name: Run linter
        run: |
          make lint-rust format-rust-ci

  typing:
    name: "mypy typing"
    runs-on: ubuntu-latest
    timeout-minutes: 5
    steps:
      - uses: actions/checkout@v4
        name: Checkout code
      - uses: actions/setup-python@v5
        with:
          python-version: '3.11'
      - name: Install dependencies
        run: |
          python -m pip install --upgrade pip
          make install-python-dependencies
      - name: Run mypy
        run: |
          make backend-typing

  config-validation:
    name: "Dataset Config Validation"
    runs-on: ubuntu-latest
    timeout-minutes: 2
    steps:
      - uses: actions/checkout@v4
        name: Checkout code
      - uses: actions/setup-python@v5
        with:
          python-version: '3.11'
      - name: Install dependencies
        run: |
          python -m pip install --upgrade pip
          make install-python-dependencies
      - name: Validate configs
        run: |
          make validate-configs

  snuba-image:
    name: Build snuba CI image
    runs-on: ubuntu-latest
    timeout-minutes: 20
    outputs:
      branch: ${{ steps.branch.outputs.branch }}
      image_tag: ${{ steps.publish.outputs.image_tag }}
    steps:
      - name: Checkout code
        uses: actions/checkout@v4

      - name: Set up Docker Buildx
        uses: docker/setup-buildx-action@v3

      - name: Get branch name
        id: branch
        # strip `refs/heads/` from $GITHUB_REF and replace `/` with `-` so that
        # it can be used as a docker tag
        run: echo "branch=$(echo ${GITHUB_REF#refs/heads/} | tr / -)" >> "$GITHUB_OUTPUT"

      # We are only using ghcr here for CI as `setup-gcloud` is a bit slow
      # Should revisit this when we move off of google cloud build (we may want to move these to GCR)
      - name: Registry login
        run: |
          echo ${{ secrets.GITHUB_TOKEN }} | docker login ghcr.io -u $GITHUB_ACTOR --password-stdin

      - run: docker buildx create --driver docker-container --use

      - name: Build snuba docker image for CI
        run: |
          set -euxo pipefail

          args=()

          if [ ${{ github.event_name }} = 'push' ]; then
            args+=(
              --tag ghcr.io/getsentry/snuba-ci:latest
              --cache-to type=registry,ref=ghcr.io/getsentry/snuba-ci:latest,mode=max
              --push
            )
          fi

          if [ ${{ github.event.pull_request.head.repo.full_name }} = ${{ github.repository }} ]; then
            args+=(
              --cache-to type=registry,ref=ghcr.io/getsentry/snuba-ci:${{ steps.branch.outputs.branch }},mode=max
            )
          fi

          docker buildx build \
            --pull \
            --cache-from type=registry,ref=ghcr.io/getsentry/snuba-ci:${{ github.event.pull_request.head.sha || github.sha }} \
            --cache-from type=registry,ref=ghcr.io/getsentry/snuba-ci:${{ steps.branch.outputs.branch }} \
            --cache-from type=registry,ref=ghcr.io/getsentry/snuba-ci:latest \
            --tag ghcr.io/getsentry/snuba-ci:${{ github.event.pull_request.head.sha || github.sha }} \
            --tag ghcr.io/getsentry/snuba-ci:${{ steps.branch.outputs.branch }} \
            --target testing \
            "${args[@]}" \
            -o type=docker,dest=/tmp/snuba-ci.tar \
            .

      - name: Publish snuba-ci image to artifacts
      # we publish to github artifacts separately so that third-party
      # contributions also work, as all the test jobs need this image.
      # otherwise third-party contributors would have to provide a working,
      # authenticated GHCR, which seems impossible to ensure in the general
      # case.
        uses: actions/upload-artifact@v4
        with:
          name: snuba-ci
          path: /tmp/snuba-ci.tar


  tests:
    needs: [linting, snuba-image]
    name: Tests and code coverage
    runs-on: ubuntu-latest
    timeout-minutes: 40
    strategy:
      matrix:
        snuba_settings:
          [
            "test",
            "test_rust",
            "test_distributed",
            "test_distributed_migrations",
          ]
    steps:
      - name: Checkout code
        uses: actions/checkout@v4

      - name: Download snuba-ci image from artifacts
        uses: actions/download-artifact@v4
        with:
          name: snuba-ci
          path: /tmp

      - name: Load snuba-ci image
        run: |
          docker load --input /tmp/snuba-ci.tar
          docker image ls -a

      - name: Docker set up
        run: |
          docker network create --attachable cloudbuild

      - name: Docker Snuba Rust tests
        run: |
          SNUBA_IMAGE=ghcr.io/getsentry/snuba-ci:${{ github.event.pull_request.head.sha || github.sha }} SNUBA_SETTINGS=test docker compose -f docker-compose.gcb.yml run --rm snuba-test-rust
        if: ${{ matrix.snuba_settings == 'test_rust' }}

      - name: Docker Snuba tests
        run: |
          SNUBA_IMAGE=ghcr.io/getsentry/snuba-ci:${{ github.event.pull_request.head.sha || github.sha }} SNUBA_SETTINGS=${{ matrix.snuba_settings }} docker compose -f docker-compose.gcb.yml run --rm snuba-test
        if: ${{ matrix.snuba_settings == 'test' || matrix.snuba_settings  == 'test_distributed' }}

      - name: Docker Snuba Multi-Node Tests
        run: |
          SNUBA_IMAGE=ghcr.io/getsentry/snuba-ci:${{ github.event.pull_request.head.sha || github.sha }} SNUBA_SETTINGS=test_distributed_migrations docker compose --profile multi_node -f docker-compose.gcb.yml up -d
          SNUBA_IMAGE=ghcr.io/getsentry/snuba-ci:${{ github.event.pull_request.head.sha || github.sha }} SNUBA_SETTINGS=test_distributed_migrations TEST_LOCATION=test_distributed_migrations docker compose --profile multi_node -f docker-compose.gcb.yml run --rm snuba-test
        if: ${{ matrix.snuba_settings == 'test_distributed_migrations' }}

      - name: Docker Snuba Init Tests
        run: |
          SNUBA_IMAGE=ghcr.io/getsentry/snuba-ci:${{ github.event.pull_request.head.sha || github.sha }} SNUBA_SETTINGS=test_initialization TEST_LOCATION=test_initialization docker compose -f docker-compose.gcb.yml run --rm snuba-test
        if: ${{ matrix.snuba_settings == 'test' }}

      - name: Upload test results to Codecov
        if: ${{ !cancelled() }}
        uses: codecov/test-results-action@v1
        with:
          token: ${{ secrets.CODECOV_TOKEN }}

      - name: Upload to codecov
        run: |
          curl -Os https://uploader.codecov.io/latest/linux/codecov && chmod +x codecov && ./codecov -t ${CODECOV_TOKEN}

  admin-tests:
    needs: [linting]
    name: Front end tests for snuba admin
    runs-on: ubuntu-latest
    steps:
      - uses: actions/checkout@v4
        name: Checkout code
      - uses: volta-cli/action@v4
      - name: Set up and run tests through yarn
        run: cd snuba/admin && yarn install && yarn run test --coverage
      - name: Upload to codecov
        run: |
          curl -Os https://uploader.codecov.io/latest/linux/codecov && chmod +x codecov && ./codecov -t ${CODECOV_TOKEN}

  sentry:
    needs: [snuba-image, files-changed]
    runs-on: ubuntu-latest
    timeout-minutes: 60
    strategy:
      matrix:
        instance: [0, 1, 2, 3]
    env:
      MIGRATIONS_TEST_MIGRATE: 1
      # XXX: `MATRIX_INSTANCE_TOTAL` must be hardcoded to the length of `strategy.matrix.instance`.
      MATRIX_INSTANCE_TOTAL: 4
      TEST_GROUP_STRATEGY: ROUND_ROBIN

    steps:
      - name: Checkout code
        uses: actions/checkout@v4

      - name: Download snuba-ci image from artifacts
        uses: actions/download-artifact@v4
        with:
          name: snuba-ci
          path: /tmp

      - name: Load snuba-ci image
        run: |
          docker load --input /tmp/snuba-ci.tar
          docker image ls -a

      - name: Checkout sentry
        uses: actions/checkout@v4
        with:
          repository: getsentry/sentry
          path: sentry

      - name: Setup steps
        id: setup
        run: |
          pip install --upgrade pip wheel
          # We cannot execute actions that are not placed under .github of the main repo
          mkdir -p .github/actions
          cp -r sentry/.github/actions/* .github/actions

      - name: Setup Sentry
        id: setup-sentry
        uses: ./.github/actions/setup-sentry
        with:
          workdir: sentry
          mode: minimal

      - name: Start snuba
        run: |
          # TODO(hubertdeng123): New devservices doesn't support running sentry without snuba yet, remove this when it does
          docker stop snuba-snuba-1
          docker rm snuba-snuba-1
          docker run -d --rm \
            -p 127.0.0.1:1218:1218 \
            -e PYTHONUNBUFFERED=1 \
            -e SNUBA_SETTINGS=docker \
            -e DEBUG=1 \
            -e DEFAULT_BROKERS=kafka:9093 \
            -e CLICKHOUSE_HOST=clickhouse \
            -e CLICKHOUSE_PORT=9000 \
            -e CLICKHOUSE_HTTP_PORT=8123 \
            -e REDIS_HOST=redis \
            -e REDIS_PORT=6379 \
            -e REDIS_DB=1 \
            --name snuba-snuba-1 \
            --network devservices \
            ghcr.io/getsentry/snuba-ci:${{ github.event.pull_request.head.sha || github.sha }}
          docker exec snuba-snuba-1 snuba migrations migrate --force

      - name: Run snuba tests
        if: needs.files-changed.outputs.api_changes == 'false'
        working-directory: sentry
        run: |
          pytest -k 'not __In' tests \
            -m snuba_ci \
            -vv --cov . --cov-report="xml:.artifacts/snuba.coverage.xml"

      - name: Run full tests
        if: needs.files-changed.outputs.api_changes == 'true'
        working-directory: sentry
        run: |
          pytest -k 'not __In' \
              tests/snuba \
              tests/sentry/snuba \
              tests/sentry/eventstream/kafka \
              tests/sentry/post_process_forwarder \
<<<<<<< HEAD
=======
              tests/sentry/services/eventstore/snuba \
>>>>>>> c3a81afa
              tests/sentry/search/events \
              tests/sentry/services/eventstore/snuba \
              tests/sentry/event_manager \
              tests/sentry/api/endpoints/test_organization_profiling_functions.py \
              tests/sentry/integrations/slack/test_unfurl.py \
              tests/sentry/uptime/endpoints/test_project_uptime_alert_check_index.py \
              tests/sentry/uptime/endpoints/test_organization_uptime_stats.py \
              tests/sentry/api/endpoints/test_organization_traces.py \
              tests/sentry/api/endpoints/test_organization_spans_fields.py \
              tests/sentry/api/endpoints/test_organization_spans_fields_stats.py \
              tests/sentry/sentry_metrics/querying \
              -vv --cov . --cov-report="xml:.artifacts/snuba.coverage.xml"

      - name: Run CI module tests
        if: needs.files-changed.outputs.api_changes == 'true'
        working-directory: sentry
        run: pytest -k 'not __In' tests -vv -m snuba_ci

  clickhouse-versions:
    needs: [linting, snuba-image]
    name: Tests on multiple clickhouse versions
    runs-on: ubuntu-latest
    timeout-minutes: 30
    strategy:
      fail-fast: false
      matrix:
        version:
          [
            "24.8.11.51285.altinitystable",
            "25.3.6.10034.altinitystable",
          ]

    steps:
      - name: Checkout code
        uses: actions/checkout@v4

      - name: Download snuba-ci image from artifacts
        uses: actions/download-artifact@v4
        with:
          name: snuba-ci
          path: /tmp

      - name: Load snuba-ci image
        run: |
          docker load --input /tmp/snuba-ci.tar
          docker image ls -a

      - name: Docker set up
        run: |
          docker network create --attachable cloudbuild

      - name: Docker Snuba Test other ClickHouse versions
        run: |
          export CLICKHOUSE_IMAGE=ghcr.io/getsentry/image-mirror-altinity-clickhouse-server:${{matrix.version}}
          SNUBA_IMAGE=ghcr.io/getsentry/snuba-ci:${{ github.event.pull_request.head.sha || github.sha }} SNUBA_SETTINGS=test docker compose -f docker-compose.gcb.yml run --rm snuba-test

      - name: Upload to codecov
        run: |
          curl -Os https://uploader.codecov.io/latest/linux/codecov && chmod +x codecov && ./codecov -t ${CODECOV_TOKEN}


  validate-devservices-config:
    runs-on: ubuntu-24.04
    needs: files-changed
    if: ${{ needs.files-changed.outputs.devservices_changes == 'true' }}
    steps:
    - uses: actions/checkout@692973e3d937129bcbf40652eb9f2f61becf3332 # v4.1.7
      name: Checkout repository
    - uses: getsentry/action-validate-devservices-config@02a078d1280293e6598cabfbd318a01609c12c83
      name: Validate devservices config
      with:
        requirements-file-path: requirements-test.txt<|MERGE_RESOLUTION|>--- conflicted
+++ resolved
@@ -370,12 +370,8 @@
               tests/sentry/snuba \
               tests/sentry/eventstream/kafka \
               tests/sentry/post_process_forwarder \
-<<<<<<< HEAD
-=======
               tests/sentry/services/eventstore/snuba \
->>>>>>> c3a81afa
               tests/sentry/search/events \
-              tests/sentry/services/eventstore/snuba \
               tests/sentry/event_manager \
               tests/sentry/api/endpoints/test_organization_profiling_functions.py \
               tests/sentry/integrations/slack/test_unfurl.py \
