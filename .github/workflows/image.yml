on:
  pull_request:
  push:
    branches:
      - master
      - release/**

jobs:
  build-multiplatform:
    strategy:
      matrix:
        include:
          - os: ubuntu-24.04
            platform: amd64
          - os: ubuntu-24.04-arm
            platform: arm64
    runs-on: ${{ matrix.os }}
    name: build-${{ matrix.platform }}
    permissions:
      contents: read
      packages: write
    if: github.repository_owner == 'getsentry'
    steps:
    - uses: actions/checkout@11bd71901bbe5b1630ceea73d27597364c9af683 # v4.2.2

<<<<<<< HEAD
    - uses: getsentry/action-build-and-push-images@6a8b87ba640ef1a79854ce57a7ba4411deb84762
=======
    - uses: getsentry/action-build-and-push-images@a53f146fc1ea3cb404f2dcf7378f5b60dd98d3ca
>>>>>>> 22e35b6b
      with:
        image_name: 'snuba'
        platforms: linux/${{ matrix.platform }}
        dockerfile_path: 'Dockerfile'
        tag_suffix: -${{ matrix.platform }}
        ghcr: true
        tag_nightly: false
        tag_latest: false

  build-production:
    runs-on: ubuntu-24.04
    name: Build and push production image
<<<<<<< HEAD
    if: ${{ github.ref_name == 'master' }}
    steps:
      - uses: actions/checkout@11bd71901bbe5b1630ceea73d27597364c9af683 # v4.2.2
      - uses: getsentry/action-build-and-push-images@6a8b87ba640ef1a79854ce57a7ba4411deb84762
=======
    permissions:
      contents: read
      id-token: write
    if: ${{ github.ref_name == 'master' }}
    steps:
      - uses: actions/checkout@11bd71901bbe5b1630ceea73d27597364c9af683 # v4.2.2
      - uses: getsentry/action-build-and-push-images@a53f146fc1ea3cb404f2dcf7378f5b60dd98d3ca
>>>>>>> 22e35b6b
        with:
          image_name: 'snuba'
          platforms: linux/amd64
          dockerfile_path: './Dockerfile'
          ghcr: false
<<<<<<< HEAD
          tag_nightly: false
=======
          # TODO: remove this once we cutover to using images published from GHA in prod
          tag_suffix: -gha
          tag_nightly: false
          tag_latest: false
>>>>>>> 22e35b6b
          google_ar: true
          google_ar_image_name: us-central1-docker.pkg.dev/sentryio/snuba/image
          google_workload_identity_provider: projects/868781662168/locations/global/workloadIdentityPools/prod-github/providers/github-oidc-pool
          google_service_account: gha-gcr-push@sac-prod-sa.iam.gserviceaccount.com

  assemble:
    needs: [build-multiplatform]
    if: ${{ (github.ref_name == 'master' || startsWith(github.ref_name, 'releases/')) && github.event_name != 'pull_request' }}
    runs-on: ubuntu-latest
    permissions:
      contents: read
      packages: write
    steps:
      - name: Docker Login
        run: docker login --username '${{ github.actor }}' --password-stdin ghcr.io <<< "$GHCR_TOKEN"
        env:
          GHCR_TOKEN: ${{ secrets.GITHUB_TOKEN }}

      - name: Set up Docker Buildx
        uses: docker/setup-buildx-action@b5ca514318bd6ebac0fb2aedd5d36ec1b5c232a2 # v3.10.0

      - name: Create multiplatform manifests
        run: |
          docker buildx imagetools create \
            --tag ghcr.io/getsentry/snuba:${{ github.sha }} \
            --tag ghcr.io/getsentry/snuba:nightly \
            --tag ghcr.io/getsentry/snuba:latest \
            ghcr.io/getsentry/snuba:${{ github.sha }}-amd64 \
            ghcr.io/getsentry/snuba:${{ github.sha }}-arm64

  self-hosted-end-to-end:
    needs: [build-multiplatform, assemble]
    runs-on: ubuntu-latest
    timeout-minutes: 30

    steps:
      - name: Run Sentry self-hosted e2e CI
        uses: getsentry/self-hosted@master
        with:
          project_name: snuba
          image_url: ghcr.io/getsentry/snuba:${{ github.sha }}
          CODECOV_TOKEN: ${{ secrets.CODECOV_TOKEN }}<|MERGE_RESOLUTION|>--- conflicted
+++ resolved
@@ -23,11 +23,7 @@
     steps:
     - uses: actions/checkout@11bd71901bbe5b1630ceea73d27597364c9af683 # v4.2.2
 
-<<<<<<< HEAD
-    - uses: getsentry/action-build-and-push-images@6a8b87ba640ef1a79854ce57a7ba4411deb84762
-=======
     - uses: getsentry/action-build-and-push-images@a53f146fc1ea3cb404f2dcf7378f5b60dd98d3ca
->>>>>>> 22e35b6b
       with:
         image_name: 'snuba'
         platforms: linux/${{ matrix.platform }}
@@ -40,12 +36,6 @@
   build-production:
     runs-on: ubuntu-24.04
     name: Build and push production image
-<<<<<<< HEAD
-    if: ${{ github.ref_name == 'master' }}
-    steps:
-      - uses: actions/checkout@11bd71901bbe5b1630ceea73d27597364c9af683 # v4.2.2
-      - uses: getsentry/action-build-and-push-images@6a8b87ba640ef1a79854ce57a7ba4411deb84762
-=======
     permissions:
       contents: read
       id-token: write
@@ -53,20 +43,13 @@
     steps:
       - uses: actions/checkout@11bd71901bbe5b1630ceea73d27597364c9af683 # v4.2.2
       - uses: getsentry/action-build-and-push-images@a53f146fc1ea3cb404f2dcf7378f5b60dd98d3ca
->>>>>>> 22e35b6b
         with:
           image_name: 'snuba'
           platforms: linux/amd64
           dockerfile_path: './Dockerfile'
           ghcr: false
-<<<<<<< HEAD
-          tag_nightly: false
-=======
-          # TODO: remove this once we cutover to using images published from GHA in prod
-          tag_suffix: -gha
           tag_nightly: false
           tag_latest: false
->>>>>>> 22e35b6b
           google_ar: true
           google_ar_image_name: us-central1-docker.pkg.dev/sentryio/snuba/image
           google_workload_identity_provider: projects/868781662168/locations/global/workloadIdentityPools/prod-github/providers/github-oidc-pool
