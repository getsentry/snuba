on:
  pull_request:
  push:
    branches: [master]
jobs:
  build:
    strategy:
      matrix:
        arch: [amd64, arm64]
    runs-on: |-
      ${{fromJson('{
        "amd64": "ubuntu-22.04",
        "arm64": "ubuntu-22.04-arm"
      }')[matrix.arch] }}
    permissions:
      contents: read
      packages: write
    steps:
    - uses: actions/checkout@v4

    - run: docker login --username '${{ github.actor }}' --password '${{ github.token }}' ghcr.io

    - run: docker buildx create --driver docker-container --use

    - name: build
      run: |
        set -euxo pipefail

        args=()

        if [ ${{ github.event_name }} = 'push' ]; then
          args+=(
<<<<<<< HEAD
            --cache-to type=registry,ref=ghcr.io/getsentry/snuba:${{ matrix.arch }}-buildcache,mode=max
=======
            --tag ghcr.io/getsentry/snuba:latest
            --tag ghcr.io/getsentry/snuba:nightly
            --tag ghcr.io/getsentry/snuba:amd64-latest
            --cache-to type=registry,ref=ghcr.io/getsentry/snuba:buildcache,mode=max
>>>>>>> 276b8290
            --push
          )
        fi

        if [ ${{ github.event.pull_request.head.repo.full_name }} = ${{ github.repository }} ]; then
          # TODO: we should use github artifacts to send images between jobs, like in ci.yml
          # otherwise third-party PRs will break
          args+=(
            --push
          )
        fi

        docker buildx build \
          --pull \
          --platform linux/${{ matrix.arch }} \
          --cache-from type=registry,ref=ghcr.io/getsentry/snuba:${{ matrix.arch }}-buildcache \
          --tag ghcr.io/getsentry/snuba:${{ matrix.arch }}-${{ github.sha }} \
          --target application \
          "${args[@]}" \
          .

  assemble:
    needs: build
    if: github.event_name != 'pull_request'
    runs-on: ubuntu-22.04
    steps:
      - name: Docker Login
        run: docker login --username '${{ github.actor }}' --password '${{ github.token }}' ghcr.io

      - name: Assemble Sha Image
        run: |
          docker buildx imagetools create -t "ghcr.io/getsentry/snuba:${{ github.sha }}" \
            "ghcr.io/getsentry/snuba:arm64-${{ github.sha }}" \
            "ghcr.io/getsentry/snuba:amd64-${{ github.sha }}"

      - name: Assemble Latest Image
        if: github.ref_name == 'master' && github.event_name != 'pull_request'
        run: |
          docker buildx imagetools create -t "ghcr.io/getsentry/snuba:latest" \
            "ghcr.io/getsentry/snuba:arm64-${{ github.sha }}" \
            "ghcr.io/getsentry/snuba:amd64-${{ github.sha }}"

  publish-to-dockerhub:
    needs: [build, assemble]
    name: Publish Snuba to DockerHub
<<<<<<< HEAD
    runs-on: ubuntu-22.04
=======
    runs-on: ubuntu-latest
>>>>>>> 276b8290
    steps:
      - uses: actions/checkout@v4 # v3.1.0
      - name: Pull the test image
        id: image_pull
        env:
          IMAGE_URL: ghcr.io/getsentry/snuba:${{ github.sha }}
        shell: bash
        run: |
          docker pull "$IMAGE_URL"
      - name: Get short SHA for docker tag
        id: short_sha
        shell: bash
        run: |
          SHORT_SHA=$(git rev-parse --short "$GITHUB_SHA")
          if [[ -z "$SHORT_SHA" ]]; then
            echo "Short SHA empty? Re-running rev-parse."
            git rev-parse --short "$GITHUB_SHA"
          else
            echo "sha=$SHORT_SHA" >> $GITHUB_OUTPUT
          fi
      - name: Push built docker image
        if: github.ref_name == 'master' && github.event_name != 'pull_request'
        shell: bash
        env:
          SHORT_SHA: ${{ steps.short_sha.outputs.sha }}
          IMAGE_URL: ${{ needs.build.outputs.image_tag }}
        run: |
          # only login if the password is set
          if [[ "${{ secrets.DOCKER_HUB_RW_TOKEN }}" ]]; then echo "${{ secrets.DOCKER_HUB_RW_TOKEN }}" | docker login --username=sentrybuilder --password-stdin; fi
          # We push 3 tags to Dockerhub:
          # first, the full sha of the commit
          docker tag ${IMAGE_URL} getsentry/snuba:${GITHUB_SHA}
          docker push getsentry/snuba:${GITHUB_SHA}
          # second, the short sha of the commit
          docker tag ${IMAGE_URL} getsentry/snuba:${SHORT_SHA}
          docker push getsentry/snuba:${SHORT_SHA}
          # finally, nightly
          docker tag ${IMAGE_URL} getsentry/snuba:nightly
          docker push getsentry/snuba:nightly

  self-hosted-end-to-end:
    needs: [build, assemble]
    runs-on: ubuntu-latest
    timeout-minutes: 30

    steps:
      - name: Run Sentry self-hosted e2e CI
        uses: getsentry/self-hosted@master
        with:
          project_name: snuba
          image_url: ghcr.io/getsentry/snuba:${{ github.sha }}
          CODECOV_TOKEN: ${{ secrets.CODECOV_TOKEN }}<|MERGE_RESOLUTION|>--- conflicted
+++ resolved
@@ -30,14 +30,10 @@
 
         if [ ${{ github.event_name }} = 'push' ]; then
           args+=(
-<<<<<<< HEAD
-            --cache-to type=registry,ref=ghcr.io/getsentry/snuba:${{ matrix.arch }}-buildcache,mode=max
-=======
             --tag ghcr.io/getsentry/snuba:latest
             --tag ghcr.io/getsentry/snuba:nightly
             --tag ghcr.io/getsentry/snuba:amd64-latest
             --cache-to type=registry,ref=ghcr.io/getsentry/snuba:buildcache,mode=max
->>>>>>> 276b8290
             --push
           )
         fi
@@ -83,11 +79,7 @@
   publish-to-dockerhub:
     needs: [build, assemble]
     name: Publish Snuba to DockerHub
-<<<<<<< HEAD
-    runs-on: ubuntu-22.04
-=======
     runs-on: ubuntu-latest
->>>>>>> 276b8290
     steps:
       - uses: actions/checkout@v4 # v3.1.0
       - name: Pull the test image
