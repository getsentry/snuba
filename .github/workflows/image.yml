on:
  pull_request:
  push:
    branches:
      - master
      - release/**

jobs:
  build-multiplatform:
    strategy:
      matrix:
        include:
          - os: ubuntu-24.04
            platform: amd64
          - os: ubuntu-24.04-arm
            platform: arm64
    runs-on: ${{ matrix.os }}
    name: build-${{ matrix.platform }}
    permissions:
      contents: read
      packages: write
    if: github.repository_owner == 'getsentry'
    steps:
<<<<<<< HEAD
    - uses: actions/checkout@v5
    - uses: getsentry/action-build-and-push-images@8fc75e483c09a68721f2c8951292ee17f8821766
=======
    - uses: actions/checkout@v6
    - uses: getsentry/action-build-and-push-images@f6e4a98f7ed028edcfb1159f3a2905b30e51f1fd
>>>>>>> 4d12e713
      with:
        image_name: 'snuba'
        platforms: linux/${{ matrix.platform }}
        dockerfile_path: 'Dockerfile'
        tag_suffix: -${{ matrix.platform }}
        ghcr: true
        tag_nightly: false
        tag_latest: false
        build_target: 'application'

  build-production:
    runs-on: ubuntu-24.04
    name: Build and push production image
    permissions:
      contents: read
      id-token: write
    if: ${{ github.ref_name == 'master' }}
    steps:
<<<<<<< HEAD
      - uses: actions/checkout@v5
      - uses: getsentry/action-build-and-push-images@8fc75e483c09a68721f2c8951292ee17f8821766
=======
      - uses: actions/checkout@v6
      - uses: getsentry/action-build-and-push-images@f6e4a98f7ed028edcfb1159f3a2905b30e51f1fd
>>>>>>> 4d12e713
        with:
          image_name: 'snuba'
          platforms: linux/amd64
          dockerfile_path: './Dockerfile'
          ghcr: false
          tag_nightly: false
          tag_latest: false
          google_ar: true
          google_ar_image_name: us-docker.pkg.dev/sentryio/snuba-mr/image
          google_workload_identity_provider: projects/868781662168/locations/global/workloadIdentityPools/prod-github/providers/github-oidc-pool
          google_service_account: gha-gcr-push@sac-prod-sa.iam.gserviceaccount.com
          build_target: 'application'

  assemble:
    needs: [build-multiplatform]
    if: ${{ (github.ref_name == 'master' || startsWith(github.ref_name, 'release/')) && github.event_name != 'pull_request' }}
    runs-on: ubuntu-latest
    permissions:
      contents: read
      packages: write
    steps:
      - name: Docker Login
        run: docker login --username '${{ github.actor }}' --password-stdin ghcr.io <<< "$GHCR_TOKEN"
        env:
          GHCR_TOKEN: ${{ secrets.GITHUB_TOKEN }}

      - name: Set up Docker Buildx
        uses: docker/setup-buildx-action@e468171a9de216ec08956ac3ada2f0791b6bd435 # v3.11.1

      - name: Create multiplatform manifests
        run: |
          docker buildx imagetools create \
            --tag ghcr.io/getsentry/snuba:${{ github.sha }} \
            --tag ghcr.io/getsentry/snuba:nightly \
            ghcr.io/getsentry/snuba:${{ github.sha }}-amd64 \
            ghcr.io/getsentry/snuba:${{ github.sha }}-arm64

  self-hosted-end-to-end:
    needs: [build-multiplatform, assemble]
    runs-on: ubuntu-latest
    timeout-minutes: 30

    steps:
      - name: Run Sentry self-hosted e2e CI
        uses: getsentry/self-hosted@master
        with:
          project_name: snuba
          image_url: ghcr.io/getsentry/snuba:${{ github.sha }}
          CODECOV_TOKEN: ${{ secrets.CODECOV_TOKEN }}<|MERGE_RESOLUTION|>--- conflicted
+++ resolved
@@ -21,13 +21,8 @@
       packages: write
     if: github.repository_owner == 'getsentry'
     steps:
-<<<<<<< HEAD
-    - uses: actions/checkout@v5
+    - uses: actions/checkout@v6
     - uses: getsentry/action-build-and-push-images@8fc75e483c09a68721f2c8951292ee17f8821766
-=======
-    - uses: actions/checkout@v6
-    - uses: getsentry/action-build-and-push-images@f6e4a98f7ed028edcfb1159f3a2905b30e51f1fd
->>>>>>> 4d12e713
       with:
         image_name: 'snuba'
         platforms: linux/${{ matrix.platform }}
@@ -46,13 +41,8 @@
       id-token: write
     if: ${{ github.ref_name == 'master' }}
     steps:
-<<<<<<< HEAD
-      - uses: actions/checkout@v5
+      - uses: actions/checkout@v6
       - uses: getsentry/action-build-and-push-images@8fc75e483c09a68721f2c8951292ee17f8821766
-=======
-      - uses: actions/checkout@v6
-      - uses: getsentry/action-build-and-push-images@f6e4a98f7ed028edcfb1159f3a2905b30e51f1fd
->>>>>>> 4d12e713
         with:
           image_name: 'snuba'
           platforms: linux/amd64
