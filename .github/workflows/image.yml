--- conflicted
+++ resolved
@@ -23,11 +23,7 @@
     steps:
     - uses: actions/checkout@11bd71901bbe5b1630ceea73d27597364c9af683 # v4.2.2
 
-<<<<<<< HEAD
-    - uses: getsentry/action-build-and-push-images@6a8b87ba640ef1a79854ce57a7ba4411deb84762
-=======
     - uses: getsentry/action-build-and-push-images@a53f146fc1ea3cb404f2dcf7378f5b60dd98d3ca
->>>>>>> d9d1b202
       with:
         image_name: 'snuba'
         platforms: linux/${{ matrix.platform }}
@@ -36,7 +32,6 @@
         ghcr: true
         tag_nightly: false
         tag_latest: false
-<<<<<<< HEAD
 
   build-production:
     runs-on: ubuntu-24.04
@@ -60,11 +55,6 @@
 
   assemble:
     needs: [build-multiplatform]
-=======
-
-  assemble:
-    needs: [build]
->>>>>>> d9d1b202
     if: ${{ (github.ref_name == 'master' || startsWith(github.ref_name, 'releases/')) && github.event_name != 'pull_request' }}
     runs-on: ubuntu-latest
     permissions:
