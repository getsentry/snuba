import json
import os
from dataclasses import asdict, dataclass
from typing import Optional, Sequence

import click

from snuba import settings
from snuba.datasets.schemas.tables import TableSchema
from snuba.datasets.storage import WritableTableStorage
from snuba.datasets.storages.factory import (
    get_writable_storage,
    get_writable_storage_keys,
)
from snuba.datasets.storages.storage_key import StorageKey
from snuba.settings.utils import get_settings_json

RUST_ENVIRONMENT = os.environ.get("RUST_ENVIRONMENT", "debug")
RUST_PATH = f"rust_snuba/target/{RUST_ENVIRONMENT}/consumer"


@click.command()
@click.option(
    "--storage",
    "storage_names",
    type=click.Choice(
        [storage_key.value for storage_key in get_writable_storage_keys()]
    ),
    help="The storage to target",
    multiple=True,
    required=True,
)
@click.option(
    "--consumer-group",
    help="Consumer group use for consuming the raw events topic.",
    required=True,
)
@click.option(
    "--auto-offset-reset",
    default="error",
    type=click.Choice(["error", "earliest", "latest"]),
    help="Kafka consumer auto offset reset.",
)
@click.option("--raw-events-topic", help="Topic to consume raw events from.")
@click.option(
    "--commit-log-topic",
    help="Topic for committed offsets to be written to, triggering post-processing task(s)",
)
@click.option(
    "--replacements-topic",
    help="Topic to produce replacement messages info.",
)
@click.option(
    "--bootstrap-server",
    "bootstrap_servers",
    multiple=True,
    help="Kafka bootstrap server to use for consuming.",
)
@click.option(
    "--commit-log-bootstrap-server",
    "commit_log_bootstrap_servers",
    multiple=True,
    help="Kafka bootstrap server to use to produce the commit log.",
)
@click.option(
    "--replacement-bootstrap-server",
    "replacement_bootstrap_servers",
    multiple=True,
    help="Kafka bootstrap server to use to produce replacements.",
)
@click.option(
    "--slice-id",
    "slice_id",
    type=int,
    help="The slice id for the storage",
)
@click.option(
    "--log-level",
    "log_level",
    type=click.Choice(["error", "warn", "info", "debug", "trace"]),
    help="Logging level to use.",
    default="info",
)
def rust_consumer(
    *,
    storage_names: Sequence[str],
    consumer_group: str,
    auto_offset_reset: str,
    raw_events_topic: Optional[str],
    commit_log_topic: Optional[str],
    replacements_topic: Optional[str],
    bootstrap_servers: Sequence[str],
    commit_log_bootstrap_servers: Sequence[str],
    replacement_bootstrap_servers: Sequence[str],
    slice_id: Optional[int],
    log_level: str,
) -> None:
    """
    Experimental alternative to`snuba consumer`
    """

    settings_data = get_settings_json()
    settings_path = write_file_to_tmp_directory(settings_data, "settings.json")

    consumer_config = resolve_consumer_config(
        storage_names=storage_names,
        raw_topic=raw_events_topic,
        commit_log_topic=commit_log_topic,
        replacements_topic=replacements_topic,
        bootstrap_servers=bootstrap_servers,
        commit_log_bootstrap_servers=commit_log_bootstrap_servers,
        replacement_bootstrap_servers=replacement_bootstrap_servers,
        slice_id=slice_id,
    )
    consumer_config_path = write_file_to_tmp_directory(
        json.dumps(asdict(consumer_config)), "consumer_config.json"
    )

    rust_consumer_args = [
        "--",
        "--consumer-group",
        consumer_group,
        "--auto-offset-reset",
        auto_offset_reset,
        "--settings-path",
        settings_path,
        "--config-path",
        consumer_config_path,
    ]

    for storage_name in storage_names:
        rust_consumer_args.extend(["--storage", storage_name])

<<<<<<< HEAD
    import os

    import rust_snuba

    os.environ["RUST_LOG"] = log_level

    rust_snuba.consumer(storage_name, settings_path)
=======
    os.execve(
        RUST_PATH,
        rust_consumer_args,
        {"RUST_LOG": log_level},
    )


@dataclass(frozen=True)
class ClickhouseClusterConfig:
    host: str
    port: int
    user: str
    password: str
    database: str


@dataclass(frozen=True)
class MessageProcessorConfig:
    python_class_name: str
    python_module: str


@dataclass(frozen=True)
class StorageConfig:
    name: str
    clickhouse_table_name: str
    clickhouse_cluster: ClickhouseClusterConfig
    message_processor: MessageProcessorConfig


@dataclass(frozen=True)
class RustConsumerConfig:
    """
    Already resolved configuration for the Rust consumer
    """

    storages: Sequence[StorageConfig]
    raw_topic: str
    commit_log_topic: Optional[str]
    replacements_topic: Optional[str]


def resolve_consumer_config(
    *,
    storage_names: Sequence[str],
    raw_topic: Optional[str],
    commit_log_topic: Optional[str],
    replacements_topic: Optional[str],
    bootstrap_servers: Sequence[str],
    commit_log_bootstrap_servers: Sequence[str],
    replacement_bootstrap_servers: Sequence[str],
    slice_id: Optional[int],
) -> RustConsumerConfig:
    """
    Resolves the ClickHouse cluster and Kafka brokers, and the physical topic name
    to be passed to the Rust consumer. We don't want to duplicate the cluster
    resolution code in Rust.
    """

    storages = {
        storage_name: get_writable_storage(StorageKey(storage_name))
        for storage_name in storage_names
    }

    validate_storages([*storages.values()])

    stream_loader = storages[storage_names[0]].get_table_writer().get_stream_loader()

    resolved_raw_topic: str
    if raw_topic is not None:
        resolved_raw_topic = raw_topic
    else:
        resolved_raw_topic = (
            stream_loader.get_default_topic_spec().get_physical_topic_name(slice_id)
        )

    resolved_commit_log_topic: Optional[str]
    commit_log_topic_spec = stream_loader.get_commit_log_topic_spec()

    if commit_log_topic_spec is None:
        if commit_log_topic is not None:
            raise ValueError("Commit log not supported for this storage")
        resolved_commit_log_topic = None
    elif commit_log_topic is not None:
        resolved_commit_log_topic = commit_log_topic
    else:
        resolved_commit_log_topic = commit_log_topic_spec.get_physical_topic_name(
            slice_id
        )

    resolved_replacements_topic: Optional[str]
    replacements_topic_spec = stream_loader.get_replacement_topic_spec()

    if replacements_topic_spec is None:
        if replacements_topic is not None:
            raise ValueError("Commit log not supported for this storage")

        resolved_replacements_topic = None
    elif commit_log_topic is not None:
        resolved_commit_log_topic = replacements_topic
    else:
        resolved_commit_log_topic = replacements_topic_spec.get_physical_topic_name(
            slice_id
        )

    return RustConsumerConfig(
        storages=[
            resolve_storage_config(storage_name, storage)
            for (storage_name, storage) in storages.items()
        ],
        raw_topic=resolved_raw_topic,
        commit_log_topic=resolved_commit_log_topic,
        replacements_topic=resolved_replacements_topic,
    )


def resolve_storage_config(
    storage_name: str, storage: WritableTableStorage
) -> StorageConfig:
    # TODO: Temporarily hardcoded. To be properly resolved based on the storage set.
    hardcoded_clickhouse_cluster = ClickhouseClusterConfig(
        host="127.0.0.1", port=9000, user="default", password="", database="default"
    )

    processor = storage.get_table_writer().get_stream_loader().get_processor()

    table_schema = storage.get_schema()
    assert isinstance(table_schema, TableSchema)
    return StorageConfig(
        name=storage_name,
        clickhouse_table_name=table_schema.get_table_name(),
        clickhouse_cluster=hardcoded_clickhouse_cluster,
        message_processor=MessageProcessorConfig(
            python_class_name=processor.__class__.__name__,
            python_module=processor.__class__.__module__,
        ),
    )


def validate_storages(storages: Sequence[WritableTableStorage]) -> None:
    """
    Validates that storage combination is valid based on topic definitions
    """
    assert (
        len(
            set(
                [
                    storage.get_table_writer()
                    .get_stream_loader()
                    .get_default_topic_spec()
                    for storage in storages
                ]
            )
        )
        < 2
    ), "All storages must have the same default topic spec"

    assert (
        len(
            set(
                [
                    storage.get_table_writer()
                    .get_stream_loader()
                    .get_commit_log_topic_spec()
                    for storage in storages
                ]
            )
        )
        < 2
    ), "All storages must have the same commit log topic spec"

    assert (
        len(
            set(
                [
                    storage.get_table_writer()
                    .get_stream_loader()
                    .get_replacement_topic_spec()
                    for storage in storages
                ]
            )
        )
        < 2
    ), "All storages must have the same replacement topic spec"


def write_file_to_tmp_directory(data: str, filename: str) -> str:
    """
    Write data to json file, return the file path.
    """

    tmp_dir = os.path.join(settings.ROOT_REPO_PATH, "tmp")
    file_path = os.path.join(tmp_dir, filename)

    if not os.path.exists(tmp_dir):
        os.makedirs(tmp_dir)

    with open(file_path, "w") as f:
        f.write(data)

    return file_path
>>>>>>> 665eaeaf
<|MERGE_RESOLUTION|>--- conflicted
+++ resolved
@@ -116,34 +116,18 @@
         json.dumps(asdict(consumer_config)), "consumer_config.json"
     )
 
-    rust_consumer_args = [
-        "--",
-        "--consumer-group",
+    import os
+
+    import rust_snuba
+
+    os.environ["RUST_LOG"] = log_level
+
+    rust_snuba.consumer(
         consumer_group,
-        "--auto-offset-reset",
         auto_offset_reset,
-        "--settings-path",
         settings_path,
-        "--config-path",
         consumer_config_path,
-    ]
-
-    for storage_name in storage_names:
-        rust_consumer_args.extend(["--storage", storage_name])
-
-<<<<<<< HEAD
-    import os
-
-    import rust_snuba
-
-    os.environ["RUST_LOG"] = log_level
-
-    rust_snuba.consumer(storage_name, settings_path)
-=======
-    os.execve(
-        RUST_PATH,
-        rust_consumer_args,
-        {"RUST_LOG": log_level},
+        storage_names,
     )
 
 
@@ -340,5 +324,4 @@
     with open(file_path, "w") as f:
         f.write(data)
 
-    return file_path
->>>>>>> 665eaeaf
+    return file_path