import json
import sys
from dataclasses import asdict
from typing import Optional, Sequence

import click

from snuba import settings
from snuba.consumers.consumer_config import resolve_consumer_config
from snuba.datasets.storages.factory import get_writable_storage_keys


@click.command()
@click.option(
    "--storage",
    "storage_names",
    type=click.Choice(
        [storage_key.value for storage_key in get_writable_storage_keys()]
    ),
    help="The storage to target",
    multiple=True,
    required=True,
)
@click.option(
    "--consumer-group",
    help="Consumer group use for consuming the raw events topic.",
    required=True,
)
@click.option(
    "--auto-offset-reset",
    default="earliest",
    type=click.Choice(["error", "earliest", "latest"]),
    help="Kafka consumer auto offset reset.",
)
@click.option(
    "--no-strict-offset-reset",
    is_flag=True,
    help="Forces the kafka consumer auto offset reset.",
)
@click.option(
    "--queued-max-messages-kbytes",
    default=settings.DEFAULT_QUEUED_MAX_MESSAGE_KBYTES,
    type=int,
    help="Maximum number of kilobytes per topic+partition in the local consumer queue.",
)
@click.option(
    "--queued-min-messages",
    default=settings.DEFAULT_QUEUED_MIN_MESSAGES,
    type=int,
    help="Minimum number of messages per topic+partition librdkafka tries to maintain in the local consumer queue.",
)
@click.option("--raw-events-topic", help="Topic to consume raw events from.")
@click.option(
    "--commit-log-topic",
    help="Topic for committed offsets to be written to, triggering post-processing task(s)",
)
@click.option(
    "--replacements-topic",
    help="Topic to produce replacement messages info.",
)
@click.option(
    "--bootstrap-server",
    "bootstrap_servers",
    multiple=True,
    help="Kafka bootstrap server to use for consuming.",
)
@click.option(
    "--commit-log-bootstrap-server",
    "commit_log_bootstrap_servers",
    multiple=True,
    help="Kafka bootstrap server to use to produce the commit log.",
)
@click.option(
    "--replacement-bootstrap-server",
    "replacement_bootstrap_servers",
    multiple=True,
    help="Kafka bootstrap server to use to produce replacements.",
)
@click.option(
    "--slice-id",
    "slice_id",
    type=int,
    help="The slice id for the storage",
)
@click.option(
    "--max-batch-size",
    default=settings.DEFAULT_MAX_BATCH_SIZE,
    type=int,
    help="Max number of messages to batch in memory before writing to Kafka.",
)
@click.option(
    "--max-batch-time-ms",
    default=settings.DEFAULT_MAX_BATCH_TIME_MS,
    type=int,
    help="Max length of time to buffer messages in memory before writing to Kafka.",
)
@click.option(
    "--log-level",
    "log_level",
    type=click.Choice(["error", "warn", "info", "debug", "trace"], False),
    help="Logging level to use.",
    default="info",
)
@click.option(
    "--concurrency",
    type=int,
)
@click.option(
    "--use-rust-processor/--use-python-processor",
    "use_rust_processor",
    is_flag=True,
    help="Use the Rust (if available) or Python message processor",
    default=True,
)
@click.option(
    "--group-instance-id",
    type=str,
    default=None,
    help="Kafka group instance id. passing a value here will run kafka with static membership.",
)
@click.option(
    "--python-max-queue-depth",
    type=int,
    default=None,
    help="How many messages should be queued up in the Python message processor before backpressure kicks in. Defaults to the number of processes.",
)
@click.option(
    "--max-poll-interval-ms",
    type=int,
    default=30000,
)
@click.option(
<<<<<<< HEAD
    "--mutations-mode",
    is_flag=True,
    default=False,
    help="""
    This is only to be used for the mutability consumer
    """,
=======
    "--async-inserts",
    is_flag=True,
    default=False,
    help="Enable async inserts for ClickHouse",
>>>>>>> c54f7494
)
@click.option(
    "--max-dlq-buffer-length",
    type=int,
    default=None,
    help="Set a per-partition limit to the length of the DLQ buffer",
)
@click.option(
    "--health-check-file",
    default=None,
    type=str,
    help="Arroyo will touch this file at intervals to indicate health. If not provided, no health check is performed.",
)
@click.option(
    "--enforce-schema",
    type=bool,
    is_flag=True,
    default=False,
    help="Enforce schema on the raw events topic.",
)
@click.option(
    "--stop-at-timestamp",
    type=int,
    help="Unix timestamp after which to stop processing messages",
)
@click.option(
    "--batch-write-timeout-ms",
    type=int,
    default=None,
    help="Optional timeout for batch writer client connecting and sending request to Clickhouse",
)
@click.option(
    "--custom-envoy-request-timeout",
    type=int,
    default=None,
    help="Optional request timeout value for Snuba -> Envoy -> Clickhouse connection",
)
@click.option(
    "--quantized-rebalance-consumer-group-delay-secs",
    type=int,
    default=None,
    help="Quantized rebalancing means that during deploys, rebalancing is triggered across all pods within a consumer group at the same time. The value is used by the pods to align their group join/leave activity to some multiple of the delay",
)
def rust_consumer(
    *,
    storage_names: Sequence[str],
    consumer_group: str,
    auto_offset_reset: str,
    no_strict_offset_reset: bool,
    queued_max_messages_kbytes: int,
    queued_min_messages: int,
    raw_events_topic: Optional[str],
    commit_log_topic: Optional[str],
    replacements_topic: Optional[str],
    bootstrap_servers: Sequence[str],
    commit_log_bootstrap_servers: Sequence[str],
    replacement_bootstrap_servers: Sequence[str],
    slice_id: Optional[int],
    max_batch_size: int,
    max_batch_time_ms: int,
    log_level: str,
    concurrency: Optional[int],
    use_rust_processor: bool,
    group_instance_id: Optional[str],
    max_poll_interval_ms: int,
    python_max_queue_depth: Optional[int],
    health_check_file: Optional[str],
    enforce_schema: bool,
    stop_at_timestamp: Optional[int],
    batch_write_timeout_ms: Optional[int],
    max_dlq_buffer_length: Optional[int],
    quantized_rebalance_consumer_group_delay_secs: Optional[int],
    custom_envoy_request_timeout: Optional[int],
) -> None:
    """
    Experimental alternative to `snuba consumer`
    """

    consumer_config = resolve_consumer_config(
        storage_names=storage_names,
        raw_topic=raw_events_topic,
        commit_log_topic=commit_log_topic,
        replacements_topic=replacements_topic,
        bootstrap_servers=bootstrap_servers,
        commit_log_bootstrap_servers=commit_log_bootstrap_servers,
        replacement_bootstrap_servers=replacement_bootstrap_servers,
        max_batch_size=max_batch_size,
        max_batch_time_ms=max_batch_time_ms,
        queued_max_messages_kbytes=queued_max_messages_kbytes,
        queued_min_messages=queued_min_messages,
        slice_id=slice_id,
        group_instance_id=group_instance_id,
        quantized_rebalance_consumer_group_delay_secs=quantized_rebalance_consumer_group_delay_secs,
        custom_envoy_request_timeout=custom_envoy_request_timeout,
    )

    consumer_config_raw = json.dumps(asdict(consumer_config))

    import os

    import rust_snuba

    os.environ["RUST_LOG"] = log_level.lower()

    clickhouse_concurrency = 2

    exitcode = rust_snuba.consumer(  # type: ignore
        consumer_group,
        auto_offset_reset,
        no_strict_offset_reset,
        consumer_config_raw,
        concurrency or 1,
        clickhouse_concurrency,
        use_rust_processor,
        enforce_schema,
        max_poll_interval_ms,
<<<<<<< HEAD
        mutations_mode,
=======
        async_inserts,
>>>>>>> c54f7494
        python_max_queue_depth,
        health_check_file,
        stop_at_timestamp,
        batch_write_timeout_ms,
        max_dlq_buffer_length,
        custom_envoy_request_timeout,
    )

    sys.exit(exitcode)<|MERGE_RESOLUTION|>--- conflicted
+++ resolved
@@ -128,21 +128,6 @@
     "--max-poll-interval-ms",
     type=int,
     default=30000,
-)
-@click.option(
-<<<<<<< HEAD
-    "--mutations-mode",
-    is_flag=True,
-    default=False,
-    help="""
-    This is only to be used for the mutability consumer
-    """,
-=======
-    "--async-inserts",
-    is_flag=True,
-    default=False,
-    help="Enable async inserts for ClickHouse",
->>>>>>> c54f7494
 )
 @click.option(
     "--max-dlq-buffer-length",
@@ -259,11 +244,6 @@
         use_rust_processor,
         enforce_schema,
         max_poll_interval_ms,
-<<<<<<< HEAD
-        mutations_mode,
-=======
-        async_inserts,
->>>>>>> c54f7494
         python_max_queue_depth,
         health_check_file,
         stop_at_timestamp,
