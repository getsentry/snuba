import json
import os
from dataclasses import asdict, dataclass
from hashlib import md5
from typing import Optional, Sequence

import click

from snuba import settings
from snuba.datasets.schemas.tables import TableSchema
from snuba.datasets.storage import WritableTableStorage
from snuba.datasets.storages.factory import (
    get_writable_storage,
    get_writable_storage_keys,
)
from snuba.datasets.storages.storage_key import StorageKey
from snuba.settings.utils import get_settings_json

RUST_ENVIRONMENT = os.environ.get("RUST_ENVIRONMENT", "debug")
RUST_PATH = f"rust_snuba/target/{RUST_ENVIRONMENT}/consumer"


@click.command()
@click.option(
    "--storage",
    "storage_names",
    type=click.Choice(
        [storage_key.value for storage_key in get_writable_storage_keys()]
    ),
    help="The storage to target",
    multiple=True,
    required=True,
)
@click.option(
    "--consumer-group",
    help="Consumer group use for consuming the raw events topic.",
    required=True,
)
@click.option(
    "--auto-offset-reset",
    default="error",
    type=click.Choice(["error", "earliest", "latest"]),
    help="Kafka consumer auto offset reset.",
)
@click.option("--raw-events-topic", help="Topic to consume raw events from.")
@click.option(
    "--commit-log-topic",
    help="Topic for committed offsets to be written to, triggering post-processing task(s)",
)
@click.option(
    "--replacements-topic",
    help="Topic to produce replacement messages info.",
)
@click.option(
    "--bootstrap-server",
    "bootstrap_servers",
    multiple=True,
    help="Kafka bootstrap server to use for consuming.",
)
@click.option(
    "--commit-log-bootstrap-server",
    "commit_log_bootstrap_servers",
    multiple=True,
    help="Kafka bootstrap server to use to produce the commit log.",
)
@click.option(
    "--replacement-bootstrap-server",
    "replacement_bootstrap_servers",
    multiple=True,
    help="Kafka bootstrap server to use to produce replacements.",
)
@click.option(
    "--slice-id",
    "slice_id",
    type=int,
    help="The slice id for the storage",
)
@click.option(
    "--log-level",
    "log_level",
    type=click.Choice(["error", "warn", "info", "debug", "trace"]),
    help="Logging level to use.",
    default="info",
)
def rust_consumer(
    *,
    storage_names: Sequence[str],
    consumer_group: str,
    auto_offset_reset: str,
    raw_events_topic: Optional[str],
    commit_log_topic: Optional[str],
    replacements_topic: Optional[str],
    bootstrap_servers: Sequence[str],
    commit_log_bootstrap_servers: Sequence[str],
    replacement_bootstrap_servers: Sequence[str],
    slice_id: Optional[int],
    log_level: str,
) -> None:
    """
    Experimental alternative to`snuba consumer`
    """

    settings_data = get_settings_json()
    settings_path = write_file_to_tmp_directory(settings_data, "settings.json")

<<<<<<< HEAD
    # TODO: Consumer config is still missing some stuff needed by the Rust consumer, e.g.:
    #
    # stream_loader:
    #   processor:
    #     python_name: snuba.processors.QuerylogProcessor

    consumer_config = json.dumps(
        asdict(
            resolve_consumer_config(
                storage_names=storage_names,
                raw_topic=raw_events_topic,
                commit_log_topic=commit_log_topic,
                replacements_topic=replacements_topic,
                bootstrap_servers=bootstrap_servers,
                commit_log_bootstrap_servers=commit_log_bootstrap_servers,
                replacement_bootstrap_servers=replacement_bootstrap_servers,
                slice_id=slice_id,
            )
        )
=======
    consumer_config = resolve_consumer_config(
        storage_names=storage_names,
        raw_topic=raw_events_topic,
        commit_log_topic=commit_log_topic,
        replacements_topic=replacements_topic,
        bootstrap_servers=bootstrap_servers,
        commit_log_bootstrap_servers=commit_log_bootstrap_servers,
        replacement_bootstrap_servers=replacement_bootstrap_servers,
        slice_id=slice_id,
>>>>>>> b5fe0e65
    )

    config_hash = md5(consumer_config.encode("utf-8", "replace")).hexdigest()

    consumer_config_path = write_file_to_tmp_directory(
        consumer_config,
        f"consumer_config_{config_hash}.json",
    )

    rust_consumer_args = [
        "--",
        "--consumer-group",
        consumer_group,
        "--auto-offset-reset",
        auto_offset_reset,
        "--settings-path",
        settings_path,
        "--config-path",
        consumer_config_path,
    ]

    for storage_name in storage_names:
        rust_consumer_args.extend(["--storage", storage_name])

    os.execve(
        RUST_PATH,
        rust_consumer_args,
        {"RUST_LOG": log_level},
    )


@dataclass(frozen=True)
class ClickhouseClusterConfig:
    host: str
    port: int
    user: str
    password: str
    database: str


@dataclass(frozen=True)
class MessageProcessorConfig:
    python_class_name: str
    python_module: str


@dataclass(frozen=True)
class StorageConfig:
    name: str
    clickhouse_table_name: str
    clickhouse_cluster: ClickhouseClusterConfig
    message_processor: MessageProcessorConfig


@dataclass(frozen=True)
class RustConsumerConfig:
    """
    Already resolved configuration for the Rust consumer
    """

    storages: Sequence[StorageConfig]
    raw_topic: str
    commit_log_topic: Optional[str]
    replacements_topic: Optional[str]


def resolve_consumer_config(
    *,
    storage_names: Sequence[str],
    raw_topic: Optional[str],
    commit_log_topic: Optional[str],
    replacements_topic: Optional[str],
    bootstrap_servers: Sequence[str],
    commit_log_bootstrap_servers: Sequence[str],
    replacement_bootstrap_servers: Sequence[str],
    slice_id: Optional[int],
) -> RustConsumerConfig:
    """
    Resolves the ClickHouse cluster and Kafka brokers, and the physical topic name
    to be passed to the Rust consumer. We don't want to duplicate the cluster
    resolution code in Rust.
    """

    storages = {
        storage_name: get_writable_storage(StorageKey(storage_name))
        for storage_name in storage_names
    }

    validate_storages([*storages.values()])

    stream_loader = storages[storage_names[0]].get_table_writer().get_stream_loader()

    resolved_raw_topic: str
    if raw_topic is not None:
        resolved_raw_topic = raw_topic
    else:
        resolved_raw_topic = (
            stream_loader.get_default_topic_spec().get_physical_topic_name(slice_id)
        )

    resolved_commit_log_topic: Optional[str]
    commit_log_topic_spec = stream_loader.get_commit_log_topic_spec()

    if commit_log_topic_spec is None:
        if commit_log_topic is not None:
            raise ValueError("Commit log not supported for this storage")
        resolved_commit_log_topic = None
    elif commit_log_topic is not None:
        resolved_commit_log_topic = commit_log_topic
    else:
        resolved_commit_log_topic = commit_log_topic_spec.get_physical_topic_name(
            slice_id
        )

    resolved_replacements_topic: Optional[str]
    replacements_topic_spec = stream_loader.get_replacement_topic_spec()

    if replacements_topic_spec is None:
        if replacements_topic is not None:
            raise ValueError("Commit log not supported for this storage")

        resolved_replacements_topic = None
    elif commit_log_topic is not None:
        resolved_commit_log_topic = replacements_topic
    else:
        resolved_commit_log_topic = replacements_topic_spec.get_physical_topic_name(
            slice_id
        )

    return RustConsumerConfig(
        storages=[
            resolve_storage_config(storage_name, storage)
            for (storage_name, storage) in storages.items()
        ],
        raw_topic=resolved_raw_topic,
        commit_log_topic=resolved_commit_log_topic,
        replacements_topic=resolved_replacements_topic,
    )


def resolve_storage_config(
    storage_name: str, storage: WritableTableStorage
) -> StorageConfig:
    # TODO: Temporarily hardcoded. To be properly resolved based on the storage set.
    hardcoded_clickhouse_cluster = ClickhouseClusterConfig(
        host="127.0.0.1", port=9000, user="default", password="", database="default"
    )

    processor = storage.get_table_writer().get_stream_loader().get_processor()

    table_schema = storage.get_schema()
    assert isinstance(table_schema, TableSchema)
    return StorageConfig(
        name=storage_name,
        clickhouse_table_name=table_schema.get_table_name(),
        clickhouse_cluster=hardcoded_clickhouse_cluster,
        message_processor=MessageProcessorConfig(
            python_class_name=processor.__class__.__name__,
            python_module=processor.__class__.__module__,
        ),
    )


def validate_storages(storages: Sequence[WritableTableStorage]) -> None:
    """
    Validates that storage combination is valid based on topic definitions
    """
    assert (
        len(
            set(
                [
                    storage.get_table_writer()
                    .get_stream_loader()
                    .get_default_topic_spec()
                    for storage in storages
                ]
            )
        )
        < 2
    ), "All storages must have the same default topic spec"

    assert (
        len(
            set(
                [
                    storage.get_table_writer()
                    .get_stream_loader()
                    .get_commit_log_topic_spec()
                    for storage in storages
                ]
            )
        )
        < 2
    ), "All storages must have the same commit log topic spec"

    assert (
        len(
            set(
                [
                    storage.get_table_writer()
                    .get_stream_loader()
                    .get_replacement_topic_spec()
                    for storage in storages
                ]
            )
        )
        < 2
    ), "All storages must have the same replacement topic spec"


def write_file_to_tmp_directory(data: str, filename: str) -> str:
    """
    Write data to json file, return the file path.
    """

    tmp_dir = os.path.join(settings.ROOT_REPO_PATH, "tmp")
    file_path = os.path.join(tmp_dir, filename)

    if not os.path.exists(tmp_dir):
        os.makedirs(tmp_dir)

    with open(file_path, "w") as f:
        f.write(data)

    return file_path<|MERGE_RESOLUTION|>--- conflicted
+++ resolved
@@ -103,13 +103,6 @@
     settings_data = get_settings_json()
     settings_path = write_file_to_tmp_directory(settings_data, "settings.json")
 
-<<<<<<< HEAD
-    # TODO: Consumer config is still missing some stuff needed by the Rust consumer, e.g.:
-    #
-    # stream_loader:
-    #   processor:
-    #     python_name: snuba.processors.QuerylogProcessor
-
     consumer_config = json.dumps(
         asdict(
             resolve_consumer_config(
@@ -123,17 +116,6 @@
                 slice_id=slice_id,
             )
         )
-=======
-    consumer_config = resolve_consumer_config(
-        storage_names=storage_names,
-        raw_topic=raw_events_topic,
-        commit_log_topic=commit_log_topic,
-        replacements_topic=replacements_topic,
-        bootstrap_servers=bootstrap_servers,
-        commit_log_bootstrap_servers=commit_log_bootstrap_servers,
-        replacement_bootstrap_servers=replacement_bootstrap_servers,
-        slice_id=slice_id,
->>>>>>> b5fe0e65
     )
 
     config_hash = md5(consumer_config.encode("utf-8", "replace")).hexdigest()
