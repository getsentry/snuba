--- conflicted
+++ resolved
@@ -4,11 +4,7 @@
 
 import click
 
-<<<<<<< HEAD
 from snuba import settings
-=======
-import snuba.settings
->>>>>>> 3f234055
 from snuba.datasets.schemas.tables import TableSchema
 from snuba.datasets.storage import WritableTableStorage
 from snuba.datasets.storages.factory import (
@@ -186,12 +182,9 @@
     raw_topic: TopicConfig
     commit_log_topic: Optional[TopicConfig]
     replacements_topic: Optional[TopicConfig]
-<<<<<<< HEAD
     max_batch_size: int
     max_batch_time_ms: int
-=======
     env: Optional[EnvConfig]
->>>>>>> 3f234055
 
 
 def _resolve_topic_config(
@@ -214,7 +207,7 @@
 
 
 def _resolve_env_config() -> Optional[EnvConfig]:
-    sentry_dsn = snuba.settings.SENTRY_DSN
+    sentry_dsn = settings.SENTRY_DSN
     return EnvConfig(sentry_dsn=sentry_dsn)
 
 
@@ -272,12 +265,9 @@
         raw_topic=resolved_raw_topic,
         commit_log_topic=resolved_commit_log_topic,
         replacements_topic=resolved_replacements_topic,
-<<<<<<< HEAD
         max_batch_size=max_batch_size,
         max_batch_time_ms=max_batch_time_ms,
-=======
         env=resolved_env_config,
->>>>>>> 3f234055
     )
 
 
