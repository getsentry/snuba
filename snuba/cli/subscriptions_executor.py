import logging
import signal
from contextlib import contextmanager
from typing import Any, Iterator, Optional, Sequence

import click
from arroyo import configure_metrics
from arroyo.backends.kafka import KafkaProducer

from snuba import environment, state
from snuba.attribution.log import flush_attribution_producer
from snuba.datasets.entities import EntityKey
from snuba.datasets.entities.factory import get_entity
from snuba.environment import setup_logging, setup_sentry
from snuba.subscriptions.executor_consumer import build_executor_consumer
from snuba.utils.metrics.wrapper import MetricsWrapper
from snuba.utils.streams.configuration_builder import build_kafka_producer_configuration
from snuba.utils.streams.metrics_adapter import StreamMetricsAdapter


@click.command()
@click.option(
    "--dataset",
    "dataset_name",
    required=True,
    type=click.Choice(["events", "transactions", "metrics"]),
    help="The dataset to target.",
)
@click.option(
    "--entity",
    "entity_names",
    required=True,
    multiple=True,
    type=click.Choice(["events", "transactions", "metrics_counters", "metrics_sets"]),
    help="The entity to target.",
)
@click.option(
    "--consumer-group",
    default="snuba-subscription-executor",
    help="Consumer group used for consuming the scheduled subscription topic/s.",
)
@click.option(
    "--max-concurrent-queries",
    default=20,
    type=int,
    help="Max concurrent ClickHouse queries",
)
@click.option(
    "--auto-offset-reset",
    default="error",
    type=click.Choice(["error", "earliest", "latest"]),
    help="Kafka consumer auto offset reset.",
)
@click.option(
    "--no-strict-offset-reset",
    is_flag=True,
    help="Forces the kafka consumer auto offset reset.",
)
@click.option("--log-level", help="Logging level to use.")
@click.option(
    "--stale-threshold-seconds",
    type=int,
    help="Skip execution if timestamp is beyond this threshold compared to the system time",
)
# TODO: For testing alternate rebalancing strategies. To be eventually removed.
@click.option(
    "--cooperative-rebalancing",
    is_flag=True,
    default=False,
    help="Use cooperative-sticky partition assignment strategy",
)
def subscriptions_executor(
    *,
    dataset_name: str,
    entity_names: Sequence[str],
    consumer_group: str,
    max_concurrent_queries: int,
    auto_offset_reset: str,
    no_strict_offset_reset: bool,
    log_level: Optional[str],
    stale_threshold_seconds: Optional[int],
    cooperative_rebalancing: bool,
) -> None:
    """
    The subscription's executor consumes scheduled subscriptions from the scheduled
    subscription topic for that entity, executes the queries on ClickHouse and publishes
    results on the results topic.
    """
    setup_logging(log_level)
    setup_sentry()

    metrics = MetricsWrapper(
        environment.metrics,
        "subscriptions.executor",
        tags={"dataset": dataset_name},
    )

    configure_metrics(StreamMetricsAdapter(metrics))

    # Just get the result topic configuration from the first entity. Later we
    # check they all have the same result topic anyway before building the consumer.
    entity_key = EntityKey(entity_names[0])

    storage = get_entity(entity_key).get_writable_storage()
    assert storage is not None
    stream_loader = storage.get_table_writer().get_stream_loader()
    result_topic_spec = stream_loader.get_subscription_result_topic_spec()
    assert result_topic_spec is not None

    producer = KafkaProducer(
        build_kafka_producer_configuration(
            result_topic_spec.topic,
            override_params={"partitioner": "consistent"},
        )
    )

    # TODO: Consider removing and always passing via CLI.
    # If a value provided via config, it overrides the one provided via CLI.
    # This is so we can quickly change this in an emergency.
    stale_threshold_seconds = state.get_config(
        f"subscriptions_stale_threshold_sec_{dataset_name}", stale_threshold_seconds
    )

    processor = build_executor_consumer(
        dataset_name,
        entity_names,
        consumer_group,
        producer,
        max_concurrent_queries,
        auto_offset_reset,
        not no_strict_offset_reset,
        metrics,
        stale_threshold_seconds,
        cooperative_rebalancing,
    )

    def handler(signum: int, frame: Any) -> None:
        # TODO: Temporary code for debugging executor shutdown
        logger = logging.getLogger()
        logger.setLevel(logging.DEBUG)

        processor.signal_shutdown()

    signal.signal(signal.SIGINT, handler)
    signal.signal(signal.SIGTERM, handler)

<<<<<<< HEAD
    with executor, closing(producer), flush_querylog(), flush_attribution_producer():
=======
    with closing(producer), flush_querylog():
>>>>>>> 0edfb54e
        processor.run()


@contextmanager
def closing(producer: KafkaProducer) -> Iterator[Optional[KafkaProducer]]:
    try:
        yield producer
    finally:
        producer.close().result()


@contextmanager
def flush_querylog() -> Iterator[None]:
    try:
        yield
    finally:
        state.flush_producer()<|MERGE_RESOLUTION|>--- conflicted
+++ resolved
@@ -144,11 +144,7 @@
     signal.signal(signal.SIGINT, handler)
     signal.signal(signal.SIGTERM, handler)
 
-<<<<<<< HEAD
-    with executor, closing(producer), flush_querylog(), flush_attribution_producer():
-=======
-    with closing(producer), flush_querylog():
->>>>>>> 0edfb54e
+    with closing(producer), flush_querylog(), flush_attribution_producer():
         processor.run()
 
 
