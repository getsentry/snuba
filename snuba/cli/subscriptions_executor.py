import logging
import signal
from concurrent.futures import ThreadPoolExecutor
from contextlib import contextmanager
from typing import Any, Iterator, Optional, Sequence

import click
from arroyo import configure_metrics
from arroyo.backends.kafka import KafkaProducer

from snuba import environment, state
from snuba.datasets.entities import EntityKey
from snuba.datasets.entities.factory import get_entity
from snuba.environment import setup_logging, setup_sentry
from snuba.subscriptions.executor_consumer import build_executor_consumer
from snuba.utils.metrics.wrapper import MetricsWrapper
from snuba.utils.streams.configuration_builder import build_kafka_producer_configuration
from snuba.utils.streams.metrics_adapter import StreamMetricsAdapter


@click.command()
@click.option(
    "--dataset",
    "dataset_name",
    required=True,
    type=click.Choice(["events", "transactions", "metrics"]),
    help="The dataset to target.",
)
@click.option(
    "--entity",
    "entity_names",
    required=True,
    multiple=True,
    type=click.Choice(["events", "transactions", "metrics_counters", "metrics_sets"]),
    help="The entity to target.",
)
@click.option(
    "--consumer-group",
    default="snuba-subscription-executor",
    help="Consumer group used for consuming the scheduled subscription topic/s.",
)
@click.option(
    "--max-concurrent-queries",
    default=20,
    type=int,
    help="Max concurrent ClickHouse queries",
)
@click.option(
    "--auto-offset-reset",
    default="error",
    type=click.Choice(["error", "earliest", "latest"]),
    help="Kafka consumer auto offset reset.",
)
@click.option(
    "--no-strict-offset-reset",
    is_flag=True,
    help="Forces the kafka consumer auto offset reset.",
)
@click.option("--log-level", help="Logging level to use.")
@click.option(
    "--stale-threshold-seconds",
    type=int,
    help="Skip execution if timestamp is beyond this threshold compared to the system time",
)
<<<<<<< HEAD
=======
# This option allows us to reroute the produced subscription results to a different
# topic temporarily while we are testing and running the old and new subscription
# pipeline concurrently. It is currently (temporarily) required to reduce the chance
# of inadvertently writing to the actual result topics while we are still validating
# results and running the old subscriptions pipeline. Eventaully we can just get it
# from stream_loader.get_subscription_result_topic_spec()
@click.option(
    "--override-result-topic",
    type=str,
    help="Override the result topic for testing",
)
>>>>>>> 625b713f
# TODO: For testing alternate rebalancing strategies. To be eventually removed.
@click.option(
    "--cooperative-rebalancing",
    is_flag=True,
    default=False,
    help="Use cooperative-sticky partition assignment strategy",
)
def subscriptions_executor(
    *,
    dataset_name: str,
    entity_names: Sequence[str],
    consumer_group: str,
    max_concurrent_queries: int,
    auto_offset_reset: str,
    no_strict_offset_reset: bool,
    log_level: Optional[str],
    stale_threshold_seconds: Optional[int],
<<<<<<< HEAD
=======
    override_result_topic: Optional[str],
>>>>>>> 625b713f
    cooperative_rebalancing: bool,
) -> None:
    """
    The subscription's executor consumes scheduled subscriptions from the scheduled
    subscription topic for that entity, executes the queries on ClickHouse and publishes
    results on the results topic.
    """
    setup_logging(log_level)
    setup_sentry()

    metrics = MetricsWrapper(
        environment.metrics,
        "subscriptions.executor",
        tags={"dataset": dataset_name},
    )

    configure_metrics(StreamMetricsAdapter(metrics))

    # Just get the result topic configuration from the first entity. Later we
    # check they all have the same result topic anyway before building the consumer.
    entity_key = EntityKey(entity_names[0])

    storage = get_entity(entity_key).get_writable_storage()
    assert storage is not None
    stream_loader = storage.get_table_writer().get_stream_loader()
    result_topic_spec = stream_loader.get_subscription_result_topic_spec()
    assert result_topic_spec is not None

    producer = KafkaProducer(
        build_kafka_producer_configuration(
            result_topic_spec.topic,
            override_params={"partitioner": "consistent"},
        )
    )

    executor = ThreadPoolExecutor(max_concurrent_queries)

    # TODO: Consider removing and always passing via CLI.
    # If a value provided via config, it overrides the one provided via CLI.
    # This is so we can quickly change this in an emergency.
    stale_threshold_seconds = state.get_config(
        f"subscriptions_stale_threshold_sec_{dataset_name}", stale_threshold_seconds
    )

    processor = build_executor_consumer(
        dataset_name,
        entity_names,
        consumer_group,
        producer,
        max_concurrent_queries,
        auto_offset_reset,
        not no_strict_offset_reset,
        metrics,
        executor,
        stale_threshold_seconds,
        cooperative_rebalancing,
    )

    def handler(signum: int, frame: Any) -> None:
        # TODO: Temporary code for debugging executor shutdown
        logger = logging.getLogger()
        logger.setLevel(logging.DEBUG)

        processor.signal_shutdown()

    signal.signal(signal.SIGINT, handler)
    signal.signal(signal.SIGTERM, handler)

    with executor, closing(producer), flush_querylog():
        processor.run()


@contextmanager
def closing(producer: KafkaProducer) -> Iterator[Optional[KafkaProducer]]:
    try:
        yield producer
    finally:
        producer.close().result()


@contextmanager
def flush_querylog() -> Iterator[None]:
    try:
        yield
    finally:
        state.flush_producer()<|MERGE_RESOLUTION|>--- conflicted
+++ resolved
@@ -62,20 +62,6 @@
     type=int,
     help="Skip execution if timestamp is beyond this threshold compared to the system time",
 )
-<<<<<<< HEAD
-=======
-# This option allows us to reroute the produced subscription results to a different
-# topic temporarily while we are testing and running the old and new subscription
-# pipeline concurrently. It is currently (temporarily) required to reduce the chance
-# of inadvertently writing to the actual result topics while we are still validating
-# results and running the old subscriptions pipeline. Eventaully we can just get it
-# from stream_loader.get_subscription_result_topic_spec()
-@click.option(
-    "--override-result-topic",
-    type=str,
-    help="Override the result topic for testing",
-)
->>>>>>> 625b713f
 # TODO: For testing alternate rebalancing strategies. To be eventually removed.
 @click.option(
     "--cooperative-rebalancing",
@@ -93,10 +79,6 @@
     no_strict_offset_reset: bool,
     log_level: Optional[str],
     stale_threshold_seconds: Optional[int],
-<<<<<<< HEAD
-=======
-    override_result_topic: Optional[str],
->>>>>>> 625b713f
     cooperative_rebalancing: bool,
 ) -> None:
     """
