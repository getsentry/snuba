import logging
from typing import Optional, Sequence

import click

from snuba import settings
from snuba.clusters.cluster import ClickhouseClientSettings, CLUSTERS
from snuba.datasets.factory import ACTIVE_DATASET_NAMES, get_dataset
from snuba.environment import setup_logging
from snuba.migrations import migrate


@click.command()
@click.option(
    "--bootstrap-server",
    default=settings.DEFAULT_BROKERS,
    multiple=True,
    help="Kafka bootstrap server to use.",
)
@click.option("--kafka/--no-kafka", default=True)
@click.option("--force", is_flag=True)
@click.option("--log-level", help="Logging level to use.")
def bootstrap(
    *,
    bootstrap_server: Sequence[str],
    kafka: bool,
    force: bool,
    log_level: Optional[str] = None,
) -> None:
    """
    Warning: Not intended to be used in production yet.
    """
    if not force:
        raise click.ClickException("Must use --force to run")

    setup_logging(log_level)

    logger = logging.getLogger("snuba.bootstrap")

    import time

    if kafka:
        logger.debug("Using Kafka with %r", bootstrap_server)
        from confluent_kafka.admin import AdminClient, NewTopic

        attempts = 0
        while True:
            try:
                logger.debug("Attempting to connect to Kafka (attempt %d)", attempts)
                client = AdminClient(
                    {
                        "bootstrap.servers": ",".join(bootstrap_server),
                        "socket.timeout.ms": 1000,
                    }
                )
                client.list_topics(timeout=1)
                break
            except Exception as e:
                logger.error(
                    "Connection to Kafka failed (attempt %d)", attempts, exc_info=e
                )
                attempts += 1
                if attempts == 60:
                    raise
                time.sleep(1)

        topics = {}
        for name in ACTIVE_DATASET_NAMES:
            dataset = get_dataset(name)
            writable_storage = dataset.get_writable_storage()

            if writable_storage:
                table_writer = writable_storage.get_table_writer()
                stream_loader = table_writer.get_stream_loader()
                for topic_spec in stream_loader.get_all_topic_specs():
                    if topic_spec.topic_name in topics:
                        continue
                    logger.debug(
                        "Adding topic %s to creation list", topic_spec.topic_name
                    )
                    topics[topic_spec.topic_name] = NewTopic(
                        topic_spec.topic_name,
                        num_partitions=topic_spec.partitions_number,
                        replication_factor=topic_spec.replication_factor,
                    )

        logger.debug("Initiating topic creation")
        for topic, future in client.create_topics(
            list(topics.values()), operation_timeout=1
        ).items():
            try:
                future.result()
                logger.info("Topic %s created", topic)
            except Exception as e:
                logger.error("Failed to create topic %s", topic, exc_info=e)

    attempts = 0

    # Attempt to connect with every cluster
    for cluster in CLUSTERS:
        clickhouse = cluster.get_connection(ClickhouseClientSettings.MIGRATE)

        while True:
            try:
                logger.debug(
                    "Attempting to connect to Clickhouse cluster %s (attempt %d)",
                    cluster,
                    attempts,
                )
                clickhouse.execute("SELECT 1")
                break
            except Exception as e:
                logger.error(
                    "Connection to Clickhouse cluster %s failed (attempt %d)",
                    cluster,
                    attempts,
                    exc_info=e,
                )
                attempts += 1
                if attempts == 60:
                    raise
                time.sleep(1)

<<<<<<< HEAD
    migrate.run()
=======
    # Need to better figure out if we are configured to use replicated
    # tables or distributed tables, etc.

    # Create the tables for every dataset.
    for name in ACTIVE_DATASET_NAMES:
        dataset = get_dataset(name)

        logger.debug("Creating tables for dataset %s", name)
        run_migrations = False
        for storage in dataset.get_all_storages():
            clickhouse = storage.get_cluster().get_connection(
                ClickhouseClientSettings.MIGRATE
            )
            existing_tables = {row[0] for row in clickhouse.execute("show tables")}
            for statement in storage.get_schemas().get_create_statements():
                if statement.table_name not in existing_tables:
                    # This is a hack to deal with updates to Materialized views.
                    # It seems that ClickHouse would parse the SELECT statement that defines a
                    # materialized view even if the view already exists and the CREATE statement
                    # includes the IF NOT EXISTS clause.
                    # When we add a column to a matview, though, we will be in a state where, by
                    # running bootstrap, ClickHouse will parse the SQL statement to try to create
                    # the view and fail because the column does not exist yet on the underlying table,
                    # since the migration on the underlying table has not ran yet.
                    # Migrations are per dataset so they can only run after the bootstrap of an
                    # entire dataset has run. So we would have bootstrap depending on migration
                    # and migration depending on bootstrap.
                    # In order to break this dependency we skip bootstrap DDL calls here if the
                    # table/view already exists, so it is always safe to run bootstrap first.
                    logger.debug("Executing:\n%s", statement.statement)
                    clickhouse.execute(statement.statement)
                else:
                    logger.debug("Skipping existing table %s", statement.table_name)
                    run_migrations = True
        if run_migrations:
            logger.debug("Running missing migrations for dataset %s", name)
            run(dataset)
        logger.info("Tables for dataset %s created.", name)
>>>>>>> 46d58fc8
<|MERGE_RESOLUTION|>--- conflicted
+++ resolved
@@ -121,45 +121,4 @@
                     raise
                 time.sleep(1)
 
-<<<<<<< HEAD
-    migrate.run()
-=======
-    # Need to better figure out if we are configured to use replicated
-    # tables or distributed tables, etc.
-
-    # Create the tables for every dataset.
-    for name in ACTIVE_DATASET_NAMES:
-        dataset = get_dataset(name)
-
-        logger.debug("Creating tables for dataset %s", name)
-        run_migrations = False
-        for storage in dataset.get_all_storages():
-            clickhouse = storage.get_cluster().get_connection(
-                ClickhouseClientSettings.MIGRATE
-            )
-            existing_tables = {row[0] for row in clickhouse.execute("show tables")}
-            for statement in storage.get_schemas().get_create_statements():
-                if statement.table_name not in existing_tables:
-                    # This is a hack to deal with updates to Materialized views.
-                    # It seems that ClickHouse would parse the SELECT statement that defines a
-                    # materialized view even if the view already exists and the CREATE statement
-                    # includes the IF NOT EXISTS clause.
-                    # When we add a column to a matview, though, we will be in a state where, by
-                    # running bootstrap, ClickHouse will parse the SQL statement to try to create
-                    # the view and fail because the column does not exist yet on the underlying table,
-                    # since the migration on the underlying table has not ran yet.
-                    # Migrations are per dataset so they can only run after the bootstrap of an
-                    # entire dataset has run. So we would have bootstrap depending on migration
-                    # and migration depending on bootstrap.
-                    # In order to break this dependency we skip bootstrap DDL calls here if the
-                    # table/view already exists, so it is always safe to run bootstrap first.
-                    logger.debug("Executing:\n%s", statement.statement)
-                    clickhouse.execute(statement.statement)
-                else:
-                    logger.debug("Skipping existing table %s", statement.table_name)
-                    run_migrations = True
-        if run_migrations:
-            logger.debug("Running missing migrations for dataset %s", name)
-            run(dataset)
-        logger.info("Tables for dataset %s created.", name)
->>>>>>> 46d58fc8
+    migrate.run()