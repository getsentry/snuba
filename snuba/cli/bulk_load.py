import logging
from typing import Optional

import click

from snuba import settings
from snuba.clusters.cluster import ClickhouseClientSettings
from snuba.datasets.storages import StorageKey
from snuba.datasets.storages.factory import get_cdc_storage, CDC_STORAGES
from snuba.environment import setup_logging, setup_sentry
from snuba.snapshots.postgres_snapshot import PostgresSnapshot
from snuba.writer import BufferedWriterWrapper


@click.command()
@click.option(
    "--storage",
    "storage_name",
    type=click.Choice([storage_key.value for storage_key in CDC_STORAGES.keys()]),
    help="The CDC storage to bulk load",
)
@click.option(
    "--source",
    help="Source of the dump. Depending on the storage it may have different meaning.",
)
@click.option("--dest-table", help="Clickhouse destination table.")
@click.option("--log-level", help="Logging level to use.")
def bulk_load(
    *, storage_name: str, dest_table: str, source: str, log_level: Optional[str] = None,
) -> None:
    setup_logging(log_level)
    setup_sentry()

    logger = logging.getLogger("snuba.load-snapshot")
    logger.info(
        "Start bulk load process for storage %s, from source %s", storage_name, source
    )

    storage = get_cdc_storage(StorageKey(storage_name))
    table_writer = storage.get_table_writer()

    # TODO: Have a more abstract way to load sources if/when we support more than one.
    snapshot_source = PostgresSnapshot.load(
        product=settings.SNAPSHOT_LOAD_PRODUCT, path=source,
    )

    loader = table_writer.get_bulk_loader(
        snapshot_source,
        storage.get_postgres_table(),
        dest_table,
        storage.get_row_processor(),
    )
    # TODO: see whether we need to pass options to the writer
    writer = BufferedWriterWrapper(
        table_writer.get_bulk_writer(table_name=dest_table),
        settings.BULK_CLICKHOUSE_BUFFER,
    )

<<<<<<< HEAD
    clickhouse = storage.get_cluster().get_connection(ClickhouseClientSettings.QUERY)

    loader.load(writer, clickhouse)
=======
    loader.load(writer)
>>>>>>> 18dd7ea1
<|MERGE_RESOLUTION|>--- conflicted
+++ resolved
@@ -4,7 +4,6 @@
 import click
 
 from snuba import settings
-from snuba.clusters.cluster import ClickhouseClientSettings
 from snuba.datasets.storages import StorageKey
 from snuba.datasets.storages.factory import get_cdc_storage, CDC_STORAGES
 from snuba.environment import setup_logging, setup_sentry
@@ -56,10 +55,4 @@
         settings.BULK_CLICKHOUSE_BUFFER,
     )
 
-<<<<<<< HEAD
-    clickhouse = storage.get_cluster().get_connection(ClickhouseClientSettings.QUERY)
-
-    loader.load(writer, clickhouse)
-=======
-    loader.load(writer)
->>>>>>> 18dd7ea1
+    loader.load(writer)