--- conflicted
+++ resolved
@@ -4,13 +4,9 @@
 import click
 
 from snuba import settings
-<<<<<<< HEAD
 from snuba.clusters.cluster import ClickhouseClientSettings
-from snuba.datasets.factory import DATASET_NAMES, get_dataset
-=======
 from snuba.datasets.storages import StorageKey
 from snuba.datasets.storages.factory import get_cdc_storage, CDC_STORAGES
->>>>>>> 3d0bee85
 from snuba.environment import setup_logging, setup_sentry
 from snuba.snapshots.postgres_snapshot import PostgresSnapshot
 from snuba.writer import BufferedWriterWrapper
@@ -52,15 +48,6 @@
         product=settings.SNAPSHOT_LOAD_PRODUCT, path=source,
     )
 
-<<<<<<< HEAD
-    storage = dataset.get_writable_storage()
-
-    assert storage is not None
-
-    table_writer = storage.get_table_writer()
-
-=======
->>>>>>> 3d0bee85
     loader = table_writer.get_bulk_loader(snapshot_source, dest_table)
     # TODO: see whether we need to pass options to the writer
     writer = BufferedWriterWrapper(
@@ -68,12 +55,8 @@
         settings.BULK_CLICKHOUSE_BUFFER,
     )
 
-<<<<<<< HEAD
     clickhouse_ro = storage.get_cluster().get_connection(
         ClickhouseClientSettings.READONLY
     )
-=======
-    clickhouse_ro = storage.get_cluster().get_clickhouse_ro()
->>>>>>> 3d0bee85
 
     loader.load(writer, clickhouse_ro)