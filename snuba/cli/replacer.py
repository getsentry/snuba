--- conflicted
+++ resolved
@@ -75,14 +75,9 @@
     log_level: Optional[str] = None,
 ) -> None:
 
-<<<<<<< HEAD
-    from streaming_kafka_consumer import Topic
+    from streaming_kafka_consumer import Topic, configure_metrics
     from streaming_kafka_consumer.backends.kafka import KafkaConsumer
     from streaming_kafka_consumer.errors import TransportError
-=======
-    from streaming_kafka_consumer import Topic, configure_metrics
-    from streaming_kafka_consumer.backends.kafka import KafkaConsumer, TransportError
->>>>>>> 7cbfbd5f
     from streaming_kafka_consumer.processing import StreamProcessor
     from streaming_kafka_consumer.processing.strategies.batching import (
         BatchProcessingStrategyFactory,
