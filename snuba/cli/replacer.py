import logging
import signal

import click

from snuba import settings, datasets
from snuba.datasets.factory import get_dataset


@click.command()
@click.option('--replacements-topic', default='event-replacements',
              help='Topic to consume replacement messages from.')
@click.option('--consumer-group', default='snuba-replacers',
              help='Consumer group use for consuming the replacements topic.')
@click.option('--bootstrap-server', default=settings.DEFAULT_BROKERS, multiple=True,
              help='Kafka bootstrap server to use.')
@click.option('--clickhouse-server', default=settings.CLICKHOUSE_SERVER,
              help='Clickhouse server to write to.')
@click.option('--dataset', default='events', type=click.Choice(['events']),
              help='The dataset to consume/run replacements for (currently only events supported)')
@click.option('--max-batch-size', default=settings.DEFAULT_MAX_BATCH_SIZE,
              help='Max number of messages to batch in memory before writing to Kafka.')
@click.option('--max-batch-time-ms', default=settings.DEFAULT_MAX_BATCH_TIME_MS,
              help='Max length of time to buffer messages in memory before writing to Kafka.')
@click.option('--auto-offset-reset', default='error', type=click.Choice(['error', 'earliest', 'latest']),
              help='Kafka consumer auto offset reset.')
@click.option('--queued-max-messages-kbytes', default=settings.DEFAULT_QUEUED_MAX_MESSAGE_KBYTES, type=int,
              help='Maximum number of kilobytes per topic+partition in the local consumer queue.')
@click.option('--queued-min-messages', default=settings.DEFAULT_QUEUED_MIN_MESSAGES, type=int,
              help='Minimum number of messages per topic+partition librdkafka tries to maintain in the local consumer queue.')
@click.option('--log-level', default=settings.LOG_LEVEL, help='Logging level to use.')
@click.option('--dogstatsd-host', default=settings.DOGSTATSD_HOST, help='Host to send DogStatsD metrics to.')
@click.option('--dogstatsd-port', default=settings.DOGSTATSD_PORT, type=int, help='Port to send DogStatsD metrics to.')
def replacer(replacements_topic, consumer_group, bootstrap_server, clickhouse_server, dataset,
             max_batch_size, max_batch_time_ms, auto_offset_reset, queued_max_messages_kbytes,
             queued_min_messages, log_level, dogstatsd_host, dogstatsd_port):

    import sentry_sdk
    from snuba import util
    from snuba.clickhouse import ClickhousePool
    from batching_kafka_consumer import BatchingKafkaConsumer
    from snuba.replacer import ReplacerWorker

    sentry_sdk.init(dsn=settings.SENTRY_DSN)
    dataset = get_dataset(dataset)

    logging.basicConfig(level=getattr(logging, log_level.upper()), format='%(asctime)s %(message)s')
    metrics = util.create_metrics(
        dogstatsd_host, dogstatsd_port, 'snuba.replacer', tags=["group:%s" % consumer_group]
    )

    client_settings = {
        # Replacing existing rows requires reconstructing the entire tuple for each
        # event (via a SELECT), which is a Hard Thing (TM) for columnstores to do. With
        # the default settings it's common for ClickHouse to go over the default max_memory_usage
        # of 10GB per query. Lowering the max_block_size reduces memory usage, and increasing the
        # max_memory_usage gives the query more breathing room.
        'max_block_size': settings.REPLACER_MAX_BLOCK_SIZE,
        'max_memory_usage': settings.REPLACER_MAX_MEMORY_USAGE,
        # Don't use up production cache for the count() queries.
        'use_uncompressed_cache': 0,
    }

    clickhouse = ClickhousePool(
        host=clickhouse_server.split(':')[0],
        port=int(clickhouse_server.split(':')[1]),
        client_settings=client_settings,
    )

    replacer = BatchingKafkaConsumer(
        replacements_topic,
<<<<<<< HEAD
        worker=ReplacerWorker(clickhouse, dataset.get_schema().get_table_name(), metrics=metrics),
=======
        worker=ReplacerWorker(clickhouse, dataset, metrics=metrics),
>>>>>>> 2cbe4c76
        max_batch_size=max_batch_size,
        max_batch_time=max_batch_time_ms,
        metrics=metrics,
        bootstrap_servers=bootstrap_server,
        group_id=consumer_group,
        producer=None,
        commit_log_topic=None,
        auto_offset_reset=auto_offset_reset,
    )

    def handler(signum, frame):
        replacer.signal_shutdown()

    signal.signal(signal.SIGINT, handler)

    replacer.run()<|MERGE_RESOLUTION|>--- conflicted
+++ resolved
@@ -69,11 +69,7 @@
 
     replacer = BatchingKafkaConsumer(
         replacements_topic,
-<<<<<<< HEAD
-        worker=ReplacerWorker(clickhouse, dataset.get_schema().get_table_name(), metrics=metrics),
-=======
         worker=ReplacerWorker(clickhouse, dataset, metrics=metrics),
->>>>>>> 2cbe4c76
         max_batch_size=max_batch_size,
         max_batch_time=max_batch_time_ms,
         metrics=metrics,
