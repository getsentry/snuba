import signal
from typing import Any, Optional, Sequence

import click

from snuba import environment, settings
from snuba.datasets.storages import StorageKey
from snuba.datasets.storages.factory import get_writable_storage
from snuba.environment import setup_logging, setup_sentry
from snuba.utils.metrics.wrapper import MetricsWrapper
from snuba.utils.streams.metrics_adapter import StreamMetricsAdapter


@click.command()
@click.option(
    "--replacements-topic", help="Topic to consume replacement messages from.",
)
@click.option(
    "--consumer-group",
    default="snuba-replacers",
    help="Consumer group use for consuming the replacements topic.",
)
@click.option(
    "--bootstrap-server", multiple=True, help="Kafka bootstrap server to use.",
)
@click.option(
    "--storage",
    "storage_name",
    default="events",
    type=click.Choice(["events", "errors"]),
    help="The storage to consume/run replacements for (currently only events supported)",
)
@click.option(
    "--max-batch-size",
    default=settings.DEFAULT_MAX_BATCH_SIZE,
    type=int,
    help="Max number of messages to batch in memory before writing to Kafka.",
)
@click.option(
    "--max-batch-time-ms",
    default=settings.DEFAULT_MAX_BATCH_TIME_MS,
    type=int,
    help="Max length of time to buffer messages in memory before writing to Kafka.",
)
@click.option(
    "--auto-offset-reset",
    default="error",
    type=click.Choice(["error", "earliest", "latest"]),
    help="Kafka consumer auto offset reset.",
)
@click.option(
    "--queued-max-messages-kbytes",
    default=settings.DEFAULT_QUEUED_MAX_MESSAGE_KBYTES,
    type=int,
    help="Maximum number of kilobytes per topic+partition in the local consumer queue.",
)
@click.option(
    "--queued-min-messages",
    default=settings.DEFAULT_QUEUED_MIN_MESSAGES,
    type=int,
    help="Minimum number of messages per topic+partition librdkafka tries to maintain in the local consumer queue.",
)
@click.option("--log-level", help="Logging level to use.")
def replacer(
    *,
    replacements_topic: Optional[str],
    consumer_group: str,
    bootstrap_server: Sequence[str],
    storage_name: str,
    max_batch_size: int,
    max_batch_time_ms: int,
    auto_offset_reset: str,
    queued_max_messages_kbytes: int,
    queued_min_messages: int,
    log_level: Optional[str] = None,
) -> None:

    from streaming_kafka_consumer import Topic, configure_metrics
    from streaming_kafka_consumer.backends.kafka import KafkaConsumer
    from streaming_kafka_consumer.processing import StreamProcessor
    from streaming_kafka_consumer.processing.strategies.batching import (
        BatchProcessingStrategyFactory,
    )

    from snuba.replacer import ReplacerWorker
    from snuba.utils.streams.configuration_builder import (
        build_kafka_consumer_configuration,
    )

    setup_logging(log_level)
    setup_sentry()

    storage_key = StorageKey(storage_name)
    storage = get_writable_storage(storage_key)
    metrics_tags = {"group": consumer_group, "storage": storage_name}

    stream_loader = storage.get_table_writer().get_stream_loader()
    default_replacement_topic_spec = stream_loader.get_replacement_topic_spec()
    assert (
        default_replacement_topic_spec is not None
    ), f"Storage {storage.get_storage_key().value} does not have a replacement topic."
    replacements_topic = replacements_topic or default_replacement_topic_spec.topic_name

    metrics = MetricsWrapper(environment.metrics, "replacer", tags=metrics_tags)

    configure_metrics(StreamMetricsAdapter(metrics))

    replacer = StreamProcessor(
        KafkaConsumer(
            build_kafka_consumer_configuration(
                default_replacement_topic_spec.topic,
                bootstrap_servers=bootstrap_server,
                group_id=consumer_group,
                auto_offset_reset=auto_offset_reset,
                queued_max_messages_kbytes=queued_max_messages_kbytes,
                queued_min_messages=queued_min_messages,
            ),
        ),
        Topic(replacements_topic),
        BatchProcessingStrategyFactory(
            worker=ReplacerWorker(storage, metrics=metrics),
            max_batch_size=max_batch_size,
            max_batch_time=max_batch_time_ms,
        ),
<<<<<<< HEAD
        metrics=stream_metrics,
=======
        recoverable_errors=[TransportError],
>>>>>>> 6177502d
    )

    def handler(signum: int, frame: Any) -> None:
        replacer.signal_shutdown()

    signal.signal(signal.SIGINT, handler)
    signal.signal(signal.SIGTERM, handler)

    replacer.run()<|MERGE_RESOLUTION|>--- conflicted
+++ resolved
@@ -122,11 +122,6 @@
             max_batch_size=max_batch_size,
             max_batch_time=max_batch_time_ms,
         ),
-<<<<<<< HEAD
-        metrics=stream_metrics,
-=======
-        recoverable_errors=[TransportError],
->>>>>>> 6177502d
     )
 
     def handler(signum: int, frame: Any) -> None:
