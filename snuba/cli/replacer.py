import signal
from typing import Any, Optional, Sequence

import click

from snuba import environment, settings
from snuba.datasets.storages import StorageKey
from snuba.datasets.storages.factory import get_writable_storage
from snuba.environment import setup_logging, setup_sentry
from snuba.utils.metrics.wrapper import MetricsWrapper


@click.command()
@click.option(
    "--replacements-topic", help="Topic to consume replacement messages from.",
)
@click.option(
    "--consumer-group",
    default="snuba-replacers",
    help="Consumer group use for consuming the replacements topic.",
)
@click.option(
    "--bootstrap-server", multiple=True, help="Kafka bootstrap server to use.",
)
@click.option(
    "--storage",
    "storage_name",
    default="events",
    type=click.Choice(["events", "errors"]),
    help="The storage to consume/run replacements for (currently only events supported)",
)
@click.option(
    "--max-batch-size",
    default=settings.DEFAULT_MAX_BATCH_SIZE,
    type=int,
    help="Max number of messages to batch in memory before writing to Kafka.",
)
@click.option(
    "--max-batch-time-ms",
    default=settings.DEFAULT_MAX_BATCH_TIME_MS,
    type=int,
    help="Max length of time to buffer messages in memory before writing to Kafka.",
)
@click.option(
    "--auto-offset-reset",
    default="error",
    type=click.Choice(["error", "earliest", "latest"]),
    help="Kafka consumer auto offset reset.",
)
@click.option(
    "--queued-max-messages-kbytes",
    default=settings.DEFAULT_QUEUED_MAX_MESSAGE_KBYTES,
    type=int,
    help="Maximum number of kilobytes per topic+partition in the local consumer queue.",
)
@click.option(
    "--queued-min-messages",
    default=settings.DEFAULT_QUEUED_MIN_MESSAGES,
    type=int,
    help="Minimum number of messages per topic+partition librdkafka tries to maintain in the local consumer queue.",
)
@click.option("--log-level", help="Logging level to use.")
def replacer(
    *,
    replacements_topic: Optional[str],
    consumer_group: str,
    bootstrap_server: Sequence[str],
    storage_name: str,
    max_batch_size: int,
    max_batch_time_ms: int,
    auto_offset_reset: str,
    queued_max_messages_kbytes: int,
    queued_min_messages: int,
    log_level: Optional[str] = None,
) -> None:

    from snuba.replacer import ReplacerWorker
    from snuba.utils.streams import Topic
    from snuba.utils.streams.backends.kafka import (
        KafkaConsumer,
        TransportError,
        build_kafka_consumer_configuration,
    )
    from snuba.utils.streams.processing import StreamProcessor
    from snuba.utils.streams.processing.strategies.batching import (
        BatchProcessingStrategyFactory,
    )

    setup_logging(log_level)
    setup_sentry()

    storage_key = StorageKey(storage_name)
    storage = get_writable_storage(storage_key)
    metrics_tags = {"group": consumer_group, "storage": storage_name}

    stream_loader = storage.get_table_writer().get_stream_loader()
    default_replacement_topic_spec = stream_loader.get_replacement_topic_spec()
    assert (
        default_replacement_topic_spec is not None
    ), f"Storage {storage.get_storage_key().value} does not have a replacement topic."
    replacements_topic = replacements_topic or default_replacement_topic_spec.topic_name

    metrics = MetricsWrapper(environment.metrics, "replacer", tags=metrics_tags,)

    replacer = StreamProcessor(
        KafkaConsumer(
            build_kafka_consumer_configuration(
                storage_key,
<<<<<<< HEAD
                stream_loader.get_default_topic_spec().topic,
=======
                default_replacement_topic_spec.topic,
>>>>>>> a9626d3f
                bootstrap_servers=bootstrap_server,
                group_id=consumer_group,
                auto_offset_reset=auto_offset_reset,
                queued_max_messages_kbytes=queued_max_messages_kbytes,
                queued_min_messages=queued_min_messages,
            ),
        ),
        Topic(replacements_topic),
        BatchProcessingStrategyFactory(
            worker=ReplacerWorker(storage, metrics=metrics),
            max_batch_size=max_batch_size,
            max_batch_time=max_batch_time_ms,
            metrics=metrics,
        ),
        metrics=metrics,
        recoverable_errors=[TransportError],
    )

    def handler(signum: int, frame: Any) -> None:
        replacer.signal_shutdown()

    signal.signal(signal.SIGINT, handler)
    signal.signal(signal.SIGTERM, handler)

    replacer.run()<|MERGE_RESOLUTION|>--- conflicted
+++ resolved
@@ -106,11 +106,7 @@
         KafkaConsumer(
             build_kafka_consumer_configuration(
                 storage_key,
-<<<<<<< HEAD
-                stream_loader.get_default_topic_spec().topic,
-=======
                 default_replacement_topic_spec.topic,
->>>>>>> a9626d3f
                 bootstrap_servers=bootstrap_server,
                 group_id=consumer_group,
                 auto_offset_reset=auto_offset_reset,
