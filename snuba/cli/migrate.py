import sys
from typing import Optional

import click

<<<<<<< HEAD
from snuba.datasets.factory import DATASET_NAMES, get_dataset
=======
from snuba import settings
from snuba.datasets.factory import ACTIVE_DATASET_NAMES, get_dataset
>>>>>>> 1afd85c0
from snuba.environment import setup_logging
from snuba.util import local_dataset_mode


@click.command()
@click.option("--log-level", help="Logging level to use.")
@click.option(
    "--dataset",
    "dataset_name",
    type=click.Choice(ACTIVE_DATASET_NAMES),
    help="The dataset to target",
)
def migrate(
    *, log_level: Optional[str] = None, dataset_name: Optional[str] = None
) -> None:
    from snuba.migrations.migrate import logger, run

    setup_logging(log_level)

    if not local_dataset_mode():
        logger.error("The migration tool can only work on local dataset mode.")
        sys.exit(1)

    dataset_names = [dataset_name] if dataset_name else ACTIVE_DATASET_NAMES
    for name in dataset_names:
        dataset = get_dataset(name)
        logger.info("Migrating dataset %s", name)

        run(dataset)<|MERGE_RESOLUTION|>--- conflicted
+++ resolved
@@ -3,12 +3,7 @@
 
 import click
 
-<<<<<<< HEAD
-from snuba.datasets.factory import DATASET_NAMES, get_dataset
-=======
-from snuba import settings
 from snuba.datasets.factory import ACTIVE_DATASET_NAMES, get_dataset
->>>>>>> 1afd85c0
 from snuba.environment import setup_logging
 from snuba.util import local_dataset_mode
 
