import click

from snuba.migrations.connect import check_clickhouse_connections
from snuba.migrations.errors import MigrationError
<<<<<<< HEAD
from snuba.migrations.runner import Runner
=======
from snuba.migrations.groups import MigrationGroup
from snuba.migrations.runner import MigrationKey, Runner
>>>>>>> 0e8530aa
from snuba.migrations.status import Status


@click.group()
def migrations() -> None:
    """
    Currently only for development use
    """
    click.echo("Warning: The migrations tool is currently only for development use\n")

    check_clickhouse_connections()


@migrations.command()
def list() -> None:
    """
    Lists migrations and their statuses
    """
    runner = Runner()
    for group, group_migrations in runner.show_all():
        click.echo(group.value)
        for migration_id, status, blocking in group_migrations:
            symbol = {
                Status.COMPLETED: "X",
                Status.NOT_STARTED: " ",
                Status.IN_PROGRESS: "-",
            }[status]

            in_progress_text = " (IN PROGRESS)" if status == Status.IN_PROGRESS else ""

            blocking_text = ""
            if status != Status.COMPLETED and blocking:
                blocking_text = " (blocking)"

            click.echo(f"[{symbol}]  {migration_id}{in_progress_text}{blocking_text}")

        click.echo()


@migrations.command()
<<<<<<< HEAD
@click.option("--force", is_flag=True)
def migrate(force: bool) -> None:
    """
    Runs all migrations. Blocking migrations will not be run unless --force is passed.
    """
    runner = Runner()

    try:
        runner.run_all(force=force)
    except MigrationError as e:
        raise click.ClickException(str(e))

    click.echo("Finished running migrations")
=======
@click.option("--group", required=True, help="Migration group")
@click.option("--migration-id", required=True, help="Migration ID")
@click.option("--force", is_flag=True)
def run(group: str, migration_id: str, force: bool) -> None:
    """
    Runs a single migration.
    The --force option must be passed in order to run blocking migrations.

    Migrations that are already in an in-progress or completed status will not be run.
    """
    runner = Runner()
    migration_group = MigrationGroup(group)
    migration_key = MigrationKey(migration_group, migration_id)

    try:
        runner.run_migration(migration_key, force=force)
    except MigrationError as e:
        raise click.ClickException(str(e))

    click.echo(
        f"Finished running migration {migration_key.group.value}: {migration_key.migration_id}"
    )
>>>>>>> 0e8530aa
<|MERGE_RESOLUTION|>--- conflicted
+++ resolved
@@ -2,12 +2,8 @@
 
 from snuba.migrations.connect import check_clickhouse_connections
 from snuba.migrations.errors import MigrationError
-<<<<<<< HEAD
-from snuba.migrations.runner import Runner
-=======
 from snuba.migrations.groups import MigrationGroup
 from snuba.migrations.runner import MigrationKey, Runner
->>>>>>> 0e8530aa
 from snuba.migrations.status import Status
 
 
@@ -48,7 +44,6 @@
 
 
 @migrations.command()
-<<<<<<< HEAD
 @click.option("--force", is_flag=True)
 def migrate(force: bool) -> None:
     """
@@ -62,7 +57,9 @@
         raise click.ClickException(str(e))
 
     click.echo("Finished running migrations")
-=======
+
+
+@migrations.command()
 @click.option("--group", required=True, help="Migration group")
 @click.option("--migration-id", required=True, help="Migration ID")
 @click.option("--force", is_flag=True)
@@ -84,5 +81,4 @@
 
     click.echo(
         f"Finished running migration {migration_key.group.value}: {migration_key.migration_id}"
-    )
->>>>>>> 0e8530aa
+    )