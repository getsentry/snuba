--- conflicted
+++ resolved
@@ -128,24 +128,7 @@
                 ],
             ),
             (
-<<<<<<< HEAD
-                "subscriptions-executor-events",
-                [
-                    "snuba",
-                    "subscriptions-executor",
-                    "--dataset=events",
-                    "--entity=events",
-                    "--consumer-group=snuba-events-subscription-executor",
-                    "--auto-offset-reset=latest",
-                    "--no-strict-offset-reset",
-                    "--override-result-topic=events-subscription-results",
-                ],
-            ),
-            (
-                "subscriptions-scheduler-transactions",
-=======
                 "subscriptions-scheduler-executor-transactions",
->>>>>>> ffeff16d
                 [
                     "snuba",
                     "subscriptions-scheduler-executor",
@@ -160,22 +143,6 @@
                     "--schedule-ttl=10",
                 ],
             ),
-<<<<<<< HEAD
-            (
-                "subscriptions-executor-transactions",
-                [
-                    "snuba",
-                    "subscriptions-executor",
-                    "--dataset=transactions",
-                    "--entity=transactions",
-                    "--consumer-group=snuba-transactions-subscription-executor",
-                    "--auto-offset-reset=latest",
-                    "--no-strict-offset-reset",
-                    "--override-result-topic=transactions-subscription-results",
-                ],
-            ),
-=======
->>>>>>> ffeff16d
         ]
     else:
         daemons += [
@@ -235,26 +202,7 @@
         if settings.ENABLE_METRICS_SUBSCRIPTIONS:
             daemons += [
                 (
-<<<<<<< HEAD
-                    "subscriptions-scheduler-metrics-counters",
-                    [
-                        "snuba",
-                        "subscriptions-scheduler",
-                        "--entity=metrics_counters",
-                        "--consumer-group=snuba-metrics-subscriptions-scheduler",
-                        "--followed-consumer-group=snuba-metrics-consumers",
-                        "--auto-offset-reset=latest",
-                        "--no-strict-offset-reset",
-                        "--log-level=debug",
-                        "--delay-seconds=1",
-                        "--schedule-ttl=10",
-                    ],
-                ),
-                (
-                    "subscriptions-scheduler-metrics-sets",
-=======
                     "subscriptions-scheduler-executor-metrics",
->>>>>>> ffeff16d
                     [
                         "snuba",
                         "subscriptions-scheduler-executor",
@@ -270,23 +218,6 @@
                         "--schedule-ttl=10",
                     ],
                 ),
-<<<<<<< HEAD
-                (
-                    "subscriptions-executor-metrics",
-                    [
-                        "snuba",
-                        "subscriptions-executor",
-                        "--dataset=metrics",
-                        "--entity=metrics_counters",
-                        "--entity=metrics_sets",
-                        "--consumer-group=snuba-metrics-subscription-executor",
-                        "--auto-offset-reset=latest",
-                        "--no-strict-offset-reset",
-                        "--override-result-topic=metrics-subscription-results",
-                    ],
-                ),
-=======
->>>>>>> ffeff16d
             ]
 
     if settings.ENABLE_SESSIONS_SUBSCRIPTIONS:
