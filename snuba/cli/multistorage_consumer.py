--- conflicted
+++ resolved
@@ -198,16 +198,7 @@
 
         producer = ConfluentKafkaProducer(
             build_kafka_producer_configuration(
-<<<<<<< HEAD
-                storage_keys[0],
-                storages[storage_keys[0]]
-                .get_table_writer()
-                .get_stream_loader()
-                .get_default_topic_spec()
-                .topic,
-=======
                 storage_keys[0], commit_log_topic_spec.topic,
->>>>>>> a9626d3f
             )
         )
         consumer = KafkaConsumerWithCommitLog(
