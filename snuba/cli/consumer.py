import logging
import signal
from typing import Any, Optional, Sequence

import click
import sentry_sdk
from arroyo import configure_metrics

from snuba import environment, settings
from snuba.cogs.accountant import close_cogs_recorder
from snuba.consumers.consumer_builder import (
    ConsumerBuilder,
    KafkaParameters,
    ProcessingParameters,
)
from snuba.consumers.consumer_config import resolve_consumer_config
from snuba.datasets.storages.factory import get_storage, get_writable_storage_keys
from snuba.datasets.storages.storage_key import StorageKey
from snuba.environment import setup_logging, setup_sentry
from snuba.migrations.connect import check_clickhouse_connections
from snuba.utils.metrics.wrapper import MetricsWrapper
from snuba.utils.streams.metrics_adapter import StreamMetricsAdapter

logger = logging.getLogger(__name__)


@click.command()
@click.option(
    "--storage",
    "storage_name",
    type=click.Choice(
        [storage_key.value for storage_key in get_writable_storage_keys()]
    ),
    help="The storage to target",
    required=True,
)
@click.option("--raw-events-topic", help="Topic to consume raw events from.")
@click.option(
    "--replacements-topic",
    help="Topic to produce replacement messages info.",
)
@click.option(
    "--commit-log-topic",
    help="Topic for committed offsets to be written to, triggering post-processing task(s)",
)
@click.option(
    "--consumer-group",
    default="snuba-consumers",
    help="Consumer group use for consuming the raw events topic.",
)
@click.option(
    "--bootstrap-server",
    multiple=True,
    help="Kafka bootstrap server to use for consuming.",
)
@click.option(
    "--commit-log-bootstrap-server",
    multiple=True,
    help="Kafka bootstrap server to use to produce the commit log.",
)
@click.option(
    "--replacement-bootstrap-server",
    multiple=True,
    help="Kafka bootstrap server to use to produce replacements.",
)
@click.option(
    "--slice-id",
    "slice_id",
    type=int,
    help="The slice id for the storage",
)
@click.option(
    "--max-batch-size",
    default=settings.DEFAULT_MAX_BATCH_SIZE,
    type=int,
    help=(
        "Max number of messages to batch in memory.\n\n"
        "Batching parameters apply to three steps: Batching of messages for "
        "processing them (=transforming them into ClickHouse rows), batching for"
        "the INSERT statement, and batching of offset commits.\n\n"
        "Commits are additionally debounced to happen at most once per second."
    ),
)
@click.option(
    "--max-batch-time-ms",
    default=settings.DEFAULT_MAX_BATCH_TIME_MS,
    type=int,
    help="Max duration to buffer messages in memory for.",
)
@click.option(
    "--max-insert-batch-size",
    default=None,
    type=int,
    help="Max number of messages to batch in memory for inserts into ClickHouse. Defaults to --max-batch-size",
)
@click.option(
    "--max-insert-batch-time-ms",
    default=None,
    type=int,
    help="Max duration to batch in memory for inserts into ClickHouse. Defaults to --max-batch-time-ms",
)
@click.option(
    "--auto-offset-reset",
    default="error",
    type=click.Choice(["error", "earliest", "latest"]),
    help="Kafka consumer auto offset reset.",
)
@click.option(
    "--no-strict-offset-reset",
    is_flag=True,
    help="Forces the kafka consumer auto offset reset.",
)
@click.option(
    "--queued-max-messages-kbytes",
    default=settings.DEFAULT_QUEUED_MAX_MESSAGE_KBYTES,
    type=int,
    help="Maximum number of kilobytes per topic+partition in the local consumer queue.",
)
@click.option(
    "--queued-min-messages",
    default=settings.DEFAULT_QUEUED_MIN_MESSAGES,
    type=int,
    help="Minimum number of messages per topic+partition librdkafka tries to maintain in the local consumer queue.",
)
@click.option("--log-level", help="Logging level to use.")
@click.option(
    "--processes",
    type=int,
)
@click.option(
    "--input-block-size",
    type=int,
)
@click.option(
    "--output-block-size",
    type=int,
)
@click.option("--join-timeout", type=int, help="Join timeout in seconds.", default=5)
@click.option(
    "--enforce-schema",
    type=bool,
    is_flag=True,
    default=False,
    help="Enforce schema on the raw events topic.",
)
@click.option(
    "--profile-path", type=click.Path(dir_okay=True, file_okay=False, exists=True)
)
@click.option(
    "--max-poll-interval-ms",
    type=int,
    default=30000,
)
@click.option(
    "--health-check-file",
    default=None,
    type=str,
    help="Arroyo will touch this file at intervals to indicate health. If not provided, no health check is performed.",
)
@click.option(
    "--group-instance-id",
    type=str,
    default=None,
    help="Kafka group instance id. passing a value here will run kafka with static membership.",
)
@click.option(
    "--skip-write/--no-skip-write",
    "skip_write",
    help="Skip the write to clickhouse",
    default=False,
)
def consumer(
    *,
    storage_name: str,
    raw_events_topic: Optional[str],
    replacements_topic: Optional[str],
    commit_log_topic: Optional[str],
    consumer_group: str,
    bootstrap_server: Sequence[str],
    commit_log_bootstrap_server: Sequence[str],
    replacement_bootstrap_server: Sequence[str],
    slice_id: Optional[int],
    max_batch_size: int,
    max_batch_time_ms: int,
    max_insert_batch_size: Optional[int],
    max_insert_batch_time_ms: Optional[int],
    auto_offset_reset: str,
    no_strict_offset_reset: bool,
    queued_max_messages_kbytes: int,
    queued_min_messages: int,
    processes: Optional[int],
    input_block_size: Optional[int],
    output_block_size: Optional[int],
<<<<<<< HEAD
    join_timeout: int,
    enforce_schema: bool,
    log_level: Optional[str],
    profile_path: Optional[str],
    max_poll_interval_ms: Optional[int],
    health_check_file: Optional[str],
    group_instance_id: Optional[str],
    skip_write: bool
=======
    join_timeout: int = 5,
    enforce_schema: bool = False,
    log_level: Optional[str] = None,
    profile_path: Optional[str] = None,
    max_poll_interval_ms: int = 30000,
    health_check_file: Optional[str] = None,
    group_instance_id: Optional[str] = None,
    skip_write: bool,
>>>>>>> fa3cf888
) -> None:

    setup_logging(log_level)
    setup_sentry()

    logger.info("Consumer Starting")

    storage_key = StorageKey(storage_name)
    sentry_sdk.set_tag("storage", storage_name)

    logger.info("Checking Clickhouse connections...")
    storage = get_storage(storage_key)
    cluster = storage.get_cluster()
    check_clickhouse_connections([cluster])
    logger.info(
        f"Successfully connected to Clickhouse: cluster_name={cluster.get_clickhouse_cluster_name()}"
    )

    metrics_tags = {
        "consumer_group": consumer_group,
        "storage": storage_key.value,
    }

    if slice_id:
        metrics_tags["slice_id"] = str(slice_id)

    metrics = MetricsWrapper(environment.metrics, "consumer", tags=metrics_tags)
    configure_metrics(StreamMetricsAdapter(metrics))

    consumer_config = resolve_consumer_config(
        storage_names=[storage_name],
        raw_topic=raw_events_topic,
        commit_log_topic=commit_log_topic,
        replacements_topic=replacements_topic,
        bootstrap_servers=bootstrap_server,
        commit_log_bootstrap_servers=commit_log_bootstrap_server,
        replacement_bootstrap_servers=replacement_bootstrap_server,
        slice_id=slice_id,
        max_batch_size=max_batch_size,
        max_batch_time_ms=max_batch_time_ms,
        group_instance_id=group_instance_id,
    )

    consumer_builder = ConsumerBuilder(
        consumer_config=consumer_config,
        kafka_params=KafkaParameters(
            group_id=consumer_group,
            auto_offset_reset=auto_offset_reset,
            strict_offset_reset=not no_strict_offset_reset,
            queued_max_messages_kbytes=queued_max_messages_kbytes,
            queued_min_messages=queued_min_messages,
        ),
        processing_params=ProcessingParameters(
            processes=processes,
            input_block_size=input_block_size,
            output_block_size=output_block_size,
        ),
        max_batch_size=max_batch_size,
        max_batch_time_ms=max_batch_time_ms,
        max_insert_batch_size=max_insert_batch_size,
        max_insert_batch_time_ms=max_insert_batch_time_ms,
        metrics=metrics,
        profile_path=profile_path,
        slice_id=slice_id,
        join_timeout=join_timeout,
        max_poll_interval_ms=max_poll_interval_ms,
        health_check_file=health_check_file,
        enforce_schema=enforce_schema,
        group_instance_id=group_instance_id,
        skip_write=skip_write,
    )

    consumer = consumer_builder.build_base_consumer()

    def handler(signum: int, frame: Any) -> None:
        consumer.signal_shutdown()
        close_cogs_recorder()

    signal.signal(signal.SIGINT, handler)
    signal.signal(signal.SIGTERM, handler)

    consumer.run()
    consumer_builder.flush()<|MERGE_RESOLUTION|>--- conflicted
+++ resolved
@@ -191,25 +191,14 @@
     processes: Optional[int],
     input_block_size: Optional[int],
     output_block_size: Optional[int],
-<<<<<<< HEAD
     join_timeout: int,
     enforce_schema: bool,
     log_level: Optional[str],
     profile_path: Optional[str],
-    max_poll_interval_ms: Optional[int],
+    max_poll_interval_ms: int,
     health_check_file: Optional[str],
     group_instance_id: Optional[str],
-    skip_write: bool
-=======
-    join_timeout: int = 5,
-    enforce_schema: bool = False,
-    log_level: Optional[str] = None,
-    profile_path: Optional[str] = None,
-    max_poll_interval_ms: int = 30000,
-    health_check_file: Optional[str] = None,
-    group_instance_id: Optional[str] = None,
     skip_write: bool,
->>>>>>> fa3cf888
 ) -> None:
 
     setup_logging(log_level)
