import logging
import signal

import click
from confluent_kafka import Producer

from snuba import settings, datasets
from snuba.datasets.factory import get_dataset


@click.command()
@click.option('--raw-events-topic', default='events',
              help='Topic to consume raw events from.')
@click.option('--replacements-topic', default='event-replacements',
              help='Topic to produce replacement messages info.')
@click.option('--commit-log-topic', default='snuba-commit-log',
              help='Topic for committed offsets to be written to, triggering post-processing task(s)')
@click.option('--consumer-group', default='snuba-consumers',
              help='Consumer group use for consuming the raw events topic.')
@click.option('--bootstrap-server', default=settings.DEFAULT_BROKERS, multiple=True,
              help='Kafka bootstrap server to use.')
@click.option('--clickhouse-server', default=settings.CLICKHOUSE_SERVER,
              help='Clickhouse server to write to.')
@click.option('--dataset', default='events', type=click.Choice(['events']),
              help='The dataset to target')
@click.option('--max-batch-size', default=settings.DEFAULT_MAX_BATCH_SIZE,
              help='Max number of messages to batch in memory before writing to Kafka.')
@click.option('--max-batch-time-ms', default=settings.DEFAULT_MAX_BATCH_TIME_MS,
              help='Max length of time to buffer messages in memory before writing to Kafka.')
@click.option('--auto-offset-reset', default='error', type=click.Choice(['error', 'earliest', 'latest']),
              help='Kafka consumer auto offset reset.')
@click.option('--queued-max-messages-kbytes', default=settings.DEFAULT_QUEUED_MAX_MESSAGE_KBYTES, type=int,
              help='Maximum number of kilobytes per topic+partition in the local consumer queue.')
@click.option('--queued-min-messages', default=settings.DEFAULT_QUEUED_MIN_MESSAGES, type=int,
              help='Minimum number of messages per topic+partition librdkafka tries to maintain in the local consumer queue.')
@click.option('--log-level', default=settings.LOG_LEVEL, help='Logging level to use.')
@click.option('--dogstatsd-host', default=settings.DOGSTATSD_HOST, help='Host to send DogStatsD metrics to.')
@click.option('--dogstatsd-port', default=settings.DOGSTATSD_PORT, type=int, help='Port to send DogStatsD metrics to.')
def consumer(raw_events_topic, replacements_topic, commit_log_topic, consumer_group,
             bootstrap_server, clickhouse_server, dataset, max_batch_size, max_batch_time_ms,
             auto_offset_reset, queued_max_messages_kbytes, queued_min_messages, log_level,
             dogstatsd_host, dogstatsd_port):

    import sentry_sdk
    from snuba import util
    from snuba.clickhouse import ClickhousePool
    from batching_kafka_consumer import BatchingKafkaConsumer
    from snuba.consumer import ConsumerWorker

    sentry_sdk.init(dsn=settings.SENTRY_DSN)

    logging.basicConfig(level=getattr(logging, log_level.upper()), format='%(asctime)s %(message)s')
    metrics = util.create_metrics(
        dogstatsd_host, dogstatsd_port, 'snuba.consumer', tags=["group:%s" % consumer_group]
    )

    clickhouse = ClickhousePool(
        host=clickhouse_server.split(':')[0],
        port=int(clickhouse_server.split(':')[1]),
        client_settings={
            'load_balancing': 'in_order',
            'insert_distributed_sync': True,
        },
        metrics=metrics
    )

    dataset = get_dataset(dataset)
<<<<<<< HEAD
    table = dataset.get_schema().get_table_name()
=======
>>>>>>> 2cbe4c76

    producer = Producer({
        'bootstrap.servers': ','.join(bootstrap_server),
        'partitioner': 'consistent',
        'message.max.bytes': 50000000,  # 50MB, default is 1MB
    })

    consumer = BatchingKafkaConsumer(
        raw_events_topic,
        worker=ConsumerWorker(
            clickhouse, dataset,
            producer=producer, replacements_topic=replacements_topic, metrics=metrics
        ),
        max_batch_size=max_batch_size,
        max_batch_time=max_batch_time_ms,
        metrics=metrics,
        bootstrap_servers=bootstrap_server,
        group_id=consumer_group,
        producer=producer,
        commit_log_topic=commit_log_topic,
        auto_offset_reset=auto_offset_reset,
    )

    def handler(signum, frame):
        consumer.signal_shutdown()

    signal.signal(signal.SIGINT, handler)

    consumer.run()<|MERGE_RESOLUTION|>--- conflicted
+++ resolved
@@ -65,10 +65,6 @@
     )
 
     dataset = get_dataset(dataset)
-<<<<<<< HEAD
-    table = dataset.get_schema().get_table_name()
-=======
->>>>>>> 2cbe4c76
 
     producer = Producer({
         'bootstrap.servers': ','.join(bootstrap_server),
