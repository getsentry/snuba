import json
import logging
from typing import Optional, Sequence

import click
from confluent_kafka import KafkaError, Message, Producer

from snuba import settings
from snuba.datasets.storages import StorageKey
from snuba.datasets.storages.factory import get_cdc_storage, CDC_STORAGES
from snuba.environment import setup_logging, setup_sentry
from snuba.snapshots.postgres_snapshot import PostgresSnapshot
from snuba.stateful_consumer.control_protocol import SnapshotLoaded, TransactionData
from snuba.utils.streams.backends.kafka import build_kafka_producer_configuration


@click.command()
@click.option("--control-topic", help="Topic to produce messages onto.")
@click.option(
    "--bootstrap-server", multiple=True, help="Kafka bootstrap server to use.",
)
@click.option(
    "--storage",
    "storage_name",
    type=click.Choice([storage_key.value for storage_key in CDC_STORAGES.keys()]),
    help="The CDC storage to confirm load",
)
@click.option(
    "--source",
    help="Source of the dump. Depending on the storage it may have different meaning.",
)
@click.option("--log-level", help="Logging level to use.")
def confirm_load(
    *,
    control_topic: Optional[str],
    bootstrap_server: Sequence[str],
    storage_name: str,
    source: str,
    log_level: Optional[str] = None,
) -> None:
    """
    Confirms the snapshot has been loaded by sending the
    snapshot-loaded message on the control topic.
    """

    setup_logging(log_level)
    setup_sentry()

    logger = logging.getLogger("snuba.loaded-snapshot")
    logger.info(
        "Sending load completion message for storage %s, from source %s",
        storage_name,
        source,
    )

    storage_key = StorageKey(storage_name)
    storage = get_cdc_storage(storage_key)

    stream_loader = storage.get_table_writer().get_stream_loader()

    control_topic = control_topic or storage.get_default_control_topic()

    snapshot_source = PostgresSnapshot.load(
        product=settings.SNAPSHOT_LOAD_PRODUCT, path=source,
    )

    descriptor = snapshot_source.get_descriptor()

    producer = Producer(
        build_kafka_producer_configuration(
<<<<<<< HEAD
            storage_key,
=======
>>>>>>> 36ffe0b5
            stream_loader.get_default_topic_spec().topic,
            bootstrap_servers=bootstrap_server,
            override_params={
                "partitioner": "consistent",
                "message.max.bytes": 50000000,  # 50MB, default is 1MB
            },
        )
    )

    msg = SnapshotLoaded(
        id=descriptor.id,
        transaction_info=TransactionData(
            xmin=descriptor.xmin, xmax=descriptor.xmax, xip_list=descriptor.xip_list,
        ),
    )
    json_string = json.dumps(msg.to_dict())

    def delivery_callback(error: KafkaError, message: Message) -> None:
        if error is not None:
            raise error
        else:
            logger.info("Message sent %r", message.value())

    producer.produce(
        control_topic, value=json_string, on_delivery=delivery_callback,
    )

    producer.flush()<|MERGE_RESOLUTION|>--- conflicted
+++ resolved
@@ -7,7 +7,7 @@
 
 from snuba import settings
 from snuba.datasets.storages import StorageKey
-from snuba.datasets.storages.factory import get_cdc_storage, CDC_STORAGES
+from snuba.datasets.storages.factory import CDC_STORAGES, get_cdc_storage
 from snuba.environment import setup_logging, setup_sentry
 from snuba.snapshots.postgres_snapshot import PostgresSnapshot
 from snuba.stateful_consumer.control_protocol import SnapshotLoaded, TransactionData
@@ -68,10 +68,6 @@
 
     producer = Producer(
         build_kafka_producer_configuration(
-<<<<<<< HEAD
-            storage_key,
-=======
->>>>>>> 36ffe0b5
             stream_loader.get_default_topic_spec().topic,
             bootstrap_servers=bootstrap_server,
             override_params={
