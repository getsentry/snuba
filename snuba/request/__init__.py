from __future__ import annotations

from dataclasses import dataclass
from enum import Enum
from typing import Any, Callable, Mapping, Union

from snuba.query.logical import Query
from snuba.query.composite import CompositeQuery
from snuba.query.data_source.simple import Entity
from snuba.request.request_settings import RequestSettings


class Language(Enum):
    """
    Which language is being used in the Snuba request.
    """

    LEGACY = "legacy"
    SNQL = "snql"


@dataclass(frozen=True)
class Request:
    id: str
    body: Mapping[str, Any]
    query: Union[Query, CompositeQuery[Entity]]
    settings: RequestSettings  # settings provided by the request
<<<<<<< HEAD
    referrer: str
    preprocessor: RequestPreprocessor


# Allows the parser and validator to provide some operations
# to be performed on the query at the beginning of the pipeline
# that are not dataset specific.
RequestPreprocessor = Callable[[Query, RequestSettings], None]
=======
    referrer: str
>>>>>>> a59ebf2c
<|MERGE_RESOLUTION|>--- conflicted
+++ resolved
@@ -2,7 +2,7 @@
 
 from dataclasses import dataclass
 from enum import Enum
-from typing import Any, Callable, Mapping, Union
+from typing import Any, Mapping, Union
 
 from snuba.query.logical import Query
 from snuba.query.composite import CompositeQuery
@@ -25,15 +25,4 @@
     body: Mapping[str, Any]
     query: Union[Query, CompositeQuery[Entity]]
     settings: RequestSettings  # settings provided by the request
-<<<<<<< HEAD
-    referrer: str
-    preprocessor: RequestPreprocessor
-
-
-# Allows the parser and validator to provide some operations
-# to be performed on the query at the beginning of the pipeline
-# that are not dataset specific.
-RequestPreprocessor = Callable[[Query, RequestSettings], None]
-=======
-    referrer: str
->>>>>>> a59ebf2c
+    referrer: str