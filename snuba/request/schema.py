from __future__ import annotations

import itertools

from typing import Any, Mapping, Type

from snuba.datasets.dataset import Dataset
from snuba.query.extensions import QueryExtension
from snuba.query.parser import parse_query
from snuba.query.query import Query
from snuba.query.schema import GENERIC_QUERY_SCHEMA
from snuba.request import Request
from snuba.request.request_settings import (
    HTTPRequestSettings,
    RequestSettings,
    SubscriptionRequestSettings,
)
from snuba.schemas import Schema, validate_jsonschema


class RequestSchema:
    def __init__(
        self,
        query_schema: Schema,
        settings_schema: Schema,
        extensions_schemas: Mapping[str, Schema],
        settings_class: Type[RequestSettings] = HTTPRequestSettings,
    ):
        self.__query_schema = query_schema
        self.__settings_schema = settings_schema
        self.__extension_schemas = extensions_schemas

        self.__composite_schema = {
            "type": "object",
            "properties": {},
            "required": [],
            "definitions": {},
            "additionalProperties": False,
        }
        self.__setting_class = settings_class

        for schema in itertools.chain(
            [self.__query_schema, self.__settings_schema],
            self.__extension_schemas.values(),
        ):
            assert schema["type"] == "object", "subschema must be object"
            assert (
                schema["additionalProperties"] is False
            ), "subschema must not allow additional properties"
            self.__composite_schema["required"].extend(schema.get("required", []))

            for property_name, property_schema in schema["properties"].items():
                assert (
                    property_name not in self.__composite_schema["properties"]
                ), "subschema cannot redefine property"
                self.__composite_schema["properties"][property_name] = property_schema

            for definition_name, definition_schema in schema.get(
                "definitions", {}
            ).items():
                assert (
                    definition_name not in self.__composite_schema["definitions"]
                ), "subschema cannot redefine definition"
                self.__composite_schema["definitions"][
                    definition_name
                ] = definition_schema

        self.__composite_schema["required"] = set(self.__composite_schema["required"])

    @classmethod
    def build_with_extensions(
        cls,
        extensions: Mapping[str, QueryExtension],
        settings_class: Type[RequestSettings] = HTTPRequestSettings,
    ) -> RequestSchema:
        generic_schema = GENERIC_QUERY_SCHEMA
        settings_schema = SETTINGS_SCHEMA[settings_class]
        extensions_schemas = {
            extension_key: extension.get_schema()
            for extension_key, extension in extensions.items()
        }
        return cls(generic_schema, settings_schema, extensions_schemas, settings_class)

    def validate(self, value, dataset: Dataset, referrer: str) -> Request:
        value = validate_jsonschema(value, self.__composite_schema)

        query_body = {
            key: value.pop(key)
            for key in self.__query_schema["properties"].keys()
            if key in value
        }
        settings = {
            key: value.pop(key)
            for key in self.__settings_schema["properties"].keys()
            if key in value
        }

        extensions = {}
        for extension_name, extension_schema in self.__extension_schemas.items():
            extensions[extension_name] = {
                key: value.pop(key)
                for key in extension_schema["properties"].keys()
                if key in value
            }

        query = parse_query(query_body, dataset)
        return Request(
<<<<<<< HEAD
            Query(query_body, data_source),
            self.__setting_class(**settings),
=======
            query,
            RequestSettings(
                settings["turbo"], settings["consistent"], settings["debug"]
            ),
>>>>>>> 46075850
            extensions,
            referrer,
        )

    def __generate_template_impl(self, schema) -> Any:
        """
        Generate a (not necessarily valid) object that can be used as a template
        from the provided schema
        """
        typ = schema.get("type")
        if "default" in schema:
            default = schema["default"]
            return default() if callable(default) else default
        elif typ == "object":
            return {
                prop: self.__generate_template_impl(subschema)
                for prop, subschema in schema.get("properties", {}).items()
            }
        elif typ == "array":
            return []
        elif typ == "string":
            return ""
        return None

    def generate_template(self) -> Any:
        return self.__generate_template_impl(self.__composite_schema)


SETTINGS_SCHEMA = {
    HTTPRequestSettings: {
        "type": "object",
        "properties": {
            # Never add FINAL to queries, enable sampling
            "turbo": {"type": "boolean", "default": False},
            # Force queries to hit the first shard replica, ensuring the query
            # sees data that was written before the query. This burdens the
            # first replica, so should only be used when absolutely necessary.
            "consistent": {"type": "boolean", "default": False},
            "debug": {"type": "boolean", "default": False},
        },
        "additionalProperties": False,
    },
    # Subscriptions have no customizable settings.
    SubscriptionRequestSettings: {
        "type": "object",
        "properties": {},
        "additionalProperties": False,
    },
}<|MERGE_RESOLUTION|>--- conflicted
+++ resolved
@@ -105,15 +105,12 @@
 
         query = parse_query(query_body, dataset)
         return Request(
-<<<<<<< HEAD
-            Query(query_body, data_source),
+            query,
             self.__setting_class(**settings),
-=======
             query,
             RequestSettings(
                 settings["turbo"], settings["consistent"], settings["debug"]
             ),
->>>>>>> 46075850
             extensions,
             referrer,
         )
