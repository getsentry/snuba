from __future__ import annotations

import itertools
import uuid
from typing import Any, Mapping, Type

import jsonschema

from snuba import environment
from snuba.datasets.dataset import Dataset
from snuba.query.expressions import Column
from snuba.query.extensions import QueryExtension
from snuba.query.parser import parse_query
from snuba.request.exceptions import InvalidJsonRequestException
from snuba.query.schema import GENERIC_QUERY_SCHEMA
from snuba.request import Request
from snuba.request.exceptions import JsonSchemaValidationException
from snuba.request.request_settings import (
    HTTPRequestSettings,
    RequestSettings,
    SubscriptionRequestSettings,
)
from snuba.schemas import Schema, validate_jsonschema
from snuba.utils.metrics.backends.wrapper import MetricsWrapper

metrics = MetricsWrapper(environment.metrics, "parser")


class RequestSchema:
    def __init__(
        self,
        query_schema: Schema,
        settings_schema: Schema,
        extensions_schemas: Mapping[str, Schema],
        settings_class: Type[RequestSettings] = HTTPRequestSettings,
    ):
        self.__query_schema = query_schema
        self.__settings_schema = settings_schema
        self.__extension_schemas = extensions_schemas

        self.__composite_schema = {
            "type": "object",
            "properties": {},
            "required": [],
            "definitions": {},
            "additionalProperties": False,
        }
        self.__setting_class = settings_class

        for schema in itertools.chain(
            [self.__query_schema, self.__settings_schema],
            self.__extension_schemas.values(),
        ):
            assert schema["type"] == "object", "subschema must be object"
            assert (
                schema["additionalProperties"] is False
            ), "subschema must not allow additional properties"
            self.__composite_schema["required"].extend(schema.get("required", []))

            for property_name, property_schema in schema["properties"].items():
                assert (
                    property_name not in self.__composite_schema["properties"]
                ), "subschema cannot redefine property"
                self.__composite_schema["properties"][property_name] = property_schema

            for definition_name, definition_schema in schema.get(
                "definitions", {}
            ).items():
                assert (
                    definition_name not in self.__composite_schema["definitions"]
                ), "subschema cannot redefine definition"
                self.__composite_schema["definitions"][
                    definition_name
                ] = definition_schema

        self.__composite_schema["required"] = set(self.__composite_schema["required"])

    @classmethod
    def build_with_extensions(
        cls,
        extensions: Mapping[str, QueryExtension],
        settings_class: Type[RequestSettings],
    ) -> RequestSchema:
        generic_schema = GENERIC_QUERY_SCHEMA
        settings_schema = SETTINGS_SCHEMAS[settings_class]
        extensions_schemas = {
            extension_key: extension.get_schema()
            for extension_key, extension in extensions.items()
        }
        return cls(generic_schema, settings_schema, extensions_schemas, settings_class)

    def validate(self, value, dataset: Dataset, referrer: str) -> Request:
        try:
            value = validate_jsonschema(value, self.__composite_schema)
        except jsonschema.ValidationError as error:
<<<<<<< HEAD
            raise InvalidJsonRequestException(str(error)) from error
=======
            raise JsonSchemaValidationException(str(error)) from error
>>>>>>> 94b5e067

        query_body = {
            key: value.pop(key)
            for key in self.__query_schema["properties"].keys()
            if key in value
        }
        settings = {
            key: value.pop(key)
            for key in self.__settings_schema["properties"].keys()
            if key in value
        }

        extensions = {}
        for extension_name, extension_schema in self.__extension_schemas.items():
            extensions[extension_name] = {
                key: value.pop(key)
                for key in extension_schema["properties"].keys()
                if key in value
            }

        query = parse_query(query_body, dataset)
        # Temporary code to collect some metrics about the usage of
        # alias references.
        alias_references_present = any(
            e
            for e in query.get_all_expressions()
            if isinstance(e, Column) and e.alias is None
        )
        if alias_references_present:
            metrics.increment(
                "alias_reference_found", tags={"referrer": referrer or ""}
            )

        request_id = uuid.uuid4().hex
        return Request(
            request_id, query, self.__setting_class(**settings), extensions, referrer
        )

    def __generate_template_impl(self, schema) -> Any:
        """
        Generate a (not necessarily valid) object that can be used as a template
        from the provided schema
        """
        typ = schema.get("type")
        if "default" in schema:
            default = schema["default"]
            return default() if callable(default) else default
        elif typ == "object":
            return {
                prop: self.__generate_template_impl(subschema)
                for prop, subschema in schema.get("properties", {}).items()
            }
        elif typ == "array":
            return []
        elif typ == "string":
            return ""
        return None

    def generate_template(self) -> Any:
        return self.__generate_template_impl(self.__composite_schema)


SETTINGS_SCHEMAS: Mapping[Type[RequestSettings], Schema] = {
    HTTPRequestSettings: {
        "type": "object",
        "properties": {
            # Never add FINAL to queries, enable sampling
            "turbo": {"type": "boolean", "default": False},
            # Force queries to hit the first shard replica, ensuring the query
            # sees data that was written before the query. This burdens the
            # first replica, so should only be used when absolutely necessary.
            "consistent": {"type": "boolean", "default": False},
            "debug": {"type": "boolean", "default": False},
        },
        "additionalProperties": False,
    },
    # Subscriptions have no customizable settings.
    SubscriptionRequestSettings: {
        "type": "object",
        "properties": {},
        "additionalProperties": False,
    },
}<|MERGE_RESOLUTION|>--- conflicted
+++ resolved
@@ -11,7 +11,6 @@
 from snuba.query.expressions import Column
 from snuba.query.extensions import QueryExtension
 from snuba.query.parser import parse_query
-from snuba.request.exceptions import InvalidJsonRequestException
 from snuba.query.schema import GENERIC_QUERY_SCHEMA
 from snuba.request import Request
 from snuba.request.exceptions import JsonSchemaValidationException
@@ -93,11 +92,7 @@
         try:
             value = validate_jsonschema(value, self.__composite_schema)
         except jsonschema.ValidationError as error:
-<<<<<<< HEAD
-            raise InvalidJsonRequestException(str(error)) from error
-=======
             raise JsonSchemaValidationException(str(error)) from error
->>>>>>> 94b5e067
 
         query_body = {
             key: value.pop(key)
