import sentry_sdk

from snuba.datasets.dataset import Dataset
from snuba.query.parser.exceptions import InvalidQueryException
from snuba.querylog import record_error_building_request, record_invalid_request
from snuba.request import Request
from snuba.request.exceptions import InvalidJsonRequestException
from snuba.request.schema import RequestSchema
from snuba.utils.metrics.timer import Timer


def build_request(
    body, schema: RequestSchema, timer: Timer, dataset: Dataset, referrer: str
) -> Request:
    with sentry_sdk.start_span(description="build_request", op="validate") as span:
<<<<<<< HEAD
        try:
            request = schema.validate(body, dataset, referrer)
            span.set_data("snuba_query", request.body)

            timer.mark("validate_schema")
            return request
=======
        request = schema.validate(body, dataset, referrer)
        span.set_data("snuba_query", request.body)

        timer.mark("validate_schema")
        # TODO: Refactor to track the invalid query metric.
>>>>>>> 5041121d

        except (InvalidJsonRequestException, InvalidQueryException) as exception:
            record_invalid_request(timer, referrer)
            raise exception
        except Exception as exception:
            record_error_building_request(timer, referrer)
            raise exception<|MERGE_RESOLUTION|>--- conflicted
+++ resolved
@@ -13,21 +13,12 @@
     body, schema: RequestSchema, timer: Timer, dataset: Dataset, referrer: str
 ) -> Request:
     with sentry_sdk.start_span(description="build_request", op="validate") as span:
-<<<<<<< HEAD
         try:
             request = schema.validate(body, dataset, referrer)
             span.set_data("snuba_query", request.body)
 
             timer.mark("validate_schema")
             return request
-=======
-        request = schema.validate(body, dataset, referrer)
-        span.set_data("snuba_query", request.body)
-
-        timer.mark("validate_schema")
-        # TODO: Refactor to track the invalid query metric.
->>>>>>> 5041121d
-
         except (InvalidJsonRequestException, InvalidQueryException) as exception:
             record_invalid_request(timer, referrer)
             raise exception
