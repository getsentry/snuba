import uuid
<<<<<<< HEAD
from typing import Any, Callable, ChainMap, MutableMapping, Sequence, Type, Union
=======
from typing import Any, Callable, ChainMap, MutableMapping, Type, Union
>>>>>>> e45a8dc1

import sentry_sdk

from snuba.datasets.dataset import Dataset
from snuba.query.composite import CompositeQuery
from snuba.query.data_source.simple import Entity
from snuba.query.exceptions import InvalidQueryException
from snuba.query.logical import Query
from snuba.query.parser import parse_query
from snuba.query.snql.parser import parse_snql_query
from snuba.querylog import record_error_building_request, record_invalid_request
from snuba.request import Request
from snuba.request.exceptions import InvalidJsonRequestException
from snuba.request.request_settings import (
    HTTPRequestSettings,
    RequestSettings,
    SubscriptionRequestSettings,
)
from snuba.request.schema import RequestParts, RequestSchema, apply_query_extensions
from snuba.utils.metrics.timer import Timer

<<<<<<< HEAD
Parser = Callable[[RequestParts, RequestSettings], Union[Query, CompositeQuery[Entity]]]


def build_snql_parser(
    custom_processing: Sequence[Callable[[Union[CompositeQuery[Entity], Query]], None]],
) -> Parser:
    def parse(
        request_parts: RequestParts, settings: RequestSettings
    ) -> Union[Query, CompositeQuery[Entity]]:
        return parse_snql_query(request_parts.query["query"], custom_processing)

    return parse


def build_legacy_parser(dataset: Dataset) -> Parser:
    def parse(
        request_parts: RequestParts, settings: RequestSettings
    ) -> Union[Query, CompositeQuery[Entity]]:
        query = parse_query(request_parts.query, dataset)
        apply_query_extensions(query, request_parts.extensions, settings)
        return query

    return parse
=======
Parser = Callable[
    [RequestParts, RequestSettings, Dataset], Union[Query, CompositeQuery[Entity]]
]


def parse_snql_query_api(
    request_parts: RequestParts, settings: RequestSettings, dataset: Dataset
) -> Union[Query, CompositeQuery[Entity]]:
    return parse_snql_query(request_parts.query["query"], dataset)


def parse_snql_query_subscriptions(
    request_parts: RequestParts, settings: RequestSettings, dataset: Dataset
) -> Union[Query, CompositeQuery[Entity]]:
    """
    Provides a parser for SnQL subscriptions (which does not do the
    full validation as timestamp conditions are added by the subscription
    logic).
    """
    raise NotImplementedError


def parse_legacy_query(
    request_parts: RequestParts, settings: RequestSettings, dataset: Dataset
) -> Union[Query, CompositeQuery[Entity]]:
    query = parse_query(request_parts.query, dataset)
    apply_query_extensions(query, request_parts.extensions, settings)
    return query
>>>>>>> e45a8dc1


def build_request(
    body: MutableMapping[str, Any],
    parser: Parser,
    settings_class: Type[RequestSettings],
    schema: RequestSchema,
<<<<<<< HEAD
=======
    dataset: Dataset,
>>>>>>> e45a8dc1
    timer: Timer,
    referrer: str,
) -> Request:
    with sentry_sdk.start_span(description="build_request", op="validate") as span:
        try:
            request_parts = schema.validate(body)
            if isinstance(settings_class, type(HTTPRequestSettings)):
                settings_obj: Union[
                    HTTPRequestSettings, SubscriptionRequestSettings
                ] = settings_class(**request_parts.settings)
            elif isinstance(settings_class, type(SubscriptionRequestSettings)):
                settings_obj = settings_class()

<<<<<<< HEAD
            query = parser(request_parts, settings_obj)
=======
            query = parser(request_parts, settings_obj, dataset)
>>>>>>> e45a8dc1

            request_id = uuid.uuid4().hex
            request = Request(
                request_id,
                # TODO: Replace this with the actual query raw body.
                # this can have an impact on subscriptions so we need
                # to be careful with the change.
                ChainMap(request_parts.query, *request_parts.extensions.values()),
                query,
                settings_obj,
                referrer,
            )
        except (InvalidJsonRequestException, InvalidQueryException) as exception:
            record_invalid_request(timer, referrer)
            raise exception
        except Exception as exception:
            record_error_building_request(timer, referrer)
            raise exception

        span.set_data("snuba_query", request.body)

        timer.mark("validate_schema")
        return request<|MERGE_RESOLUTION|>--- conflicted
+++ resolved
@@ -1,9 +1,5 @@
 import uuid
-<<<<<<< HEAD
 from typing import Any, Callable, ChainMap, MutableMapping, Sequence, Type, Union
-=======
-from typing import Any, Callable, ChainMap, MutableMapping, Type, Union
->>>>>>> e45a8dc1
 
 import sentry_sdk
 
@@ -25,60 +21,26 @@
 from snuba.request.schema import RequestParts, RequestSchema, apply_query_extensions
 from snuba.utils.metrics.timer import Timer
 
-<<<<<<< HEAD
-Parser = Callable[[RequestParts, RequestSettings], Union[Query, CompositeQuery[Entity]]]
-
-
-def build_snql_parser(
-    custom_processing: Sequence[Callable[[Union[CompositeQuery[Entity], Query]], None]],
-) -> Parser:
-    def parse(
-        request_parts: RequestParts, settings: RequestSettings
-    ) -> Union[Query, CompositeQuery[Entity]]:
-        return parse_snql_query(request_parts.query["query"], custom_processing)
-
-    return parse
-
-
-def build_legacy_parser(dataset: Dataset) -> Parser:
-    def parse(
-        request_parts: RequestParts, settings: RequestSettings
-    ) -> Union[Query, CompositeQuery[Entity]]:
-        query = parse_query(request_parts.query, dataset)
-        apply_query_extensions(query, request_parts.extensions, settings)
-        return query
-
-    return parse
-=======
 Parser = Callable[
     [RequestParts, RequestSettings, Dataset], Union[Query, CompositeQuery[Entity]]
 ]
 
 
 def parse_snql_query_api(
-    request_parts: RequestParts, settings: RequestSettings, dataset: Dataset
+    custom_processing: Sequence[Callable[[Union[CompositeQuery[Entity], Query]], None]],
+    request_parts: RequestParts,
+    settings: RequestSettings,
+    dataset: Dataset,
 ) -> Union[Query, CompositeQuery[Entity]]:
-    return parse_snql_query(request_parts.query["query"], dataset)
-
-
-def parse_snql_query_subscriptions(
-    request_parts: RequestParts, settings: RequestSettings, dataset: Dataset
-) -> Union[Query, CompositeQuery[Entity]]:
-    """
-    Provides a parser for SnQL subscriptions (which does not do the
-    full validation as timestamp conditions are added by the subscription
-    logic).
-    """
-    raise NotImplementedError
+    return parse_snql_query(request_parts.query["query"], custom_processing, dataset)
 
 
 def parse_legacy_query(
-    request_parts: RequestParts, settings: RequestSettings, dataset: Dataset
+    request_parts: RequestParts, settings: RequestSettings, dataset: Dataset,
 ) -> Union[Query, CompositeQuery[Entity]]:
     query = parse_query(request_parts.query, dataset)
     apply_query_extensions(query, request_parts.extensions, settings)
     return query
->>>>>>> e45a8dc1
 
 
 def build_request(
@@ -86,10 +48,7 @@
     parser: Parser,
     settings_class: Type[RequestSettings],
     schema: RequestSchema,
-<<<<<<< HEAD
-=======
     dataset: Dataset,
->>>>>>> e45a8dc1
     timer: Timer,
     referrer: str,
 ) -> Request:
@@ -103,11 +62,7 @@
             elif isinstance(settings_class, type(SubscriptionRequestSettings)):
                 settings_obj = settings_class()
 
-<<<<<<< HEAD
-            query = parser(request_parts, settings_obj)
-=======
             query = parser(request_parts, settings_obj, dataset)
->>>>>>> e45a8dc1
 
             request_id = uuid.uuid4().hex
             request = Request(
