from __future__ import annotations

import random
import textwrap
import uuid
<<<<<<< HEAD
from typing import Any, MutableMapping, Optional, Protocol, Tuple, Type, Union
=======
from typing import Any, Mapping, MutableMapping, Optional, Protocol, Type, Union
>>>>>>> 492e16fb

import sentry_sdk

from snuba import state
from snuba.clickhouse.query_dsl.accessors import get_object_ids_in_query_ast
from snuba.datasets.dataset import Dataset
from snuba.query.composite import CompositeQuery
from snuba.query.data_source.simple import Entity
from snuba.query.exceptions import InvalidQueryException
from snuba.query.logical import Query
from snuba.query.snql.parser import CustomProcessors
from snuba.query.snql.parser import parse_snql_query as _parse_snql_query
from snuba.querylog import record_error_building_request, record_invalid_request
from snuba.request import Request
from snuba.request.exceptions import InvalidJsonRequestException
from snuba.request.request_settings import (
    HTTPRequestSettings,
    RequestSettings,
    SubscriptionRequestSettings,
)
from snuba.request.schema import RequestParts, RequestSchema
from snuba.utils.metrics.timer import Timer


class Parser(Protocol):
    def __call__(
        self,
        request_parts: RequestParts,
        settings: RequestSettings,
        dataset: Dataset,
        custom_processing: Optional[CustomProcessors] = ...,
    ) -> Tuple[Union[Query, CompositeQuery[Entity]], str]:
        ...


def parse_snql_query(
    request_parts: RequestParts,
    settings: RequestSettings,
    dataset: Dataset,
    custom_processing: Optional[CustomProcessors] = None,
) -> Tuple[Union[Query, CompositeQuery[Entity]], str]:
    return _parse_snql_query(request_parts.query["query"], dataset, custom_processing)


def _consistent_override(original_setting: bool, referrer: str) -> bool:
    consistent_config = state.get_config("consistent_override", None)
    if isinstance(consistent_config, str):
        referrers_override = consistent_config.split(";")
        for config in referrers_override:
            referrer_config, percentage = config.split("=")
            if referrer_config == referrer:
                if random.random() > float(percentage):
                    return False

    return original_setting


def build_request(
    body: MutableMapping[str, Any],
    parser: Parser,
    settings_class: Union[Type[HTTPRequestSettings], Type[SubscriptionRequestSettings]],
    schema: RequestSchema,
    dataset: Dataset,
    timer: Timer,
    referrer: str,
    custom_processing: Optional[CustomProcessors] = None,
) -> Request:
    with sentry_sdk.start_span(description="build_request", op="validate") as span:
        try:
            request_parts = schema.validate(body)
            if settings_class == HTTPRequestSettings:
                settings: Mapping[str, bool | str] = {
                    **request_parts.settings,
                    "consistent": _consistent_override(
                        request_parts.settings.get("consistent", False), referrer
                    ),
                }
                settings_obj: Union[
                    HTTPRequestSettings, SubscriptionRequestSettings
                ] = settings_class(
                    referrer=referrer,
                    parent_api=request_parts.query["parent_api"],
                    **settings,
                )
            elif settings_class == SubscriptionRequestSettings:
                settings_obj = settings_class(
                    referrer=referrer, consistent=_consistent_override(True, referrer),
                )

            query, snql_anonymized = parser(
                request_parts, settings_obj, dataset, custom_processing
            )

            project_ids = get_object_ids_in_query_ast(query, "project_id")
            if project_ids is not None and len(project_ids) == 1:
                sentry_sdk.set_tag("snuba_project_id", project_ids.pop())

            org_ids = get_object_ids_in_query_ast(query, "org_id")
            if org_ids is not None and len(org_ids) == 1:
                sentry_sdk.set_tag("snuba_org_id", org_ids.pop())

            request_id = uuid.uuid4().hex
            request = Request(
                request_id,
                # TODO: Replace this with the actual query raw body.
                # this can have an impact on subscriptions so we need
                # to be careful with the change.
                request_parts.query,
                query,
                snql_anonymized,
                settings_obj,
            )
        except (InvalidJsonRequestException, InvalidQueryException) as exception:
            record_invalid_request(timer, referrer)
            raise exception
        except Exception as exception:
            record_error_building_request(timer, referrer)
            raise exception

        span.set_data(
            "snuba_query_parsed", repr(query).split("\n"),
        )
        span.set_data(
            "snuba_query_raw",
            textwrap.wrap(repr(request.body), 100, break_long_words=False),
        )
        sentry_sdk.add_breadcrumb(
            category="query_info",
            level="info",
            message="snuba_query_raw",
            data={
                "query": textwrap.wrap(repr(request.body), 100, break_long_words=False)
            },
        )

        timer.mark("validate_schema")
        return request<|MERGE_RESOLUTION|>--- conflicted
+++ resolved
@@ -3,11 +3,7 @@
 import random
 import textwrap
 import uuid
-<<<<<<< HEAD
-from typing import Any, MutableMapping, Optional, Protocol, Tuple, Type, Union
-=======
-from typing import Any, Mapping, MutableMapping, Optional, Protocol, Type, Union
->>>>>>> 492e16fb
+from typing import Any, Mapping, MutableMapping, Optional, Protocol, Tuple, Type, Union
 
 import sentry_sdk
 
