--- conflicted
+++ resolved
@@ -44,13 +44,7 @@
         settings: QuerySettings,
         dataset: Dataset,
         custom_processing: Optional[CustomProcessors] = ...,
-<<<<<<< HEAD
-    ) -> Tuple[
-        Union[Query, CompositeQuery[Entity], StorageQuery, CompositeQuery[Storage]], str
-    ]:
-=======
-    ) -> Union[Query, CompositeQuery[Entity]]:
->>>>>>> 9fe3861d
+    ) -> Union[Query, CompositeQuery[Entity], StorageQuery, CompositeQuery[Storage]]:
         ...
 
 
@@ -59,13 +53,7 @@
     settings: QuerySettings,
     dataset: Dataset,
     custom_processing: Optional[CustomProcessors] = None,
-<<<<<<< HEAD
-) -> Tuple[
-    Union[Query, CompositeQuery[Entity], StorageQuery, CompositeQuery[Storage]], str
-]:
-=======
-) -> Union[Query, CompositeQuery[Entity]]:
->>>>>>> 9fe3861d
+) -> Union[Query, CompositeQuery[Entity], StorageQuery, CompositeQuery[Storage]]:
     return _parse_snql_query(
         request_parts.query["query"], dataset, custom_processing, settings
     )
@@ -247,12 +235,7 @@
     request_parts: RequestParts,
     referrer: str,
     settings: QuerySettings,
-<<<<<<< HEAD
     query: Query | CompositeQuery[Entity] | StorageQuery | CompositeQuery[Storage],
-    snql_anonymized: str,
-=======
-    query: Query | CompositeQuery[Entity],
->>>>>>> 9fe3861d
 ) -> Request:
     org_ids = get_object_ids_in_query_ast(query, "org_id")
     if org_ids is not None and len(org_ids) == 1:
