import itertools
import logging
import random
import time
from collections import defaultdict
from datetime import datetime
from functools import partial
from pickle import PickleBuffer
from typing import (
    Any,
    Callable,
    List,
    Mapping,
    MutableMapping,
    MutableSequence,
    NamedTuple,
    Optional,
    Sequence,
    Set,
    SupportsIndex,
    Tuple,
    Union,
    cast,
)

import rapidjson
import sentry_sdk
from arroyo.backends.kafka import KafkaPayload
from arroyo.backends.kafka.commit import CommitCodec
from arroyo.commit import Commit as CommitLogCommit
from arroyo.dlq import InvalidMessage
from arroyo.processing.strategies import (
    CommitOffsets,
    FilterStep,
    ProcessingStrategy,
    ProcessingStrategyFactory,
    Reduce,
    RunTask,
    RunTaskInThreads,
    RunTaskWithMultiprocessing,
)
from arroyo.types import (
    BaseValue,
    BrokerValue,
    Commit,
    FilteredPayload,
    Message,
    Partition,
    Topic,
)
from confluent_kafka import KafkaError
from confluent_kafka import Message as ConfluentMessage
from confluent_kafka import Producer as ConfluentKafkaProducer
from confluent_kafka import Producer as ConfluentProducer

from snuba import environment, state
from snuba.clickhouse.http import JSONRow, JSONRowEncoder, ValuesRowEncoder
from snuba.consumers.schemas import _NOOP_CODEC, get_json_codec
from snuba.consumers.types import KafkaMessageMetadata
from snuba.datasets.storage import WritableTableStorage
from snuba.datasets.storages.factory import get_writable_storage
from snuba.datasets.storages.storage_key import StorageKey
from snuba.datasets.table_storage import TableWriter
from snuba.processor import (
    AggregateInsertBatch,
    InsertBatch,
    MessageProcessor,
    ReplacementBatch,
)
from snuba.utils.metrics import MetricsBackend
from snuba.utils.metrics.wrapper import MetricsWrapper
from snuba.utils.streams.configuration_builder import build_kafka_producer_configuration
from snuba.utils.streams.topics import Topic as SnubaTopic
from snuba.writer import BatchWriter

metrics = MetricsWrapper(environment.metrics, "consumer")

logger = logging.getLogger("snuba.consumer")

commit_codec = CommitCodec()

_LAST_INVALID_MESSAGE: MutableMapping[str, float] = {}
LOG_INVALID_MESSAGE_FREQ_SEC = 1


class CommitLogConfig(NamedTuple):
    producer: ConfluentProducer
    topic: Topic
    group_id: str


class BytesInsertBatch(NamedTuple):
    rows: Sequence[bytes]
    origin_timestamp: Optional[datetime]
    sentry_received_timestamp: Optional[datetime] = None

    def __reduce_ex__(
        self, protocol: SupportsIndex
    ) -> Tuple[Any, Tuple[Sequence[Any], Optional[datetime], Optional[datetime]]]:
        if int(protocol) >= 5:
            return (
                type(self),
                (
                    [PickleBuffer(row) for row in self.rows],
                    self.origin_timestamp,
                    self.sentry_received_timestamp,
                ),
            )
        else:
            return type(self), (
                self.rows,
                self.origin_timestamp,
                self.sentry_received_timestamp,
            )


class LatencyRecorder:
    def __init__(self) -> None:
        self._sum = 0.0
        self._max: Optional[float] = None
        self._msg_count = 0

    def record(self, latency_seconds: float) -> None:
        self._msg_count += 1
        self._sum += latency_seconds
        if self._max is None or latency_seconds > self._max:
            self._max = latency_seconds

    @property
    def avg_ms(self) -> float:
        return (self._sum / self._msg_count) * 1000

    @property
    def max_ms(self) -> Optional[float]:
        if not self._max:
            return None
        return self._max * 1000


class InsertBatchWriter:
    def __init__(self, writer: BatchWriter[JSONRow], metrics: MetricsBackend) -> None:
        self.__writer = writer
        self.__metrics = metrics

        self.__messages: MutableSequence[Message[BytesInsertBatch]] = []
        self.__closed = False

    def submit(self, message: Message[BytesInsertBatch]) -> None:
        assert not self.__closed

        self.__messages.append(message)

    def close(self) -> None:
        self.__closed = True

        if not self.__messages:
            return

        write_start = time.time()
        self.__writer.write(
            itertools.chain.from_iterable(
                message.payload.rows for message in self.__messages
            )
        )
        write_finish = time.time()

        snuba_latency_recorder = LatencyRecorder()
        end_to_end_latency_recorder = LatencyRecorder()
        sentry_received_latency_recorder = LatencyRecorder()

        for message in self.__messages:
            assert isinstance(message.value, BrokerValue)

            latency = write_finish - message.value.timestamp.timestamp()
            snuba_latency_recorder.record(latency)

            origin_timestamp = message.payload.origin_timestamp
            if origin_timestamp is not None:
                end_to_end_latency = write_finish - origin_timestamp.timestamp()
                end_to_end_latency_recorder.record(end_to_end_latency)

            sentry_received_timestamp = message.payload.sentry_received_timestamp
            if sentry_received_timestamp is not None:
                sentry_received_latency = (
                    write_finish - sentry_received_timestamp.timestamp()
                )
                sentry_received_latency_recorder.record(sentry_received_latency)

        if snuba_latency_recorder.max_ms:
            self.__metrics.timing("max_latency_ms", snuba_latency_recorder.max_ms)
            self.__metrics.timing("latency_ms", snuba_latency_recorder.avg_ms)
        if end_to_end_latency_recorder.max_ms:
            self.__metrics.timing(
                "max_end_to_end_latency_ms", end_to_end_latency_recorder.max_ms
            )
            self.__metrics.timing(
                "end_to_end_latency_ms",
                end_to_end_latency_recorder.avg_ms,
            )

        if sentry_received_latency_recorder.max_ms:
            self.__metrics.timing(
                "max_sentry_received_latency_ms",
                sentry_received_latency_recorder.max_ms,
            )
            self.__metrics.timing(
                "sentry_received_latency_ms",
                sentry_received_latency_recorder.avg_ms,
            )

        self.__metrics.timing("batch_write_ms", (write_finish - write_start) * 1000)
        rows = sum(len(message.payload.rows) for message in self.__messages)
        self.__metrics.increment("batch_write_msgs", rows)

        logger.debug(
            "Waited %0.4f seconds for %r rows to be written to %r.",
            write_finish - write_start,
            rows,
            self.__writer,
        )


class ReplacementBatchWriter:
    def __init__(self, producer: ConfluentKafkaProducer, topic: Topic) -> None:
        self.__producer = producer
        self.__topic = topic

        self.__messages: MutableSequence[Message[ReplacementBatch]] = []
        self.__closed = False

    def submit(self, message: Message[ReplacementBatch]) -> None:
        assert not self.__closed

        self.__messages.append(message)

    def __delivery_callback(
        self, error: Optional[Exception], message: Message[ReplacementBatch]
    ) -> None:
        if error is not None:
            # errors are KafkaError objects and inherit from BaseException
            raise error

    def close(self) -> None:
        self.__closed = True

        if not self.__messages:
            return

        for message in self.__messages:
            batch = message.payload
            key = batch.key.encode("utf-8")
            for value in batch.values:
                self.__producer.produce(
                    self.__topic.name,
                    key=key,
                    value=rapidjson.dumps(value).encode("utf-8"),
                    on_delivery=self.__delivery_callback,
                )

        self.__producer.flush()


class ProcessedMessageBatchWriter:
    def __init__(
        self,
        insert_batch_writer: InsertBatchWriter,
        replacement_batch_writer: Optional[ReplacementBatchWriter] = None,
        # If commit log config is passed, we will produce to the commit log topic
        # upon closing each batch.
        commit_log_config: Optional[CommitLogConfig] = None,
        metrics: Optional[MetricsBackend] = None,
    ) -> None:
        self.__insert_batch_writer = insert_batch_writer
        self.__replacement_batch_writer = replacement_batch_writer
        self.__commit_log_config = commit_log_config
        self.__offsets_to_produce: MutableMapping[Partition, Tuple[int, datetime]] = {}
        self.__received_timestamps: MutableMapping[
            Partition, List[datetime]
        ] = defaultdict(list)

        self.__closed = False

    def submit(
        self, message: Message[Union[None, BytesInsertBatch, ReplacementBatch]]
    ) -> None:
        assert not self.__closed

        if message.payload is None:
            return

        assert isinstance(message.value, BrokerValue)

        if isinstance(message.payload, BytesInsertBatch):
            insert_message = cast(Message[BytesInsertBatch], message)
            self.__insert_batch_writer.submit(insert_message)
            origin_timestamp = insert_message.payload.origin_timestamp
            if origin_timestamp is not None:
                self.__received_timestamps[message.value.partition].append(
                    origin_timestamp
                )
        elif isinstance(message.payload, ReplacementBatch):
            if self.__replacement_batch_writer is None:
                raise TypeError("writer not configured to support replacements")
            self.__replacement_batch_writer.submit(
                cast(Message[ReplacementBatch], message)
            )
        else:
            raise TypeError("unexpected payload type")

        self.__offsets_to_produce[message.value.partition] = (
            message.value.next_offset,
            message.value.timestamp,
        )

    def __commit_message_delivery_callback(
        self, error: Optional[KafkaError], message: ConfluentMessage
    ) -> None:
        if error is not None:
            raise Exception(error.str())

    def close(self) -> None:
        self.__closed = True

        self.__insert_batch_writer.close()

        if self.__replacement_batch_writer is not None:
            self.__replacement_batch_writer.close()

        if self.__commit_log_config is not None:
            for partition, (
                offset,
                timestamp,
            ) in self.__offsets_to_produce.items():
                received_timestamps = self.__received_timestamps.pop(partition, [])
                received_timestamps.sort()
                if len(received_timestamps):
                    received_p99 = received_timestamps[
                        int(len(received_timestamps) * 0.99)
                    ]

                payload = commit_codec.encode(
                    CommitLogCommit(
                        self.__commit_log_config.group_id,
                        partition,
                        offset,
<<<<<<< HEAD
                        timestamp,
                        received_p99,
=======
                        datetime.timestamp(timestamp),
                        None,
>>>>>>> 40d2510c
                    )
                )
                self.__commit_log_config.producer.produce(
                    self.__commit_log_config.topic.name,
                    key=payload.key,
                    value=payload.value,
                    headers=payload.headers,
                    on_delivery=self.__commit_message_delivery_callback,
                )
                self.__commit_log_config.producer.poll(0.0)
        self.__offsets_to_produce.clear()


json_row_encoder = JSONRowEncoder()

values_row_encoders: MutableMapping[StorageKey, ValuesRowEncoder] = dict()


def get_values_row_encoder(storage_key: StorageKey) -> ValuesRowEncoder:
    from snuba.datasets.storages.factory import get_writable_storage

    if storage_key not in values_row_encoders:
        table_writer = get_writable_storage(storage_key).get_table_writer()
        values_row_encoders[storage_key] = ValuesRowEncoder(
            table_writer.get_writeable_columns()
        )

    return values_row_encoders[storage_key]


def build_batch_writer(
    table_writer: TableWriter,
    metrics: MetricsBackend,
    replacements_producer: Optional[ConfluentKafkaProducer] = None,
    replacements_topic: Optional[Topic] = None,
    commit_log_config: Optional[CommitLogConfig] = None,
    slice_id: Optional[int] = None,
) -> Callable[[], ProcessedMessageBatchWriter]:

    assert not (replacements_producer is None) ^ (replacements_topic is None)
    supports_replacements = replacements_producer is not None

    writer = table_writer.get_batch_writer(
        metrics,
        {"load_balancing": "in_order", "insert_distributed_sync": 1},
        slice_id=slice_id,
    )

    def build_writer() -> ProcessedMessageBatchWriter:
        insert_metrics = MetricsWrapper(metrics, "insertions")

        replacement_batch_writer: Optional[ReplacementBatchWriter]
        if supports_replacements:
            assert replacements_producer is not None
            assert replacements_topic is not None
            replacement_batch_writer = ReplacementBatchWriter(
                replacements_producer, replacements_topic
            )
        else:
            replacement_batch_writer = None

        return ProcessedMessageBatchWriter(
            InsertBatchWriter(writer, insert_metrics),
            replacement_batch_writer,
            commit_log_config,
            metrics=insert_metrics,
        )

    return build_writer


class MultistorageCollector:
    def __init__(
        self,
        steps: Mapping[StorageKey, ProcessedMessageBatchWriter],
        # If passed, produces to the commit log after each batch is closed
        commit_log_config: Optional[CommitLogConfig],
        ignore_errors: Optional[Set[StorageKey]] = None,
    ):
        self.__steps = steps
        self.__closed = False
        self.__commit_log_config = commit_log_config
        self.__messages: MutableMapping[
            StorageKey,
            List[
                Message[
                    Tuple[StorageKey, Union[None, BytesInsertBatch, ReplacementBatch]]
                ]
            ],
        ] = defaultdict(list)
        self.__offsets_to_produce: MutableMapping[Partition, Tuple[int, datetime]] = {}

    def submit(
        self,
        message: Message[
            Sequence[Tuple[StorageKey, Union[None, BytesInsertBatch, ReplacementBatch]]]
        ],
    ) -> None:
        assert not self.__closed

        for storage_key, payload in message.payload:
            writer_message = message.replace(payload)
            self.__steps[storage_key].submit(writer_message)

            # we collect the messages in self.__messages in the off chance
            # that we get an error submitting a batch and need to forward
            # these message to the dead letter topic. The payload doesn't
            # have storage information so we need to keep the storage_key
            other_message = message.replace((storage_key, payload))

            self.__messages[storage_key].append(other_message)
            assert isinstance(message.value, BrokerValue)
            self.__offsets_to_produce[message.value.partition] = (
                message.value.next_offset,
                message.value.timestamp,
            )

    def close(self) -> None:
        self.__closed = True

        for storage_key, step in self.__steps.items():
            step.close()

        if self.__commit_log_config is not None:
            for partition, (offset, timestamp) in self.__offsets_to_produce.items():
                payload = commit_codec.encode(
                    CommitLogCommit(
                        self.__commit_log_config.group_id,
                        partition,
                        offset,
                        datetime.timestamp(timestamp),
                        None,
                    )
                )
                self.__commit_log_config.producer.produce(
                    self.__commit_log_config.topic.name,
                    key=payload.key,
                    value=payload.value,
                    headers=payload.headers,
                    on_delivery=self.__commit_message_delivery_callback,
                )
                self.__commit_log_config.producer.poll(0.0)

            self.__commit_log_config.producer.flush()

        self.__messages = {}
        self.__offsets_to_produce.clear()

    def __commit_message_delivery_callback(
        self, error: Optional[KafkaError], message: ConfluentMessage
    ) -> None:
        if error is not None:
            raise Exception(error.str())


class MultistorageKafkaPayload(NamedTuple):
    storage_keys: Sequence[StorageKey]
    payload: KafkaPayload


MultistorageProcessedMessage = Sequence[
    Tuple[StorageKey, Union[None, BytesInsertBatch, ReplacementBatch]]
]


def process_message(
    processor: MessageProcessor,
    consumer_group: str,
    snuba_logical_topic: SnubaTopic,
    enforce_schema: bool,
    message: Message[KafkaPayload],
) -> Union[None, BytesInsertBatch, ReplacementBatch]:
    local_metrics = MetricsWrapper(
        metrics,
        tags={
            "consumer_group": consumer_group,
            "snuba_logical_topic": snuba_logical_topic.name,
        },
    )

    validate_sample_rate = (
        state.get_float_config(f"validate_schema_{snuba_logical_topic.name}", 1.0)
        or 0.0
    )

    assert isinstance(message.value, BrokerValue)
    try:
        codec = get_json_codec(snuba_logical_topic)
        should_validate = random.random() < validate_sample_rate
        start = time.time()

        decoded = codec.decode(message.payload.value, validate=False)

        if should_validate:
            with sentry_sdk.push_scope() as scope:
                scope.add_attachment(
                    bytes=message.payload.value, filename="message.txt"
                )
                scope.set_tag("snuba_logical_topic", snuba_logical_topic.name)

                try:
                    # Occasionally log errors if no validator is configured
                    if codec == _NOOP_CODEC:
                        raise Exception("No validator configured for topic")

                    codec.validate(decoded)
                except Exception as err:
                    local_metrics.increment(
                        "schema_validation.failed",
                    )

                    if (
                        _LAST_INVALID_MESSAGE.get(snuba_logical_topic.name, 0)
                        < start - LOG_INVALID_MESSAGE_FREQ_SEC
                    ):
                        _LAST_INVALID_MESSAGE[snuba_logical_topic.name] = start
                        sentry_sdk.set_tag("invalid_message_schema", "true")
                        logger.warning(err, exc_info=True)
                    if enforce_schema:
                        raise Exception(
                            f"Validation Error - {snuba_logical_topic.value}"
                        ) from err

            # TODO: this is not the most efficient place to emit a metric, but
            # as long as should_validate is behind a sample rate it should be
            # OK.
            local_metrics.timing(
                "codec_decode_and_validate",
                (time.time() - start) * 1000,
            )

        result = processor.process_message(
            decoded,
            KafkaMessageMetadata(
                message.value.offset,
                message.value.partition.index,
                message.value.timestamp,
            ),
        )
    except Exception as err:
        local_metrics.increment(
            "invalid_message",
            tags={
                "topic": snuba_logical_topic.name,
                "processor": type(processor).__name__,
            },
        )
        with sentry_sdk.push_scope() as scope:
            scope.set_tag("invalid_message", "true")
            logger.warning(err, exc_info=True)
            value = message.value
            raise InvalidMessage(value.partition, value.offset) from err

    if isinstance(result, InsertBatch):
        return BytesInsertBatch(
            [json_row_encoder.encode(row) for row in result.rows],
            result.origin_timestamp,
            result.sentry_received_timestamp,
        )
    else:
        return result


def _process_message_multistorage_work(
    metadata: KafkaMessageMetadata, storage_key: StorageKey, storage_message: Any
) -> Union[None, BytesInsertBatch, ReplacementBatch]:
    result = (
        get_writable_storage(storage_key)
        .get_table_writer()
        .get_stream_loader()
        .get_processor()
        .process_message(storage_message, metadata)
    )

    if isinstance(result, AggregateInsertBatch):
        values_row_encoder = get_values_row_encoder(storage_key)
        return BytesInsertBatch(
            [values_row_encoder.encode(row) for row in result.rows],
            result.origin_timestamp,
            result.sentry_received_timestamp,
        )
    elif isinstance(result, InsertBatch):
        return BytesInsertBatch(
            [json_row_encoder.encode(row) for row in result.rows],
            result.origin_timestamp,
            result.sentry_received_timestamp,
        )
    else:
        return result


def process_message_multistorage(
    message: Message[MultistorageKafkaPayload],
) -> MultistorageProcessedMessage:
    assert isinstance(message.value, BrokerValue)
    value = rapidjson.loads(message.payload.payload.value)
    metadata = KafkaMessageMetadata(
        message.value.offset, message.value.partition.index, message.value.timestamp
    )

    results: MutableSequence[
        Tuple[StorageKey, Union[None, BytesInsertBatch, ReplacementBatch]]
    ] = []

    for index, storage_key in enumerate(message.payload.storage_keys):
        result = _process_message_multistorage_work(
            metadata=metadata, storage_key=storage_key, storage_message=value
        )
        results.append((storage_key, result))

    return results


def has_destination_storages(message: Message[MultistorageKafkaPayload]) -> bool:
    return len(message.payload.storage_keys) > 0


def find_destination_storages(
    storages: Sequence[WritableTableStorage], message: Message[KafkaPayload]
) -> MultistorageKafkaPayload:
    storage_keys: MutableSequence[StorageKey] = []
    for storage in storages:
        filter = storage.get_table_writer().get_stream_loader().get_pre_filter()
        if filter is None or not filter.should_drop(message):
            storage_keys.append(storage.get_storage_key())
    return MultistorageKafkaPayload(storage_keys, message.payload)


def build_multistorage_batch_writer(
    metrics: MetricsBackend,
    storage: WritableTableStorage,
    replacements: Optional[Topic],
    slice_id: Optional[int],
) -> ProcessedMessageBatchWriter:
    replacement_batch_writer: Optional[ReplacementBatchWriter]
    stream_loader = storage.get_table_writer().get_stream_loader()
    replacement_topic_spec = stream_loader.get_replacement_topic_spec()
    if replacements is not None:
        assert replacement_topic_spec is not None
        # XXX: The producer is flushed when closed on strategy teardown
        # after an assignment is revoked, but never explicitly closed.
        replacement_batch_writer = ReplacementBatchWriter(
            ConfluentKafkaProducer(
                build_kafka_producer_configuration(
                    replacement_topic_spec.topic,
                    override_params={
                        "partitioner": "consistent",
                        "message.max.bytes": 10000000,  # 10MB, default is 1MB
                    },
                )
            ),
            replacements,
        )
    else:
        replacement_batch_writer = None

    insertion_metrics = MetricsWrapper(
        metrics,
        "insertions",
        {"storage": storage.get_storage_key().value},
    )

    return ProcessedMessageBatchWriter(
        InsertBatchWriter(
            storage.get_table_writer().get_batch_writer(
                metrics,
                {"load_balancing": "in_order", "insert_distributed_sync": 1},
                slice_id=slice_id,
            ),
            insertion_metrics,
        ),
        replacement_batch_writer,
        metrics=insertion_metrics,
    )


def build_collector(
    metrics: MetricsBackend,
    storages: Sequence[WritableTableStorage],
    commit_log_config: Optional[CommitLogConfig],
    replacements: Optional[Topic],
    slice_id: Optional[int],
) -> MultistorageCollector:
    return MultistorageCollector(
        {
            storage.get_storage_key(): build_multistorage_batch_writer(
                metrics, storage, replacements, slice_id
            )
            for storage in storages
        },
        commit_log_config,
        ignore_errors={
            storage.get_storage_key()
            for storage in storages
            if storage.get_is_write_error_ignorable() is True
        },
    )


class MultistorageConsumerProcessingStrategyFactory(
    ProcessingStrategyFactory[KafkaPayload]
):
    def __init__(
        self,
        storages: Sequence[WritableTableStorage],
        max_batch_size: int,
        max_batch_time: float,
        processes: Optional[int],
        input_block_size: Optional[int],
        output_block_size: Optional[int],
        metrics: MetricsBackend,
        slice_id: Optional[int],
        commit_log_config: Optional[CommitLogConfig] = None,
        replacements: Optional[Topic] = None,
        initialize_parallel_transform: Optional[Callable[[], None]] = None,
        parallel_collect_timeout: float = 10.0,
    ) -> None:
        if processes is not None:
            assert input_block_size is not None, "input block size required"
            assert output_block_size is not None, "output block size required"
        else:
            assert (
                input_block_size is None
            ), "input block size cannot be used without processes"
            assert (
                output_block_size is None
            ), "output block size cannot be used without processes"

        self.__input_block_size = input_block_size
        self.__output_block_size = output_block_size
        self.__initialize_parallel_transform = initialize_parallel_transform

        self.__max_batch_size = max_batch_size
        self.__max_batch_time = max_batch_time
        self.__processes = processes

        self.__storages = storages
        self.__metrics = metrics

        self.__process_message_fn = process_message_multistorage

        self.__collector = partial(
            build_collector,
            self.__metrics,
            self.__storages,
            commit_log_config,
            replacements,
            slice_id,
        )

    def create_with_partitions(
        self,
        commit: Commit,
        partitions: Mapping[Partition, int],
    ) -> ProcessingStrategy[KafkaPayload]:
        def accumulator(
            batch_writer: MultistorageCollector,
            message: BaseValue[MultistorageProcessedMessage],
        ) -> MultistorageCollector:
            batch_writer.submit(Message(message))
            return batch_writer

        def flush_batch(
            message: Message[MultistorageCollector],
        ) -> Message[MultistorageCollector]:
            message.payload.close()
            return message

        collect = Reduce[MultistorageProcessedMessage, MultistorageCollector](
            self.__max_batch_size,
            self.__max_batch_time,
            accumulator,
            self.__collector,
            RunTaskInThreads(flush_batch, 1, 1, CommitOffsets(commit)),
        )

        transform_function = self.__process_message_fn

        inner_strategy: ProcessingStrategy[
            Union[FilteredPayload, MultistorageKafkaPayload]
        ]

        if self.__processes is None:
            inner_strategy = RunTask(transform_function, collect)
        else:
            assert self.__input_block_size is not None
            assert self.__output_block_size is not None
            inner_strategy = RunTaskWithMultiprocessing(
                transform_function,
                collect,
                self.__processes,
                max_batch_size=self.__max_batch_size,
                max_batch_time=self.__max_batch_time,
                input_block_size=self.__input_block_size,
                output_block_size=self.__output_block_size,
                initializer=self.__initialize_parallel_transform,
            )

        return RunTask(
            partial(find_destination_storages, self.__storages),
            FilterStep(
                has_destination_storages,
                inner_strategy,
            ),
        )<|MERGE_RESOLUTION|>--- conflicted
+++ resolved
@@ -274,9 +274,9 @@
         self.__replacement_batch_writer = replacement_batch_writer
         self.__commit_log_config = commit_log_config
         self.__offsets_to_produce: MutableMapping[Partition, Tuple[int, datetime]] = {}
-        self.__received_timestamps: MutableMapping[
-            Partition, List[datetime]
-        ] = defaultdict(list)
+        self.__received_timestamps: MutableMapping[Partition, List[int]] = defaultdict(
+            list
+        )
 
         self.__closed = False
 
@@ -343,13 +343,8 @@
                         self.__commit_log_config.group_id,
                         partition,
                         offset,
-<<<<<<< HEAD
-                        timestamp,
+                        datetime.timestamp(timestamp),
                         received_p99,
-=======
-                        datetime.timestamp(timestamp),
-                        None,
->>>>>>> 40d2510c
                     )
                 )
                 self.__commit_log_config.producer.produce(
