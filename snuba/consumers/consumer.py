--- conflicted
+++ resolved
@@ -34,17 +34,10 @@
     InvalidKafkaMessage,
     InvalidMessages,
 )
-<<<<<<< HEAD
-from arroyo.processing.strategies.factory import ConsumerStrategyFactory
-=======
 from arroyo.processing.strategies.dead_letter_queue.policies.abstract import (
     DeadLetterQueuePolicy,
 )
-from arroyo.processing.strategies.factory import (
-    ConsumerStrategyFactory,
-    StreamMessageFilter,
-)
->>>>>>> 0a1b25a5
+from arroyo.processing.strategies.factory import ConsumerStrategyFactory
 from arroyo.types import Position
 from confluent_kafka import Producer as ConfluentKafkaProducer
 
