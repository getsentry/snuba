--- conflicted
+++ resolved
@@ -630,26 +630,8 @@
     ] = []
 
     for index, storage_key in enumerate(message.payload.storage_keys):
-<<<<<<< HEAD
-        # The `process_message` api of individual storage processors could modify the content of the payload
-        # in some cases. For example, they can remove redundant data from the payload to decrease size of
-        # storage on clickhouse. Hence, we need to make copies of the payload and send the copies to the api.
-        # The last storage will use the original payload to avoid unnecessary copying.
-        storage_message = (
-            copy.deepcopy(value)
-            if (index < len(message.payload.storage_keys) - 1)
-            else value
-        )
         result = _process_message_multistorage_work(
-            metadata=metadata, storage_key=storage_key, storage_message=storage_message
-=======
-        result = (
-            get_writable_storage(storage_key)
-            .get_table_writer()
-            .get_stream_loader()
-            .get_processor()
-            .process_message(value, metadata)
->>>>>>> eacc00e0
+            metadata=metadata, storage_key=storage_key, storage_message=value
         )
         results.append((storage_key, result))
 
@@ -683,15 +665,6 @@
     ] = {}
 
     for index, storage_key in enumerate(message.payload.storage_keys):
-        # The `process_message` api of individual storage processors could modify the content of the payload
-        # in some cases. For example, they can remove redundant data from the payload to decrease size of
-        # storage on clickhouse. Hence, we need to make copies of the payload and send the copies to the api.
-        # The last storage will use the original payload to avoid unnecessary copying.
-        storage_message = (
-            copy.deepcopy(value)
-            if (index < len(message.payload.storage_keys) - 1)
-            else value
-        )
         result = None
         for other_storage_key, insert_batch in intermediate_results.items():
             if are_writes_identical(storage_key, other_storage_key):
@@ -700,9 +673,7 @@
 
         if result is None:
             result = _process_message_multistorage_work(
-                metadata=metadata,
-                storage_key=storage_key,
-                storage_message=storage_message,
+                metadata=metadata, storage_key=storage_key, storage_message=value,
             )
 
         intermediate_results[storage_key] = result
@@ -744,11 +715,7 @@
         self.__input_block_size = input_block_size
         self.__output_block_size = output_block_size
         self.__metrics = metrics
-<<<<<<< HEAD
-=======
         self.__parallel_collect = parallel_collect
-
->>>>>>> eacc00e0
         self.__producer = producer
         self.__topic = topic
 
