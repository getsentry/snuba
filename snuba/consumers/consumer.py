import itertools
import logging
import time
from collections import defaultdict
from datetime import datetime
from functools import partial
from pickle import PickleBuffer
from typing import (
    Any,
    Callable,
    Dict,
    List,
    Mapping,
    MutableMapping,
    MutableSequence,
    NamedTuple,
    Optional,
    Sequence,
    Set,
    SupportsIndex,
    Tuple,
    Union,
    cast,
)

import rapidjson
from arroyo.backends.kafka import KafkaPayload
from arroyo.backends.kafka.commit import CommitCodec
from arroyo.commit import Commit as CommitLogCommit
from arroyo.processing.strategies import (
<<<<<<< HEAD
=======
    CollectStep,
>>>>>>> 20f0f90e
    CommitOffsets,
    FilterStep,
    ParallelCollectStep,
    ParallelTransformStep,
)
from arroyo.processing.strategies import ProcessingStrategy
from arroyo.processing.strategies import ProcessingStrategy as ProcessingStep
from arroyo.processing.strategies import ProcessingStrategyFactory, TransformStep
from arroyo.processing.strategies.dead_letter_queue import (
    InvalidKafkaMessage,
    InvalidMessages,
)
from arroyo.processing.strategies.dead_letter_queue.dead_letter_queue import (
    DeadLetterQueue,
)
from arroyo.processing.strategies.dead_letter_queue.policies.abstract import (
    DeadLetterQueuePolicy,
)
from arroyo.types import BrokerValue, Commit, Message, Partition, Topic
from confluent_kafka import KafkaError
from confluent_kafka import Message as ConfluentMessage
from confluent_kafka import Producer as ConfluentKafkaProducer
from confluent_kafka import Producer as ConfluentProducer

from snuba.clickhouse.http import JSONRow, JSONRowEncoder, ValuesRowEncoder
from snuba.consumers.types import KafkaMessageMetadata
from snuba.datasets.storage import WritableTableStorage
from snuba.datasets.storages.factory import get_writable_storage
from snuba.datasets.storages.storage_key import StorageKey
from snuba.datasets.table_storage import TableWriter
from snuba.processor import (
    AggregateInsertBatch,
    InsertBatch,
    MessageProcessor,
    ReplacementBatch,
)
from snuba.utils.metrics import MetricsBackend
from snuba.utils.metrics.wrapper import MetricsWrapper
from snuba.utils.streams.configuration_builder import build_kafka_producer_configuration
from snuba.writer import BatchWriter

logger = logging.getLogger("snuba.consumer")

commit_codec = CommitCodec()


class CommitLogConfig(NamedTuple):
    producer: ConfluentProducer
    topic: Topic
    group_id: str


class BytesInsertBatch(NamedTuple):
    rows: Sequence[bytes]
    origin_timestamp: Optional[datetime]

    def __reduce_ex__(
        self, protocol: SupportsIndex
    ) -> Tuple[Any, Tuple[Sequence[Any], Optional[datetime]]]:
        if int(protocol) >= 5:
            return (
                type(self),
                ([PickleBuffer(row) for row in self.rows], self.origin_timestamp),
            )
        else:
            return type(self), (self.rows, self.origin_timestamp)


class InsertBatchWriter(ProcessingStep[BytesInsertBatch]):
    def __init__(self, writer: BatchWriter[JSONRow], metrics: MetricsBackend) -> None:
        self.__writer = writer
        self.__metrics = metrics

        self.__messages: MutableSequence[Message[BytesInsertBatch]] = []
        self.__closed = False

    def poll(self) -> None:
        pass

    def submit(self, message: Message[BytesInsertBatch]) -> None:
        assert not self.__closed

        self.__messages.append(message)

    def close(self) -> None:
        self.__closed = True

        if not self.__messages:
            return

        write_start = time.time()
        self.__writer.write(
            itertools.chain.from_iterable(
                message.payload.rows for message in self.__messages
            )
        )
        write_finish = time.time()

        max_latency: Optional[float] = None
        latency_sum = 0.0
        max_end_to_end_latency: Optional[float] = None
        end_to_end_latency_sum = 0.0
        for message in self.__messages:
            assert isinstance(message.value, BrokerValue)
            latency = write_finish - message.value.timestamp.timestamp()
            latency_sum += latency
            if max_latency is None or latency > max_latency:
                max_latency = latency
            if message.payload.origin_timestamp is not None:
                end_to_end_latency = (
                    write_finish - message.payload.origin_timestamp.timestamp()
                )
                end_to_end_latency_sum += end_to_end_latency
                if (
                    max_end_to_end_latency is None
                    or end_to_end_latency > max_end_to_end_latency
                ):
                    max_end_to_end_latency = end_to_end_latency

        if max_latency is not None:
            self.__metrics.timing("max_latency_ms", max_latency * 1000)
            self.__metrics.timing(
                "latency_ms", (latency_sum / len(self.__messages)) * 1000
            )
        if max_end_to_end_latency is not None:
            self.__metrics.timing(
                "max_end_to_end_latency_ms", max_end_to_end_latency * 1000
            )
            self.__metrics.timing(
                "end_to_end_latency_ms",
                (end_to_end_latency_sum / len(self.__messages)) * 1000,
            )

        self.__metrics.timing("batch_write_ms", (write_finish - write_start) * 1000)
        rows = sum(len(message.payload.rows) for message in self.__messages)
        self.__metrics.increment("batch_write_msgs", rows)

        logger.debug(
            "Waited %0.4f seconds for %r rows to be written to %r.",
            write_finish - write_start,
            rows,
            self.__writer,
        )

    def terminate(self) -> None:
        self.__closed = True

    def join(self, timeout: Optional[float] = None) -> None:
        pass


class ReplacementBatchWriter(ProcessingStep[ReplacementBatch]):
    def __init__(self, producer: ConfluentKafkaProducer, topic: Topic) -> None:
        self.__producer = producer
        self.__topic = topic

        self.__messages: MutableSequence[Message[ReplacementBatch]] = []
        self.__closed = False

    def poll(self) -> None:
        pass

    def submit(self, message: Message[ReplacementBatch]) -> None:
        assert not self.__closed

        self.__messages.append(message)

    def __delivery_callback(
        self, error: Optional[Exception], message: Message[ReplacementBatch]
    ) -> None:
        if error is not None:
            # errors are KafkaError objects and inherit from BaseException
            raise error

    def close(self) -> None:
        self.__closed = True

        if not self.__messages:
            return

        for message in self.__messages:
            batch = message.payload
            key = batch.key.encode("utf-8")
            for value in batch.values:
                self.__producer.produce(
                    self.__topic.name,
                    key=key,
                    value=rapidjson.dumps(value).encode("utf-8"),
                    on_delivery=self.__delivery_callback,
                )

    def terminate(self) -> None:
        self.__closed = True

    def join(self, timeout: Optional[float] = None) -> None:
        args = []
        if timeout is not None:
            args.append(timeout)

        start = time.time()
        self.__producer.flush(*args)

        logger.debug(
            "Waited %0.4f seconds for %r replacements to be flushed to %r.",
            time.time() - start,
            sum(len(message.payload.values) for message in self.__messages),
            self.__producer,
        )


class ProcessedMessageBatchWriter(
    ProcessingStep[Union[None, BytesInsertBatch, ReplacementBatch]]
):
    def __init__(
        self,
        insert_batch_writer: InsertBatchWriter,
        replacement_batch_writer: Optional[ProcessingStep[ReplacementBatch]] = None,
        # If commit log config is passed, we will produce to the commit log topic
        # upon closing each batch.
        commit_log_config: Optional[CommitLogConfig] = None,
    ) -> None:
        self.__insert_batch_writer = insert_batch_writer
        self.__replacement_batch_writer = replacement_batch_writer
        self.__commit_log_config = commit_log_config
        self.__offsets_to_produce: MutableMapping[Partition, Tuple[int, datetime]] = {}

        self.__closed = False

    def poll(self) -> None:
        self.__insert_batch_writer.poll()

        if self.__replacement_batch_writer is not None:
            self.__replacement_batch_writer.poll()

    def submit(
        self, message: Message[Union[None, BytesInsertBatch, ReplacementBatch]]
    ) -> None:
        assert not self.__closed

        if message.payload is None:
            return

        if isinstance(message.payload, BytesInsertBatch):
            self.__insert_batch_writer.submit(cast(Message[BytesInsertBatch], message))
        elif isinstance(message.payload, ReplacementBatch):
            if self.__replacement_batch_writer is None:
                raise TypeError("writer not configured to support replacements")

            self.__replacement_batch_writer.submit(
                cast(Message[ReplacementBatch], message)
            )
        else:
            raise TypeError("unexpected payload type")

        assert isinstance(message.value, BrokerValue)
        self.__offsets_to_produce[message.value.partition] = (
            message.value.offset,
            message.value.timestamp,
        )

    def __commit_message_delivery_callback(
        self, error: Optional[KafkaError], message: ConfluentMessage
    ) -> None:
        if error is not None:
            raise Exception(error.str())

    def close(self) -> None:
        self.__closed = True

        self.__insert_batch_writer.close()

        if self.__replacement_batch_writer is not None:
            self.__replacement_batch_writer.close()

        if self.__commit_log_config is not None:
            for partition, (offset, timestamp) in self.__offsets_to_produce.items():
                payload = commit_codec.encode(
                    CommitLogCommit(
                        self.__commit_log_config.group_id, partition, offset, timestamp
                    )
                )
                self.__commit_log_config.producer.produce(
                    self.__commit_log_config.topic.name,
                    key=payload.key,
                    value=payload.value,
                    headers=payload.headers,
                    on_delivery=self.__commit_message_delivery_callback,
                )
                self.__commit_log_config.producer.poll(0.0)
        self.__offsets_to_produce.clear()

    def terminate(self) -> None:
        self.__closed = True

        self.__insert_batch_writer.terminate()

        if self.__replacement_batch_writer is not None:
            self.__replacement_batch_writer.terminate()

    def join(self, timeout: Optional[float] = None) -> None:
        start = time.time()
        self.__insert_batch_writer.join(timeout)

        if self.__replacement_batch_writer is not None:
            if timeout is not None:
                timeout = max(timeout - (time.time() - start), 0)

            self.__replacement_batch_writer.join(timeout)

        # XXX: This adds a blocking call when each batch is joined. Ideally we would only
        # call proudcer.flush() when the consumer / strategy is actually being shut down but
        # the CollectStep that this is called from does not allow us to hook into that easily.
        if self.__commit_log_config:
            self.__commit_log_config.producer.flush()


json_row_encoder = JSONRowEncoder()

values_row_encoders: MutableMapping[StorageKey, ValuesRowEncoder] = dict()


def get_values_row_encoder(storage_key: StorageKey) -> ValuesRowEncoder:
    from snuba.datasets.storages.factory import get_writable_storage

    if storage_key not in values_row_encoders:
        table_writer = get_writable_storage(storage_key).get_table_writer()
        values_row_encoders[storage_key] = ValuesRowEncoder(
            table_writer.get_writeable_columns()
        )

    return values_row_encoders[storage_key]


def build_batch_writer(
    table_writer: TableWriter,
    metrics: MetricsBackend,
    replacements_producer: Optional[ConfluentKafkaProducer] = None,
    replacements_topic: Optional[Topic] = None,
    commit_log_config: Optional[CommitLogConfig] = None,
    slice_id: Optional[int] = None,
) -> Callable[[], ProcessedMessageBatchWriter]:

    assert not (replacements_producer is None) ^ (replacements_topic is None)
    supports_replacements = replacements_producer is not None

    writer = table_writer.get_batch_writer(
        metrics,
        {"load_balancing": "in_order", "insert_distributed_sync": 1},
        slice_id=slice_id,
    )

    def build_writer() -> ProcessedMessageBatchWriter:
        insert_batch_writer = InsertBatchWriter(
            writer, MetricsWrapper(metrics, "insertions")
        )

        replacement_batch_writer: Optional[ReplacementBatchWriter]
        if supports_replacements:
            assert replacements_producer is not None
            assert replacements_topic is not None
            replacement_batch_writer = ReplacementBatchWriter(
                replacements_producer, replacements_topic
            )
        else:
            replacement_batch_writer = None

        return ProcessedMessageBatchWriter(
            insert_batch_writer, replacement_batch_writer, commit_log_config
        )

    return build_writer


class MultistorageCollector(
    ProcessingStep[
        Sequence[Tuple[StorageKey, Union[None, BytesInsertBatch, ReplacementBatch]]]
    ]
):
    def __init__(
        self,
        steps: Mapping[
            StorageKey,
            ProcessingStep[Union[None, BytesInsertBatch, ReplacementBatch]],
        ],
        # If passed, produces to the commit log after each batch is closed
        commit_log_config: Optional[CommitLogConfig],
        ignore_errors: Optional[Set[StorageKey]] = None,
    ):
        self.__steps = steps
        self.__closed = False
        self.__commit_log_config = commit_log_config
        self.__ignore_errors = ignore_errors
        self.__messages: MutableMapping[
            StorageKey,
            List[
                Message[
                    Tuple[StorageKey, Union[None, BytesInsertBatch, ReplacementBatch]]
                ]
            ],
        ] = defaultdict(list)
        self.__offsets_to_produce: MutableMapping[Partition, Tuple[int, datetime]] = {}

    def poll(self) -> None:
        for step in self.__steps.values():
            step.poll()

    def submit(
        self,
        message: Message[
            Sequence[Tuple[StorageKey, Union[None, BytesInsertBatch, ReplacementBatch]]]
        ],
    ) -> None:
        assert not self.__closed

        for storage_key, payload in message.payload:
            writer_message = message.replace(payload)
            self.__steps[storage_key].submit(writer_message)

            # we collect the messages in self.__messages in the off chance
            # that we get an error submitting a batch and need to forward
            # these message to the dead letter topic. The payload doesn't
            # have storage information so we need to keep the storage_key
            other_message = message.replace((storage_key, payload))

            self.__messages[storage_key].append(other_message)
            assert isinstance(message.value, BrokerValue)
            self.__offsets_to_produce[message.value.partition] = (
                message.value.offset,
                message.value.timestamp,
            )

    def close(self) -> None:
        self.__closed = True

        for storage_key, step in self.__steps.items():
            step.close()

    def terminate(self) -> None:
        self.__closed = True

        for step in self.__steps.values():
            step.terminate()

    def join(self, timeout: Optional[float] = None) -> None:
        start = time.time()

        for step in self.__steps.values():
            if timeout is not None:
                timeout_remaining: Optional[float] = max(
                    timeout - (time.time() - start), 0
                )
            else:
                timeout_remaining = None

            step.join(timeout_remaining)

        if self.__commit_log_config is not None:
            for partition, (offset, timestamp) in self.__offsets_to_produce.items():
                payload = commit_codec.encode(
                    CommitLogCommit(
                        self.__commit_log_config.group_id, partition, offset, timestamp
                    )
                )
                self.__commit_log_config.producer.produce(
                    self.__commit_log_config.topic.name,
                    key=payload.key,
                    value=payload.value,
                    headers=payload.headers,
                    on_delivery=self.__commit_message_delivery_callback,
                )
                self.__commit_log_config.producer.poll(0.0)

            self.__commit_log_config.producer.flush()

        self.__messages = {}
        self.__offsets_to_produce.clear()

    def __commit_message_delivery_callback(
        self, error: Optional[KafkaError], message: ConfluentMessage
    ) -> None:
        if error is not None:
            raise Exception(error.str())


class MultistorageKafkaPayload(NamedTuple):
    storage_keys: Sequence[StorageKey]
    payload: KafkaPayload


MultistorageProcessedMessage = Sequence[
    Tuple[StorageKey, Union[None, BytesInsertBatch, ReplacementBatch]]
]


def __message_to_dict(
    value: BrokerValue[KafkaPayload],
) -> Dict[str, Any]:
    return {
        "message_payload_value": value.payload.value,
        "message_offset": value.offset,
        "message_partition": value.partition.index,
        "message_topic": value.partition.topic.name,
    }


def __invalid_kafka_message(
    value: BrokerValue[KafkaPayload], consumer_group: str, err: Exception
) -> InvalidKafkaMessage:
    return InvalidKafkaMessage(
        payload=value.payload.value,
        timestamp=value.timestamp,
        topic=value.partition.topic.name,
        consumer_group=consumer_group,
        partition=value.partition.index,
        offset=value.offset,
        headers=value.payload.headers,
        key=value.payload.key,
        reason=f"{err.__class__.__name__}: {err}",
    )


def process_message(
    processor: MessageProcessor, consumer_group: str, message: Message[KafkaPayload]
) -> Union[None, BytesInsertBatch, ReplacementBatch]:
    assert isinstance(message.value, BrokerValue)
    try:
        result = processor.process_message(
            rapidjson.loads(message.payload.value),
            KafkaMessageMetadata(
                message.value.offset,
                message.value.partition.index,
                message.value.timestamp,
            ),
        )
    except Exception as err:
        logger.error(err, exc_info=True)
        raise InvalidMessages(
            [__invalid_kafka_message(message.value, consumer_group, err)]
        ) from err

    if isinstance(result, InsertBatch):
        return BytesInsertBatch(
            [json_row_encoder.encode(row) for row in result.rows],
            result.origin_timestamp,
        )
    else:
        return result


def _process_message_multistorage_work(
    metadata: KafkaMessageMetadata, storage_key: StorageKey, storage_message: Any
) -> Union[None, BytesInsertBatch, ReplacementBatch]:
    result = (
        get_writable_storage(storage_key)
        .get_table_writer()
        .get_stream_loader()
        .get_processor()
        .process_message(storage_message, metadata)
    )

    if isinstance(result, AggregateInsertBatch):
        values_row_encoder = get_values_row_encoder(storage_key)
        return BytesInsertBatch(
            [values_row_encoder.encode(row) for row in result.rows],
            result.origin_timestamp,
        )
    elif isinstance(result, InsertBatch):
        return BytesInsertBatch(
            [json_row_encoder.encode(row) for row in result.rows],
            result.origin_timestamp,
        )
    else:
        return result


def process_message_multistorage(
    message: Message[MultistorageKafkaPayload],
) -> MultistorageProcessedMessage:
    assert isinstance(message.value, BrokerValue)
    value = rapidjson.loads(message.payload.payload.value)
    metadata = KafkaMessageMetadata(
        message.value.offset, message.value.partition.index, message.value.timestamp
    )

    results: MutableSequence[
        Tuple[StorageKey, Union[None, BytesInsertBatch, ReplacementBatch]]
    ] = []

    for index, storage_key in enumerate(message.payload.storage_keys):
        result = _process_message_multistorage_work(
            metadata=metadata, storage_key=storage_key, storage_message=value
        )
        results.append((storage_key, result))

    return results


def has_destination_storages(message: Message[MultistorageKafkaPayload]) -> bool:
    return len(message.payload.storage_keys) > 0


def find_destination_storages(
    storages: Sequence[WritableTableStorage], message: Message[KafkaPayload]
) -> MultistorageKafkaPayload:
    storage_keys: MutableSequence[StorageKey] = []
    for storage in storages:
        filter = storage.get_table_writer().get_stream_loader().get_pre_filter()
        if filter is None or not filter.should_drop(message):
            storage_keys.append(storage.get_storage_key())
    return MultistorageKafkaPayload(storage_keys, message.payload)


def build_multistorage_batch_writer(
    metrics: MetricsBackend, storage: WritableTableStorage
) -> ProcessedMessageBatchWriter:
    replacement_batch_writer: Optional[ReplacementBatchWriter]
    stream_loader = storage.get_table_writer().get_stream_loader()
    replacement_topic_spec = stream_loader.get_replacement_topic_spec()
    if replacement_topic_spec is not None:
        # XXX: The producer is flushed when closed on strategy teardown
        # after an assignment is revoked, but never explicitly closed.
        replacement_batch_writer = ReplacementBatchWriter(
            ConfluentKafkaProducer(
                build_kafka_producer_configuration(
                    replacement_topic_spec.topic,
                    override_params={
                        "partitioner": "consistent",
                        "message.max.bytes": 50000000,  # 50MB, default is 1MB
                    },
                )
            ),
            Topic(replacement_topic_spec.topic_name),
        )
    else:
        replacement_batch_writer = None

    return ProcessedMessageBatchWriter(
        InsertBatchWriter(
            storage.get_table_writer().get_batch_writer(
                metrics,
                {"load_balancing": "in_order", "insert_distributed_sync": 1},
            ),
            MetricsWrapper(
                metrics,
                "insertions",
                {"storage": storage.get_storage_key().value},
            ),
        ),
        replacement_batch_writer,
    )


def build_collector(
    metrics: MetricsBackend,
    storages: Sequence[WritableTableStorage],
    commit_log_config: Optional[CommitLogConfig],
) -> ProcessingStep[MultistorageProcessedMessage]:
    return MultistorageCollector(
        {
            storage.get_storage_key(): build_multistorage_batch_writer(metrics, storage)
            for storage in storages
        },
        commit_log_config,
        ignore_errors={
            storage.get_storage_key()
            for storage in storages
            if storage.get_is_write_error_ignorable() is True
        },
    )


class MultistorageConsumerProcessingStrategyFactory(
    ProcessingStrategyFactory[KafkaPayload]
):
    def __init__(
        self,
        storages: Sequence[WritableTableStorage],
        max_batch_size: int,
        max_batch_time: float,
        processes: Optional[int],
        input_block_size: Optional[int],
        output_block_size: Optional[int],
        metrics: MetricsBackend,
        dead_letter_policy_creator: Optional[Callable[[], DeadLetterQueuePolicy]],
        commit_log_config: Optional[CommitLogConfig] = None,
        initialize_parallel_transform: Optional[Callable[[], None]] = None,
        parallel_collect_timeout: float = 10.0,
    ) -> None:
        if processes is not None:
            assert input_block_size is not None, "input block size required"
            assert output_block_size is not None, "output block size required"
        else:
            assert (
                input_block_size is None
            ), "input block size cannot be used without processes"
            assert (
                output_block_size is None
            ), "output block size cannot be used without processes"

        self.__input_block_size = input_block_size
        self.__output_block_size = output_block_size
        self.__initialize_parallel_transform = initialize_parallel_transform

        self.__max_batch_size = max_batch_size
        self.__max_batch_time = max_batch_time
<<<<<<< HEAD
=======
        self.__parallel_collect = parallel_collect
        self.__parallel_collect_timeout = parallel_collect_timeout
>>>>>>> 20f0f90e
        self.__processes = processes

        self.__storages = storages
        self.__metrics = metrics
        self.__dead_letter_policy_creator = dead_letter_policy_creator

        self.__process_message_fn = process_message_multistorage
<<<<<<< HEAD
        if any(
            are_writes_identical(storage1.get_storage_key(), storage2.get_storage_key())
            for storage1, storage2 in itertools.combinations(self.__storages, 2)
        ):
            self.__process_message_fn = process_message_multistorage_identical_storages
=======
>>>>>>> 20f0f90e

        self.__collector = partial(
            build_collector, self.__metrics, self.__storages, commit_log_config
        )

    def create_with_partitions(
        self,
        commit: Commit,
        partitions: Mapping[Partition, int],
    ) -> ProcessingStrategy[KafkaPayload]:

<<<<<<< HEAD
        collect = ParallelCollectStep(
            self.__collector,
            CommitOffsets(commit),
            self.__max_batch_size,
            self.__max_batch_time,
            wait_timeout=10.0,
=======
        collect = (
            ParallelCollectStep(
                self.__collector,
                CommitOffsets(commit),
                self.__max_batch_size,
                self.__max_batch_time,
                self.__parallel_collect_timeout,
            )
            if self.__parallel_collect
            else CollectStep(
                self.__collector,
                CommitOffsets(commit),
                self.__max_batch_size,
                self.__max_batch_time,
            )
>>>>>>> 20f0f90e
        )

        transform_function = self.__process_message_fn

        inner_strategy: ProcessingStep[MultistorageKafkaPayload]

        if self.__processes is None:
            inner_strategy = TransformStep(transform_function, collect)
        else:
            assert self.__input_block_size is not None
            assert self.__output_block_size is not None
            inner_strategy = ParallelTransformStep(
                transform_function,
                collect,
                self.__processes,
                max_batch_size=self.__max_batch_size,
                max_batch_time=self.__max_batch_time,
                input_block_size=self.__input_block_size,
                output_block_size=self.__output_block_size,
                initializer=self.__initialize_parallel_transform,
            )

        if self.__dead_letter_policy_creator is not None:
            inner_strategy = DeadLetterQueue(
                inner_strategy, self.__dead_letter_policy_creator()
            )

        return TransformStep(
            partial(find_destination_storages, self.__storages),
            FilterStep(
                has_destination_storages,
                inner_strategy,
            ),
        )<|MERGE_RESOLUTION|>--- conflicted
+++ resolved
@@ -28,10 +28,6 @@
 from arroyo.backends.kafka.commit import CommitCodec
 from arroyo.commit import Commit as CommitLogCommit
 from arroyo.processing.strategies import (
-<<<<<<< HEAD
-=======
-    CollectStep,
->>>>>>> 20f0f90e
     CommitOffsets,
     FilterStep,
     ParallelCollectStep,
@@ -737,11 +733,6 @@
 
         self.__max_batch_size = max_batch_size
         self.__max_batch_time = max_batch_time
-<<<<<<< HEAD
-=======
-        self.__parallel_collect = parallel_collect
-        self.__parallel_collect_timeout = parallel_collect_timeout
->>>>>>> 20f0f90e
         self.__processes = processes
 
         self.__storages = storages
@@ -749,14 +740,6 @@
         self.__dead_letter_policy_creator = dead_letter_policy_creator
 
         self.__process_message_fn = process_message_multistorage
-<<<<<<< HEAD
-        if any(
-            are_writes_identical(storage1.get_storage_key(), storage2.get_storage_key())
-            for storage1, storage2 in itertools.combinations(self.__storages, 2)
-        ):
-            self.__process_message_fn = process_message_multistorage_identical_storages
-=======
->>>>>>> 20f0f90e
 
         self.__collector = partial(
             build_collector, self.__metrics, self.__storages, commit_log_config
@@ -768,30 +751,12 @@
         partitions: Mapping[Partition, int],
     ) -> ProcessingStrategy[KafkaPayload]:
 
-<<<<<<< HEAD
         collect = ParallelCollectStep(
             self.__collector,
             CommitOffsets(commit),
             self.__max_batch_size,
             self.__max_batch_time,
             wait_timeout=10.0,
-=======
-        collect = (
-            ParallelCollectStep(
-                self.__collector,
-                CommitOffsets(commit),
-                self.__max_batch_size,
-                self.__max_batch_time,
-                self.__parallel_collect_timeout,
-            )
-            if self.__parallel_collect
-            else CollectStep(
-                self.__collector,
-                CommitOffsets(commit),
-                self.__max_batch_size,
-                self.__max_batch_time,
-            )
->>>>>>> 20f0f90e
         )
 
         transform_function = self.__process_message_fn
