--- conflicted
+++ resolved
@@ -10,13 +10,9 @@
     build_kafka_configuration,
     build_kafka_consumer_configuration,
 )
-<<<<<<< HEAD
+from arroyo.commit import IMMEDIATE
 from arroyo.commit import ONCE_PER_SECOND
-from arroyo.dlq import DlqLimit, DlqPolicy, KafkaDlqProducer
-=======
-from arroyo.commit import IMMEDIATE
 from arroyo.dlq import DlqLimit, DlqPolicy, KafkaDlqProducer, NoopDlqProducer
->>>>>>> 2593abdb
 from arroyo.processing import StreamProcessor
 from arroyo.processing.strategies import ProcessingStrategyFactory
 from arroyo.types import Topic
