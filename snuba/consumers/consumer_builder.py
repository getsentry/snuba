import functools
from typing import Callable, Optional, Sequence

from confluent_kafka import KafkaError, KafkaException, Producer
from streaming_kafka_consumer import Topic
from streaming_kafka_consumer.backends.kafka import KafkaConsumer, KafkaPayload
from streaming_kafka_consumer.processing import StreamProcessor
from streaming_kafka_consumer.processing.strategies import ProcessingStrategyFactory
from streaming_kafka_consumer.processing.strategies.streaming import (
    KafkaConsumerStrategyFactory,
)
from streaming_kafka_consumer.profiler import ProcessingStrategyProfilerWrapperFactory
from streaming_kafka_consumer.retries import BasicRetryPolicy, RetryPolicy

from snuba.consumers.consumer import build_batch_writer, process_message
from snuba.consumers.snapshot_worker import SnapshotProcessor
from snuba.datasets.storages import StorageKey
from snuba.datasets.storages.factory import get_writable_storage
from snuba.processor import MessageProcessor
from snuba.snapshots import SnapshotId
from snuba.stateful_consumer.control_protocol import TransactionData
from snuba.utils.metrics import MetricsBackend
from snuba.utils.streams.configuration_builder import (
    build_kafka_consumer_configuration,
    build_kafka_producer_configuration,
    get_default_kafka_configuration,
)
from snuba.utils.streams.kafka_consumer_with_commit_log import (
    KafkaConsumerWithCommitLog,
)


class ConsumerBuilder:
    """
    Simplifies the initialization of a consumer by merging parameters that
    generally come from the command line with defaults that come from the
    dataset class and defaults that come from the settings file.
    """

    def __init__(
        self,
        storage_key: StorageKey,
        raw_topic: Optional[str],
        replacements_topic: Optional[str],
        max_batch_size: int,
        max_batch_time_ms: int,
        bootstrap_servers: Sequence[str],
        group_id: str,
        commit_log_topic: Optional[str],
        auto_offset_reset: str,
        queued_max_messages_kbytes: int,
        queued_min_messages: int,
        metrics: MetricsBackend,
        processes: Optional[int],
        input_block_size: Optional[int],
        output_block_size: Optional[int],
        commit_retry_policy: Optional[RetryPolicy] = None,
        profile_path: Optional[str] = None,
    ) -> None:
        self.storage = get_writable_storage(storage_key)
        self.bootstrap_servers = bootstrap_servers
        topic = (
            self.storage.get_table_writer()
            .get_stream_loader()
            .get_default_topic_spec()
            .topic
        )

        self.broker_config = get_default_kafka_configuration(
            topic, bootstrap_servers=bootstrap_servers
        )
        self.producer_broker_config = build_kafka_producer_configuration(
            topic,
            bootstrap_servers=bootstrap_servers,
            override_params={
                "partitioner": "consistent",
                "message.max.bytes": 50000000,  # 50MB, default is 1MB
            },
        )

        stream_loader = self.storage.get_table_writer().get_stream_loader()

        self.raw_topic: Topic
        if raw_topic is not None:
            self.raw_topic = Topic(raw_topic)
        else:
            self.raw_topic = Topic(stream_loader.get_default_topic_spec().topic_name)

        self.replacements_topic: Optional[Topic]
        if replacements_topic is not None:
            self.replacements_topic = Topic(replacements_topic)
        else:
            replacement_topic_spec = stream_loader.get_replacement_topic_spec()
            if replacement_topic_spec is not None:
                self.replacements_topic = Topic(replacement_topic_spec.topic_name)
            else:
                self.replacements_topic = None

        self.commit_log_topic: Optional[Topic]
        if commit_log_topic is not None:
            self.commit_log_topic = Topic(commit_log_topic)
        else:
            commit_log_topic_spec = stream_loader.get_commit_log_topic_spec()
            if commit_log_topic_spec is not None:
                self.commit_log_topic = Topic(commit_log_topic_spec.topic_name)
            else:
                self.commit_log_topic = None

        # XXX: This can result in a producer being built in cases where it's
        # not actually required.
        self.producer = Producer(self.producer_broker_config)

        self.metrics = metrics

        self.max_batch_size = max_batch_size
        self.max_batch_time_ms = max_batch_time_ms
        self.group_id = group_id
        self.auto_offset_reset = auto_offset_reset
        self.queued_max_messages_kbytes = queued_max_messages_kbytes
        self.queued_min_messages = queued_min_messages
        self.processes = processes
        self.input_block_size = input_block_size
        self.output_block_size = output_block_size
        self.__profile_path = profile_path

        if commit_retry_policy is None:
            commit_retry_policy = BasicRetryPolicy(
                3,
                1,
                lambda e: isinstance(e, KafkaException)
                and e.args[0].code()
                in (
                    KafkaError.REQUEST_TIMED_OUT,
                    KafkaError.NOT_COORDINATOR,
                    KafkaError._WAIT_COORD,
                ),
            )

        self.__commit_retry_policy = commit_retry_policy

    def __build_consumer(
        self, strategy_factory: ProcessingStrategyFactory[KafkaPayload]
    ) -> StreamProcessor[KafkaPayload]:
        configuration = build_kafka_consumer_configuration(
            self.storage.get_table_writer()
            .get_stream_loader()
            .get_default_topic_spec()
            .topic,
            bootstrap_servers=self.bootstrap_servers,
            group_id=self.group_id,
            auto_offset_reset=self.auto_offset_reset,
            queued_max_messages_kbytes=self.queued_max_messages_kbytes,
            queued_min_messages=self.queued_min_messages,
        )

        if self.commit_log_topic is None:
            consumer = KafkaConsumer(
                configuration, commit_retry_policy=self.__commit_retry_policy,
            )
        else:
            consumer = KafkaConsumerWithCommitLog(
                configuration,
                producer=self.producer,
                commit_log_topic=self.commit_log_topic,
                commit_retry_policy=self.__commit_retry_policy,
            )

        return StreamProcessor(
            consumer,
            self.raw_topic,
            strategy_factory,
<<<<<<< HEAD
            metrics=StreamMetricsAdapter(self.metrics),
=======
            recoverable_errors=[TransportError],
>>>>>>> 6177502d
        )

    def __build_streaming_strategy_factory(
        self,
        processor_wrapper: Optional[
            Callable[[MessageProcessor], MessageProcessor]
        ] = None,
    ) -> ProcessingStrategyFactory[KafkaPayload]:
        table_writer = self.storage.get_table_writer()
        stream_loader = table_writer.get_stream_loader()

        processor = stream_loader.get_processor()
        if processor_wrapper is not None:
            processor = processor_wrapper(processor)

        strategy_factory: ProcessingStrategyFactory[
            KafkaPayload
        ] = KafkaConsumerStrategyFactory(
            stream_loader.get_pre_filter(),
            functools.partial(process_message, processor),
            build_batch_writer(
                table_writer,
                metrics=self.metrics,
                replacements_producer=(
                    self.producer if self.replacements_topic is not None else None
                ),
                replacements_topic=self.replacements_topic,
            ),
            max_batch_size=self.max_batch_size,
            max_batch_time=self.max_batch_time_ms / 1000.0,
            processes=self.processes,
            input_block_size=self.input_block_size,
            output_block_size=self.output_block_size,
        )

        if self.__profile_path is not None:
            strategy_factory = ProcessingStrategyProfilerWrapperFactory(
                strategy_factory, self.__profile_path,
            )

        return strategy_factory

    def build_base_consumer(self) -> StreamProcessor[KafkaPayload]:
        """
        Builds the consumer.
        """
        return self.__build_consumer(self.__build_streaming_strategy_factory())

    def build_snapshot_aware_consumer(
        self, snapshot_id: SnapshotId, transaction_data: TransactionData,
    ) -> StreamProcessor[KafkaPayload]:
        """
        Builds the consumer with a processor that is able to handle snapshots.
        """
        return self.__build_consumer(
            self.__build_streaming_strategy_factory(
                lambda processor: SnapshotProcessor(
                    processor, snapshot_id, transaction_data
                )
            )
        )<|MERGE_RESOLUTION|>--- conflicted
+++ resolved
@@ -165,16 +165,7 @@
                 commit_retry_policy=self.__commit_retry_policy,
             )
 
-        return StreamProcessor(
-            consumer,
-            self.raw_topic,
-            strategy_factory,
-<<<<<<< HEAD
-            metrics=StreamMetricsAdapter(self.metrics),
-=======
-            recoverable_errors=[TransportError],
->>>>>>> 6177502d
-        )
+        return StreamProcessor(consumer, self.raw_topic, strategy_factory)
 
     def __build_streaming_strategy_factory(
         self,
