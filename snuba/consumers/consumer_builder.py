--- conflicted
+++ resolved
@@ -260,11 +260,7 @@
             input_block_size=self.input_block_size,
             output_block_size=self.output_block_size,
             initialize_parallel_transform=setup_sentry,
-<<<<<<< HEAD
             dead_letter_queue_policy_creator=stream_loader.get_dead_letter_queue_policy_creator(),
-=======
-            dead_letter_queue_policy_closure=stream_loader.get_dead_letter_queue_policy_closure(),
->>>>>>> d96735f1
             parallel_collect=self.__parallel_collect,
         )
 
