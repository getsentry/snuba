<<<<<<< HEAD
from enum import Enum
from typing import Optional, Mapping, Any
=======
from typing import Callable, Optional, Sequence
>>>>>>> 572096ac

from confluent_kafka import KafkaError, KafkaException, Producer

from snuba import environment
from snuba.consumer import StreamingConsumerStrategyFactory
from snuba.consumers.snapshot_worker import SnapshotProcessor
from snuba.datasets.storages import StorageKey
from snuba.datasets.storages.factory import get_writable_storage
from snuba.processor import MessageProcessor
from snuba.snapshots import SnapshotId
from snuba.stateful_consumer.control_protocol import TransactionData
from snuba.utils.metrics.wrapper import MetricsWrapper
from snuba.utils.retries import BasicRetryPolicy, RetryPolicy, constant_delay
from snuba.utils.streams import Topic
from snuba.utils.streams.backends.kafka import (
    KafkaConsumer,
    KafkaConsumerWithCommitLog,
    KafkaPayload,
    TransportError,
    build_kafka_consumer_configuration,
    build_kafka_producer_configuration,
)
from snuba.utils.streams.processing import StreamProcessor
from snuba.utils.streams.processing.strategies import ProcessingStrategyFactory
from snuba.utils.streams.profiler import ProcessingStrategyProfilerWrapperFactory


class ConsumerBuilder:
    """
    Simplifies the initialization of a consumer by merging parameters that
    generally come from the command line with defaults that come from the
    dataset class and defaults that come from the settings file.
    """

    def __init__(
        self,
        storage_key: StorageKey,
        raw_topic: Optional[str],
        replacements_topic: Optional[str],
        max_batch_size: int,
        max_batch_time_ms: int,
        broker_config: Mapping[str, Any],
        group_id: str,
        commit_log_topic: Optional[str],
        auto_offset_reset: str,
        queued_max_messages_kbytes: int,
        queued_min_messages: int,
        processes: Optional[int],
        input_block_size: Optional[int],
        output_block_size: Optional[int],
        commit_retry_policy: Optional[RetryPolicy] = None,
        profile_path: Optional[str] = None,
    ) -> None:
        self.storage = get_writable_storage(storage_key)
        self.broker_config = broker_config

        stream_loader = self.storage.get_table_writer().get_stream_loader()

        self.raw_topic: Topic
        if raw_topic is not None:
            self.raw_topic = Topic(raw_topic)
        else:
            self.raw_topic = Topic(stream_loader.get_default_topic_spec().topic_name)

        self.replacements_topic: Optional[Topic]
        if replacements_topic is not None:
            self.replacements_topic = Topic(replacements_topic)
        else:
            replacement_topic_spec = stream_loader.get_replacement_topic_spec()
            if replacement_topic_spec is not None:
                self.replacements_topic = Topic(replacement_topic_spec.topic_name)
            else:
                self.replacements_topic = None

        self.commit_log_topic: Optional[Topic]
        if commit_log_topic is not None:
            self.commit_log_topic = Topic(commit_log_topic)
        else:
            commit_log_topic_spec = stream_loader.get_commit_log_topic_spec()
            if commit_log_topic_spec is not None:
                self.commit_log_topic = Topic(commit_log_topic_spec.topic_name)
            else:
                self.commit_log_topic = None

        # XXX: This can result in a producer being built in cases where it's
        # not actually required.
        self.producer = Producer(
            build_kafka_producer_configuration(broker_config).config
        )

        self.metrics = MetricsWrapper(
            environment.metrics,
            "consumer",
            tags={"group": group_id, "storage": storage_key.value},
        )

        self.max_batch_size = max_batch_size
        self.max_batch_time_ms = max_batch_time_ms
        self.group_id = group_id
        self.auto_offset_reset = auto_offset_reset
        self.queued_max_messages_kbytes = queued_max_messages_kbytes
        self.queued_min_messages = queued_min_messages
        self.processes = processes
        self.input_block_size = input_block_size
        self.output_block_size = output_block_size
        self.__profile_path = profile_path

        if commit_retry_policy is None:
            commit_retry_policy = BasicRetryPolicy(
                3,
                constant_delay(1),
                lambda e: isinstance(e, KafkaException)
                and e.args[0].code()
                in (
                    KafkaError.REQUEST_TIMED_OUT,
                    KafkaError.NOT_COORDINATOR_FOR_GROUP,
                    KafkaError._WAIT_COORD,
                ),
            )

        self.__commit_retry_policy = commit_retry_policy

    def __build_consumer(
        self, strategy_factory: ProcessingStrategyFactory[KafkaPayload]
    ) -> StreamProcessor[KafkaPayload]:
        configuration = build_kafka_consumer_configuration(
            self.broker_config,
            group_id=self.group_id,
            auto_offset_reset=self.auto_offset_reset,
            queued_max_messages_kbytes=self.queued_max_messages_kbytes,
            queued_min_messages=self.queued_min_messages,
        )

        if self.commit_log_topic is None:
            consumer = KafkaConsumer(
                configuration, commit_retry_policy=self.__commit_retry_policy,
            )
        else:
            consumer = KafkaConsumerWithCommitLog(
                configuration,
                producer=self.producer,
                commit_log_topic=self.commit_log_topic,
                commit_retry_policy=self.__commit_retry_policy,
            )

        return StreamProcessor(
            consumer,
            self.raw_topic,
            strategy_factory,
            metrics=self.metrics,
            recoverable_errors=[TransportError],
        )

    def __build_streaming_strategy_factory(
        self,
        processor_wrapper: Optional[
            Callable[[MessageProcessor], MessageProcessor]
        ] = None,
    ) -> ProcessingStrategyFactory[KafkaPayload]:
        table_writer = self.storage.get_table_writer()
        stream_loader = table_writer.get_stream_loader()

        processor = stream_loader.get_processor()
        if processor_wrapper is not None:
            processor = processor_wrapper(processor)

        strategy_factory: ProcessingStrategyFactory[
            KafkaPayload
        ] = StreamingConsumerStrategyFactory(
            stream_loader.get_pre_filter(),
            processor,
            table_writer.get_batch_writer(
                self.metrics,
                {"load_balancing": "in_order", "insert_distributed_sync": 1},
            ),
            self.metrics,
            max_batch_size=self.max_batch_size,
            max_batch_time=self.max_batch_time_ms / 1000.0,
            processes=self.processes,
            input_block_size=self.input_block_size,
            output_block_size=self.output_block_size,
            replacements_producer=(
                self.producer if self.replacements_topic is not None else None
            ),
            replacements_topic=self.replacements_topic,
        )

        if self.__profile_path is not None:
            strategy_factory = ProcessingStrategyProfilerWrapperFactory(
                strategy_factory, self.__profile_path,
            )

        return strategy_factory

    def build_base_consumer(self) -> StreamProcessor[KafkaPayload]:
        """
        Builds the consumer.
        """
        return self.__build_consumer(self.__build_streaming_strategy_factory())

    def build_snapshot_aware_consumer(
        self, snapshot_id: SnapshotId, transaction_data: TransactionData,
    ) -> StreamProcessor[KafkaPayload]:
        """
        Builds the consumer with a processor that is able to handle snapshots.
        """
        return self.__build_consumer(
            self.__build_streaming_strategy_factory(
                lambda processor: SnapshotProcessor(
                    processor, snapshot_id, transaction_data
                )
            )
        )<|MERGE_RESOLUTION|>--- conflicted
+++ resolved
@@ -1,9 +1,5 @@
-<<<<<<< HEAD
 from enum import Enum
-from typing import Optional, Mapping, Any
-=======
-from typing import Callable, Optional, Sequence
->>>>>>> 572096ac
+from typing import Callable, Optional, Sequence, Mapping, Any
 
 from confluent_kafka import KafkaError, KafkaException, Producer
 
