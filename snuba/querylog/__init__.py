--- conflicted
+++ resolved
@@ -38,23 +38,20 @@
             mark_tags={"final": final},
         )
 
-<<<<<<< HEAD
-        _add_tags(timer)
+        _add_tags(timer, request)
 
 
-def _add_tags(timer: Timer) -> None:
+def _add_tags(timer: Timer, request: Optional[Request] = None) -> None:
     if Hub.current.scope.span:
         duration_group = timer.get_duration_group()
         sentry_sdk.set_tag("duration_group", duration_group)
         if duration_group == ">30s":
             sentry_sdk.set_tag("timeout", "too_long")
-=======
-        if Hub.current.scope.span:
-            sentry_sdk.set_tag("duration_group", timer.get_duration_group())
+
+        if request is not None:
             experiments: MutableMapping[str, Any] = request.query.get_experiments()
             for name, value in experiments.items():
                 sentry_sdk.set_tag(f"exp-{name}", str(value))
->>>>>>> 94be698e
 
 
 def record_invalid_request(timer: Timer, referrer: Optional[str]) -> None:
