from typing import Any, MutableMapping, Optional

import sentry_sdk
from sentry_sdk import Hub

from snuba import environment, settings, state
from snuba.querylog.query_metadata import QueryStatus, SnubaQueryMetadata
from snuba.request import Request
from snuba.utils.metrics.timer import Timer
from snuba.utils.metrics.wrapper import MetricsWrapper

metrics = MetricsWrapper(environment.metrics, "api")


def record_query(
    request: Request, timer: Timer, query_metadata: SnubaQueryMetadata
) -> None:
    """
    Records a request after it has been parsed and validated, whether
    we actually ran a query or not.
    """
    if settings.RECORD_QUERIES:
        # Send to redis
        # We convert this to a dict before passing it to state in order to avoid a
        # circular dependency, where state would depend on the higher level
        # QueryMetadata class
        state.record_query(query_metadata.to_dict())

        final = str(request.query.get_final())
        referrer = request.referrer or "none"
        timer.send_metrics_to(
            metrics,
            tags={
                "status": query_metadata.status.value,
                "referrer": referrer,
                "final": final,
            },
            mark_tags={"final": final},
        )
<<<<<<< HEAD
        sentry_sdk.set_tag("duration_group", timer.get_duration_group())
        experiments: MutableMapping[str, Any] = request.query.get_experiments()
        for name, value in experiments.items():
            sentry_sdk.set_tag(f"exp-{name}", str(value))
=======

        if Hub.current.scope.span:
            sentry_sdk.set_tag("duration_group", timer.get_duration_group())
>>>>>>> 67dae1d9


def record_invalid_request(timer: Timer, referrer: Optional[str]) -> None:
    """
    Records a failed request before the request object is created, so
    it records failures during parsing/validation.
    This is for client errors.
    """
    _record_failure_building_request(QueryStatus.INVALID_REQUEST, timer, referrer)


def record_error_building_request(timer: Timer, referrer: Optional[str]) -> None:
    """
    Records a failed request before the request object is created, so
    it records failures during parsing/validation.
    This is for system errors during parsing/validation.
    """
    _record_failure_building_request(QueryStatus.ERROR, timer, referrer)


def _record_failure_building_request(
    status: QueryStatus, timer: Timer, referrer: Optional[str]
) -> None:
    # TODO: Revisit if recording some data for these queries in the querylog
    # table would be useful.
    if settings.RECORD_QUERIES:
        timer.send_metrics_to(
            metrics, tags={"status": status.value, "referrer": referrer or "none"},
        )
        if Hub.current.scope.span:
            sentry_sdk.set_tag("duration_group", timer.get_duration_group())<|MERGE_RESOLUTION|>--- conflicted
+++ resolved
@@ -37,16 +37,12 @@
             },
             mark_tags={"final": final},
         )
-<<<<<<< HEAD
-        sentry_sdk.set_tag("duration_group", timer.get_duration_group())
-        experiments: MutableMapping[str, Any] = request.query.get_experiments()
-        for name, value in experiments.items():
-            sentry_sdk.set_tag(f"exp-{name}", str(value))
-=======
 
         if Hub.current.scope.span:
             sentry_sdk.set_tag("duration_group", timer.get_duration_group())
->>>>>>> 67dae1d9
+            experiments: MutableMapping[str, Any] = request.query.get_experiments()
+            for name, value in experiments.items():
+                sentry_sdk.set_tag(f"exp-{name}", str(value))
 
 
 def record_invalid_request(timer: Timer, referrer: Optional[str]) -> None:
