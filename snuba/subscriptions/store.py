--- conflicted
+++ resolved
@@ -1,30 +1,16 @@
 import abc
-from typing import Iterable, Tuple, Union
+from typing import Iterable, Tuple
 from uuid import UUID
 
 from snuba.datasets.entities.entity_key import EntityKey
 from snuba.redis import RedisClientType
 from snuba.subscriptions.codecs import SubscriptionDataCodec
-<<<<<<< HEAD
-from snuba.subscriptions.data import (
-    PartitionId,
-    RPCSubscriptionData,
-    SnQLSubscriptionData,
-)
-=======
 from snuba.subscriptions.data import PartitionId, SubscriptionData
->>>>>>> bf1160aa
 
 
 class SubscriptionDataStore(abc.ABC):
     @abc.abstractmethod
-<<<<<<< HEAD
-    def create(
-        self, key: UUID, data: Union[SnQLSubscriptionData, RPCSubscriptionData]
-    ) -> None:
-=======
     def create(self, key: UUID, data: SubscriptionData) -> None:
->>>>>>> bf1160aa
         """
         Creates a `Subscription` in the store. Will overwrite any existing `Subscriptions`
         with the same id.
@@ -39,13 +25,7 @@
         pass
 
     @abc.abstractmethod
-<<<<<<< HEAD
-    def all(
-        self,
-    ) -> Iterable[Tuple[UUID, Union[SnQLSubscriptionData, RPCSubscriptionData]]]:
-=======
     def all(self) -> Iterable[Tuple[UUID, SubscriptionData]]:
->>>>>>> bf1160aa
         """
         Fetches all `Subscriptions` from the store
         :return: An iterable of `Subscriptions`.
@@ -67,13 +47,7 @@
         self.codec = SubscriptionDataCodec(entity)
         self.__key = f"subscriptions:{entity.value}:{partition_id}"
 
-<<<<<<< HEAD
-    def create(
-        self, key: UUID, data: Union[SnQLSubscriptionData, RPCSubscriptionData]
-    ) -> None:
-=======
     def create(self, key: UUID, data: SubscriptionData) -> None:
->>>>>>> bf1160aa
         """
         Stores subscription data in Redis. Will overwrite any existing
         subscriptions with the same id.
@@ -86,13 +60,7 @@
         """
         self.client.hdel(self.__key, key.hex.encode("utf-8"))
 
-<<<<<<< HEAD
-    def all(
-        self,
-    ) -> Iterable[Tuple[UUID, Union[SnQLSubscriptionData, RPCSubscriptionData]]]:
-=======
     def all(self) -> Iterable[Tuple[UUID, SubscriptionData]]:
->>>>>>> bf1160aa
         """
         Fetches all subscriptions from the store.
         :return: An iterable of `Subscriptions`.
