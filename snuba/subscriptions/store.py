--- conflicted
+++ resolved
@@ -1,10 +1,5 @@
-<<<<<<< HEAD
 import abc
-import json
-from datetime import timedelta
-=======
 from uuid import UUID
->>>>>>> 8c241544
 from typing import Collection, Tuple
 
 from snuba.datasets.dataset import Dataset
@@ -14,33 +9,9 @@
 from snuba.subscriptions.data import PartitionId, SubscriptionData
 
 
-<<<<<<< HEAD
-class SubscriptionCodec(Codec[bytes, Subscription]):
-    def encode(self, value: Subscription) -> bytes:
-        return json.dumps(
-            {
-                "project_id": value.project_id,
-                "conditions": value.conditions,
-                "aggregations": value.aggregations,
-                "time_window": int(value.time_window.total_seconds()),
-                "resolution": int(value.resolution.total_seconds()),
-            }
-        ).encode("utf-8")
-
-    def decode(self, value: bytes) -> Subscription:
-        data = json.loads(value.decode("utf-8"))
-        return Subscription(
-            project_id=data["project_id"],
-            conditions=data["conditions"],
-            aggregations=data["aggregations"],
-            time_window=timedelta(seconds=data["time_window"]),
-            resolution=timedelta(seconds=data["resolution"]),
-        )
-
-
 class SubscriptionStore(abc.ABC):
     @abc.abstractmethod
-    def create(self, subscription_id: str, subscription: Subscription) -> None:
+    def create(self, subscription_id: str, subscription: SubscriptionData) -> None:
         """
         Creates a `Subscription` in the store. Will overwrite any existing `Subscriptions`
         with the same id.
@@ -55,7 +26,7 @@
         pass
 
     @abc.abstractmethod
-    def all(self) -> Collection[Tuple[str, Subscription]]:
+    def all(self) -> Collection[Tuple[str, SubscriptionData]]:
         """
         Fetches all `Subscriptions` from the store
         :return: A collection of `Subscriptions`.
@@ -63,10 +34,7 @@
         pass
 
 
-class RedisSubscriptionStore(SubscriptionStore):
-=======
-class RedisSubscriptionDataStore:
->>>>>>> 8c241544
+class RedisSubscriptionDataStore(SubscriptionStore):
     """
     A Redis backed store for subscription data. Stores subscriptions using
     `SubscriptionDataCodec`. Each instance of the store operates on a
