--- conflicted
+++ resolved
@@ -108,10 +108,7 @@
             executor,
             dataset,
             entity_names,
-<<<<<<< HEAD
             producer,
-=======
->>>>>>> b978e038
             # If there are max_concurrent_queries + 10 pending futures in the queue,
             # we will start raising MessageRejected to slow down the consumer as
             # it means our executor cannot keep up
@@ -128,10 +125,7 @@
         executor: ThreadPoolExecutor,
         dataset: Dataset,
         entity_names: Sequence[str],
-<<<<<<< HEAD
         producer: Producer[KafkaPayload],
-=======
->>>>>>> b978e038
         buffer_size: int,
         metrics: MetricsBackend,
         result_topic: str,
@@ -139,10 +133,7 @@
         self.__executor = executor
         self.__dataset = dataset
         self.__entity_names = entity_names
-<<<<<<< HEAD
         self.__producer = producer
-=======
->>>>>>> b978e038
         self.__buffer_size = buffer_size
         self.__metrics = metrics
         self.__result_topic = result_topic
@@ -156,12 +147,7 @@
             self.__executor,
             self.__buffer_size,
             self.__metrics,
-<<<<<<< HEAD
             ProduceResult(self.__producer, self.__result_topic, commit),
-=======
-            Noop(commit),
-            commit,  # TODO: this is temporary, remove before rollout
->>>>>>> b978e038
         )
 
 
