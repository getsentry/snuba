from __future__ import annotations

import logging
import time
from collections import deque
from concurrent.futures import Future, ThreadPoolExecutor
<<<<<<< HEAD
from datetime import datetime
from functools import lru_cache
from typing import (
    Callable,
    Deque,
    Mapping,
    MutableMapping,
    Optional,
    Sequence,
    Tuple,
    cast,
)
from zlib import crc32
=======
from typing import Callable, Deque, Mapping, MutableMapping, Optional, Sequence, Tuple
>>>>>>> a9edea8e

import rapidjson
from arroyo import Message, Partition, Topic
from arroyo.backends.abstract import Producer
from arroyo.backends.kafka import KafkaConsumer, KafkaPayload
from arroyo.processing import StreamProcessor
from arroyo.processing.strategies import MessageRejected, ProcessingStrategy
from arroyo.processing.strategies.abstract import ProcessingStrategyFactory
from arroyo.types import Position

from snuba import state
from snuba.datasets.dataset import Dataset
from snuba.datasets.entities import EntityKey
from snuba.datasets.entities.factory import ENTITY_NAME_LOOKUP, get_entity
from snuba.datasets.factory import get_dataset
from snuba.datasets.table_storage import KafkaTopicSpec
from snuba.reader import Result
from snuba.request import Request
from snuba.state import get_config
from snuba.subscriptions.codecs import (
    SubscriptionScheduledTaskEncoder,
    SubscriptionTaskResultEncoder,
)
from snuba.subscriptions.data import (
    ScheduledSubscriptionTask,
    SubscriptionTaskResult,
    SubscriptionTaskResultFuture,
)
from snuba.utils.metrics import MetricsBackend
from snuba.utils.metrics.gauge import Gauge, ThreadSafeGauge
from snuba.utils.metrics.timer import Timer
from snuba.utils.streams.configuration_builder import build_kafka_consumer_configuration
from snuba.web.query import parse_and_run_query

logger = logging.getLogger(__name__)

COMMIT_FREQUENCY_SEC = 1


def build_executor_consumer(
    dataset_name: str,
    entity_names: Sequence[str],
    consumer_group: str,
    producer: Producer[KafkaPayload],
    max_concurrent_queries: int,
    auto_offset_reset: str,
    metrics: MetricsBackend,
    executor: ThreadPoolExecutor,
    stale_threshold_seconds: Optional[int],
    # TODO: Should be removed once testing is done
    override_result_topic: str,
    cooperative_rebalancing: bool = False,
) -> StreamProcessor[KafkaPayload]:
    # Validate that a valid dataset/entity pair was passed in
    dataset = get_dataset(dataset_name)
    dataset_entity_names = [
        ENTITY_NAME_LOOKUP[e].value for e in dataset.get_all_entities()
    ]

    # Only entities in the same dataset with the same scheduled and result topics
    # may be run together

    def get_topics_for_entity(
        entity_name: str,
    ) -> Tuple[KafkaTopicSpec, KafkaTopicSpec]:
        assert (
            entity_name in dataset_entity_names
        ), f"Entity {entity_name} does not exist in dataset {dataset_name}"

        entity = get_entity(EntityKey(entity_name))
        storage = entity.get_writable_storage()

        assert (
            storage is not None
        ), f"Entity {entity_name} does not have a writable storage by default."

        stream_loader = storage.get_table_writer().get_stream_loader()

        scheduled_topic_spec = stream_loader.get_subscription_scheduled_topic_spec()
        assert scheduled_topic_spec is not None

        result_topic_spec = stream_loader.get_subscription_result_topic_spec()
        assert result_topic_spec is not None

        return scheduled_topic_spec, result_topic_spec

    scheduled_topic_spec, result_topic_spec = get_topics_for_entity(entity_names[0])

    for entity_name in entity_names[1:]:
        assert get_topics_for_entity(entity_name) == (
            scheduled_topic_spec,
            result_topic_spec,
        ), "All entities must have same scheduled and result topics"

    consumer_configuration = build_kafka_consumer_configuration(
        scheduled_topic_spec.topic,
        consumer_group,
        auto_offset_reset=auto_offset_reset,
    )

    # Collect metrics from librdkafka if we have stats_collection_freq_ms set
    # for the consumer group, or use the default.
    stats_collection_frequency_ms = get_config(
        f"stats_collection_freq_ms_{consumer_group}",
        get_config("stats_collection_freq_ms", 0),
    )

    if stats_collection_frequency_ms and stats_collection_frequency_ms > 0:

        def stats_callback(stats_json: str) -> None:
            stats = rapidjson.loads(stats_json)
            metrics.gauge("librdkafka.total_queue_size", stats.get("replyq", 0))

        consumer_configuration.update(
            {
                "statistics.interval.ms": stats_collection_frequency_ms,
                "stats_cb": stats_callback,
            }
        )

    if cooperative_rebalancing is True:
        consumer_configuration["partition.assignment.strategy"] = "cooperative-sticky"

    return StreamProcessor(
        KafkaConsumer(consumer_configuration),
        Topic(scheduled_topic_spec.topic_name),
        SubscriptionExecutorProcessingFactory(
            executor,
            max_concurrent_queries,
            dataset,
            entity_names,
            producer,
            metrics,
            stale_threshold_seconds,
            override_result_topic,
        ),
    )


class SubscriptionExecutorProcessingFactory(ProcessingStrategyFactory[KafkaPayload]):
    def __init__(
        self,
        executor: ThreadPoolExecutor,
        max_concurrent_queries: int,
        dataset: Dataset,
        entity_names: Sequence[str],
        producer: Producer[KafkaPayload],
        metrics: MetricsBackend,
        stale_threshold_seconds: Optional[int],
        result_topic: str,
    ) -> None:
        self.__executor = executor
        self.__max_concurrent_queries = max_concurrent_queries
        self.__dataset = dataset
        self.__entity_names = entity_names
        self.__producer = producer
        self.__metrics = metrics
        self.__stale_threshold_seconds = stale_threshold_seconds
        self.__result_topic = result_topic

    def create(
        self, commit: Callable[[Mapping[Partition, Position]], None]
    ) -> ProcessingStrategy[KafkaPayload]:
        return ExecuteQuery(
            self.__dataset,
            self.__entity_names,
            self.__executor,
            self.__max_concurrent_queries,
            self.__stale_threshold_seconds,
            self.__metrics,
            ProduceResult(self.__producer, self.__result_topic, commit),
        )


class ExecuteQuery(ProcessingStrategy[KafkaPayload]):
    """
    Decodes a scheduled subscription task from the Kafka payload, builds
    the request and executes the ClickHouse query.
    """

    def __init__(
        self,
        dataset: Dataset,
        entity_names: Sequence[str],
        executor: ThreadPoolExecutor,
        max_concurrent_queries: int,
        stale_threshold_seconds: Optional[int],
        metrics: MetricsBackend,
        next_step: ProcessingStrategy[SubscriptionTaskResult],
    ) -> None:
        self.__dataset = dataset
        self.__entity_names = set(entity_names)
        self.__executor = executor
        self.__max_concurrent_queries = max_concurrent_queries
        self.__stale_threshold_seconds = stale_threshold_seconds
        self.__metrics = metrics
        self.__next_step = next_step

        self.__encoder = SubscriptionScheduledTaskEncoder()

        self.__queue: Deque[
            Tuple[Message[KafkaPayload], SubscriptionTaskResultFuture]
        ] = deque()

        self.__closed = False

        self.__concurrent_gauge: Gauge = ThreadSafeGauge(
            self.__metrics, "executor.concurrent"
        )

        self.__concurrent_clickhouse_gauge: Gauge = ThreadSafeGauge(
            self.__metrics, "executor.concurrent.clickhouse"
        )

    def __execute_query(
        self, task: ScheduledSubscriptionTask, tick_upper_offset: int
    ) -> Tuple[Request, Result]:
        # Measure the amount of time that took between the task's scheduled
        # time and it beginning to execute.
        self.__metrics.timing(
            "executor.latency", (time.time() - task.timestamp.timestamp()) * 1000
        )

        timer = Timer("query")

        with self.__concurrent_gauge:
            request = task.task.subscription.data.build_request(
                self.__dataset,
                task.timestamp,
                tick_upper_offset,
                timer,
                self.__metrics,
                "subscriptions_executor",
            )

            result = parse_and_run_query(
                self.__dataset,
                request,
                timer,
                robust=True,
                concurrent_queries_gauge=self.__concurrent_clickhouse_gauge,
            ).result

            return (request, result)

    def poll(self) -> None:
        while self.__queue:
            if not self.__queue[0][1].future.done():
                break

            message, result_future = self.__queue.popleft()

            self.__next_step.submit(
                Message(
                    message.partition,
                    message.offset,
                    SubscriptionTaskResult(
                        result_future.task, result_future.future.result()
                    ),
                    message.timestamp,
                    message.next_offset,
                )
            )

        self.__next_step.poll()

    def submit(self, message: Message[KafkaPayload]) -> None:
        assert not self.__closed

        # If there are max_concurrent_queries + 10 pending futures in the queue,
        # we will start raising MessageRejected to slow down the consumer as
        # it means our executor cannot keep up
        queue_size_factor = state.get_config("executor_queue_size_factor", 10)
        assert (
            queue_size_factor is not None
        ), "Invalid executor_queue_size_factor config"
        max_queue_size = self.__max_concurrent_queries * queue_size_factor

        # Tell the consumer to pause until we have removed some futures from
        # the queue
        if len(self.__queue) >= max_queue_size:
            raise MessageRejected

        task = self.__encoder.decode(message.payload)

        tick_upper_offset = task.task.tick_upper_offset

<<<<<<< HEAD
        # We need to sample queries to ClickHouse while this is being rolled out
        # as we don't want to duplicate every subscription query
        dataset_name = get_dataset_name(self.__dataset)
        executor_sample_rate = cast(
            float, state.get_config(f"executor_sample_rate_{dataset_name}", 0.0)
        )

        # HACK: Just commit offsets and return if we haven't started rollout
        # yet. This is just a temporary workaround to prevent the lag continuously
        # growing and dwarfing others on op's Kafka dashboard
        if self.__commit is not None and executor_sample_rate == 0:
            self.__commit(
                {message.partition: Position(message.offset, message.timestamp)}
            )

            return

        subscription_id = str(task.task.subscription.identifier)
        should_execute = (
            subscription_id_to_float(subscription_id) < executor_sample_rate
        )

        # Don't execute stale subscriptions
        if (
            self.__stale_threshold_seconds is not None
            and time.time() - datetime.timestamp(task.timestamp)
            >= self.__stale_threshold_seconds
        ):
            should_execute = False

=======
>>>>>>> a9edea8e
        entity_name = task.task.entity.value

        if entity_name in self.__entity_names:
            self.__queue.append(
                (
                    message,
                    SubscriptionTaskResultFuture(
                        task,
                        self.__executor.submit(
                            self.__execute_query, task, tick_upper_offset
                        ),
                    ),
                )
            )
        else:
            self.__metrics.increment("skipped_execution", tags={"entity": entity_name})

    def close(self) -> None:
        self.__closed = True

    def terminate(self) -> None:
        self.__closed = True

        self.__next_step.terminate()

    def join(self, timeout: Optional[float] = None) -> None:
        start = time.time()

        while self.__queue:
            remaining = timeout - (time.time() - start) if timeout is not None else None

            if remaining is not None and remaining <= 0:
                logger.warning(f"Timed out with {len(self.__queue)} futures in queue")
                break

            message, result_future = self.__queue.popleft()

            subscription_task_result = SubscriptionTaskResult(
                result_future.task, result_future.future.result(remaining)
            )

            self.__next_step.submit(
                Message(
                    message.partition,
                    message.offset,
                    subscription_task_result,
                    message.timestamp,
                    message.next_offset,
                )
            )

        remaining = timeout - (time.time() - start) if timeout is not None else None

        self.__next_step.close()
        self.__next_step.join(remaining)


class ProduceResult(ProcessingStrategy[SubscriptionTaskResult]):
    """
    Gets a SubscriptionTaskResult from the ExecuteQuery processor, encodes and produces
    the results to the subscription result topic then commits offsets.
    """

    def __init__(
        self,
        producer: Producer[KafkaPayload],
        result_topic: str,
        commit: Callable[[Mapping[Partition, Position]], None],
    ):
        self.__producer = producer
        self.__result_topic = Topic(result_topic)
        self.__commit = commit
        self.__commit_data: MutableMapping[Partition, Position] = {}

        # Time we last called commit
        self.__last_committed: Optional[float] = None

        self.__encoder = SubscriptionTaskResultEncoder()

        self.__queue: Deque[
            Tuple[Message[SubscriptionTaskResult], Future[Message[KafkaPayload]]]
        ] = deque()

        self.__max_buffer_size = 10000
        self.__closed = False

    def __throttled_commit(self, force: bool = False) -> None:
        # Commits all offsets and resets self.__commit_data at most
        # every COMMIT_FREQUENCY_SEC. If force=True is passed, the
        # commit frequency is ignored and we immediately commit.

        now = time.time()

        if (
            self.__last_committed is None
            or now - self.__last_committed >= COMMIT_FREQUENCY_SEC
            or force is True
        ):
            if self.__commit_data:
                self.__commit(self.__commit_data)
                self.__last_committed = now
                self.__commit_data = {}

    def poll(self) -> None:
        while self.__queue:
            message, future = self.__queue[0]

            if not future.done():
                break

            self.__queue.popleft()

            self.__commit_data[message.partition] = Position(
                message.offset, message.timestamp
            )
        self.__throttled_commit()

    def submit(self, message: Message[SubscriptionTaskResult]) -> None:
        assert not self.__closed

        if len(self.__queue) >= self.__max_buffer_size:
            raise MessageRejected

        encoded = self.__encoder.encode(message.payload)
        self.__queue.append(
            (message, self.__producer.produce(self.__result_topic, encoded))
        )

    def close(self) -> None:
        self.__closed = True

    def terminate(self) -> None:
        self.__closed = True

    def join(self, timeout: Optional[float] = None) -> None:
        start = time.time()

        # Commit all pending offsets
        self.__throttled_commit(force=True)

        while self.__queue:
            remaining = timeout - (time.time() - start) if timeout is not None else None
            if remaining is not None and remaining <= 0:
                logger.warning(f"Timed out with {len(self.__queue)} futures in queue")
                break

            message, future = self.__queue.popleft()

            future.result(remaining)

            self.__commit(
                {message.partition: Position(message.offset, message.timestamp)}
            )<|MERGE_RESOLUTION|>--- conflicted
+++ resolved
@@ -4,23 +4,8 @@
 import time
 from collections import deque
 from concurrent.futures import Future, ThreadPoolExecutor
-<<<<<<< HEAD
 from datetime import datetime
-from functools import lru_cache
-from typing import (
-    Callable,
-    Deque,
-    Mapping,
-    MutableMapping,
-    Optional,
-    Sequence,
-    Tuple,
-    cast,
-)
-from zlib import crc32
-=======
 from typing import Callable, Deque, Mapping, MutableMapping, Optional, Sequence, Tuple
->>>>>>> a9edea8e
 
 import rapidjson
 from arroyo import Message, Partition, Topic
@@ -308,28 +293,9 @@
 
         tick_upper_offset = task.task.tick_upper_offset
 
-<<<<<<< HEAD
-        # We need to sample queries to ClickHouse while this is being rolled out
-        # as we don't want to duplicate every subscription query
-        dataset_name = get_dataset_name(self.__dataset)
-        executor_sample_rate = cast(
-            float, state.get_config(f"executor_sample_rate_{dataset_name}", 0.0)
-        )
-
-        # HACK: Just commit offsets and return if we haven't started rollout
-        # yet. This is just a temporary workaround to prevent the lag continuously
-        # growing and dwarfing others on op's Kafka dashboard
-        if self.__commit is not None and executor_sample_rate == 0:
-            self.__commit(
-                {message.partition: Position(message.offset, message.timestamp)}
-            )
-
-            return
-
-        subscription_id = str(task.task.subscription.identifier)
-        should_execute = (
-            subscription_id_to_float(subscription_id) < executor_sample_rate
-        )
+        entity_name = task.task.entity.value
+
+        should_execute = entity_name in self.__entity_names
 
         # Don't execute stale subscriptions
         if (
@@ -339,11 +305,7 @@
         ):
             should_execute = False
 
-=======
->>>>>>> a9edea8e
-        entity_name = task.task.entity.value
-
-        if entity_name in self.__entity_names:
+        if should_execute:
             self.__queue.append(
                 (
                     message,
