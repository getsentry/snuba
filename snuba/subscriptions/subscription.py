--- conflicted
+++ resolved
@@ -1,5 +1,4 @@
 from datetime import datetime
-from typing import Union
 from uuid import UUID, uuid1
 
 from snuba.datasets.dataset import Dataset
@@ -8,12 +7,7 @@
 from snuba.redis import RedisClientKey, get_redis_client
 from snuba.subscriptions.data import (
     PartitionId,
-<<<<<<< HEAD
-    RPCSubscriptionData,
-    SnQLSubscriptionData,
-=======
     SubscriptionData,
->>>>>>> bf1160aa
     SubscriptionIdentifier,
 )
 from snuba.subscriptions.partitioner import TopicSubscriptionDataPartitioner
@@ -39,13 +33,7 @@
             enforce_table_writer(entity).get_stream_loader().get_default_topic_spec()
         )
 
-<<<<<<< HEAD
-    def create(
-        self, data: Union[SnQLSubscriptionData, RPCSubscriptionData], timer: Timer
-    ) -> SubscriptionIdentifier:
-=======
     def create(self, data: SubscriptionData, timer: Timer) -> SubscriptionIdentifier:
->>>>>>> bf1160aa
         data.validate()
 
         self._test_request(data, timer)
@@ -62,13 +50,7 @@
         )
         return identifier
 
-<<<<<<< HEAD
-    def _test_request(
-        self, data: Union[SnQLSubscriptionData, RPCSubscriptionData], timer: Timer
-    ) -> None:
-=======
     def _test_request(self, data: SubscriptionData, timer: Timer) -> None:
->>>>>>> bf1160aa
         request = data.build_request(self.dataset, datetime.utcnow(), None, timer)
         run_query(self.dataset, request, timer)
 
