--- conflicted
+++ resolved
@@ -5,11 +5,7 @@
 from abc import ABC, abstractmethod
 from concurrent.futures import Future
 from dataclasses import dataclass, field
-<<<<<<< HEAD
 from datetime import UTC, datetime, timedelta
-=======
-from datetime import datetime, timedelta
->>>>>>> cf2952c0
 from enum import Enum
 from functools import partial
 from typing import (
@@ -27,18 +23,12 @@
 )
 from uuid import UUID
 
-<<<<<<< HEAD
 from google.protobuf.timestamp_pb2 import Timestamp
-=======
->>>>>>> cf2952c0
 from sentry_protos.snuba.v1.endpoint_create_subscription_pb2 import (
     CreateSubscriptionRequest,
 )
 from sentry_protos.snuba.v1.endpoint_time_series_pb2 import TimeSeriesRequest
-<<<<<<< HEAD
-=======
 from sentry_protos.snuba.v1.trace_item_attribute_pb2 import ExtrapolationMode
->>>>>>> cf2952c0
 
 from snuba.datasets.dataset import Dataset
 from snuba.datasets.entities.entity_key import EntityKey
@@ -173,11 +163,7 @@
 
 
 @dataclass(frozen=True, kw_only=True)
-<<<<<<< HEAD
 class RPCSubscriptionData(_SubscriptionData[TimeSeriesRequest]):
-=======
-class RPCSubscriptionData(SubscriptionData):
->>>>>>> cf2952c0
     """
     Represents the state of an RPC subscription.
     """
@@ -209,8 +195,6 @@
         if request.group_by:
             raise InvalidSubscriptionError("Group bys not supported.")
 
-<<<<<<< HEAD
-=======
         aggregation = request.aggregations[0]
         if (
             aggregation.extrapolation_mode
@@ -220,7 +204,6 @@
                 f"Invalid extrapolation mode. Allowed extrapolation modes: {ExtrapolationMode.EXTRAPOLATION_MODE_SAMPLE_WEIGHTED}"
             )
 
->>>>>>> cf2952c0
     def build_request(
         self,
         dataset: Dataset,
@@ -229,7 +212,6 @@
         timer: Timer,
         metrics: Optional[MetricsBackend] = None,
         referrer: str = SUBSCRIPTION_REFERRER,
-<<<<<<< HEAD
     ) -> TimeSeriesRequest:
 
         request_class = EndpointTimeSeries().request_class()()
@@ -282,10 +264,6 @@
         return QueryResult(
             result=result, extra={"stats": {}, "sql": "", "experiments": {}}
         )
-=======
-    ) -> Request:
-        raise NotImplementedError
->>>>>>> cf2952c0
 
     @classmethod
     def from_dict(
@@ -355,11 +333,7 @@
 
 
 @dataclass(frozen=True, kw_only=True)
-<<<<<<< HEAD
 class SnQLSubscriptionData(_SubscriptionData[Request]):
-=======
-class SnQLSubscriptionData(SubscriptionData):
->>>>>>> cf2952c0
     """
     Represents the state of a subscription.
     """
