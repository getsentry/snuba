from __future__ import annotations

from abc import ABC, abstractclassmethod, abstractmethod
from dataclasses import dataclass
from datetime import datetime, timedelta
from enum import Enum
<<<<<<< HEAD
from typing import Any, List, Mapping, NamedTuple, NewType, Optional, Sequence, Union
from uuid import UUID

from snuba.datasets.dataset import Dataset
from snuba.datasets.entities.factory import get_entity
from snuba.query.composite import CompositeQuery
from snuba.query.conditions import (
    ConditionFunctions,
    binary_condition,
    combine_and_conditions,
    get_first_level_and_conditions,
)
from snuba.query.data_source.simple import Entity
from snuba.query.exceptions import InvalidQueryException
from snuba.query.expressions import Column, Expression, FunctionCall, Literal
from snuba.query.logical import Aggregation, Query
=======
from typing import Any, Mapping, NamedTuple, NewType, Optional, Sequence
from uuid import UUID

from snuba.datasets.dataset import Dataset
from snuba.query.exceptions import InvalidQueryException
from snuba.query.logical import Aggregation
>>>>>>> e45a8dc1
from snuba.query.types import Condition
from snuba.request import Language, Request
from snuba.request.request_settings import SubscriptionRequestSettings
from snuba.request.schema import RequestSchema
<<<<<<< HEAD
from snuba.request.validation import (
    build_legacy_parser,
    build_request,
    build_snql_parser,
)
=======
from snuba.request.validation import build_request, parse_legacy_query
>>>>>>> e45a8dc1
from snuba.utils.metrics.timer import Timer

SUBSCRIPTION_REFERRER = "subscription"


class InvalidSubscriptionError(Exception):
    pass


PartitionId = NewType("PartitionId", int)


@dataclass(frozen=True)
class SubscriptionIdentifier:
    partition: PartitionId
    uuid: UUID

    def __str__(self) -> str:
        return f"{self.partition}/{self.uuid.hex}"

    @classmethod
    def from_string(cls, value: str) -> SubscriptionIdentifier:
        partition, uuid = value.split("/")
        return cls(PartitionId(int(partition)), UUID(uuid))


class SubscriptionType(Enum):
    LEGACY = "legacy"
    SNQL = "snql"
    DELEGATE = "delegate"


# This is a workaround for a mypy bug, found here: https://github.com/python/mypy/issues/5374
@dataclass(frozen=True)
class _SubscriptionData:
    project_id: int
    resolution: timedelta
    time_window: timedelta


class SubscriptionData(ABC, _SubscriptionData):
    """
    Represents the state of a subscription.
    """

    TYPE_FIELD = "type"

    def __post_init__(self) -> None:
        if self.time_window < timedelta(minutes=1):
            raise InvalidSubscriptionError(
                "Time window must be greater than or equal to 1 minute"
            )
        elif self.time_window > timedelta(hours=24):
            raise InvalidSubscriptionError(
                "Time window must be less than or equal to 24 hours"
            )

        if self.resolution < timedelta(minutes=1):
            raise InvalidSubscriptionError(
                "Resolution must be greater than or equal to 1 minute"
            )

        if self.resolution.microseconds > 0:
            raise InvalidSubscriptionError("Resolution does not support microseconds")

    @abstractmethod
    def build_request(
        self, dataset: Dataset, timestamp: datetime, offset: Optional[int], timer: Timer
    ) -> Request:
        raise NotImplementedError

    @abstractclassmethod
    def from_dict(cls, data: Mapping[str, Any]) -> SubscriptionData:
        raise NotImplementedError

    @abstractmethod
    def to_dict(self) -> Mapping[str, Any]:
        raise NotImplementedError


@dataclass(frozen=True)
class LegacySubscriptionData(SubscriptionData):
    """
    Represents the state of a legacy subscription (before SnQL).
    """

    conditions: Sequence[Condition]
    aggregations: Sequence[Aggregation]

    def build_request(
        self, dataset: Dataset, timestamp: datetime, offset: Optional[int], timer: Timer
    ) -> Request:
        """
        Returns a Request that can be used to run a query via `parse_and_run_query`.
        :param dataset: The Dataset to build the request for
        :param timestamp: Date that the query should run up until
        :param offset: Maximum offset we should query for
        """
        schema = RequestSchema.build_with_extensions(
            dataset.get_default_entity().get_extensions(),
            SubscriptionRequestSettings,
            Language.LEGACY,
        )
        extra_conditions: Sequence[Condition] = []
        if offset is not None:
            extra_conditions = [[["ifnull", ["offset", 0]], "<=", offset]]
        return build_request(
            {
                "project": self.project_id,
                "conditions": [*self.conditions, *extra_conditions],
                "aggregations": self.aggregations,
                "from_date": (timestamp - self.time_window).isoformat(),
                "to_date": timestamp.isoformat(),
            },
<<<<<<< HEAD
            build_legacy_parser(dataset),
            SubscriptionRequestSettings,
            schema,
            timer,
            SUBSCRIPTION_REFERRER,
        )

    @classmethod
    def from_dict(cls, data: Mapping[str, Any]) -> LegacySubscriptionData:
        if not data.get("aggregations"):
            raise InvalidQueryException("No aggregation provided")

        return LegacySubscriptionData(
            project_id=data["project_id"],
            conditions=data["conditions"],
            aggregations=data["aggregations"],
            time_window=timedelta(seconds=data["time_window"]),
            resolution=timedelta(seconds=data["resolution"]),
        )

    def to_dict(self) -> Mapping[str, Any]:
        return {
            "project_id": self.project_id,
            "conditions": self.conditions,
            "aggregations": self.aggregations,
            "time_window": int(self.time_window.total_seconds()),
            "resolution": int(self.resolution.total_seconds()),
        }


@dataclass(frozen=True)
class SnQLSubscriptionData(SubscriptionData):
    query: str

    def build_request(
        self, dataset: Dataset, timestamp: datetime, offset: Optional[int], timer: Timer
    ) -> Request:
        schema = RequestSchema.build_with_extensions(
            {}, SubscriptionRequestSettings, Language.SNQL,
        )

        def add_conditions(query: Union[CompositeQuery[Entity], Query]) -> None:
            # TODO: Support composite queries with multiple entities.
            from_clause = query.get_from_clause()
            if not isinstance(from_clause, Entity):
                raise InvalidSubscriptionError("Only simple queries are supported")
            entity = get_entity(from_clause.key)
            required_timestamp_column = entity.required_time_column
            if required_timestamp_column is None:
                raise InvalidSubscriptionError(
                    "Entity must have a timestamp column for subscriptions"
                )

            conditions_to_add: List[Expression] = [
                binary_condition(
                    ConditionFunctions.EQ,
                    Column(None, None, "project_id"),
                    Literal(None, self.project_id),
                ),
                binary_condition(
                    ConditionFunctions.GTE,
                    Column(None, None, required_timestamp_column),
                    Literal(None, (timestamp - self.time_window)),
                ),
                binary_condition(
                    ConditionFunctions.LT,
                    Column(None, None, required_timestamp_column),
                    Literal(None, timestamp),
                ),
            ]

            if offset is not None:
                conditions_to_add.append(
                    binary_condition(
                        ConditionFunctions.LTE,
                        FunctionCall(
                            None,
                            "ifnull",
                            (Column(None, None, "offset"), Literal(None, 0)),
                        ),
                        Literal(None, offset),
                    )
                )

            condition = query.get_condition()
            if condition:
                conditions_to_add = [
                    *get_first_level_and_conditions(condition),
                    *conditions_to_add,
                ]

            query.set_ast_condition(combine_and_conditions(conditions_to_add))

        request = build_request(
            {"query": self.query},
            build_snql_parser([add_conditions]),
            SubscriptionRequestSettings,
            schema,
=======
            parse_legacy_query,
            SubscriptionRequestSettings,
            schema,
            dataset,
>>>>>>> e45a8dc1
            timer,
            SUBSCRIPTION_REFERRER,
        )
        return request

    @classmethod
    def from_dict(cls, data: Mapping[str, Any]) -> SnQLSubscriptionData:
        if data.get(cls.TYPE_FIELD) != SubscriptionType.SNQL.value:
            raise InvalidQueryException("Invalid SnQL subscription structure")

        return SnQLSubscriptionData(
            project_id=data["project_id"],
            time_window=timedelta(seconds=data["time_window"]),
            resolution=timedelta(seconds=data["resolution"]),
            query=data["query"],
        )

    def to_dict(self) -> Mapping[str, Any]:
        return {
            self.TYPE_FIELD: SubscriptionType.SNQL.value,
            "project_id": self.project_id,
            "time_window": int(self.time_window.total_seconds()),
            "resolution": int(self.resolution.total_seconds()),
            "query": self.query,
        }


@dataclass(frozen=True)
class DelegateSubscriptionData(SubscriptionData):
    """
    Embeds two subscription data types for the rollout of SnQL.
    This allows to switch logic back and forth between the
    legacy and the SnQL language.
    """

    # Legacy
    conditions: Sequence[Condition]
    aggregations: Sequence[Aggregation]
    # SnQL
    query: str

    def build_request(
        self, dataset: Dataset, timestamp: datetime, offset: Optional[int], timer: Timer
    ) -> Request:
        # TODO: Switch to SnQL when we do the rollout
        return LegacySubscriptionData(
            project_id=self.project_id,
            resolution=self.resolution,
            time_window=self.time_window,
            conditions=self.conditions,
            aggregations=self.aggregations,
        ).build_request(dataset, timestamp, offset, timer)

    @classmethod
    def from_dict(cls, data: Mapping[str, Any]) -> DelegateSubscriptionData:
        if data.get(cls.TYPE_FIELD) != SubscriptionType.DELEGATE.value:
            raise InvalidQueryException("Invalid delegate subscription structure")

        return DelegateSubscriptionData(
            project_id=data["project_id"],
            time_window=timedelta(seconds=data["time_window"]),
            resolution=timedelta(seconds=data["resolution"]),
            conditions=data["conditions"],
            aggregations=data["aggregations"],
            query=data["query"],
        )

    def to_dict(self) -> Mapping[str, Any]:
        return {
            self.TYPE_FIELD: SubscriptionType.DELEGATE.value,
            "project_id": self.project_id,
            "time_window": int(self.time_window.total_seconds()),
            "resolution": int(self.resolution.total_seconds()),
            "conditions": self.conditions,
            "aggregations": self.aggregations,
            "query": self.query,
        }

    @classmethod
    def from_dict(cls, data: Mapping[str, Any]) -> LegacySubscriptionData:
        if not data.get("aggregations"):
            raise InvalidQueryException("No aggregation provided")

        return LegacySubscriptionData(
            project_id=data["project_id"],
            conditions=data["conditions"],
            aggregations=data["aggregations"],
            time_window=timedelta(seconds=data["time_window"]),
            resolution=timedelta(seconds=data["resolution"]),
        )

    def to_dict(self) -> Mapping[str, Any]:
        return {
            "project_id": self.project_id,
            "conditions": self.conditions,
            "aggregations": self.aggregations,
            "time_window": int(self.time_window.total_seconds()),
            "resolution": int(self.resolution.total_seconds()),
        }


@dataclass(frozen=True)
class SnQLSubscriptionData(SubscriptionData):
    query: str

    def build_request(
        self, dataset: Dataset, timestamp: datetime, offset: Optional[int], timer: Timer
    ) -> Request:
        # TODO: Parse the query without doing the full validation
        # TODO: Add time range conditions
        # TODO: add offset condition
        raise NotImplementedError

    @classmethod
    def from_dict(cls, data: Mapping[str, Any]) -> SnQLSubscriptionData:
        if data.get(cls.TYPE_FIELD) != SubscriptionType.SNQL.value:
            raise InvalidQueryException("Invalid SnQL subscription structure")

        return SnQLSubscriptionData(
            project_id=data["project_id"],
            time_window=timedelta(seconds=data["time_window"]),
            resolution=timedelta(seconds=data["resolution"]),
            query=data["query"],
        )

    def to_dict(self) -> Mapping[str, Any]:
        return {
            self.TYPE_FIELD: SubscriptionType.SNQL.value,
            "project_id": self.project_id,
            "time_window": int(self.time_window.total_seconds()),
            "resolution": int(self.resolution.total_seconds()),
            "query": self.query,
        }


@dataclass(frozen=True)
class DelegateSubscriptionData(SubscriptionData):
    """
    Embeds two subscription data types for the rollout of SnQL.
    This allows to switch logic back and forth between the
    legacy and the SnQL language.
    """

    # Legacy
    conditions: Sequence[Condition]
    aggregations: Sequence[Aggregation]
    # SnQL
    query: str

    def build_request(
        self, dataset: Dataset, timestamp: datetime, offset: Optional[int], timer: Timer
    ) -> Request:
        # TODO: Switch to SnQL when we do the rollout
        return LegacySubscriptionData(
            project_id=self.project_id,
            resolution=self.resolution,
            time_window=self.time_window,
            conditions=self.conditions,
            aggregations=self.aggregations,
        ).build_request(dataset, timestamp, offset, timer)

    @classmethod
    def from_dict(cls, data: Mapping[str, Any]) -> DelegateSubscriptionData:
        if data.get(cls.TYPE_FIELD) != SubscriptionType.DELEGATE.value:
            raise InvalidQueryException("Invalid delegate subscription structure")

        return DelegateSubscriptionData(
            project_id=data["project_id"],
            time_window=timedelta(seconds=data["time_window"]),
            resolution=timedelta(seconds=data["resolution"]),
            conditions=data["conditions"],
            aggregations=data["aggregations"],
            query=data["query"],
        )

    def to_dict(self) -> Mapping[str, Any]:
        return {
            self.TYPE_FIELD: SubscriptionType.DELEGATE.value,
            "project_id": self.project_id,
            "time_window": int(self.time_window.total_seconds()),
            "resolution": int(self.resolution.total_seconds()),
            "conditions": self.conditions,
            "aggregations": self.aggregations,
            "query": self.query,
        }


class Subscription(NamedTuple):
    identifier: SubscriptionIdentifier
    data: SubscriptionData<|MERGE_RESOLUTION|>--- conflicted
+++ resolved
@@ -4,7 +4,7 @@
 from dataclasses import dataclass
 from datetime import datetime, timedelta
 from enum import Enum
-<<<<<<< HEAD
+from functools import partial
 from typing import Any, List, Mapping, NamedTuple, NewType, Optional, Sequence, Union
 from uuid import UUID
 
@@ -21,27 +21,15 @@
 from snuba.query.exceptions import InvalidQueryException
 from snuba.query.expressions import Column, Expression, FunctionCall, Literal
 from snuba.query.logical import Aggregation, Query
-=======
-from typing import Any, Mapping, NamedTuple, NewType, Optional, Sequence
-from uuid import UUID
-
-from snuba.datasets.dataset import Dataset
-from snuba.query.exceptions import InvalidQueryException
-from snuba.query.logical import Aggregation
->>>>>>> e45a8dc1
 from snuba.query.types import Condition
 from snuba.request import Language, Request
 from snuba.request.request_settings import SubscriptionRequestSettings
 from snuba.request.schema import RequestSchema
-<<<<<<< HEAD
 from snuba.request.validation import (
-    build_legacy_parser,
     build_request,
-    build_snql_parser,
+    parse_legacy_query,
+    parse_snql_query_api,
 )
-=======
-from snuba.request.validation import build_request, parse_legacy_query
->>>>>>> e45a8dc1
 from snuba.utils.metrics.timer import Timer
 
 SUBSCRIPTION_REFERRER = "subscription"
@@ -156,10 +144,10 @@
                 "from_date": (timestamp - self.time_window).isoformat(),
                 "to_date": timestamp.isoformat(),
             },
-<<<<<<< HEAD
-            build_legacy_parser(dataset),
+            parse_legacy_query,
             SubscriptionRequestSettings,
             schema,
+            dataset,
             timer,
             SUBSCRIPTION_REFERRER,
         )
@@ -252,15 +240,10 @@
 
         request = build_request(
             {"query": self.query},
-            build_snql_parser([add_conditions]),
-            SubscriptionRequestSettings,
-            schema,
-=======
-            parse_legacy_query,
+            partial(parse_snql_query_api, [add_conditions]),
             SubscriptionRequestSettings,
             schema,
             dataset,
->>>>>>> e45a8dc1
             timer,
             SUBSCRIPTION_REFERRER,
         )
@@ -339,114 +322,6 @@
             "query": self.query,
         }
 
-    @classmethod
-    def from_dict(cls, data: Mapping[str, Any]) -> LegacySubscriptionData:
-        if not data.get("aggregations"):
-            raise InvalidQueryException("No aggregation provided")
-
-        return LegacySubscriptionData(
-            project_id=data["project_id"],
-            conditions=data["conditions"],
-            aggregations=data["aggregations"],
-            time_window=timedelta(seconds=data["time_window"]),
-            resolution=timedelta(seconds=data["resolution"]),
-        )
-
-    def to_dict(self) -> Mapping[str, Any]:
-        return {
-            "project_id": self.project_id,
-            "conditions": self.conditions,
-            "aggregations": self.aggregations,
-            "time_window": int(self.time_window.total_seconds()),
-            "resolution": int(self.resolution.total_seconds()),
-        }
-
-
-@dataclass(frozen=True)
-class SnQLSubscriptionData(SubscriptionData):
-    query: str
-
-    def build_request(
-        self, dataset: Dataset, timestamp: datetime, offset: Optional[int], timer: Timer
-    ) -> Request:
-        # TODO: Parse the query without doing the full validation
-        # TODO: Add time range conditions
-        # TODO: add offset condition
-        raise NotImplementedError
-
-    @classmethod
-    def from_dict(cls, data: Mapping[str, Any]) -> SnQLSubscriptionData:
-        if data.get(cls.TYPE_FIELD) != SubscriptionType.SNQL.value:
-            raise InvalidQueryException("Invalid SnQL subscription structure")
-
-        return SnQLSubscriptionData(
-            project_id=data["project_id"],
-            time_window=timedelta(seconds=data["time_window"]),
-            resolution=timedelta(seconds=data["resolution"]),
-            query=data["query"],
-        )
-
-    def to_dict(self) -> Mapping[str, Any]:
-        return {
-            self.TYPE_FIELD: SubscriptionType.SNQL.value,
-            "project_id": self.project_id,
-            "time_window": int(self.time_window.total_seconds()),
-            "resolution": int(self.resolution.total_seconds()),
-            "query": self.query,
-        }
-
-
-@dataclass(frozen=True)
-class DelegateSubscriptionData(SubscriptionData):
-    """
-    Embeds two subscription data types for the rollout of SnQL.
-    This allows to switch logic back and forth between the
-    legacy and the SnQL language.
-    """
-
-    # Legacy
-    conditions: Sequence[Condition]
-    aggregations: Sequence[Aggregation]
-    # SnQL
-    query: str
-
-    def build_request(
-        self, dataset: Dataset, timestamp: datetime, offset: Optional[int], timer: Timer
-    ) -> Request:
-        # TODO: Switch to SnQL when we do the rollout
-        return LegacySubscriptionData(
-            project_id=self.project_id,
-            resolution=self.resolution,
-            time_window=self.time_window,
-            conditions=self.conditions,
-            aggregations=self.aggregations,
-        ).build_request(dataset, timestamp, offset, timer)
-
-    @classmethod
-    def from_dict(cls, data: Mapping[str, Any]) -> DelegateSubscriptionData:
-        if data.get(cls.TYPE_FIELD) != SubscriptionType.DELEGATE.value:
-            raise InvalidQueryException("Invalid delegate subscription structure")
-
-        return DelegateSubscriptionData(
-            project_id=data["project_id"],
-            time_window=timedelta(seconds=data["time_window"]),
-            resolution=timedelta(seconds=data["resolution"]),
-            conditions=data["conditions"],
-            aggregations=data["aggregations"],
-            query=data["query"],
-        )
-
-    def to_dict(self) -> Mapping[str, Any]:
-        return {
-            self.TYPE_FIELD: SubscriptionType.DELEGATE.value,
-            "project_id": self.project_id,
-            "time_window": int(self.time_window.total_seconds()),
-            "resolution": int(self.resolution.total_seconds()),
-            "conditions": self.conditions,
-            "aggregations": self.aggregations,
-            "query": self.query,
-        }
-
 
 class Subscription(NamedTuple):
     identifier: SubscriptionIdentifier
