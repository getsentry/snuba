from __future__ import annotations

import logging
import random
from abc import ABC, abstractclassmethod, abstractmethod
from dataclasses import dataclass
from datetime import datetime, timedelta
from functools import partial
from typing import Any, Mapping, NamedTuple, NewType, Optional, Sequence, Union
from uuid import UUID

from snuba import state
from snuba.datasets.dataset import Dataset
from snuba.datasets.entities import EntityKey
from snuba.datasets.entities.factory import get_entity
from snuba.query.composite import CompositeQuery
from snuba.query.conditions import (
    BooleanFunctions,
    ConditionFunctions,
    binary_condition,
    combine_and_conditions,
)
from snuba.query.data_source.simple import Entity
from snuba.query.exceptions import InvalidQueryException
from snuba.query.expressions import Column, Expression, Literal
from snuba.query.logical import Aggregation, Query
from snuba.query.types import Condition
from snuba.request import Language, Request
from snuba.request.request_settings import SubscriptionRequestSettings
from snuba.request.schema import RequestSchema
from snuba.request.validation import build_request, parse_legacy_query, parse_snql_query
from snuba.subscriptions.entity_subscription import (
    ENTITY_KEY_TO_SUBSCRIPTION_MAPPER,
    ENTITY_SUBSCRIPTION_TO_KEY_MAPPER,
    EntitySubscription,
    InvalidSubscriptionError,
    SubscriptionType,
)
from snuba.utils.metrics import MetricsBackend
from snuba.utils.metrics.timer import Timer
from snuba.utils.serializable_exception import SerializableException

SUBSCRIPTION_REFERRER = "subscription"

logger = logging.getLogger("snuba.subscriptions")


<<<<<<< HEAD
class InvalidSubscriptionError(SerializableException):
    pass


=======
>>>>>>> 63db1175
PartitionId = NewType("PartitionId", int)


@dataclass(frozen=True)
class SubscriptionIdentifier:
    partition: PartitionId
    uuid: UUID

    def __str__(self) -> str:
        return f"{self.partition}/{self.uuid.hex}"

    @classmethod
    def from_string(cls, value: str) -> SubscriptionIdentifier:
        partition, uuid = value.split("/")
        return cls(PartitionId(int(partition)), UUID(uuid))


# This is a workaround for a mypy bug, found here: https://github.com/python/mypy/issues/5374
@dataclass(frozen=True)
class _SubscriptionData:
    project_id: int
    resolution: timedelta
    time_window: timedelta
    entity_subscription: EntitySubscription


class SubscriptionData(ABC, _SubscriptionData):
    """
    Represents the state of a subscription.
    """

    TYPE_FIELD = "type"

    def __post_init__(self) -> None:
        if self.time_window < timedelta(minutes=1):
            raise InvalidSubscriptionError(
                "Time window must be greater than or equal to 1 minute"
            )
        elif self.time_window > timedelta(hours=24):
            raise InvalidSubscriptionError(
                "Time window must be less than or equal to 24 hours"
            )

        if self.resolution < timedelta(minutes=1):
            raise InvalidSubscriptionError(
                "Resolution must be greater than or equal to 1 minute"
            )

        if self.resolution.microseconds > 0:
            raise InvalidSubscriptionError("Resolution does not support microseconds")

    @abstractmethod
    def build_request(
        self,
        dataset: Dataset,
        timestamp: datetime,
        offset: Optional[int],
        timer: Timer,
        metrics: Optional[MetricsBackend] = None,
    ) -> Request:
        raise NotImplementedError

    @abstractclassmethod
    def from_dict(
        cls, data: Mapping[str, Any], entity_key: EntityKey
    ) -> SubscriptionData:
        raise NotImplementedError

    @abstractmethod
    def to_dict(self) -> Mapping[str, Any]:
        raise NotImplementedError


@dataclass(frozen=True)
class LegacySubscriptionData(SubscriptionData):
    """
    Represents the state of a legacy subscription (before SnQL).
    """

    conditions: Sequence[Condition]
    aggregations: Sequence[Aggregation]

    def build_request(
        self,
        dataset: Dataset,
        timestamp: datetime,
        offset: Optional[int],
        timer: Timer,
        metrics: Optional[MetricsBackend] = None,
    ) -> Request:
        """
        Returns a Request that can be used to run a query via `parse_and_run_query`.
        :param dataset: The Dataset to build the request for
        :param timestamp: Date that the query should run up until
        :param offset: Maximum offset we should query for
        """
        schema = RequestSchema.build_with_extensions(
            dataset.get_default_entity().get_extensions(),
            SubscriptionRequestSettings,
            Language.LEGACY,
        )

        extra_conditions = self.entity_subscription.get_entity_subscription_conditions_for_legacy(
            offset
        )

        return build_request(
            {
                "project": self.project_id,
                "conditions": [*self.conditions, *extra_conditions],
                "aggregations": self.aggregations,
                "from_date": (timestamp - self.time_window).isoformat(),
                "to_date": timestamp.isoformat(),
                **self.entity_subscription.to_dict(),
            },
            parse_legacy_query,
            SubscriptionRequestSettings,
            schema,
            dataset,
            timer,
            SUBSCRIPTION_REFERRER,
        )

    @classmethod
    def from_dict(
        cls, data: Mapping[str, Any], entity_key: EntityKey
    ) -> LegacySubscriptionData:
        if not data.get("aggregations"):
            raise InvalidQueryException("No aggregation provided")

        entity_subscription = ENTITY_KEY_TO_SUBSCRIPTION_MAPPER[entity_key](
            data_dict=data
        )

        return LegacySubscriptionData(
            project_id=data["project_id"],
            conditions=data["conditions"],
            aggregations=data["aggregations"],
            time_window=timedelta(seconds=data["time_window"]),
            resolution=timedelta(seconds=data["resolution"]),
            entity_subscription=entity_subscription,
        )

    def to_dict(self) -> Mapping[str, Any]:
        return {
            "project_id": self.project_id,
            "conditions": self.conditions,
            "aggregations": self.aggregations,
            "time_window": int(self.time_window.total_seconds()),
            "resolution": int(self.resolution.total_seconds()),
            **self.entity_subscription.to_dict(),
        }


@dataclass(frozen=True)
class SnQLSubscriptionData(SubscriptionData):
    query: str

    def add_conditions(
        self,
        timestamp: datetime,
        offset: Optional[int],
        query: Union[CompositeQuery[Entity], Query],
    ) -> None:
        # TODO: Support composite queries with multiple entities.
        from_clause = query.get_from_clause()
        if not isinstance(from_clause, Entity):
            raise InvalidSubscriptionError("Only simple queries are supported")
        entity = get_entity(from_clause.key)
        required_timestamp_column = entity.required_time_column
        if required_timestamp_column is None:
            raise InvalidSubscriptionError(
                "Entity must have a timestamp column for subscriptions"
            )

        conditions_to_add: Sequence[Expression] = [
            binary_condition(
                ConditionFunctions.EQ,
                Column(None, None, "project_id"),
                Literal(None, self.project_id),
            ),
            binary_condition(
                ConditionFunctions.GTE,
                Column(None, None, required_timestamp_column),
                Literal(None, (timestamp - self.time_window)),
            ),
            binary_condition(
                ConditionFunctions.LT,
                Column(None, None, required_timestamp_column),
                Literal(None, timestamp),
            ),
            *self.entity_subscription.get_entity_subscription_conditions_for_snql(
                offset
            ),
        ]

        new_condition = combine_and_conditions(conditions_to_add)
        condition = query.get_condition()
        if condition:
            new_condition = binary_condition(
                BooleanFunctions.AND, condition, new_condition
            )

        query.set_ast_condition(new_condition)

    def validate_subscription(
        self, query: Union[CompositeQuery[Entity], Query]
    ) -> None:
        self.entity_subscription.validate_query(query)

    def build_request(
        self,
        dataset: Dataset,
        timestamp: datetime,
        offset: Optional[int],
        timer: Timer,
        metrics: Optional[MetricsBackend] = None,
    ) -> Request:
        schema = RequestSchema.build_with_extensions(
            {}, SubscriptionRequestSettings, Language.SNQL,
        )

        request = build_request(
            {"query": self.query},
            partial(
                parse_snql_query,
                [
                    self.validate_subscription,
                    partial(self.add_conditions, timestamp, offset),
                ],
            ),
            SubscriptionRequestSettings,
            schema,
            dataset,
            timer,
            SUBSCRIPTION_REFERRER,
        )
        return request

    @classmethod
    def from_dict(
        cls, data: Mapping[str, Any], entity_key: EntityKey
    ) -> SnQLSubscriptionData:
        if data.get(cls.TYPE_FIELD) != SubscriptionType.SNQL.value:
            raise InvalidQueryException("Invalid SnQL subscription structure")

        entity_subscription = ENTITY_KEY_TO_SUBSCRIPTION_MAPPER[entity_key](
            data_dict=data
        )

        return SnQLSubscriptionData(
            project_id=data["project_id"],
            time_window=timedelta(seconds=data["time_window"]),
            resolution=timedelta(seconds=data["resolution"]),
            query=data["query"],
            entity_subscription=entity_subscription,
        )

    def to_dict(self) -> Mapping[str, Any]:
        return {
            self.TYPE_FIELD: SubscriptionType.SNQL.value,
            "project_id": self.project_id,
            "time_window": int(self.time_window.total_seconds()),
            "resolution": int(self.resolution.total_seconds()),
            "query": self.query,
            **self.entity_subscription.to_dict(),
        }


@dataclass(frozen=True)
class DelegateSubscriptionData(SubscriptionData):
    """
    Embeds two subscription data types for the rollout of SnQL.
    This allows to switch logic back and forth between the
    legacy and the SnQL language.
    """

    # SnQL
    query: str

    # Legacy
    conditions: Sequence[Condition]
    aggregations: Sequence[Aggregation]

    def build_request(
        self,
        dataset: Dataset,
        timestamp: datetime,
        offset: Optional[int],
        timer: Timer,
        metrics: Optional[MetricsBackend] = None,
    ) -> Request:
        try:
            if metrics is not None:
                metrics.increment("snql.subscription.delegate.incoming")
            snql_rollout_pct = state.get_config("snql_subscription_rollout_pct", 1.0)
            assert isinstance(snql_rollout_pct, float)

            use_snql = snql_rollout_pct > 0.0 and random.random() <= snql_rollout_pct
            if use_snql:
                if metrics is not None:
                    metrics.increment("snql.subscription.delegate.use_snql")
                return self.to_snql().build_request(dataset, timestamp, offset, timer)
        except Exception as e:
            if metrics is not None:
                metrics.increment("snql.subscription.delegate.error")
            logger.warning(
                f"failed snql subscription: {e}",
                exc_info=e,
                extra={
                    "error": str(e),
                    "project": self.project_id,
                    "query": self.query,
                },
            )

        if metrics is not None:
            metrics.increment("snql.subscription.delegate.use_legacy")

        return self.to_legacy().build_request(dataset, timestamp, offset, timer)

    @classmethod
    def from_dict(
        cls, data: Mapping[str, Any], entity_key: EntityKey
    ) -> DelegateSubscriptionData:
        if data.get(cls.TYPE_FIELD) != SubscriptionType.DELEGATE.value:
            raise InvalidQueryException("Invalid delegate subscription structure")

        entity_subscription = ENTITY_KEY_TO_SUBSCRIPTION_MAPPER[entity_key](
            data_dict=data
        )

        return DelegateSubscriptionData(
            project_id=data["project_id"],
            time_window=timedelta(seconds=data["time_window"]),
            resolution=timedelta(seconds=data["resolution"]),
            conditions=data["conditions"],
            aggregations=data["aggregations"],
            query=data["query"],
            entity_subscription=entity_subscription,
        )

    def to_dict(self) -> Mapping[str, Any]:
        return {
            self.TYPE_FIELD: SubscriptionType.DELEGATE.value,
            "project_id": self.project_id,
            "time_window": int(self.time_window.total_seconds()),
            "resolution": int(self.resolution.total_seconds()),
            "conditions": self.conditions,
            "aggregations": self.aggregations,
            "query": self.query,
            **self.entity_subscription.to_dict(),
        }

    def to_snql(self) -> SnQLSubscriptionData:
        entity_key = ENTITY_SUBSCRIPTION_TO_KEY_MAPPER[type(self.entity_subscription)]
        return SnQLSubscriptionData.from_dict(
            {**self.to_dict(), self.TYPE_FIELD: SubscriptionType.SNQL.value},
            entity_key,
        )

    def to_legacy(self) -> LegacySubscriptionData:
        entity_key = ENTITY_SUBSCRIPTION_TO_KEY_MAPPER[type(self.entity_subscription)]
        return LegacySubscriptionData.from_dict(
            {**self.to_dict(), self.TYPE_FIELD: SubscriptionType.LEGACY.value},
            entity_key,
        )


class Subscription(NamedTuple):
    identifier: SubscriptionIdentifier
    data: SubscriptionData<|MERGE_RESOLUTION|>--- conflicted
+++ resolved
@@ -45,13 +45,6 @@
 logger = logging.getLogger("snuba.subscriptions")
 
 
-<<<<<<< HEAD
-class InvalidSubscriptionError(SerializableException):
-    pass
-
-
-=======
->>>>>>> 63db1175
 PartitionId = NewType("PartitionId", int)
 
 
