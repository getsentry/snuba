--- conflicted
+++ resolved
@@ -1,6 +1,6 @@
 import json
 from datetime import datetime
-from typing import Union, cast
+from typing import cast
 
 import rapidjson
 from arroyo.backends.kafka import KafkaPayload
@@ -22,18 +22,6 @@
 from snuba.utils.codecs import Codec, Encoder
 
 
-<<<<<<< HEAD
-class SubscriptionDataCodec(
-    Codec[bytes, Union[SnQLSubscriptionData | RPCSubscriptionData]]
-):
-    def __init__(self, entity_key: EntityKey):
-        self.entity_key = entity_key
-
-    def encode(self, value: Union[SnQLSubscriptionData | RPCSubscriptionData]) -> bytes:
-        return json.dumps(value.to_dict()).encode("utf-8")
-
-    def decode(self, value: bytes) -> Union[SnQLSubscriptionData | RPCSubscriptionData]:
-=======
 class SubscriptionDataCodec(Codec[bytes, SubscriptionData]):
     def __init__(self, entity_key: EntityKey):
         self.entity_key = entity_key
@@ -42,7 +30,6 @@
         return json.dumps(value.to_dict()).encode("utf-8")
 
     def decode(self, value: bytes) -> SubscriptionData:
->>>>>>> bf1160aa
         try:
             data = json.loads(value.decode("utf-8"))
         except json.JSONDecodeError:
