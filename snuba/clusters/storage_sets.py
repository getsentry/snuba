--- conflicted
+++ resolved
@@ -31,11 +31,8 @@
     ERRORS_V2 = "errors_v2"
     ERRORS_V2_RO = "errors_v2_ro"
     PROFILES = "profiles"
-<<<<<<< HEAD
     REPLAYS = "replays"
-=======
     GENERIC_METRICS_SETS = "generic_metrics_sets"
->>>>>>> 2a61e5c4
 
 
 # Storage sets enabled only when development features are enabled.
