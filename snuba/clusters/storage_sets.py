from enum import Enum
from typing import FrozenSet


class StorageSetKey(Enum):
    """
    A storage set key is a unique identifier for a storage set.

    A storage set represents a collection of storages that must be physically located
    on the same cluster.

    Storages in the same storage sets are:
    - Storages that join queries are performed on
    - Raw and materialized views (potentially moving into the same storage in future)

    Storage sets are assigned to clusters via configuration.
    """

    CDC = "cdc"
    DISCOVER = "discover"
    EVENTS = "events"
    EVENTS_RO = "events_ro"
    METRICS = "metrics"
    MIGRATIONS = "migrations"
    OUTCOMES = "outcomes"
    QUERYLOG = "querylog"
    SESSIONS = "sessions"
    TRANSACTIONS = "transactions"
    TRANSACTIONS_RO = "transactions_ro"
    TRANSACTIONS_V2 = "transactions_v2"
<<<<<<< HEAD
    PROFILES = "profiles"
=======
    ERRORS_V2 = "errors_v2"
>>>>>>> b744ae89


# Storage sets enabled only when development features are enabled.
DEV_STORAGE_SETS: FrozenSet[StorageSetKey] = frozenset({StorageSetKey.PROFILES})

# Storage sets in a group share the same query and distributed nodes but
# do not have the same local node cluster configuration.
# Joins can be performed across storage sets in the same group.
JOINABLE_STORAGE_SETS: FrozenSet[FrozenSet[StorageSetKey]] = frozenset(
    {frozenset({StorageSetKey.EVENTS, StorageSetKey.EVENTS_RO, StorageSetKey.CDC})}
)


def is_valid_storage_set_combination(*storage_sets: StorageSetKey) -> bool:
    all_storage_sets = set(storage_sets)

    if len(all_storage_sets) <= 1:
        return True

    for group in JOINABLE_STORAGE_SETS:
        if all_storage_sets.issubset(group):
            return True

    return False<|MERGE_RESOLUTION|>--- conflicted
+++ resolved
@@ -28,11 +28,8 @@
     TRANSACTIONS = "transactions"
     TRANSACTIONS_RO = "transactions_ro"
     TRANSACTIONS_V2 = "transactions_v2"
-<<<<<<< HEAD
+    ERRORS_V2 = "errors_v2"
     PROFILES = "profiles"
-=======
-    ERRORS_V2 = "errors_v2"
->>>>>>> b744ae89
 
 
 # Storage sets enabled only when development features are enabled.
