--- conflicted
+++ resolved
@@ -65,7 +65,7 @@
         self.__host = host
         self.__port = port
         self.__http_port = http_port
-        self.__reader: Optional[Reader[ClickhouseQuery]] = None
+        self.__reader: Optional[Reader[SqlQuery]] = None
         self.__connection_cache: MutableMapping[
             Tuple[ClickhouseClientSettings, Optional[int]], ClickhousePool
         ] = {}
@@ -93,15 +93,11 @@
             )
         return self.__connection_cache[cache_key]
 
-<<<<<<< HEAD
-    def get_reader(self) -> Reader[ClickhouseQuery]:
+    def get_reader(self) -> Reader[SqlQuery]:
         if not self.__reader:
             self.__reader = NativeDriverReader(
                 self.get_connection(ClickhouseClientSettings.READONLY)
             )
-=======
-    def get_reader(self) -> Reader[SqlQuery]:
->>>>>>> e001a925
         return self.__reader
 
 
