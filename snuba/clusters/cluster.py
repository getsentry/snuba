--- conflicted
+++ resolved
@@ -107,11 +107,7 @@
 
     def __init__(self, storage_sets: Set[str]):
         self.__storage_sets = storage_sets
-<<<<<<< HEAD
-        # register storage set keys for this cluster
-=======
         # register the cluster's storage sets
->>>>>>> cae38f6d
         for storage_set in storage_sets:
             register_storage_set_key(storage_set)
 
