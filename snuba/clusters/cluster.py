from abc import ABC, abstractmethod
<<<<<<< HEAD
from enum import Enum
from typing import Any, Generic, Mapping, MutableMapping, Optional, Set, Tuple
=======
from typing import Any, Callable, Generic, Mapping, Optional, Set, TypeVar
>>>>>>> 18dd7ea1

from snuba import settings
from snuba.clickhouse.http import HTTPBatchWriter
from snuba.clickhouse.native import ClickhousePool, NativeDriverReader
from snuba.clickhouse.sql import SqlQuery
from snuba.clusters.storage_sets import StorageSetKey
from snuba.reader import Reader, TQuery
from snuba.writer import BatchWriter, WriterTableRow


<<<<<<< HEAD
class ClickhouseClientSettings(Enum):
    CLEANUP: Mapping[str, Any] = {}
    INSERT: Mapping[str, Any] = {}
    MIGRATE: Mapping[str, Any] = {}
    OPTIMIZE: Mapping[str, Any] = {}
    QUERY = {"readonly": True}
    REPLACE = {
        # Replacing existing rows requires reconstructing the entire tuple for each
        # event (via a SELECT), which is a Hard Thing (TM) for columnstores to do. With
        # the default settings it's common for ClickHouse to go over the default max_memory_usage
        # of 10GB per query. Lowering the max_block_size reduces memory usage, and increasing the
        # max_memory_usage gives the query more breathing room.
        "max_block_size": settings.REPLACER_MAX_BLOCK_SIZE,
        "max_memory_usage": settings.REPLACER_MAX_MEMORY_USAGE,
        # Don't use up production cache for the count() queries.
        "use_uncompressed_cache": 0,
    }


class Cluster(ABC, Generic[TQuery]):
=======
TWriterOptions = TypeVar("TWriterOptions")


class Cluster(ABC, Generic[TQuery, TWriterOptions]):
>>>>>>> 18dd7ea1
    """
    A cluster is responsible for managing a collection of database nodes.

    Clusters are configurable, and will be instantiated based on user defined settings.

    Each storage must be mapped to a cluster via a storage set, which defines
    the storages that must be located on the same cluster.

    In future, clusters will also be responsible for co-ordinating commands that
    need to be run on multiple hosts that are colocated within the same cluster.
    The cluster will expose methods for:
        - bootstrap
        - migrate
        - cleanup
        - optimize
    """

    def __init__(self, storage_sets: Set[str]):
        self.__storage_sets = storage_sets

    def get_storage_set_keys(self) -> Set[StorageSetKey]:
        return {StorageSetKey(storage_set) for storage_set in self.__storage_sets}

    @abstractmethod
    def get_reader(self) -> Reader[TQuery]:
        raise NotImplementedError

    @abstractmethod
    def get_writer(
        self,
        table_name: str,
        encoder: Callable[[WriterTableRow], bytes],
        options: TWriterOptions,
        chunk_size: Optional[int],
    ) -> BatchWriter:
        raise NotImplementedError


ClickhouseWriterOptions = Optional[Mapping[str, Any]]


class ClickhouseCluster(Cluster[SqlQuery, ClickhouseWriterOptions]):
    """
    ClickhouseCluster provides a reader, writer and Clickhouse connections that are
    shared by all storages located on the cluster
    """

    def __init__(self, host: str, port: int, http_port: int, storage_sets: Set[str]):
        super().__init__(storage_sets)
        self.__host = host
        self.__port = port
        self.__http_port = http_port
<<<<<<< HEAD
        self.__reader: Optional[Reader[SqlQuery]] = None
        self.__connection_cache: MutableMapping[
            Tuple[ClickhouseClientSettings, Optional[int]], ClickhousePool
        ] = {}
=======
        self.__clickhouse_rw = ClickhousePool(host, port)
        self.__clickhouse_ro = ClickhousePool(
            host, port, client_settings={"readonly": True},
        )
        self.__reader = NativeDriverReader(self.__clickhouse_ro)
>>>>>>> 18dd7ea1

    def __str__(self) -> str:
        return f"{self.__host}:{self.__port}"

    def get_connection(
        self,
        client_settings: ClickhouseClientSettings,
        send_receive_timeout: Optional[int] = None,
    ) -> ClickhousePool:
        """
        Get a Clickhouse connection given client settings an a timeout.
        Reuse any connection to the cluster with the same settings and timeout values
        otherwise establish a new connection.
        """
        cache_key = (client_settings, send_receive_timeout)
        if cache_key not in self.__connection_cache:
            self.__connection_cache[cache_key] = ClickhousePool(
                self.__host,
                self.__port,
                client_settings=client_settings.value,
                send_receive_timeout=send_receive_timeout,
            )
        return self.__connection_cache[cache_key]

    def get_reader(self) -> Reader[SqlQuery]:
        if not self.__reader:
            self.__reader = NativeDriverReader(
                self.get_connection(ClickhouseClientSettings.QUERY)
            )
        return self.__reader

    def get_writer(
        self,
        table_name: str,
        encoder: Callable[[WriterTableRow], bytes],
        options: ClickhouseWriterOptions,
        chunk_size: Optional[int],
    ) -> BatchWriter:
        return HTTPBatchWriter(
            table_name, self.__host, self.__http_port, encoder, options, chunk_size
        )


CLUSTERS = [
    ClickhouseCluster(
        host=cluster["host"],
        port=cluster["port"],
        http_port=cluster["http_port"],
        storage_sets=cluster["storage_sets"],
    )
    for cluster in settings.CLUSTERS
]

_registered_storage_sets = [
    storage_set
    for cluster in CLUSTERS
    for storage_set in cluster.get_storage_set_keys()
]

_unique_registered_storage_sets = set(_registered_storage_sets)

assert len(_registered_storage_sets) == len(
    _unique_registered_storage_sets
), "Storage set registered to more than one cluster"

assert (
    set(StorageSetKey) == _unique_registered_storage_sets
), "All storage sets must be assigned to a cluster"

# Map all storages to clusters via storage sets
_STORAGE_SET_CLUSTER_MAP = {
    storage_set: cluster
    for cluster in CLUSTERS
    for storage_set in cluster.get_storage_set_keys()
}


def get_cluster(storage_set_key: StorageSetKey) -> ClickhouseCluster:
    return _STORAGE_SET_CLUSTER_MAP[storage_set_key]<|MERGE_RESOLUTION|>--- conflicted
+++ resolved
@@ -1,10 +1,16 @@
 from abc import ABC, abstractmethod
-<<<<<<< HEAD
 from enum import Enum
-from typing import Any, Generic, Mapping, MutableMapping, Optional, Set, Tuple
-=======
-from typing import Any, Callable, Generic, Mapping, Optional, Set, TypeVar
->>>>>>> 18dd7ea1
+from typing import (
+    Any,
+    Callable,
+    Generic,
+    Mapping,
+    MutableMapping,
+    Optional,
+    Set,
+    Tuple,
+    TypeVar,
+)
 
 from snuba import settings
 from snuba.clickhouse.http import HTTPBatchWriter
@@ -15,7 +21,6 @@
 from snuba.writer import BatchWriter, WriterTableRow
 
 
-<<<<<<< HEAD
 class ClickhouseClientSettings(Enum):
     CLEANUP: Mapping[str, Any] = {}
     INSERT: Mapping[str, Any] = {}
@@ -35,13 +40,10 @@
     }
 
 
-class Cluster(ABC, Generic[TQuery]):
-=======
 TWriterOptions = TypeVar("TWriterOptions")
 
 
 class Cluster(ABC, Generic[TQuery, TWriterOptions]):
->>>>>>> 18dd7ea1
     """
     A cluster is responsible for managing a collection of database nodes.
 
@@ -94,18 +96,10 @@
         self.__host = host
         self.__port = port
         self.__http_port = http_port
-<<<<<<< HEAD
         self.__reader: Optional[Reader[SqlQuery]] = None
         self.__connection_cache: MutableMapping[
             Tuple[ClickhouseClientSettings, Optional[int]], ClickhousePool
         ] = {}
-=======
-        self.__clickhouse_rw = ClickhousePool(host, port)
-        self.__clickhouse_ro = ClickhousePool(
-            host, port, client_settings={"readonly": True},
-        )
-        self.__reader = NativeDriverReader(self.__clickhouse_ro)
->>>>>>> 18dd7ea1
 
     def __str__(self) -> str:
         return f"{self.__host}:{self.__port}"
