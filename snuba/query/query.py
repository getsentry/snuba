from __future__ import annotations

from dataclasses import dataclass, replace
from deprecation import deprecated
from enum import Enum
from itertools import chain
from typing import (
    Any,
    Callable,
    Iterable,
    Mapping,
    MutableMapping,
    MutableSequence,
    Optional,
    Sequence,
    Tuple,
    TypeVar,
    Union,
)

from snuba.datasets.schemas import RelationalSource
from snuba.query.expressions import Column, Expression
from snuba.query.types import Condition
from snuba.util import SAFE_COL_RE, columns_in_expr, is_condition, to_list

Aggregation = Union[
    Tuple[Any, Any, Any], Sequence[Any],
]

Groupby = Sequence[Any]

Limitby = Tuple[int, str]

TElement = TypeVar("TElement")


class OrderByDirection(Enum):
    ASC = "asc"
    DESC = "desc"


@dataclass(frozen=True)
class OrderBy:
    direction: OrderByDirection
    node: Expression


class Query:
    """
    Represents a parsed query we can edit during query processing.

    This is the bare minimum abstraction to avoid depending on a mutable
    Mapping around the code base. Fully untangling the query representation
    from the code depending on it wil take a lot of PRs, but at least we
    have a basic abstraction to move functionalities to.
    It is also the base to split the Clickhouse specific query into
    an abstract Snuba query and a concrete Clickhouse query, but
    that cannot come in this PR since it also requires a proper
    schema split in the dataset to happen.

    NEW DATA MODEL:
    The query is represented as a tree. The Query object is the root.
    Nodes in the tree can have different types (Expression, Conditions, etc.)
    Each node could be an individual node (like a column) or an collection.
    A collection can be a sequence (like a list of Columns) or a hierarchy
    (like function calls).

    There are three ways to manipulate the query:
    - traverse the tree. Traversing the full tree in an untyped way is
      not extremely useful. What is more interesting is being able to
      iterate over all the nodes of a given type (like expressions).
      This is achieved through the NodeContainer interface.

    - replace specific nodes. NodeContainer provides a map methods that
      allows the callsite to apply a func to all nodes of a specific
      type. This is useful for replacing expressions across the query.

    - direct access to the root and explore specific parts of the tree
      from there.
    """

    # TODO: Make getters non nullable when possible. This is a risky
    # change so we should take one field at a time.

    def __init__(
        self,
        body: MutableMapping[str, Any],  # Temporary
        data_source: RelationalSource,
        # New data model to replace the one based on the dictionary
        selected_columns: Optional[Sequence[Expression]] = None,
        array_join: Optional[Expression] = None,
        condition: Optional[Expression] = None,
        groupby: Optional[Sequence[Expression]] = None,
        having: Optional[Expression] = None,
        order_by: Optional[Sequence[OrderBy]] = None,
    ):
        """
        Expects an already parsed query body.
        """
        # TODO: make the parser produce this data structure directly
        # in order not to expose the internal representation.
        self.__body = body
        self.__final = False
        self.__data_source = data_source
        self.__prewhere_conditions: Sequence[Condition] = []

        # New data model
        # TODO: Provide a better typing for this.
        self.__selected_columns = selected_columns or []
        self.__array_join = array_join
        self.__condition = condition
        self.__groupby = groupby or []
        self.__having = having
        self.__order_by = order_by or []

    def get_all_expressions(self) -> Iterable[Expression]:
        """
        Returns an expression container that iterates over all the expressions
        in the query no matter which level of nesting they are at.
        The ExpressionContainer can be used to traverse the expressions in the
        tree.
        """
        return chain(
            chain.from_iterable(self.__selected_columns),
            self.__array_join or [],
            self.__condition or [],
            chain.from_iterable(self.__groupby),
            self.__having or [],
            chain.from_iterable(map(lambda orderby: orderby.node, self.__order_by)),
        )

    def transform_expressions(
        self,
        func: Callable[[Expression], Expression],
    ) -> None:
        """
        Transforms in place the current query object by applying a transformation
        function to all expressions contained in this query
        """

        def transform_expression_list(
            expressions: Sequence[Expression],
        ) -> Sequence[Expression]:
            return list(
                map(lambda exp: exp.transform(func), expressions),
            )

        self.__selected_columns = transform_expression_list(self.__selected_columns)
        self.__array_join = self.__array_join.transform(func) if self.__array_join else None
        self.__condition = self.__condition.transform(func) if self.__condition else None
        self.__groupby = transform_expression_list(self.__groupby)
        self.__having = self.__having.transform(func) if self.__having else None
        self.__order_by = list(map(
            lambda clause: replace(clause, node=clause.node.transform(func)),
            self.__order_by,
        ))

    def get_data_source(self) -> RelationalSource:
        return self.__data_source

    def set_data_source(self, data_source: RelationalSource) -> None:
        self.__data_source = data_source

    def __extend_sequence(self, field: str, content: Sequence[TElement],) -> None:
        if field not in self.__body:
            self.__body[field] = []
        self.__body[field].extend(content)

    def get_selected_columns(self) -> Optional[Sequence[Any]]:
        return self.__body.get("selected_columns")

    def get_selected_columns_from_ast(self) -> Sequence[Expression]:
        return self.__selected_columns

    def set_selected_columns(
        self,
        columns: Sequence[Any],
    ) -> None:
        self.__body["selected_columns"] = columns

    def get_aggregations(self) -> Optional[Sequence[Aggregation]]:
        return self.__body.get("aggregations")

    def set_aggregations(self, aggregations: Sequence[Aggregation],) -> None:
        self.__body["aggregations"] = aggregations

    def get_groupby(self) -> Optional[Sequence[Groupby]]:
        return self.__body.get("groupby")

    def get_groupby_from_ast(self) -> Sequence[Expression]:
        return self.__groupby

    def set_groupby(
        self,
        groupby: Sequence[Aggregation],
    ) -> None:
        self.__body["groupby"] = groupby

    def add_groupby(self, groupby: Sequence[Groupby],) -> None:
        self.__extend_sequence("groupby", groupby)

    def get_conditions(self) -> Optional[Sequence[Condition]]:
        return self.__body.get("conditions")

    def get_condition_from_ast(self) -> Optional[Expression]:
        return self.__condition

    def set_conditions(
        self,
        conditions: Sequence[Condition]
    ) -> None:
        self.__body["conditions"] = conditions

    def add_conditions(self, conditions: Sequence[Condition],) -> None:
        self.__extend_sequence("conditions", conditions)

    def get_prewhere(self) -> Sequence[Condition]:
        """
        Temporary method until pre where management is moved to Clickhouse query
        """
        return self.__prewhere_conditions

    def set_prewhere(self, conditions: Sequence[Condition]) -> None:
        """
        Temporary method until pre where management is moved to Clickhouse query
        """
        self.__prewhere_conditions = conditions

    def set_arrayjoin(self, arrayjoin: str) -> None:
        self.__body["arrayjoin"] = arrayjoin

    def get_arrayjoin(self) -> Optional[str]:
        return self.__body.get("arrayjoin", None)

<<<<<<< HEAD
    def get_arrayjoin_exp(self) -> Optional[Expression]:
=======
    def get_arrayjoin_from_ast(self) -> Optional[Expression]:
>>>>>>> c00c9388
        return self.__array_join

    def get_having(self) -> Sequence[Condition]:
        return self.__body.get("having", [])

    def get_having_from_ast(self) -> Optional[Expression]:
        return self.__having

    def get_orderby(self) -> Optional[Sequence[Any]]:
        return self.__body.get("orderby")

    def get_orderby_from_ast(self) -> Sequence[OrderBy]:
        return self.__order_by

    def set_orderby(
        self,
        orderby: Sequence[Any]
    ) -> None:
        self.__body["orderby"] = orderby

    def get_limitby(self) -> Optional[Limitby]:
        return self.__body.get("limitby")

    def get_sample(self) -> Optional[float]:
        return self.__body.get("sample")

    def get_limit(self) -> Optional[int]:
        return self.__body.get("limit", None)

    def set_limit(self, limit: int) -> None:
        self.__body["limit"] = limit

    def get_offset(self) -> int:
        return self.__body.get("offset", 0)

    def set_offset(self, offset: int) -> None:
        self.__body["offset"] = offset

    def has_totals(self) -> bool:
        return self.__body.get("totals", False)

    def get_final(self) -> bool:
        return self.__final

    def set_final(self, final: bool) -> None:
        self.__final = final

    def set_granularity(self, granularity: int) -> None:
        """
        Temporary method to move the management of granularity
        out of the body. This is the only usage left of the body
        during the query column processing. That processing is
        going to move to a place where this object is being built.
        But in order to do that we need first to decouple it from
        the query body, thus we need to move the granularity out of
        the body even if it does not really belong here.
        """
        self.__body["granularity"] = granularity

    def get_granularity(self) -> Optional[int]:
        return self.__body.get("granularity")

    @deprecated(
        details="Do not access the internal query representation "
        "use the specific accessor methods instead."
    )
    def get_body(self) -> Mapping[str, Any]:
        return self.__body

    def get_all_referenced_columns(self) -> Sequence[Any]:
        """
        Return the set of all columns that are used by a query.

        TODO: This does not actually return all columns referenced in the query since
        there are some corner cases left out:
        - functions expressed in the form f(column) in aggregations.

        Will fix both when adding a better column abstraction.
        Also the replace_column method behave consistently with this one. Any change to
        this method should be reflected there.
        """
        col_exprs: MutableSequence[Any] = []

        if self.get_arrayjoin():
            col_exprs.extend(to_list(self.get_arrayjoin()))
        if self.get_groupby():
            col_exprs.extend(to_list(self.get_groupby()))
        if self.get_orderby():
            col_exprs.extend(to_list(self.get_orderby()))
        if self.get_selected_columns():
            col_exprs.extend(to_list(self.get_selected_columns()))

        # Conditions need flattening as they can be nested as AND/OR
        self.__add_flat_conditions(col_exprs, self.get_conditions())
        self.__add_flat_conditions(col_exprs, self.get_having())
        self.__add_flat_conditions(col_exprs, self.get_prewhere())

        if self.get_aggregations():
            col_exprs.extend([a[1] for a in self.get_aggregations()])

        # Return the set of all columns referenced in any expression
        return self.__get_referenced_columns(col_exprs)

    def get_columns_referenced_in_conditions(self) -> Sequence[Any]:
        col_exprs: MutableSequence[Any] = []
        self.__add_flat_conditions(col_exprs, self.get_conditions())
        return self.__get_referenced_columns(col_exprs)

    def get_columns_referenced_in_having(self) -> Sequence[Any]:
        col_exprs: MutableSequence[Any] = []
        self.__add_flat_conditions(col_exprs, self.get_having())
        return self.__get_referenced_columns(col_exprs)

    def __add_flat_conditions(
        self, col_exprs: MutableSequence[Any], conditions=Optional[Sequence[Condition]]
    ) -> None:
        if conditions:
            flat_conditions = list(
                chain(*[[c] if is_condition(c) else c for c in conditions])
            )
            col_exprs.extend([c[0] for c in flat_conditions])

    def __get_referenced_columns(
        self, col_exprs: MutableSequence[Any]
    ) -> Sequence[Any]:
        return set(chain(*[columns_in_expr(ex) for ex in col_exprs]))

    def __replace_col_in_expression(
        self, expression: Any, old_column: str, new_column: str,
    ) -> Any:
        """
        Returns a copy of the expression with old_column replaced by new_column.
        This does not modify anything in place since expressions can be either
        mutable (lists) or immutable (strings and tuples), so the only way to be
        consistent in the result is always to return a brand new expression.

        This does not support all possible columns format (like string representations
        of function expresison "count(col1)"). But it is consistent with the behavior
        of get_all_referenced_columns in that it won't replace something that is not
        returned by that function and it will replace all the columns returned by that
        function.
        """
        if isinstance(expression, str):
            match = SAFE_COL_RE.match(expression)
            if match and match[1] == old_column:
                return expression.replace(old_column, new_column)
        elif (
            isinstance(expression, (list, tuple))
            and len(expression) >= 2
            and isinstance(expression[1], (list, tuple))
        ):
            params = [
                self.__replace_col_in_expression(param, old_column, new_column)
                for param in expression[1]
            ]
            ret = [expression[0], params]
            if len(expression) == 3:
                # Alias for the column
                ret.append(expression[2])
            return ret
        return expression

    def __replace_col_in_condition(
        self, condition: Condition, old_column: str, new_column: str,
    ) -> Condition:
        """
        Replaces a column in a structured condition. This is a level above replace_col_in_expression
        since conditions are in the form [expression, operator, literal] (which is not fully correct
        since the right side of the condition should be an expression as well but this constraint is
        imposed by the query schema and get_all_referenced_columns behaves accordingly).
        Conditions can also be nested.
        """
        if is_condition(condition):
            return [
                self.__replace_col_in_expression(condition[0], old_column, new_column),
                condition[1],
                condition[2],
            ]
        elif isinstance(condition, (tuple, list)):
            # nested condition
            return [
                self.__replace_col_in_condition(cond, old_column, new_column)
                for cond in condition
            ]
        else:
            # Don't know what this is
            return condition

    def __replace_col_in_list(
        self, expressions: Any, old_column: str, new_column: str,
    ) -> Sequence[Any]:
        return [
            self.__replace_col_in_expression(expr, old_column, new_column)
            for expr in to_list(expressions)
        ]

    def replace_column(self, old_column: str, new_column: str) -> None:
        """
        Replaces a column in all fields of the query. The Query object is mutated in place
        while the internal fields are replaced.

        This behaves consistently with get_all_referenced_columns (which does not really
        behave correctly since it is missing a few fields that can contain columns). Will
        fix both when adding a better column abstraction.

        In the current implementation we can only replace a column identified by a string
        with another column identified by a string. This does not support replacing a
        column with a complex expression.
        Columns represented as strings include expresions like "tags[a]" or "f(column)"
        This method will replace them as well if requested, but that would not be a good
        idea since such columns are processed by column_expr later in the flow.
        """

        if self.get_selected_columns():
            self.set_selected_columns(
                self.__replace_col_in_list(
                    self.get_selected_columns(), old_column, new_column,
                )
            )

        if self.get_arrayjoin():
            self.set_arrayjoin(
                self.__replace_col_in_expression(
                    self.get_arrayjoin(), old_column, new_column
                )
            )

        if self.get_groupby():
            self.set_groupby(
                self.__replace_col_in_list(self.get_groupby(), old_column, new_column,)
            )

        if self.get_orderby():
            self.set_orderby(
                self.__replace_col_in_list(self.get_orderby(), old_column, new_column,)
            )

        if self.get_aggregations():
            self.set_aggregations(
                [
                    [
                        aggr[0],
                        self.__replace_col_in_expression(
                            aggr[1], old_column, new_column
                        )
                        if not isinstance(aggr[1], (list, tuple))
                        # This can be an expresison or a list of expressions
                        else self.__replace_col_in_list(
                            aggr[1], old_column, new_column
                        ),
                        aggr[2],
                    ]
                    for aggr in to_list(self.get_aggregations())
                ]
            )

        if self.get_conditions():
            self.set_conditions(
                self.__replace_col_in_condition(
                    to_list(self.get_conditions()), old_column, new_column,
                )
            )<|MERGE_RESOLUTION|>--- conflicted
+++ resolved
@@ -129,10 +129,7 @@
             chain.from_iterable(map(lambda orderby: orderby.node, self.__order_by)),
         )
 
-    def transform_expressions(
-        self,
-        func: Callable[[Expression], Expression],
-    ) -> None:
+    def transform_expressions(self, func: Callable[[Expression], Expression],) -> None:
         """
         Transforms in place the current query object by applying a transformation
         function to all expressions contained in this query
@@ -141,19 +138,23 @@
         def transform_expression_list(
             expressions: Sequence[Expression],
         ) -> Sequence[Expression]:
-            return list(
-                map(lambda exp: exp.transform(func), expressions),
-            )
+            return list(map(lambda exp: exp.transform(func), expressions),)
 
         self.__selected_columns = transform_expression_list(self.__selected_columns)
-        self.__array_join = self.__array_join.transform(func) if self.__array_join else None
-        self.__condition = self.__condition.transform(func) if self.__condition else None
+        self.__array_join = (
+            self.__array_join.transform(func) if self.__array_join else None
+        )
+        self.__condition = (
+            self.__condition.transform(func) if self.__condition else None
+        )
         self.__groupby = transform_expression_list(self.__groupby)
         self.__having = self.__having.transform(func) if self.__having else None
-        self.__order_by = list(map(
-            lambda clause: replace(clause, node=clause.node.transform(func)),
-            self.__order_by,
-        ))
+        self.__order_by = list(
+            map(
+                lambda clause: replace(clause, node=clause.node.transform(func)),
+                self.__order_by,
+            )
+        )
 
     def get_data_source(self) -> RelationalSource:
         return self.__data_source
@@ -172,10 +173,7 @@
     def get_selected_columns_from_ast(self) -> Sequence[Expression]:
         return self.__selected_columns
 
-    def set_selected_columns(
-        self,
-        columns: Sequence[Any],
-    ) -> None:
+    def set_selected_columns(self, columns: Sequence[Any],) -> None:
         self.__body["selected_columns"] = columns
 
     def get_aggregations(self) -> Optional[Sequence[Aggregation]]:
@@ -190,10 +188,7 @@
     def get_groupby_from_ast(self) -> Sequence[Expression]:
         return self.__groupby
 
-    def set_groupby(
-        self,
-        groupby: Sequence[Aggregation],
-    ) -> None:
+    def set_groupby(self, groupby: Sequence[Aggregation],) -> None:
         self.__body["groupby"] = groupby
 
     def add_groupby(self, groupby: Sequence[Groupby],) -> None:
@@ -205,10 +200,7 @@
     def get_condition_from_ast(self) -> Optional[Expression]:
         return self.__condition
 
-    def set_conditions(
-        self,
-        conditions: Sequence[Condition]
-    ) -> None:
+    def set_conditions(self, conditions: Sequence[Condition]) -> None:
         self.__body["conditions"] = conditions
 
     def add_conditions(self, conditions: Sequence[Condition],) -> None:
@@ -232,11 +224,7 @@
     def get_arrayjoin(self) -> Optional[str]:
         return self.__body.get("arrayjoin", None)
 
-<<<<<<< HEAD
-    def get_arrayjoin_exp(self) -> Optional[Expression]:
-=======
     def get_arrayjoin_from_ast(self) -> Optional[Expression]:
->>>>>>> c00c9388
         return self.__array_join
 
     def get_having(self) -> Sequence[Condition]:
@@ -251,10 +239,7 @@
     def get_orderby_from_ast(self) -> Sequence[OrderBy]:
         return self.__order_by
 
-    def set_orderby(
-        self,
-        orderby: Sequence[Any]
-    ) -> None:
+    def set_orderby(self, orderby: Sequence[Any]) -> None:
         self.__body["orderby"] = orderby
 
     def get_limitby(self) -> Optional[Limitby]:
