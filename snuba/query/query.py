--- conflicted
+++ resolved
@@ -154,13 +154,8 @@
         during the query column processing. That processing is
         going to move to a place where this object is being built.
         But in order to do that we need first to decouple it from
-<<<<<<< HEAD
-        the query body, thus we need to move the granulairyt out of
-        the body even if it does not realyl belong here.
-=======
         the query body, thus we need to move the granularity out of
         the body even if it does not really belong here.
->>>>>>> c1293a62
         """
         self.__body["granularity"] = granularity
 
