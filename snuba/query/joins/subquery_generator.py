--- conflicted
+++ resolved
@@ -68,19 +68,18 @@
                         key=lambda selected: selected.name or "",
                     )
                 ),
-                condition=combine_and_conditions(self.__conditions)
-                if self.__conditions
-                else None,
+                condition=(
+                    combine_and_conditions(self.__conditions)
+                    if self.__conditions
+                    else None
+                ),
                 granularity=self.__granularity,
             ),
-<<<<<<< HEAD
             groupby=self.__groupby,
             condition=(
                 combine_and_conditions(self.__conditions) if self.__conditions else None
             ),
             granularity=self.__granularity,
-=======
->>>>>>> 66faa8e7
         )
 
     def __str__(self) -> str:
