--- conflicted
+++ resolved
@@ -1,18 +1,11 @@
 import logging
 import re
-<<<<<<< HEAD
-from collections import defaultdict
 from dataclasses import replace
-from typing import Any, Mapping, MutableMapping, Optional, Sequence, Set, Tuple
-=======
-from dataclasses import replace
-from typing import Any, MutableMapping, Optional
->>>>>>> 99cc7d2d
+from typing import Any, Mapping, MutableMapping, Optional, Sequence, Tuple
 
 from snuba import environment, state
 from snuba.clickhouse.escaping import NEGATE_RE
 from snuba.datasets.dataset import Dataset
-<<<<<<< HEAD
 from snuba.query.expressions import (
     Argument,
     Column,
@@ -24,9 +17,6 @@
     Literal,
     SubscriptableReference,
 )
-=======
-from snuba.query.expressions import Column, Expression, Literal, SubscriptableReference
->>>>>>> 99cc7d2d
 from snuba.query.logical import OrderBy, OrderByDirection, Query
 from snuba.query.parser.conditions import parse_conditions_to_expr
 from snuba.query.parser.expressions import parse_aggregation, parse_expression
@@ -52,40 +42,27 @@
     - It transforms columns from the tags[asd] form into
       SubscriptableReference.
     - Applies aliases to all columns that do not have one and that do not
-<<<<<<< HEAD
       represent a reference to an existing alias.
-=======
-      represent a reference to an alias.
->>>>>>> 99cc7d2d
       During query processing a column can be transformed into a different
       expression. It is essential to preserve the original column name so
       that the result set still has a column with the name provided by the
       user no matter on which transformation we applied.
       By applying aliases at this stage every processor just needs to
       preserve them to guarantee the correctness of the query.
-<<<<<<< HEAD
     - Expands all the references to aliases by inlining the expression
       to make aliasing transparent to all query processing phases.
       References to aliases are reintroduced at the end of the query
       processing.
       Alias references are packaged back at the end of processing.
-=======
->>>>>>> 99cc7d2d
     """
     try:
         query = _parse_query_impl(body, dataset)
         # These are the post processing phases
-<<<<<<< HEAD
+        _validate_empty_table_names(query)
         _validate_aliases(query)
         _parse_subscriptables(query)
         _apply_column_aliases(query)
         _expand_aliases(query)
-=======
-        _validate_empty_table_names(query)
-        _validate_aliases(query)
-        _parse_subscriptables(query)
-        _apply_column_aliases(query)
->>>>>>> 99cc7d2d
         # WARNING: These steps above assume table resolution did not happen
         # yet. If it is put earlier than here (unlikely), we need to adapt them.
         return query
@@ -172,8 +149,6 @@
     )
 
 
-<<<<<<< HEAD
-=======
 def _validate_empty_table_names(query: Query) -> None:
     found_table_names = set()
     for e in query.get_all_expressions():
@@ -187,24 +162,11 @@
         )
 
 
->>>>>>> 99cc7d2d
 def _validate_aliases(query: Query) -> None:
     """
     Ensures that no alias has been defined multiple times for different
     expressions in the query. Thus rejecting queries with shadowing.
     """
-<<<<<<< HEAD
-    all_declared_aliases: Mapping[str, Set[Expression]] = defaultdict(set)
-    for exp in query.get_all_expressions():
-        # TODO: Make it impossible to assign empty string as an alias.
-        if exp.alias:
-            all_declared_aliases[exp.alias].add(exp)
-            new_exps = all_declared_aliases[exp.alias]
-            if len(new_exps) > 1:
-                raise ValueError(
-                    f"Shadowing aliases detected for alias: {exp.alias}. Expressions: {new_exps}"
-                )
-=======
     all_declared_aliases: MutableMapping[str, Expression] = {}
     for exp in query.get_all_expressions():
         if exp.alias is not None:
@@ -225,7 +187,6 @@
                 )
             else:
                 all_declared_aliases[exp.alias] = exp
->>>>>>> 99cc7d2d
 
 
 # A column name like "tags[url]"
@@ -239,21 +200,11 @@
     current_aliases = {exp.alias for exp in query.get_all_expressions() if exp.alias}
 
     def transform(exp: Expression) -> Expression:
-<<<<<<< HEAD
-        if not isinstance(exp, Column):
-            return exp
-        match = NESTED_COL_EXPR_RE.match(exp.column_name)
-        if match is None or exp.column_name in current_aliases:
-            # Either this is not a tag[asd] column or there is actually
-            # somewhere in the Query, an expression that declares the
-            # alias tags[asd]. So do not redefine it.
-=======
         if not isinstance(exp, Column) or exp.column_name in current_aliases:
             return exp
         match = NESTED_COL_EXPR_RE.match(exp.column_name)
         if match is None:
             # This is not a tag[asd] column.
->>>>>>> 99cc7d2d
             return exp
         col_name = match[1]
         key_name = match[2]
@@ -288,7 +239,6 @@
         else:
             return replace(exp, alias=exp.column_name)
 
-<<<<<<< HEAD
     query.transform_expressions(apply_aliases)
 
 
@@ -472,7 +422,4 @@
                     self.__expand_nested,
                 )
             ),
-        )
-=======
-    query.transform_expressions(apply_aliases)
->>>>>>> 99cc7d2d
+        )