--- conflicted
+++ resolved
@@ -1,4 +1,3 @@
-import re
 from dataclasses import replace
 from typing import Mapping, MutableMapping, Optional, Sequence, Tuple, Union
 
@@ -17,17 +16,8 @@
     SubscriptableReference,
 )
 from snuba.query.logical import Query
-from snuba.query.parser.exceptions import (
-    AliasShadowingException,
-    CyclicAliasException,
-)
-<<<<<<< HEAD
-from snuba.query.parser.expressions import parse_aggregation, parse_expression
-from snuba.query.parser.validation import validate_query
-from snuba.util import is_function, to_list, tuplify
+from snuba.query.parser.exceptions import AliasShadowingException, CyclicAliasException
 from snuba.utils.constants import NESTED_COL_EXPR_RE
-=======
->>>>>>> a7feb74d
 from snuba.utils.metrics.wrapper import MetricsWrapper
 
 metrics = MetricsWrapper(environment.metrics, "parser")
