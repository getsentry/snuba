import logging
import re
from dataclasses import replace
from typing import Any, List, Mapping, MutableMapping, Optional, Sequence, Tuple

from snuba import environment
from snuba.clickhouse.escaping import NEGATE_RE
from snuba.datasets.dataset import Dataset
from snuba.query.expressions import (
    Argument,
    Column,
    CurriedFunctionCall,
    Expression,
    ExpressionVisitor,
    FunctionCall,
    Lambda,
    Literal,
    SubscriptableReference,
)
from snuba.query.logical import OrderBy, OrderByDirection, Query, SelectedExpression
from snuba.query.matchers import (
    FunctionCall as FunctionCallMatch,
    String as StringMatch,
)
from snuba.query.parser.conditions import parse_conditions_to_expr
from snuba.query.parser.exceptions import (
    AliasShadowingException,
    CyclicAliasException,
    ParsingException,
)
from snuba.query.parser.expressions import parse_aggregation, parse_expression
from snuba.query.parser.validation import validate_query
from snuba.util import is_function, to_list, tuplify
from snuba.utils.metrics.wrapper import MetricsWrapper

logger = logging.getLogger(__name__)

metrics = MetricsWrapper(environment.metrics, "parser")


def parse_query(body: MutableMapping[str, Any], dataset: Dataset) -> Query:
    """
    Parses the query body generating the AST. This only takes into
    account the initial query body. Extensions are parsed by extension
    processors and are supposed to update the AST.

    Parsing includes two phases. The first transforms the json body into
    a minimal query Object resolving expressions, conditions, etc.
    The second phase performs some query processing to provide a sane
    query to the dataset specific section.
    - It prevents alias shadowing.
    - It transforms columns from the tags[asd] form into
      SubscriptableReference.
    - Applies aliases to all columns that do not have one and that do not
      represent a reference to an existing alias.
      During query processing a column can be transformed into a different
      expression. It is essential to preserve the original column name so
      that the result set still has a column with the name provided by the
      user no matter on which transformation we applied.
      By applying aliases at this stage every processor just needs to
      preserve them to guarantee the correctness of the query.
    - Expands all the references to aliases by inlining the expression
      to make aliasing transparent to all query processing phases.
      References to aliases are reintroduced at the end of the query
      processing.
      Alias references are packaged back at the end of processing.
    """
    query = _parse_query_impl(body, dataset)
    # These are the post processing phases
    _validate_empty_table_names(query)
    _validate_aliases(query)
    _parse_subscriptables(query)
    _apply_column_aliases(query)
    _expand_aliases(query)
    # WARNING: These steps above assume table resolution did not happen
    # yet. If it is put earlier than here (unlikely), we need to adapt them.
    _deescape_aliases(query)
    _validate_arrayjoin(query)
    validate_query(query, dataset)
    return query


def _parse_query_impl(body: MutableMapping[str, Any], dataset: Dataset) -> Query:
    def build_selected_expressions(
        raw_expressions: Sequence[Any],
    ) -> List[SelectedExpression]:
        output = []
        for raw_expression in raw_expressions:
            exp = parse_expression(
                tuplify(raw_expression), dataset.get_abstract_columnset(), set()
            )
            output.append(
                SelectedExpression(
                    # An expression in the query can be a string or a
                    # complex list with an alias. In the second case
                    # we trust the parser to find the alias.
                    name=raw_expression
                    if isinstance(raw_expression, str)
                    else exp.alias,
                    expression=exp,
                )
            )
        return output

    aggregations = []
    for aggregation in body.get("aggregations", []):
        if not isinstance(aggregation, Sequence):
            raise ParsingException(
                (
                    f"Invalid aggregation structure {aggregation}. "
                    "It must be a sequence containing expression, column and alias."
                )
            )
        aggregation_function = aggregation[0]
        column_expr = aggregation[1]
        column_expr = column_expr if column_expr else []
        alias = aggregation[2]
        alias = alias if alias else None

        aggregations.append(
            SelectedExpression(
                name=alias,
                expression=parse_aggregation(
                    aggregation_function,
                    column_expr,
                    alias,
                    dataset.get_abstract_columnset(),
                    set(),
                ),
            )
        )

    groupby_clause = build_selected_expressions(to_list(body.get("groupby", [])))

    select_clause = (
        groupby_clause
        + aggregations
        + build_selected_expressions(body.get("selected_columns", []))
    )

    array_join_cols = set()
    arrayjoin = body.get("arrayjoin")
    # TODO: Properly detect all array join columns in all clauses of the query.
    # This is missing an arrayJoin in condition with an alias that is then
    # used in the select.
    if arrayjoin:
        array_join_cols.add(arrayjoin)
        array_join_expr: Optional[Expression] = parse_expression(
            body["arrayjoin"], dataset.get_abstract_columnset(), {arrayjoin}
        )
    else:
        array_join_expr = None
        for select_expr in select_clause:
            if isinstance(select_expr.expression, FunctionCall):
                if select_expr.expression.function_name == "arrayJoin":
                    parameters = select_expr.expression.parameters
                    if len(parameters) != 1:
                        raise ParsingException(
                            "arrayJoin(...) only accepts a single parameter."
                        )
<<<<<<< HEAD
                    array_join_cols.add(parameters[0].column_name)
=======
                    if isinstance(parameters[0], Column):
                        array_join_cols.add(parameters[0].column_name)
                    else:
                        # We only accepts columns or functions that do not
                        # reference columns. We could not say whether we are
                        # actually arrayjoining on the values of the column
                        # if it is nested in an arbitrary function. But
                        # functions of literals are fine.
                        for e in parameters[0]:
                            if isinstance(e, Column):
                                raise ParsingException(
                                    "arrayJoin(...) cannot contain columns nested in functions."
                                )
>>>>>>> e5960e8b

    where_expr = parse_conditions_to_expr(
        body.get("conditions", []), dataset, array_join_cols
    )
    having_expr = parse_conditions_to_expr(
        body.get("having", []), dataset, array_join_cols
    )

    orderby_exprs = []
    for orderby in to_list(body.get("orderby", [])):
        if isinstance(orderby, str):
            match = NEGATE_RE.match(orderby)
            if match is None:
                raise ParsingException(
                    (
                        f"Invalid Order By clause {orderby}. If the Order By is a string, "
                        "it must respect the format `[-]column`"
                    )
                )
            direction, col = match.groups()
            orderby = col
        elif is_function(orderby):
            match = NEGATE_RE.match(orderby[0])
            if match is None:
                raise ParsingException(
                    (
                        f"Invalid Order By clause {orderby}. If the Order By is an expression, "
                        "the function name must respect the format `[-]func_name`"
                    )
                )
            direction, col = match.groups()
            orderby = [col] + orderby[1:]
        else:
            raise ParsingException(
                (
                    f"Invalid Order By clause {orderby}. The Clause was neither "
                    "a string nor a function call."
                )
            )
        orderby_parsed = parse_expression(
            tuplify(orderby), dataset.get_abstract_columnset(), set()
        )
        orderby_exprs.append(
            OrderBy(
                OrderByDirection.DESC if direction == "-" else OrderByDirection.ASC,
                orderby_parsed,
            )
        )

    return Query(
        body,
        None,
        selected_columns=select_clause,
        array_join=array_join_expr,
        condition=where_expr,
        groupby=[g.expression for g in groupby_clause],
        having=having_expr,
        order_by=orderby_exprs,
    )


def _validate_empty_table_names(query: Query) -> None:
    found_table_names = set()
    for e in query.get_all_expressions():
        if isinstance(e, Column) and e.table_name:
            found_table_names.add(e.table_name)

    if found_table_names:
        logger.warning(
            "Table names already populated before alias resolution",
            extra={"names": found_table_names},
        )


def _validate_aliases(query: Query) -> None:
    """
    Ensures that no alias has been defined multiple times for different
    expressions in the query. Thus rejecting queries with shadowing.
    """
    all_declared_aliases: MutableMapping[str, Expression] = {}
    for exp in query.get_all_expressions():
        if exp.alias is not None:
            if exp.alias == "":
                # TODO: Enforce this in the parser when we are sure it is not
                # happening.
                metrics.increment("empty_alias")

            if (
                exp.alias in all_declared_aliases
                and exp != all_declared_aliases[exp.alias]
            ):
                raise AliasShadowingException(
                    (
                        f"Shadowing aliases detected for alias: {exp.alias}. "
                        + f"Expressions: {all_declared_aliases[exp.alias]}"
                    )
                )
            else:
                all_declared_aliases[exp.alias] = exp


# A column name like "tags[url]"
NESTED_COL_EXPR_RE = re.compile(r"^([a-zA-Z0-9_\.]+)\[([a-zA-Z0-9_\.:-]+)\]$")


def _parse_subscriptables(query: Query) -> None:
    """
    Turns columns formatted as tags[asd] into SubscriptableReference.
    """
    current_aliases = {exp.alias for exp in query.get_all_expressions() if exp.alias}

    def transform(exp: Expression) -> Expression:
        if not isinstance(exp, Column) or exp.column_name in current_aliases:
            return exp
        match = NESTED_COL_EXPR_RE.match(exp.column_name)
        if match is None:
            # This is not a tag[asd] column.
            return exp
        col_name = match[1]
        key_name = match[2]
        return SubscriptableReference(
            alias=exp.column_name,
            column=Column(None, None, col_name),
            key=Literal(None, key_name),
        )

    query.transform_expressions(transform)


def _apply_column_aliases(query: Query) -> None:
    """
    Applies an alias to all the columns in the query equal to the column
    name unless a column already has one or the alias is already defined.
    In the first case we honor the alias the column already has, in the
    second case the column is a reference to such alias and we do not shadow
    the alias.
    TODO: Inline the full referenced expression if the column is an alias
    reference.
    """
    current_aliases = {exp.alias for exp in query.get_all_expressions() if exp.alias}

    def apply_aliases(exp: Expression) -> Expression:
        if (
            not isinstance(exp, Column)
            or exp.alias
            or exp.column_name in current_aliases
        ):
            return exp
        else:
            return replace(exp, alias=exp.column_name)

    query.transform_expressions(apply_aliases)


def _expand_aliases(query: Query) -> None:
    """
    Recursively expand all the references to aliases in the query. This
    makes life easy to query processors and translators that only have to
    take care of not introducing shadowing (easy to enforce at runtime),
    otherwise aliasing is transparent to them.
    """
    # Pre-inline all nested aliases. This reduces the number of iterations
    # we need to do on the query.
    # Example:
    # {"a": f(x), "x": g(k)} -> {"a": f(g(k)), "x": g(k)}
    aliased_expressions = {
        exp.alias: exp for exp in query.get_all_expressions() if exp.alias is not None
    }
    fully_resolved_aliases = {
        alias: exp.accept(
            AliasExpanderVisitor(aliased_expressions, [], expand_nested=True)
        )
        for alias, exp in aliased_expressions.items()
    }

    visitor = AliasExpanderVisitor(fully_resolved_aliases, [])
    query.transform(visitor)


ARRAYJOIN_FUNCTION_MATCH = FunctionCallMatch(None, StringMatch("arrayJoin"), None)


def _validate_arrayjoin(query: Query) -> None:
    # TODO: Actually validate arrayjoin. For now log how it is used.
    body_arrayjoin = ""
    arrayjoin = query.get_arrayjoin_from_ast()
    if arrayjoin is not None:
        if isinstance(arrayjoin, Column):
            body_arrayjoin = arrayjoin.column_name

    array_joins = set()
    if body_arrayjoin:
        array_joins.add(body_arrayjoin)
    for exp in query.get_all_expressions():
        match = ARRAYJOIN_FUNCTION_MATCH.match(exp)
        if match is not None:
            if isinstance(exp, Column):
                array_joins.add(exp.column_name)
            else:
                array_joins.add(f"{type(exp)}")

    if len(array_joins) > 0:
        join_type = "body" if body_arrayjoin else "function"
        suffix = "gt1" if len(array_joins) > 1 else "eq1"
        key = f"arrayjoin.{join_type}.{suffix}"
        metrics.increment(
            key, tags={"arrayjoin": ",".join(array_joins)},
        )


DEESCAPER_RE = re.compile(r"^`(.+)`$")


def _deescape_aliases(query: Query) -> None:
    """
    The legacy query processing does not escape user declared aliases
    thus aliases like project.name would make the query fail. So Sentry
    started defining pre-escaped aliases like `project.name` to go
    around the problem.
    The AST processing properly escapes aliases thus causing double
    escaping. We need to de-escape them in the AST query to preserve
    backward compatibility as long as the legacy query processing is
    around.
    """

    def deescape(expression: Optional[str]) -> Optional[str]:
        if expression is not None:
            match = DEESCAPER_RE.match(expression)
            if match:
                return match[1]
        return expression

    query.transform_expressions(lambda expr: replace(expr, alias=deescape(expr.alias)))

    query.set_ast_selected_columns(
        [
            replace(s, name=deescape(s.name))
            for s in query.get_selected_columns_from_ast() or []
        ]
    )


class AliasExpanderVisitor(ExpressionVisitor[Expression]):
    """
    Traverses an expression and, when it finds a reference to an alias
    (which is a Column that does not define an alias and such that its
    name is in the lookup table), replaces the column with the expression
    from the lookup table and recursively expand the newly introduced
    expression if requested.

    See visit_column for details on how cycles are managed.
    """

    def __init__(
        self,
        alias_lookup_table: Mapping[str, Expression],
        visited_stack: Sequence[str],
        expand_nested: bool = False,
    ) -> None:
        self.__alias_lookup_table = alias_lookup_table
        # Aliases being visited from the root node till the node
        # we are currently visiting
        self.__visited_stack = visited_stack
        # Recursively expand aliases after resolving them. If True,
        # then, after resolving an alias we visit the result.
        self.__expand_nested = expand_nested

    def visit_literal(self, exp: Literal) -> Expression:
        return exp

    def visit_column(self, exp: Column) -> Expression:
        name = exp.column_name
        if exp.alias is not None or name not in self.__alias_lookup_table:
            return exp

        if name in self.__visited_stack:
            # This means this column is being shadowed (correctly) by an
            # expression that declares an alias equal to the name of the
            # column. Example: f(a) as a.
            #
            # Follows the same Clickhouse approach to cycles:
            # `f(g(z(a))) as a` -> allowed
            # `f(g(z(a) as a) as not_a` -> allowed
            # `f(g(a) as b) as a` -> not allowed
            # `f(a) as b, f(b) as a` -> not allowed
            if self.__visited_stack[-1] != name:
                # We need to reject conditions like `f(g(a) as b) as a`
                # but accept `f(g(a)) as a`.
                # If we are here it means we already found, in this nested
                # expression, an alias declared that has the same name of
                # the column we are visiting (shadowing). So the previously
                # visited alias must be on top of the stack, to be valid.
                # In `f(g(a) as b) as a`, instead, b would be on top of the
                # stack instead of a.
                raise CyclicAliasException(
                    f"Cyclic aliases {name} resolves to {self.__alias_lookup_table[name]}"
                )
            return exp

        if self.__expand_nested:
            # The expanded expression may contain more alias references to expand.
            return self.__alias_lookup_table[name].accept(self)
        else:
            return self.__alias_lookup_table[name]

    def __append_alias(self, alias: Optional[str]) -> Sequence[str]:
        return (
            [*self.__visited_stack, alias]
            if alias is not None
            else self.__visited_stack
        )

    def visit_subscriptable_reference(self, exp: SubscriptableReference) -> Expression:
        expanded_column = exp.column.accept(
            AliasExpanderVisitor(
                self.__alias_lookup_table,
                self.__append_alias(exp.alias),
                self.__expand_nested,
            )
        )
        assert isinstance(
            expanded_column, Column
        ), "A subscriptable column cannot be resolved to anything other than a column"
        return replace(
            exp,
            column=expanded_column,
            key=exp.key.accept(
                AliasExpanderVisitor(
                    self.__alias_lookup_table,
                    self.__append_alias(exp.alias),
                    self.__expand_nested,
                )
            ),
        )

    def __visit_sequence(
        self, alias: Optional[str], parameters: Sequence[Expression]
    ) -> Tuple[Expression, ...]:
        return tuple(
            p.accept(
                AliasExpanderVisitor(
                    self.__alias_lookup_table,
                    self.__append_alias(alias),
                    self.__expand_nested,
                )
            )
            for p in parameters
        )

    def visit_function_call(self, exp: FunctionCall) -> Expression:
        return replace(exp, parameters=self.__visit_sequence(exp.alias, exp.parameters))

    def visit_curried_function_call(self, exp: CurriedFunctionCall) -> Expression:
        return replace(
            exp,
            internal_function=exp.internal_function.accept(
                AliasExpanderVisitor(
                    self.__alias_lookup_table,
                    self.__append_alias(exp.alias),
                    self.__expand_nested,
                )
            ),
            parameters=self.__visit_sequence(exp.alias, exp.parameters),
        )

    def visit_argument(self, exp: Argument) -> Expression:
        return exp

    def visit_lambda(self, exp: Lambda) -> Expression:
        return replace(
            exp,
            transformation=exp.transformation.accept(
                AliasExpanderVisitor(
                    self.__alias_lookup_table,
                    self.__append_alias(exp.alias),
                    self.__expand_nested,
                )
            ),
        )<|MERGE_RESOLUTION|>--- conflicted
+++ resolved
@@ -158,9 +158,6 @@
                         raise ParsingException(
                             "arrayJoin(...) only accepts a single parameter."
                         )
-<<<<<<< HEAD
-                    array_join_cols.add(parameters[0].column_name)
-=======
                     if isinstance(parameters[0], Column):
                         array_join_cols.add(parameters[0].column_name)
                     else:
@@ -174,7 +171,6 @@
                                 raise ParsingException(
                                     "arrayJoin(...) cannot contain columns nested in functions."
                                 )
->>>>>>> e5960e8b
 
     where_expr = parse_conditions_to_expr(
         body.get("conditions", []), dataset, array_join_cols
