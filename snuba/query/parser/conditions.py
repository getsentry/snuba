--- conflicted
+++ resolved
@@ -75,11 +75,7 @@
         return and_builder([s for s in sub.keys() if s])
     elif is_condition(conditions):
         try:
-<<<<<<< HEAD
             lhs, op, lit = conditions
-=======
-            lhs, op, lit = entity.process_condition(conditions)
->>>>>>> 816c4505
         except Exception as cause:
             raise ParsingException(
                 f"Cannot process condition {conditions}", cause
