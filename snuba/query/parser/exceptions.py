--- conflicted
+++ resolved
@@ -27,10 +27,6 @@
     pass
 
 
-<<<<<<< HEAD
-class FunctionValidationException(ValidationException):
-    pass
-=======
 class InvalidExpressionException(ValidationException):
     def __init__(self, expression: Expression, message: str) -> None:
         self.expression = expression
@@ -38,5 +34,4 @@
         super().__init__(message)
 
     def __str__(self) -> str:
-        return f"Invalid Expression {self.expression}: {self.message}"
->>>>>>> fdba3ed8
+        return f"Invalid Expression {self.expression}: {self.message}"