from typing import Mapping, Optional

from snuba.query.expressions import Expression, FunctionCall


class ConditionFunctions:
    """
    Function names for comparison operations.
    """

    EQ = "equals"
    NEQ = "notEquals"
    LTE = "lessOrEquals"
    GTE = "greaterOrEquals"
    LT = "less"
    GT = "greater"
    IS_NULL = "isNull"
    IS_NOT_NULL = "isNotNull"
    LIKE = "like"
    NOT_LIKE = "notLike"
    IN = "in"
    NOT_IN = "notIn"


OPERATOR_TO_FUNCTION: Mapping[str, str] = {
    ">": ConditionFunctions.GT,
    "<": ConditionFunctions.LT,
    ">=": ConditionFunctions.GTE,
    "<=": ConditionFunctions.LTE,
    "=": ConditionFunctions.EQ,
    "!=": ConditionFunctions.NEQ,
    "IN": ConditionFunctions.IN,
    "NOT IN": ConditionFunctions.NOT_IN,
    "IS NULL": ConditionFunctions.IS_NULL,
    "IS NOT NULL": ConditionFunctions.IS_NOT_NULL,
    "LIKE": ConditionFunctions.LIKE,
    "NOT LIKE": ConditionFunctions.NOT_LIKE,
}


class BooleanFunctions:
    """
    Same as comparison functions but for boolean operators.
    """

    NOT = "not"
    AND = "and"
    OR = "or"


def binary_condition(
    alias: Optional[str], function_name: str, lhs: Expression, rhs: Expression
) -> FunctionCall:
<<<<<<< HEAD
    return FunctionCall(alias, function_name, [lhs, rhs])
=======
    return FunctionCall(alias, function_name, (lhs, rhs))
>>>>>>> 355f6355


def unary_condition(
    alias: Optional[str], function_name: str, operand: Expression
) -> FunctionCall:
<<<<<<< HEAD
    return FunctionCall(alias, function_name, [operand])
=======
    return FunctionCall(alias, function_name, (operand,))
>>>>>>> 355f6355
<|MERGE_RESOLUTION|>--- conflicted
+++ resolved
@@ -51,18 +51,10 @@
 def binary_condition(
     alias: Optional[str], function_name: str, lhs: Expression, rhs: Expression
 ) -> FunctionCall:
-<<<<<<< HEAD
-    return FunctionCall(alias, function_name, [lhs, rhs])
-=======
     return FunctionCall(alias, function_name, (lhs, rhs))
->>>>>>> 355f6355
 
 
 def unary_condition(
     alias: Optional[str], function_name: str, operand: Expression
 ) -> FunctionCall:
-<<<<<<< HEAD
-    return FunctionCall(alias, function_name, [operand])
-=======
-    return FunctionCall(alias, function_name, (operand,))
->>>>>>> 355f6355
+    return FunctionCall(alias, function_name, (operand,))