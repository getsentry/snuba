--- conflicted
+++ resolved
@@ -118,13 +118,6 @@
     )
 
 
-<<<<<<< HEAD
-def is_condition(exp: Expression) -> bool:
-    return (
-        isinstance(exp, FunctionCall)
-        and exp.function_name in FUNCTION_TO_OPERATOR
-        and len(exp.parameters) > 0
-=======
 def get_first_level_conditions(condition: Expression) -> Sequence[Expression]:
     """
     Utility function to implement several conditions related
@@ -170,5 +163,11 @@
 
     return binary_condition(
         None, function, conditions[0], _combine_conditions(conditions[1:], function)
->>>>>>> e925e262
-    )+    )
+
+
+def is_condition(exp: Expression) -> bool:
+    return (
+        isinstance(exp, FunctionCall)
+        and exp.function_name in FUNCTION_TO_OPERATOR
+        and len(exp.parameters) > 0