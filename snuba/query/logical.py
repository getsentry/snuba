--- conflicted
+++ resolved
@@ -195,9 +195,7 @@
     def set_selected_columns(self, columns: Sequence[Any],) -> None:
         self.__body["selected_columns"] = columns
 
-    def set_ast_selected_columns(
-        self, selected_columns: Sequence[Expression]
-    ) -> None:
+    def set_ast_selected_columns(self, selected_columns: Sequence[Expression]) -> None:
         self.__selected_columns = selected_columns
 
     def get_aggregations(self) -> Optional[Sequence[Aggregation]]:
@@ -224,11 +222,7 @@
     def get_condition_from_ast(self) -> Optional[Expression]:
         return self.__condition
 
-<<<<<<< HEAD
-    def set_ast_condition(self, condition: Expression) -> None:
-=======
     def set_ast_condition(self, condition: Optional[Expression]) -> None:
->>>>>>> 9d0d6fde
         self.__condition = condition
 
     def set_conditions(self, conditions: Sequence[Condition]) -> None:
