--- conflicted
+++ resolved
@@ -59,12 +59,6 @@
         # in order not to expose the internal representation.
         self.__body = body
         self.__final = False
-<<<<<<< HEAD
-=======
-        # TODO: Remove sampling rate from this class entirely, and move
-        # it to the data source since we sample a data source, not a
-        # query.
->>>>>>> 9dd1df51
         self.__sample = sample
 
         super().__init__(
@@ -85,10 +79,7 @@
     def get_final(self) -> bool:
         return self.__final
 
-    def get_sample(self) -> Optional[float]:
-        return self.__sample
-
-    def set_sample(self, final: bool) -> None:
+    def set_final(self, final: bool) -> None:
         self.__final = final
 
     def get_sample(self) -> Optional[float]:
