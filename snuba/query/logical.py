from __future__ import annotations

from dataclasses import dataclass, replace
from enum import Enum
from itertools import chain
from typing import (
    Any,
    Callable,
    Iterable,
    Mapping,
    MutableMapping,
    MutableSequence,
    Optional,
    Sequence,
    Set,
    Tuple,
    Type,
    TypeVar,
    Union,
)

from deprecation import deprecated

from snuba.clickhouse.escaping import SAFE_COL_RE
from snuba.datasets.schemas import RelationalSource
from snuba.query.conditions import BooleanFunctions, binary_condition
from snuba.query.expressions import (
    Column,
    Expression,
    ExpressionVisitor,
    SubscriptableReference,
)
from snuba.query.types import Condition
from snuba.util import columns_in_expr, is_condition, to_list

Aggregation = Union[
    Tuple[Any, Any, Any], Sequence[Any],
]

Groupby = Sequence[Any]

Limitby = Tuple[int, str]

TElement = TypeVar("TElement")

TExp = TypeVar("TExp", bound=Expression)


class OrderByDirection(Enum):
    ASC = "ASC"
    DESC = "DESC"


@dataclass(frozen=True)
class OrderBy:
    direction: OrderByDirection
    expression: Expression


@dataclass(frozen=True)
class SelectedExpression:
    # The name of this column in the resultset.
    name: Optional[str]
    expression: Expression


class Query:
    """
    Represents a parsed query we can edit during query processing.

    This is the bare minimum abstraction to avoid depending on a mutable
    Mapping around the code base. Fully untangling the query representation
    from the code depending on it wil take a lot of PRs, but at least we
    have a basic abstraction to move functionalities to.
    It is also the base to split the Clickhouse specific query into
    an abstract Snuba query and a concrete Clickhouse query, but
    that cannot come in this PR since it also requires a proper
    schema split in the dataset to happen.

    NEW DATA MODEL:
    The query is represented as a tree. The Query object is the root.
    Nodes in the tree can have different types (Expression, Conditions, etc.)
    Each node could be an individual node (like a column) or an collection.
    A collection can be a sequence (like a list of Columns) or a hierarchy
    (like function calls).

    There are three ways to manipulate the query:
    - traverse the tree. Traversing the full tree in an untyped way is
      not extremely useful. What is more interesting is being able to
      iterate over all the nodes of a given type (like expressions).
      This is achieved through the NodeContainer interface.

    - replace specific nodes. NodeContainer provides a map methods that
      allows the callsite to apply a func to all nodes of a specific
      type. This is useful for replacing expressions across the query.

    - direct access to the root and explore specific parts of the tree
      from there.
    """

    # TODO: Make getters non nullable when possible. This is a risky
    # change so we should take one field at a time.

    def __init__(
        self,
        body: MutableMapping[str, Any],  # Temporary
        data_source: Optional[RelationalSource],
        # New data model to replace the one based on the dictionary
        selected_columns: Optional[Sequence[SelectedExpression]] = None,
        array_join: Optional[Expression] = None,
        condition: Optional[Expression] = None,
        prewhere: Optional[Expression] = None,
        groupby: Optional[Sequence[Expression]] = None,
        having: Optional[Expression] = None,
        order_by: Optional[Sequence[OrderBy]] = None,
    ):
        """
        Expects an already parsed query body.
        """
        # TODO: make the parser produce this data structure directly
        # in order not to expose the internal representation.
        self.__body = body
        self.__final = False
        self.__data_source = data_source
        self.__prewhere_conditions: Sequence[Condition] = []

        self.__selected_columns = selected_columns or []
        self.__array_join = array_join
        self.__condition = condition
        self.__prewhere = prewhere
        self.__groupby = groupby or []
        self.__having = having
        self.__order_by = order_by or []

    def get_all_expressions(self) -> Iterable[Expression]:
        """
        Returns an expression container that iterates over all the expressions
        in the query no matter which level of nesting they are at.
        The ExpressionContainer can be used to traverse the expressions in the
        tree.
        """
        return chain(
            chain.from_iterable(
                map(lambda selected: selected.expression, self.__selected_columns)
            ),
            self.__array_join or [],
            self.__condition or [],
            chain.from_iterable(self.__groupby),
            self.__having or [],
            chain.from_iterable(
                map(lambda orderby: orderby.expression, self.__order_by)
            ),
        )

    def transform_expressions(self, func: Callable[[Expression], Expression],) -> None:
        """
        Transforms in place the current query object by applying a transformation
        function to all expressions contained in this query

        Contrary to Expression.transform, this happens in place since Query has
        to be mutable as of now. This is because there are still parts of the query
        processing that depends on the Query instance not to be replaced during the
        query. See the Request class (that is immutable, so Query cannot be replaced).
        """

        def transform_expression_list(
            expressions: Sequence[Expression],
        ) -> Sequence[Expression]:
            return list(map(lambda exp: exp.transform(func), expressions),)

        self.__selected_columns = list(
            map(
                lambda selected: replace(
                    selected, expression=selected.expression.transform(func)
                ),
                self.__selected_columns,
            )
        )
        self.__array_join = (
            self.__array_join.transform(func) if self.__array_join else None
        )
        self.__condition = (
            self.__condition.transform(func) if self.__condition else None
        )
        self.__groupby = transform_expression_list(self.__groupby)
        self.__having = self.__having.transform(func) if self.__having else None
        self.__order_by = list(
            map(
                lambda clause: replace(
                    clause, expression=clause.expression.transform(func)
                ),
                self.__order_by,
            )
        )

    def transform(self, visitor: ExpressionVisitor[Expression]) -> None:
        """
        Applies a transformation, defined through a Visitor, to the
        entire query. Here the visitor is supposed to return a new
        Expression and it is applied to each root Expression in this
        query, where a root Expression is an Expression that does not
        have another Expression as parent.
        The transformation happens in place.
        """

        self.__selected_columns = list(
            map(
                lambda selected: replace(
                    selected, expression=selected.expression.accept(visitor)
                ),
                self.__selected_columns,
            )
        )
        if self.__array_join is not None:
            self.__array_join = self.__array_join.accept(visitor)
        if self.__condition is not None:
            self.__condition = self.__condition.accept(visitor)
        if self.__prewhere is not None:
            self.__prewhere = self.__prewhere.accept(visitor)
        self.__groupby = [e.accept(visitor) for e in (self.__groupby or [])]
        if self.__having is not None:
            self.__having = self.__having.accept(visitor)
        self.__order_by = list(
            map(
                lambda clause: replace(
                    clause, expression=clause.expression.accept(visitor)
                ),
                self.__order_by,
            )
        )

    def get_data_source(self) -> RelationalSource:
        """
        After the split between dataset query class and storage query class
        this method will only be in the storage query class, which will be instantiated
        with a non nullable RelationalSource.
        """
        assert self.__data_source is not None, "Data source has not been provided yet."
        return self.__data_source

    def set_data_source(self, data_source: RelationalSource) -> None:
        self.__data_source = data_source

    def __extend_sequence(self, field: str, content: Sequence[TElement],) -> None:
        if field not in self.__body:
            self.__body[field] = []
        self.__body[field].extend(content)

    def get_selected_columns(self) -> Optional[Sequence[Any]]:
        return self.__body.get("selected_columns")

    def get_selected_columns_from_ast(self) -> Sequence[SelectedExpression]:
        return self.__selected_columns

    def set_selected_columns(self, columns: Sequence[Any],) -> None:
        self.__body["selected_columns"] = columns

    def set_ast_selected_columns(
        self, selected_columns: Sequence[SelectedExpression]
    ) -> None:
        self.__selected_columns = selected_columns

    def get_aggregations(self) -> Optional[Sequence[Aggregation]]:
        return self.__body.get("aggregations")

    def set_aggregations(self, aggregations: Sequence[Aggregation],) -> None:
        self.__body["aggregations"] = aggregations

    def get_groupby(self) -> Optional[Sequence[Groupby]]:
        return self.__body.get("groupby")

    def get_groupby_from_ast(self) -> Sequence[Expression]:
        return self.__groupby

    def set_groupby(self, groupby: Sequence[Aggregation],) -> None:
        self.__body["groupby"] = groupby

    def add_groupby(self, groupby: Sequence[Groupby],) -> None:
        self.__extend_sequence("groupby", groupby)

    def get_conditions(self) -> Optional[Sequence[Condition]]:
        return self.__body.get("conditions")

    def get_condition_from_ast(self) -> Optional[Expression]:
        return self.__condition

    def set_ast_condition(self, condition: Optional[Expression]) -> None:
        self.__condition = condition

    def set_conditions(self, conditions: Sequence[Condition]) -> None:
        self.__body["conditions"] = conditions

    def add_conditions(self, conditions: Sequence[Condition],) -> None:
        self.__extend_sequence("conditions", conditions)

    def add_condition_to_ast(self, condition: Expression) -> None:
        if not self.__condition:
            self.__condition = condition
        else:
            self.__condition = binary_condition(
                None, BooleanFunctions.AND, condition, self.__condition
            )

    def get_prewhere(self) -> Sequence[Condition]:
        """
        Temporary method until pre where management is moved to Clickhouse query
        """
        return self.__prewhere_conditions

    def get_prewhere_ast(self) -> Optional[Expression]:
        """
        Temporary method until pre where management is moved to Clickhouse query
        """
        return self.__prewhere

    def set_prewhere_ast_condition(self, condition: Optional[Expression]) -> None:
        self.__prewhere = condition

    def set_prewhere(self, conditions: Sequence[Condition]) -> None:
        """
        Temporary method until pre where management is moved to Clickhouse query
        """
        self.__prewhere_conditions = conditions

    def set_arrayjoin(self, arrayjoin: str) -> None:
        self.__body["arrayjoin"] = arrayjoin

    def get_arrayjoin(self) -> Optional[str]:
        return self.__body.get("arrayjoin", None)

    def get_arrayjoin_from_ast(self) -> Optional[Expression]:
        return self.__array_join

    def get_having(self) -> Sequence[Condition]:
        return self.__body.get("having", [])

    def get_having_from_ast(self) -> Optional[Expression]:
        return self.__having

    def set_ast_having(self, condition: Optional[Expression]) -> None:
        self.__having = condition

    def get_orderby(self) -> Optional[Sequence[Any]]:
        return self.__body.get("orderby")

    def get_orderby_from_ast(self) -> Sequence[OrderBy]:
        return self.__order_by

    def set_orderby(self, orderby: Sequence[Any]) -> None:
        self.__body["orderby"] = orderby

    def get_limitby(self) -> Optional[Limitby]:
        return self.__body.get("limitby")

    def get_sample(self) -> Optional[float]:
        return self.__body.get("sample")

    def get_limit(self) -> Optional[int]:
        return self.__body.get("limit", None)

    def set_limit(self, limit: int) -> None:
        self.__body["limit"] = limit

    def get_offset(self) -> int:
        return self.__body.get("offset", 0)

    def set_offset(self, offset: int) -> None:
        self.__body["offset"] = offset

    def has_totals(self) -> bool:
        return self.__body.get("totals", False)

    def get_final(self) -> bool:
        return self.__final

    def set_final(self, final: bool) -> None:
        self.__final = final

    def set_granularity(self, granularity: int) -> None:
        """
        Temporary method to move the management of granularity
        out of the body. This is the only usage left of the body
        during the query column processing. That processing is
        going to move to a place where this object is being built.
        But in order to do that we need first to decouple it from
        the query body, thus we need to move the granularity out of
        the body even if it does not really belong here.
        """
        self.__body["granularity"] = granularity

    def get_granularity(self) -> Optional[int]:
        return self.__body.get("granularity")

    @deprecated(
        details="Do not access the internal query representation "
        "use the specific accessor methods instead."
    )
    def get_body(self) -> Mapping[str, Any]:
        return self.__body

    def get_all_referenced_columns(self) -> Sequence[Any]:
        """
        Return the set of all columns that are used by a query.

        TODO: This does not actually return all columns referenced in the query since
        there are some corner cases left out:
        - functions expressed in the form f(column) in aggregations.

        Will fix both when adding a better column abstraction.
        Also the replace_column method behave consistently with this one. Any change to
        this method should be reflected there.
        """
        col_exprs: MutableSequence[Any] = []

        if self.get_arrayjoin():
            col_exprs.extend(to_list(self.get_arrayjoin()))
        if self.get_groupby():
            col_exprs.extend(to_list(self.get_groupby()))
        if self.get_orderby():
            col_exprs.extend(to_list(self.get_orderby()))
        if self.get_selected_columns():
            col_exprs.extend(to_list(self.get_selected_columns()))

        # Conditions need flattening as they can be nested as AND/OR
        self.__add_flat_conditions(col_exprs, self.get_conditions())
        self.__add_flat_conditions(col_exprs, self.get_having())
        self.__add_flat_conditions(col_exprs, self.get_prewhere())

        if self.get_aggregations():
            col_exprs.extend([a[1] for a in self.get_aggregations()])

        # Return the set of all columns referenced in any expression
        return self.__get_referenced_columns(col_exprs)

<<<<<<< HEAD
    def __get_all_ast_referenced_expressions(
        self, expressions: Iterable[Expression], exp_type: Type[TExp]
    ) -> Set[TExp]:
        ret: Set[TExp] = set()
        for expression in expressions:
            ret |= {c for c in expression if isinstance(c, exp_type)}
=======
    def get_all_ast_referenced_columns(self) -> Set[Column]:
        return self.__get_columns_referenced_in_expressions(self.get_all_expressions())

    def get_columns_referenced_in_conditions_ast(self) -> Set[Column]:
        return self.__get_columns_referenced_in_expressions(self.__condition or [])

    def __get_columns_referenced_in_expressions(
        self, expressions: Iterable[Expression]
    ) -> Set[Column]:
        ret: Set[Column] = set()

        for expression in expressions or []:
            ret |= {c for c in expression if isinstance(c, Column)}

>>>>>>> 4c7c0a39
        return ret

    def get_all_ast_referenced_columns(self) -> Set[Column]:
        return self.__get_all_ast_referenced_expressions(
            self.get_all_expressions(), Column
        )

    def get_all_ast_referenced_subscripts(self) -> Set[SubscriptableReference]:
        return self.__get_all_ast_referenced_expressions(
            self.get_all_expressions(), SubscriptableReference
        )

    def get_columns_referenced_in_conditions(self) -> Sequence[Any]:
        col_exprs: MutableSequence[Any] = []
        self.__add_flat_conditions(col_exprs, self.get_conditions())
        return self.__get_referenced_columns(col_exprs)

    def get_columns_referenced_in_having(self) -> Sequence[Any]:
        col_exprs: MutableSequence[Any] = []
        self.__add_flat_conditions(col_exprs, self.get_having())
        return self.__get_referenced_columns(col_exprs)

    def __add_flat_conditions(
        self, col_exprs: MutableSequence[Any], conditions=Optional[Sequence[Condition]]
    ) -> None:
        if conditions:
            flat_conditions = list(
                chain(*[[c] if is_condition(c) else c for c in conditions])
            )
            col_exprs.extend([c[0] for c in flat_conditions])

    def __get_referenced_columns(
        self, col_exprs: MutableSequence[Any]
    ) -> Sequence[Any]:
        return set(chain(*[columns_in_expr(ex) for ex in col_exprs]))

    def __replace_col_in_expression(
        self, expression: Any, old_column: str, new_column: str,
    ) -> Any:
        """
        Returns a copy of the expression with old_column replaced by new_column.
        This does not modify anything in place since expressions can be either
        mutable (lists) or immutable (strings and tuples), so the only way to be
        consistent in the result is always to return a brand new expression.

        This does not support all possible columns format (like string representations
        of function expresison "count(col1)"). But it is consistent with the behavior
        of get_all_referenced_columns in that it won't replace something that is not
        returned by that function and it will replace all the columns returned by that
        function.
        """
        if isinstance(expression, str):
            match = SAFE_COL_RE.match(expression)
            if match and match[1] == old_column:
                return expression.replace(old_column, new_column)
        elif (
            isinstance(expression, (list, tuple))
            and len(expression) >= 2
            and isinstance(expression[1], (list, tuple))
        ):
            params = [
                self.__replace_col_in_expression(param, old_column, new_column)
                for param in expression[1]
            ]
            ret = [expression[0], params]
            if len(expression) == 3:
                # Alias for the column
                ret.append(expression[2])
            return ret
        return expression

    def __replace_col_in_condition(
        self, condition: Condition, old_column: str, new_column: str,
    ) -> Condition:
        """
        Replaces a column in a structured condition. This is a level above replace_col_in_expression
        since conditions are in the form [expression, operator, literal] (which is not fully correct
        since the right side of the condition should be an expression as well but this constraint is
        imposed by the query schema and get_all_referenced_columns behaves accordingly).
        Conditions can also be nested.
        """
        if is_condition(condition):
            return [
                self.__replace_col_in_expression(condition[0], old_column, new_column),
                condition[1],
                condition[2],
            ]
        elif isinstance(condition, (tuple, list)):
            # nested condition
            return [
                self.__replace_col_in_condition(cond, old_column, new_column)
                for cond in condition
            ]
        else:
            # Don't know what this is
            return condition

    def __replace_col_in_list(
        self, expressions: Any, old_column: str, new_column: str,
    ) -> Sequence[Any]:
        return [
            self.__replace_col_in_expression(expr, old_column, new_column)
            for expr in to_list(expressions)
        ]

    def replace_column(self, old_column: str, new_column: str) -> None:
        """
        Replaces a column in all fields of the query. The Query object is mutated in place
        while the internal fields are replaced.

        This behaves consistently with get_all_referenced_columns (which does not really
        behave correctly since it is missing a few fields that can contain columns). Will
        fix both when adding a better column abstraction.

        In the current implementation we can only replace a column identified by a string
        with another column identified by a string. This does not support replacing a
        column with a complex expression.
        Columns represented as strings include expresions like "tags[a]" or "f(column)"
        This method will replace them as well if requested, but that would not be a good
        idea since such columns are processed by column_expr later in the flow.
        """

        if self.get_selected_columns():
            self.set_selected_columns(
                self.__replace_col_in_list(
                    self.get_selected_columns(), old_column, new_column,
                )
            )

        if self.get_arrayjoin():
            self.set_arrayjoin(
                self.__replace_col_in_expression(
                    self.get_arrayjoin(), old_column, new_column
                )
            )

        if self.get_groupby():
            self.set_groupby(
                self.__replace_col_in_list(self.get_groupby(), old_column, new_column,)
            )

        if self.get_orderby():
            self.set_orderby(
                self.__replace_col_in_list(self.get_orderby(), old_column, new_column,)
            )

        if self.get_aggregations():
            self.set_aggregations(
                [
                    [
                        aggr[0],
                        self.__replace_col_in_expression(
                            aggr[1], old_column, new_column
                        )
                        if not isinstance(aggr[1], (list, tuple))
                        # This can be an expresison or a list of expressions
                        else self.__replace_col_in_list(
                            aggr[1], old_column, new_column
                        ),
                        aggr[2],
                    ]
                    for aggr in to_list(self.get_aggregations())
                ]
            )

        if self.get_conditions():
            self.set_conditions(
                self.__replace_col_in_condition(
                    to_list(self.get_conditions()), old_column, new_column,
                )
            )

    def validate_aliases(self) -> bool:
        """
        Returns true if all the alias reference in this query can be resolved.

        Which means, they are either declared somewhere in the query itself
        or they are referencing columns in the table.

        Caution: for this to work, data_source needs to be already populated,
        otherwise it would throw.
        """
        declared_symbols: Set[str] = set()
        referenced_symbols: Set[str] = set()
        for e in self.get_all_expressions():
            # SELECT f(g(x)) as A -> declared_symbols = {A}
            # SELECT a as B -> declared_symbols = {B} referenced_symbols = {a}
            # SELECT a AS a -> referenced_symbols = {a}
            if e.alias:
                if isinstance(e, Column):
                    qualified_col_name = (
                        e.column_name
                        if not e.table_name
                        else f"{e.table_name}.{e.column_name}"
                    )
                    referenced_symbols.add(qualified_col_name)
                    if e.alias != qualified_col_name:
                        declared_symbols.add(e.alias)
                else:
                    declared_symbols.add(e.alias)
            else:
                if isinstance(e, Column) and not e.alias and not e.table_name:
                    referenced_symbols.add(e.column_name)

        declared_symbols |= {c.flattened for c in self.get_data_source().get_columns()}
        return not referenced_symbols - declared_symbols<|MERGE_RESOLUTION|>--- conflicted
+++ resolved
@@ -432,16 +432,23 @@
         # Return the set of all columns referenced in any expression
         return self.__get_referenced_columns(col_exprs)
 
-<<<<<<< HEAD
     def __get_all_ast_referenced_expressions(
         self, expressions: Iterable[Expression], exp_type: Type[TExp]
     ) -> Set[TExp]:
         ret: Set[TExp] = set()
         for expression in expressions:
             ret |= {c for c in expression if isinstance(c, exp_type)}
-=======
+        return ret
+
     def get_all_ast_referenced_columns(self) -> Set[Column]:
-        return self.__get_columns_referenced_in_expressions(self.get_all_expressions())
+        return self.__get_all_ast_referenced_expressions(
+            self.get_all_expressions(), Column
+        )
+
+    def get_all_ast_referenced_subscripts(self) -> Set[SubscriptableReference]:
+        return self.__get_all_ast_referenced_expressions(
+            self.get_all_expressions(), SubscriptableReference
+        )
 
     def get_columns_referenced_in_conditions_ast(self) -> Set[Column]:
         return self.__get_columns_referenced_in_expressions(self.__condition or [])
@@ -454,18 +461,7 @@
         for expression in expressions or []:
             ret |= {c for c in expression if isinstance(c, Column)}
 
->>>>>>> 4c7c0a39
         return ret
-
-    def get_all_ast_referenced_columns(self) -> Set[Column]:
-        return self.__get_all_ast_referenced_expressions(
-            self.get_all_expressions(), Column
-        )
-
-    def get_all_ast_referenced_subscripts(self) -> Set[SubscriptableReference]:
-        return self.__get_all_ast_referenced_expressions(
-            self.get_all_expressions(), SubscriptableReference
-        )
 
     def get_columns_referenced_in_conditions(self) -> Sequence[Any]:
         col_exprs: MutableSequence[Any] = []
