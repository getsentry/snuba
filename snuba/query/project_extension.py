--- conflicted
+++ resolved
@@ -107,19 +107,12 @@
     2. Taking into consideration groups that should be excluded (groups are excluded because of replacement).
     """
 
-<<<<<<< HEAD
-    def __init__(self, project_column: str, replacer_state_name: ReplacerState) -> None:
-        super().__init__(project_column)
-        # This is used to disambiguate datasets in Redis when reading query flags.
-        # If not present, infer the table name from the query.
-=======
     def __init__(
         self, project_column: str, replacer_state_name: Optional[ReplacerState]
     ) -> None:
         super().__init__(project_column)
         # This is used to allow us to keep the replacement state in redis for multiple
         # replacer on multiple tables. replacer_state_name is part of the redis key.
->>>>>>> 0b4af543
         self.__replacer_state_name = replacer_state_name
 
     def do_post_processing(
