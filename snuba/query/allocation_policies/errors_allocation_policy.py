from __future__ import annotations

<<<<<<< HEAD
import logging
import time
from typing import Any, cast

from snuba import environment
from snuba.datasets.storages.storage_key import StorageKey
from snuba.query.allocation_policies import (
    DEFAULT_PASSTHROUGH_POLICY,
    AllocationPolicy,
    AllocationPolicyConfig,
    QueryResultOrError,
    QuotaAllowance,
)
from snuba.state import get_config as get_runtime_config
from snuba.state.sliding_windows import (
    GrantedQuota,
    Quota,
    RedisSlidingWindowRateLimiter,
    RequestedQuota,
)
from snuba.utils.metrics.wrapper import MetricsWrapper

metrics = MetricsWrapper(environment.metrics, "errors_allocation_policy")


# A hardcoded list of referrers which do not have an organization_id associated with them
# purposefully not in config because we don't want that to be easily changeable
_ORG_LESS_REFERRERS = set(
    [
        "subscriptions_executor",
        "weekly_reports.outcomes",
        "reports.key_errors",
        "weekly_reports.key_transactions.this_week",
        "weekly_reports.key_transactions.last_week",
        "dynamic_sampling.distribution.fetch_projects_with_count_per_root_total_volumes",
        "reports.key_performance_issues",
        "dynamic_sampling.counters.fetch_projects_with_count_per_transaction_volumes",
        "dynamic_sampling.counters.fetch_projects_with_transaction_totals",
        "migration.backfill_perf_issue_events_issue_platform",
        "api.vroom",
        "replays.query.download_replay_segments",
        "release_monitor.fetch_projects_with_recent_sessions",
        "https://snuba-admin.getsentry.net/",
        "reprocessing2.start_group_reprocessing",
    ]
)


# subscriptions currently do not undergo rate limiting in any way.
# having subscriptions be too slow means there is an incident
_PASS_THROUGH_REFERRERS = set(
    [
        "subscriptions_executor",
    ]
)


UNREASONABLY_LARGE_NUMBER_OF_BYTES_SCANNED_PER_QUERY = int(1e10)
_RATE_LIMITER = RedisSlidingWindowRateLimiter()
DEFAULT_OVERRIDE_LIMIT = -1


class ErrorsAllocationPolicy(AllocationPolicy):

    WINDOW_SECONDS = 10 * 60
    WINDOW_GRANULARITY_SECONDS = 60

    def __init__(
        self,
        storage_key: StorageKey,
        required_tenant_types: list[str],
        **kwargs: str,
    ) -> None:
        super().__init__(storage_key, required_tenant_types)

    def _config_params(self) -> list[AllocationPolicyConfig]:
        return [
            AllocationPolicyConfig(
                name="throttled_thread_number",
                description="Number of threads any throttled query gets assigned.",
                value_type=int,
                default=1,
            ),
            AllocationPolicyConfig(
                name="org_limit_bytes_scanned",
                description="Number of bytes any org can scan in a 10 minute window.",
                value_type=int,
                default=10000,
            ),
            AllocationPolicyConfig(
                name="org_limit_bytes_scanned_override",
                description="Number of bytes a specific org can scan in a 10 minute window.",
                value_type=int,
                default=DEFAULT_OVERRIDE_LIMIT,
                params={"org_id": int},
            ),
        ]

    def _are_tenant_ids_valid(
        self, tenant_ids: dict[str, str | int]
    ) -> tuple[bool, str]:
        if "referrer" not in tenant_ids:
            return False, "no referrer"
        if (
            "organization_id" not in tenant_ids
            and tenant_ids.get("referrer", None) not in _ORG_LESS_REFERRERS
        ):
            return False, f"no organization_id for referrer {tenant_ids['referrer']}"
        return True, ""

    def _get_quota_allowance(self, tenant_ids: dict[str, str | int]) -> QuotaAllowance:
        is_enforced = self.is_enforced()
        throttled_thread_number = self.get_config("throttled_thread_number")
        max_threads = cast(int, get_runtime_config("query_settings/max_threads", 8))
        if not self.is_active():
            return DEFAULT_PASSTHROUGH_POLICY.get_quota_allowance(tenant_ids)
        ids_are_valid, why = self._are_tenant_ids_valid(tenant_ids)
        if not ids_are_valid:
            metrics.increment(
                "db_request_rejected",
                tags={
                    "storage_key": self._storage_key.value,
                    "is_enforced": str(is_enforced),
                    "referrer": str(tenant_ids.get("referrer", "no_referrer")),
                },
            )
            if is_enforced:
                return QuotaAllowance(
                    can_run=False, max_threads=0, explanation={"reason": why}
                )
        referrer = tenant_ids.get("referrer", "no_referrer")
        org_id = tenant_ids.get("organization_id", None)
        if referrer in _PASS_THROUGH_REFERRERS:
            return DEFAULT_PASSTHROUGH_POLICY.get_quota_allowance(tenant_ids)
        if org_id is not None:
            org_limit_bytes_scanned = self.__get_org_limit_bytes_scanned(org_id)
            timestamp, granted_quotas = _RATE_LIMITER.check_within_quotas(
                [
                    RequestedQuota(
                        self.runtime_config_prefix,
                        # request a big number because we don't know how much we actually
                        # will use in this query. this doesn't use up any quota, we just want to know how much is left
                        UNREASONABLY_LARGE_NUMBER_OF_BYTES_SCANNED_PER_QUERY,
                        [
                            Quota(
                                # TODO: Make window configurable but I don't know exactly how the rate limiter
                                # reacts to such changes
                                window_seconds=self.WINDOW_SECONDS,
                                granularity_seconds=self.WINDOW_GRANULARITY_SECONDS,
                                limit=org_limit_bytes_scanned,
                                prefix_override=f"{self.runtime_config_prefix}-organization_id-{org_id}",
                            )
                        ],
                    ),
                ]
            )
            num_threads = max_threads
            explanation: dict[str, Any] = {}
            granted_quota = granted_quotas[0]
            if granted_quota.granted <= 0:
                metrics.increment(
                    "db_request_throttled",
                    tags={
                        "storage_key": self._storage_key.value,
                        "is_enforced": str(is_enforced),
                        "referrer": str(tenant_ids.get("referrer", "no_referrer")),
                    },
                )
                explanation[
                    "reason"
                ] = f"organization {org_id} is over the bytes scanned limit of {org_limit_bytes_scanned}"
                explanation["is_enforced"] = is_enforced
                explanation["granted_quota"] = granted_quota.granted
                explanation["limit"] = org_limit_bytes_scanned

                if is_enforced:
                    num_threads = throttled_thread_number

            return QuotaAllowance(True, num_threads, explanation)
        return QuotaAllowance(True, max_threads, {})

    def _update_quota_balance(
        self,
        tenant_ids: dict[str, str | int],
        result_or_error: QueryResultOrError,
    ) -> None:
        if not self.is_active():
            return
        if result_or_error.error:
            return
        ids_are_valid, why = self._are_tenant_ids_valid(tenant_ids)
        if not ids_are_valid:
            # we already logged the reason before the query
            return
        query_result = result_or_error.query_result
        assert query_result is not None
        bytes_scanned = query_result.result.get("profile", {}).get("bytes", None)  # type: ignore
        if bytes_scanned is None:
            logging.error("No bytes scanned in query_result %s", query_result)
            return
        if bytes_scanned == 0:
            return
        if "organization_id" in tenant_ids:
            org_limit_bytes_scanned = self.__get_org_limit_bytes_scanned(
                tenant_ids.get("organization_id")
            )
            # we can assume that the requested quota was granted (because it was)
            # we just need to update the quota with however many bytes were consumed
            _RATE_LIMITER.use_quotas(
                [
                    RequestedQuota(
                        f"{self.runtime_config_prefix}-organization_id-{tenant_ids['organization_id']}",
                        bytes_scanned,
                        [
                            Quota(
                                window_seconds=self.WINDOW_SECONDS,
                                granularity_seconds=self.WINDOW_GRANULARITY_SECONDS,
                                limit=org_limit_bytes_scanned,
                                prefix_override=f"{self.runtime_config_prefix}-organization_id-{tenant_ids['organization_id']}",
                            )
                        ],
                    )
                ],
                grants=[
                    GrantedQuota(
                        f"{self.runtime_config_prefix}-organization_id-{tenant_ids['organization_id']}",
                        granted=bytes_scanned,
                        reached_quotas=[],
                    )
                ],
                timestamp=int(time.time()),
            )

    def __get_org_limit_bytes_scanned(self, org_id: Any) -> int:
        """
        Checks if org specific limit exists and returns that. Returns the "all" orgs
        bytes scanned limit if specific one DNE.
        """
        org_limit_bytes_scanned = self.get_config(
            "org_limit_bytes_scanned_override", {"org_id": int(org_id)}
        )
        if org_limit_bytes_scanned == DEFAULT_OVERRIDE_LIMIT:
            org_limit_bytes_scanned = self.get_config("org_limit_bytes_scanned")
        return int(org_limit_bytes_scanned)
=======
from snuba.query.allocation_policies.bytes_scanned_window_policy import (
    BytesScannedWindowAllocationPolicy,
)


class ErrorsAllocationPolicy(BytesScannedWindowAllocationPolicy):
    pass
>>>>>>> 8622f4b1
<|MERGE_RESOLUTION|>--- conflicted
+++ resolved
@@ -1,256 +1,7 @@
-from __future__ import annotations
-
-<<<<<<< HEAD
-import logging
-import time
-from typing import Any, cast
-
-from snuba import environment
-from snuba.datasets.storages.storage_key import StorageKey
-from snuba.query.allocation_policies import (
-    DEFAULT_PASSTHROUGH_POLICY,
-    AllocationPolicy,
-    AllocationPolicyConfig,
-    QueryResultOrError,
-    QuotaAllowance,
-)
-from snuba.state import get_config as get_runtime_config
-from snuba.state.sliding_windows import (
-    GrantedQuota,
-    Quota,
-    RedisSlidingWindowRateLimiter,
-    RequestedQuota,
-)
-from snuba.utils.metrics.wrapper import MetricsWrapper
-
-metrics = MetricsWrapper(environment.metrics, "errors_allocation_policy")
-
-
-# A hardcoded list of referrers which do not have an organization_id associated with them
-# purposefully not in config because we don't want that to be easily changeable
-_ORG_LESS_REFERRERS = set(
-    [
-        "subscriptions_executor",
-        "weekly_reports.outcomes",
-        "reports.key_errors",
-        "weekly_reports.key_transactions.this_week",
-        "weekly_reports.key_transactions.last_week",
-        "dynamic_sampling.distribution.fetch_projects_with_count_per_root_total_volumes",
-        "reports.key_performance_issues",
-        "dynamic_sampling.counters.fetch_projects_with_count_per_transaction_volumes",
-        "dynamic_sampling.counters.fetch_projects_with_transaction_totals",
-        "migration.backfill_perf_issue_events_issue_platform",
-        "api.vroom",
-        "replays.query.download_replay_segments",
-        "release_monitor.fetch_projects_with_recent_sessions",
-        "https://snuba-admin.getsentry.net/",
-        "reprocessing2.start_group_reprocessing",
-    ]
-)
-
-
-# subscriptions currently do not undergo rate limiting in any way.
-# having subscriptions be too slow means there is an incident
-_PASS_THROUGH_REFERRERS = set(
-    [
-        "subscriptions_executor",
-    ]
-)
-
-
-UNREASONABLY_LARGE_NUMBER_OF_BYTES_SCANNED_PER_QUERY = int(1e10)
-_RATE_LIMITER = RedisSlidingWindowRateLimiter()
-DEFAULT_OVERRIDE_LIMIT = -1
-
-
-class ErrorsAllocationPolicy(AllocationPolicy):
-
-    WINDOW_SECONDS = 10 * 60
-    WINDOW_GRANULARITY_SECONDS = 60
-
-    def __init__(
-        self,
-        storage_key: StorageKey,
-        required_tenant_types: list[str],
-        **kwargs: str,
-    ) -> None:
-        super().__init__(storage_key, required_tenant_types)
-
-    def _config_params(self) -> list[AllocationPolicyConfig]:
-        return [
-            AllocationPolicyConfig(
-                name="throttled_thread_number",
-                description="Number of threads any throttled query gets assigned.",
-                value_type=int,
-                default=1,
-            ),
-            AllocationPolicyConfig(
-                name="org_limit_bytes_scanned",
-                description="Number of bytes any org can scan in a 10 minute window.",
-                value_type=int,
-                default=10000,
-            ),
-            AllocationPolicyConfig(
-                name="org_limit_bytes_scanned_override",
-                description="Number of bytes a specific org can scan in a 10 minute window.",
-                value_type=int,
-                default=DEFAULT_OVERRIDE_LIMIT,
-                params={"org_id": int},
-            ),
-        ]
-
-    def _are_tenant_ids_valid(
-        self, tenant_ids: dict[str, str | int]
-    ) -> tuple[bool, str]:
-        if "referrer" not in tenant_ids:
-            return False, "no referrer"
-        if (
-            "organization_id" not in tenant_ids
-            and tenant_ids.get("referrer", None) not in _ORG_LESS_REFERRERS
-        ):
-            return False, f"no organization_id for referrer {tenant_ids['referrer']}"
-        return True, ""
-
-    def _get_quota_allowance(self, tenant_ids: dict[str, str | int]) -> QuotaAllowance:
-        is_enforced = self.is_enforced()
-        throttled_thread_number = self.get_config("throttled_thread_number")
-        max_threads = cast(int, get_runtime_config("query_settings/max_threads", 8))
-        if not self.is_active():
-            return DEFAULT_PASSTHROUGH_POLICY.get_quota_allowance(tenant_ids)
-        ids_are_valid, why = self._are_tenant_ids_valid(tenant_ids)
-        if not ids_are_valid:
-            metrics.increment(
-                "db_request_rejected",
-                tags={
-                    "storage_key": self._storage_key.value,
-                    "is_enforced": str(is_enforced),
-                    "referrer": str(tenant_ids.get("referrer", "no_referrer")),
-                },
-            )
-            if is_enforced:
-                return QuotaAllowance(
-                    can_run=False, max_threads=0, explanation={"reason": why}
-                )
-        referrer = tenant_ids.get("referrer", "no_referrer")
-        org_id = tenant_ids.get("organization_id", None)
-        if referrer in _PASS_THROUGH_REFERRERS:
-            return DEFAULT_PASSTHROUGH_POLICY.get_quota_allowance(tenant_ids)
-        if org_id is not None:
-            org_limit_bytes_scanned = self.__get_org_limit_bytes_scanned(org_id)
-            timestamp, granted_quotas = _RATE_LIMITER.check_within_quotas(
-                [
-                    RequestedQuota(
-                        self.runtime_config_prefix,
-                        # request a big number because we don't know how much we actually
-                        # will use in this query. this doesn't use up any quota, we just want to know how much is left
-                        UNREASONABLY_LARGE_NUMBER_OF_BYTES_SCANNED_PER_QUERY,
-                        [
-                            Quota(
-                                # TODO: Make window configurable but I don't know exactly how the rate limiter
-                                # reacts to such changes
-                                window_seconds=self.WINDOW_SECONDS,
-                                granularity_seconds=self.WINDOW_GRANULARITY_SECONDS,
-                                limit=org_limit_bytes_scanned,
-                                prefix_override=f"{self.runtime_config_prefix}-organization_id-{org_id}",
-                            )
-                        ],
-                    ),
-                ]
-            )
-            num_threads = max_threads
-            explanation: dict[str, Any] = {}
-            granted_quota = granted_quotas[0]
-            if granted_quota.granted <= 0:
-                metrics.increment(
-                    "db_request_throttled",
-                    tags={
-                        "storage_key": self._storage_key.value,
-                        "is_enforced": str(is_enforced),
-                        "referrer": str(tenant_ids.get("referrer", "no_referrer")),
-                    },
-                )
-                explanation[
-                    "reason"
-                ] = f"organization {org_id} is over the bytes scanned limit of {org_limit_bytes_scanned}"
-                explanation["is_enforced"] = is_enforced
-                explanation["granted_quota"] = granted_quota.granted
-                explanation["limit"] = org_limit_bytes_scanned
-
-                if is_enforced:
-                    num_threads = throttled_thread_number
-
-            return QuotaAllowance(True, num_threads, explanation)
-        return QuotaAllowance(True, max_threads, {})
-
-    def _update_quota_balance(
-        self,
-        tenant_ids: dict[str, str | int],
-        result_or_error: QueryResultOrError,
-    ) -> None:
-        if not self.is_active():
-            return
-        if result_or_error.error:
-            return
-        ids_are_valid, why = self._are_tenant_ids_valid(tenant_ids)
-        if not ids_are_valid:
-            # we already logged the reason before the query
-            return
-        query_result = result_or_error.query_result
-        assert query_result is not None
-        bytes_scanned = query_result.result.get("profile", {}).get("bytes", None)  # type: ignore
-        if bytes_scanned is None:
-            logging.error("No bytes scanned in query_result %s", query_result)
-            return
-        if bytes_scanned == 0:
-            return
-        if "organization_id" in tenant_ids:
-            org_limit_bytes_scanned = self.__get_org_limit_bytes_scanned(
-                tenant_ids.get("organization_id")
-            )
-            # we can assume that the requested quota was granted (because it was)
-            # we just need to update the quota with however many bytes were consumed
-            _RATE_LIMITER.use_quotas(
-                [
-                    RequestedQuota(
-                        f"{self.runtime_config_prefix}-organization_id-{tenant_ids['organization_id']}",
-                        bytes_scanned,
-                        [
-                            Quota(
-                                window_seconds=self.WINDOW_SECONDS,
-                                granularity_seconds=self.WINDOW_GRANULARITY_SECONDS,
-                                limit=org_limit_bytes_scanned,
-                                prefix_override=f"{self.runtime_config_prefix}-organization_id-{tenant_ids['organization_id']}",
-                            )
-                        ],
-                    )
-                ],
-                grants=[
-                    GrantedQuota(
-                        f"{self.runtime_config_prefix}-organization_id-{tenant_ids['organization_id']}",
-                        granted=bytes_scanned,
-                        reached_quotas=[],
-                    )
-                ],
-                timestamp=int(time.time()),
-            )
-
-    def __get_org_limit_bytes_scanned(self, org_id: Any) -> int:
-        """
-        Checks if org specific limit exists and returns that. Returns the "all" orgs
-        bytes scanned limit if specific one DNE.
-        """
-        org_limit_bytes_scanned = self.get_config(
-            "org_limit_bytes_scanned_override", {"org_id": int(org_id)}
-        )
-        if org_limit_bytes_scanned == DEFAULT_OVERRIDE_LIMIT:
-            org_limit_bytes_scanned = self.get_config("org_limit_bytes_scanned")
-        return int(org_limit_bytes_scanned)
-=======
 from snuba.query.allocation_policies.bytes_scanned_window_policy import (
     BytesScannedWindowAllocationPolicy,
 )
 
 
 class ErrorsAllocationPolicy(BytesScannedWindowAllocationPolicy):
-    pass
->>>>>>> 8622f4b1
+    pass