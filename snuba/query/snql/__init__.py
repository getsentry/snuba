from typing import Any, Iterable, NamedTuple, List, Sequence, Tuple, Union

from parsimonious.grammar import Grammar
from parsimonious.nodes import Node, NodeVisitor
from snuba.datasets.dataset import Dataset
from snuba.query.conditions import (
    OPERATOR_TO_FUNCTION,
    binary_condition,
    combine_and_conditions,
    combine_or_conditions,
)
from snuba.query.expressions import Column, Expression, Literal
from snuba.query.logical import OrderBy, OrderByDirection, Query, SelectedExpression
from snuba.query.snql.expression_visitor import (
    HighPriArithmetic,
    HighPriOperator,
    HighPriTuple,
    LowPriArithmetic,
    LowPriOperator,
    LowPriTuple,
    generic_visit,
    visit_arithmetic_term,
    visit_column_name,
    visit_function_call,
    visit_function_name,
    visit_high_pri_arithmetic,
    visit_high_pri_op,
    visit_high_pri_tuple,
    visit_low_pri_arithmetic,
    visit_low_pri_op,
    visit_low_pri_tuple,
    visit_numeric_literal,
    visit_parameter,
    visit_parameters_list,
    visit_quoted_literal,
)

snql_grammar = Grammar(
    fr"""
    query_exp             = match_clause where_clause? collect_clause? group_by_clause? having_clause? order_by_clause?

    match_clause          = space* "MATCH" space* open_paren clause close_paren space*
    where_clause          = space* "WHERE" or_expression space*
    collect_clause        = space* "COLLECT" collect_list space*
    group_by_clause       = space* "BY" group_list space*
    having_clause         = space* "HAVING" or_expression space*
    order_by_clause       = space* "ORDER BY" order_list space*

<<<<<<< HEAD
    main_condition        = low_pri_arithmetic condition_op (function_call / column_name / numeric_literal) space*
    condition             = main_condition / interm_condition
    condition_op          = "=" / "!=" / ">" / ">=" / "<" / "<="
    interm_condition      = space* open_paren or_expression close_paren space*
=======
    condition             = low_pri_arithmetic condition_op (function_call / column_name / numeric_literal / string_literal) space*
    condition_op          = "=" / "!=" / ">" / ">=" / "<" / "<="
>>>>>>> 0534959d

    and_expression        = space* condition space* (and_tuple)*
    or_expression         = space* and_expression space* (or_tuple)*
    and_tuple             = "AND" condition
    or_tuple              = "OR" and_expression

    collect_list          = collect_columns* (selected_expression)
    collect_columns       = selected_expression space* comma space*
    selected_expression   = low_pri_arithmetic space*

    group_list            = group_columns* (low_pri_arithmetic)
    group_columns         = low_pri_arithmetic space* comma space*
    order_list            = order_columns* low_pri_arithmetic ("ASC"/"DESC")
    order_columns         = low_pri_arithmetic ("ASC"/"DESC") space* comma space*

    clause                = space* ~r"[-=><\w]+" space*

    low_pri_arithmetic    = space* high_pri_arithmetic space* (low_pri_tuple)*
    high_pri_arithmetic   = (space* arithmetic_term space* (high_pri_tuple)*)
    low_pri_tuple         = low_pri_op high_pri_arithmetic
    high_pri_tuple        = high_pri_op arithmetic_term

<<<<<<< HEAD
    arithmetic_term       = (space*) (function_call / numeric_literal / column_name / interm_arithm) (space*)
    interm_arithm         = open_paren low_pri_arithmetic close_paren
=======
    arithmetic_term       = space* (function_call / numeric_literal / column_name / parenthesized_arithm) space*
    parenthesized_arithm  = open_paren low_pri_arithmetic close_paren
>>>>>>> 0534959d

    low_pri_op            = "+" / "-"
    high_pri_op           = "/" / "*"
    param_expression      = low_pri_arithmetic / quoted_literal
    parameters_list       = parameter* (param_expression)
    parameter             = param_expression space* comma space*
    function_call         = function_name open_paren parameters_list? close_paren (open_paren parameters_list? close_paren)?
    simple_term           = quoted_literal / numeric_literal / column_name
    literal               = ~r"[a-zA-Z0-9_\.:-]+"
    quoted_literal        = "'" string_literal "'"
    string_literal        = ~r"[a-zA-Z0-9_\.\+\*\/:-]*"
    numeric_literal       = ~r"-?[0-9]+(\.[0-9]+)?(e[\+\-][0-9]+)?"
    column_name           = ~r"[a-zA-Z_][a-zA-Z0-9_\.]*"
    function_name         = ~r"[a-zA-Z_][a-zA-Z0-9_]*"
    open_paren            = "("
    close_paren           = ")"
    space                 = " "
    comma                 = ","

"""
)


class AndTuple(NamedTuple):
    op: str
    exp: Expression


class OrTuple(NamedTuple):
    op: str
    exp: Expression


class SnQLVisitor(NodeVisitor):
    """
    Builds Snuba AST expressions from the Parsimonious parse tree.
    """

    def visit_query_exp(self, node: Node, visited_children: Iterable[Any]) -> Query:
        _, where, collect, groupby, having, orderby = visited_children
        # check for empty clauses
        if isinstance(groupby, Node):
            groupby = None
        if isinstance(orderby, Node):
            orderby = None
        if isinstance(having, Node):
            having = None
        return Query(
            body={},
            data_source=None,
            selected_columns=collect,
            array_join=None,
            condition=where,
            prewhere=None,
            groupby=groupby,
            having=having,
            order_by=orderby,
        )

    def visit_function_name(self, node: Node, visited_children: Iterable[Any]) -> str:
        return visit_function_name(node, visited_children)

    def visit_column_name(self, node: Node, visited_children: Iterable[Any]) -> Column:
        return visit_column_name(node, visited_children)

    def visit_and_tuple(
        self, node: Node, visited_children: Tuple[Node, Expression]
    ) -> AndTuple:
        and_string, exp = visited_children
        return AndTuple(and_string.text, exp)

    def visit_or_tuple(
        self, node: Node, visited_children: Tuple[Node, Expression]
    ) -> OrTuple:
        or_string, exp = visited_children
        return OrTuple(or_string.text, exp)

<<<<<<< HEAD
    def visit_interm_condition(
        self, node: Node, visited_children: Tuple[Any, Any, Expression, Any, Any]
    ) -> Expression:
        _, _, condition, _, _ = visited_children
        return condition

    def visit_interm_arithm(
=======
    def visit_parenthesized_arithm(
>>>>>>> 0534959d
        self, node: Node, visited_children: Tuple[Any, Expression, Any]
    ) -> Expression:
        _, arithm, _ = visited_children
        return arithm

    def visit_low_pri_tuple(
        self, node: Node, visited_children: Tuple[LowPriOperator, Expression]
    ) -> LowPriTuple:
        return visit_low_pri_tuple(node, visited_children)

    def visit_high_pri_tuple(
        self, node: Node, visited_children: Tuple[HighPriOperator, Expression]
    ) -> HighPriTuple:
        return visit_high_pri_tuple(node, visited_children)

    def visit_low_pri_op(
        self, node: Node, visited_children: Iterable[Any]
    ) -> LowPriOperator:
        return visit_low_pri_op(node, visited_children)

    def visit_high_pri_op(
        self, node: Node, visited_children: Iterable[Any]
    ) -> HighPriOperator:
        return visit_high_pri_op(node, visited_children)

    def visit_arithmetic_term(
        self, node: Node, visited_children: Tuple[Any, Expression, Any]
    ) -> Expression:
        return visit_arithmetic_term(node, visited_children)

    def visit_low_pri_arithmetic(
        self,
        node: Node,
        visited_children: Tuple[Any, Expression, Any, LowPriArithmetic],
    ) -> Expression:
        return visit_low_pri_arithmetic(node, visited_children)

    def visit_high_pri_arithmetic(
        self,
        node: Node,
        visited_children: Tuple[Any, Expression, Any, HighPriArithmetic],
    ) -> Expression:

        return visit_high_pri_arithmetic(node, visited_children)

    def visit_numeric_literal(
        self, node: Node, visited_children: Iterable[Any]
    ) -> Literal:
        return visit_numeric_literal(node, visited_children)

    def visit_quoted_literal(
        self, node: Node, visited_children: Tuple[Any, Node, Any]
    ) -> Literal:
        return visit_quoted_literal(node, visited_children)

    def visit_where_clause(
        self, node: Node, visited_children: Tuple[Any, Any, Expression, Any]
    ) -> Expression:
        _, _, conditions, _ = visited_children
        return conditions

    def visit_having_clause(
        self, node: Node, visited_children: Tuple[Any, Any, Expression, Any]
    ) -> Expression:
        _, _, conditions, _ = visited_children
        return conditions

    def visit_and_expression(
        self, node: Node, visited_children: Tuple[Any, Expression, Any, Expression]
    ) -> Expression:
        _, left_condition, _, and_condition = visited_children

        # in the case of one Condition
        # and_condition will be an empty Node
        if isinstance(and_condition, Node):
            return left_condition
        if isinstance(and_condition, (AndTuple, OrTuple)):
            _, exp = and_condition
            return combine_and_conditions([left_condition, exp])
        elif isinstance(and_condition, list):
            for elem in and_condition:
                _, exp = elem
                left_condition = combine_and_conditions([left_condition, exp])
        return left_condition

    def visit_or_expression(
        self, node: Node, visited_children: Tuple[Any, Expression, Any, Expression]
    ) -> Expression:
        _, left_condition, _, or_condition = visited_children

        # in the case of one Condition
        # or_condition will be an empty Node
        if isinstance(or_condition, Node):
            return left_condition
        if isinstance(or_condition, (AndTuple, OrTuple)):
            _, exp = or_condition
            return combine_or_conditions([left_condition, exp])
        elif isinstance(or_condition, list):
            for elem in or_condition:
                _, exp = elem
                left_condition = combine_or_conditions([left_condition, exp])
        return left_condition

<<<<<<< HEAD
    def visit_main_condition(
=======
    def visit_condition(
>>>>>>> 0534959d
        self, node: Node, visited_children: Tuple[Expression, str, Expression, Any]
    ) -> Expression:
        exp, op, literal, _ = visited_children
        return binary_condition(None, op, exp, literal)

    def visit_condition_op(self, node: Node, visited_children: Iterable[Any]) -> str:
        return OPERATOR_TO_FUNCTION[node.text]

    def visit_order_by_clause(
        self, node: Node, visited_children: Tuple[Any, Any, Sequence[OrderBy], Any]
    ) -> Sequence[OrderBy]:
        _, _, order_columns, _ = visited_children
        return order_columns

    def visit_order_list(
        self, node: Node, visited_children: Tuple[OrderBy, Expression, Node]
    ) -> Sequence[OrderBy]:
        left_order_list, right_order, order = visited_children
        ret: List[OrderBy] = []

        # in the case of one OrderBy
        # left_order_list will be an empty node
        if not isinstance(left_order_list, Node):
            if not isinstance(left_order_list, (list, tuple)):
                ret.append(left_order_list)
            else:
                for p in left_order_list:
                    ret.append(p)

        direction = (
            OrderByDirection.ASC if order.text == "ASC" else OrderByDirection.DESC
        )
        ret.append(OrderBy(direction, right_order))

        return ret

    def visit_order_columns(
        self, node: Node, visited_children: Tuple[Expression, Node, Any, Any, Any]
    ) -> OrderBy:
        column, order, _, _, _ = visited_children

        direction = (
            OrderByDirection.ASC if order.text == "ASC" else OrderByDirection.DESC
        )
        return OrderBy(direction, column)

    def visit_group_by_clause(
        self, node: Node, visited_children: Tuple[Any, Any, Sequence[Expression], Any]
    ) -> Sequence[Expression]:
        _, _, group_columns, _ = visited_children
        return group_columns

    def visit_group_columns(
        self, node: Node, visited_children: Tuple[Expression, Any, Any, Any]
    ) -> Expression:
        columns, _, _, _ = visited_children
        return columns

    def visit_group_list(
        self, node: Node, visited_children: Tuple[Expression, Expression]
    ) -> Sequence[Expression]:
        left_group_list, right_group = visited_children
        ret: List[Expression] = []

        # in the case of one GroupBy / By
        # left_group_list will be an empty node
        if not isinstance(left_group_list, Node):
            if not isinstance(left_group_list, (list, tuple)):
                ret.append(left_group_list)
            else:
                for p in left_group_list:
                    ret.append(p)

        ret.append(right_group)
        return ret

    def visit_collect_clause(
        self,
        node: Node,
        visited_children: Tuple[Any, Any, Sequence[SelectedExpression], Any],
    ) -> Sequence[SelectedExpression]:
        _, _, selected_columns, _ = visited_children
        return selected_columns

    def visit_selected_expression(
        self, node: Node, visited_children: Tuple[Expression, Any]
    ) -> SelectedExpression:
        exp, _ = visited_children
        return SelectedExpression(node.text.strip(), exp)

    def visit_collect_columns(
        self, node: Node, visited_children: Tuple[SelectedExpression, Any, Any, Any]
    ) -> SelectedExpression:
        columns, _, _, _, = visited_children
        return columns

    def visit_collect_list(
        self,
        node: Node,
        visited_children: Tuple[SelectedExpression, SelectedExpression],
    ) -> Sequence[SelectedExpression]:
        column_list, right_column = visited_children
        ret: List[SelectedExpression] = []

        # in the case of one Collect
        # column_list will be an empty node
        if not isinstance(column_list, Node):
            if not isinstance(column_list, (list, tuple)):
                ret.append(column_list)
            else:
                for p in column_list:
                    ret.append(p)

        ret.append(right_column)
        return ret

    def visit_parameter(
        self, node: Node, visited_children: Tuple[Expression, Any, Any, Any]
    ) -> Expression:
        return visit_parameter(node, visited_children)

    def visit_parameters_list(
        self,
        node: Node,
        visited_children: Tuple[Union[Expression, List[Expression]], Expression],
    ) -> List[Expression]:
        return visit_parameters_list(node, visited_children)

    def visit_function_call(
        self,
        node: Node,
        visited_children: Tuple[
            str, Any, List[Expression], Any, Union[Node, List[Expression]]
        ],
    ) -> Expression:
        return visit_function_call(node, visited_children)

    def generic_visit(self, node: Node, visited_children: Any) -> Any:
        return generic_visit(node, visited_children)


thing = SnQLVisitor().visit(
    snql_grammar.parse(
        "MATCH (blah) WHERE (name!=bob OR last_seen<afternoon) AND location=gps(x,y,z) OR times_seen>0 COLLECT a"
    )
)
print(thing.get_condition_from_ast())


def parse_snql_query(body: str, dataset: Dataset) -> Query:
    """
    Parses the query body generating the AST. This only takes into
    account the initial query body. Extensions are parsed by extension
    processors and are supposed to update the AST.
    """
    exp_tree = snql_grammar.parse(body)
    return SnQLVisitor().visit(exp_tree)<|MERGE_RESOLUTION|>--- conflicted
+++ resolved
@@ -46,15 +46,10 @@
     having_clause         = space* "HAVING" or_expression space*
     order_by_clause       = space* "ORDER BY" order_list space*
 
-<<<<<<< HEAD
     main_condition        = low_pri_arithmetic condition_op (function_call / column_name / numeric_literal) space*
     condition             = main_condition / interm_condition
     condition_op          = "=" / "!=" / ">" / ">=" / "<" / "<="
     interm_condition      = space* open_paren or_expression close_paren space*
-=======
-    condition             = low_pri_arithmetic condition_op (function_call / column_name / numeric_literal / string_literal) space*
-    condition_op          = "=" / "!=" / ">" / ">=" / "<" / "<="
->>>>>>> 0534959d
 
     and_expression        = space* condition space* (and_tuple)*
     or_expression         = space* and_expression space* (or_tuple)*
@@ -77,13 +72,8 @@
     low_pri_tuple         = low_pri_op high_pri_arithmetic
     high_pri_tuple        = high_pri_op arithmetic_term
 
-<<<<<<< HEAD
-    arithmetic_term       = (space*) (function_call / numeric_literal / column_name / interm_arithm) (space*)
-    interm_arithm         = open_paren low_pri_arithmetic close_paren
-=======
     arithmetic_term       = space* (function_call / numeric_literal / column_name / parenthesized_arithm) space*
     parenthesized_arithm  = open_paren low_pri_arithmetic close_paren
->>>>>>> 0534959d
 
     low_pri_op            = "+" / "-"
     high_pri_op           = "/" / "*"
@@ -161,17 +151,13 @@
         or_string, exp = visited_children
         return OrTuple(or_string.text, exp)
 
-<<<<<<< HEAD
     def visit_interm_condition(
         self, node: Node, visited_children: Tuple[Any, Any, Expression, Any, Any]
     ) -> Expression:
         _, _, condition, _, _ = visited_children
         return condition
 
-    def visit_interm_arithm(
-=======
     def visit_parenthesized_arithm(
->>>>>>> 0534959d
         self, node: Node, visited_children: Tuple[Any, Expression, Any]
     ) -> Expression:
         _, arithm, _ = visited_children
@@ -275,11 +261,7 @@
                 left_condition = combine_or_conditions([left_condition, exp])
         return left_condition
 
-<<<<<<< HEAD
     def visit_main_condition(
-=======
-    def visit_condition(
->>>>>>> 0534959d
         self, node: Node, visited_children: Tuple[Expression, str, Expression, Any]
     ) -> Expression:
         exp, op, literal, _ = visited_children
