from typing import (
    Any,
    Callable,
    Iterable,
    MutableMapping,
    NamedTuple,
    List,
    Optional,
    Sequence,
    Tuple,
    Union,
)

from parsimonious.grammar import Grammar
from parsimonious.nodes import Node, NodeVisitor
from snuba.datasets.dataset import Dataset
from snuba.datasets.entities import EntityKey
from snuba.datasets.entities.factory import get_entity
from snuba.query import (
    LimitBy,
    OrderBy,
    OrderByDirection,
    SelectedExpression,
)
from snuba.query.composite import CompositeQuery
from snuba.query.conditions import (
    OPERATOR_TO_FUNCTION,
    binary_condition,
    combine_and_conditions,
    combine_or_conditions,
)
from snuba.query.data_source.join import IndividualNode, JoinClause
from snuba.query.data_source.simple import Entity as QueryEntity
from snuba.query.expressions import (
    Argument,
    Column,
    CurriedFunctionCall,
    Expression,
    FunctionCall,
    Lambda,
    Literal,
)
from snuba.query.matchers import (
    Any as AnyMatch,
    AnyExpression,
    AnyOptionalString,
    Column as ColumnMatch,
    FunctionCall as FunctionCallMatch,
    Literal as LiteralMatch,
    Param,
    Or,
    String as StringMatch,
)
from snuba.query.logical import Query as LogicalQuery
from snuba.query.parser import (
    _apply_column_aliases,
    _expand_aliases,
    _mangle_aliases,
    _parse_subscriptables,
    _validate_aliases,
)
from snuba.query.parser.exceptions import ParsingException
from snuba.query.snql.expression_visitor import (
    HighPriArithmetic,
    HighPriOperator,
    HighPriTuple,
    LowPriArithmetic,
    LowPriOperator,
    LowPriTuple,
    generic_visit,
    visit_arithmetic_term,
    visit_column_name,
    visit_function_name,
    visit_high_pri_arithmetic,
    visit_high_pri_op,
    visit_high_pri_tuple,
    visit_low_pri_arithmetic,
    visit_low_pri_op,
    visit_low_pri_tuple,
    visit_numeric_literal,
    visit_parameter,
    visit_parameters_list,
    visit_quoted_literal,
)
from snuba.query.snql.joins import (
    RelationshipTuple,
    build_join_clause,
)
from snuba.util import parse_datetime

snql_grammar = Grammar(
    r"""
    query_exp             = match_clause select_clause group_by_clause? where_clause? having_clause? order_by_clause? limit_by_clause? limit_clause? offset_clause? granularity_clause? totals_clause? space*

    match_clause          = space* "MATCH" space+ (relationships / subquery / entity_single )
    select_clause         = space+ "SELECT" space+ select_list
    group_by_clause       = space+ "BY" space+ group_list
    where_clause          = space+ "WHERE" space+ or_expression
    having_clause         = space+ "HAVING" space+ or_expression
    order_by_clause       = space+ "ORDER BY" space+ order_list
    limit_by_clause       = space+ "LIMIT" space+ integer_literal space+ "BY" space+ column_name
    limit_clause          = space+ "LIMIT" space+ integer_literal
    offset_clause         = space+ "OFFSET" space+ integer_literal
    granularity_clause    = space+ "GRANULARITY" space+ integer_literal
    totals_clause         = space+ "TOTALS" space+ boolean_literal

    entity_single         = open_paren space* entity_name sample_clause? space* close_paren
    entity_match          = open_paren entity_alias colon space* entity_name sample_clause? space* close_paren
    relationship_link     = ~r"-\[" relationship_name ~r"\]->"
    relationship_match    = space* entity_match space* relationship_link space* entity_match
    relationships         = relationship_match (comma relationship_match)*
    subquery              = open_brace query_exp close_brace
    sample_clause         = space+ "SAMPLE" space+ numeric_literal

    and_expression        = space* condition and_tuple*
    or_expression         = space* and_expression or_tuple*
    and_tuple             = space+ "AND" condition
    or_tuple              = space+ "OR" and_expression

    condition             = main_condition / parenthesized_cdn
    main_condition        = low_pri_arithmetic space* condition_op space* (function_call / column_name / quoted_literal / numeric_literal)
    condition_op          = "!=" / ">=" / ">" / "<=" / "<" / "=" / "IN" / "LIKE"
    parenthesized_cdn     = space* open_paren or_expression close_paren

    select_list          = select_columns* (selected_expression)
    select_columns       = selected_expression space* comma
    selected_expression  = space* low_pri_arithmetic

    group_list            = group_columns* (selected_expression)
    group_columns         = selected_expression space* comma
    order_list            = order_columns* low_pri_arithmetic space+ ("ASC"/"DESC")
    order_columns         = low_pri_arithmetic space+ ("ASC"/"DESC") space* comma space*

    low_pri_arithmetic    = space* high_pri_arithmetic (space* low_pri_tuple)*
    high_pri_arithmetic   = space* arithmetic_term (space* high_pri_tuple)*
    low_pri_tuple         = low_pri_op space* high_pri_arithmetic
    high_pri_tuple        = high_pri_op space* arithmetic_term

    arithmetic_term       = space* (function_call / numeric_literal / subscriptable / column_name / parenthesized_arithm)
    parenthesized_arithm  = open_paren low_pri_arithmetic close_paren

    low_pri_op            = "+" / "-"
    high_pri_op           = "/" / "*"
    param_expression      = low_pri_arithmetic / quoted_literal
    parameters_list       = parameter* (param_expression)
    parameter             = param_expression space* comma space*
    function_call         = function_name open_paren parameters_list? close_paren (open_paren parameters_list? close_paren)? (space* "AS" space* string_literal)?
    simple_term           = quoted_literal / numeric_literal / column_name
    literal               = ~r"[a-zA-Z0-9_\.:-]+"
    quoted_literal        = ~r"((?<!\\)')((?!(?<!\\)').)*.?'"
    string_literal        = ~r"[a-zA-Z0-9_\.\+\*\/:\-]*"
    numeric_literal       = ~r"-?[0-9]+(\.[0-9]+)?(e[\+\-][0-9]+)?"
    integer_literal       = ~r"-?[0-9]+"
    boolean_literal       = true_literal / false_literal
    true_literal          = ~r"TRUE"i
    false_literal         = ~r"FALSE"i
    subscriptable         = column_name open_square column_name close_square
    column_name           = ~r"[a-zA-Z_][a-zA-Z0-9_\.]*"
    function_name         = ~r"[a-zA-Z_][a-zA-Z0-9_]*"
    entity_alias          = ~r"[a-zA-Z_][a-zA-Z0-9_]*"
    entity_name           = ~r"[a-zA-Z_]+"
    relationship_name     = ~r"[a-zA-Z_][a-zA-Z0-9_]*"
    open_brace            = "{"
    close_brace           = "}"
    open_paren            = "("
    close_paren           = ")"
    open_square           = "["
    close_square          = "]"
    space                 = ~r"\s"
    comma                 = ","
    colon                 = ":"

"""
)


class AndTuple(NamedTuple):
    op: str
    exp: Expression


class OrTuple(NamedTuple):
    op: str
    exp: Expression


class SnQLVisitor(NodeVisitor):
    """
    Builds Snuba AST expressions from the Parsimonious parse tree.
    """

    def visit_query_exp(
        self, node: Node, visited_children: Iterable[Any]
    ) -> Union[LogicalQuery, CompositeQuery[QueryEntity]]:
        args: MutableMapping[str, Any] = {}
        (
            data_source,
            args["selected_columns"],
            args["groupby"],
            args["condition"],
            args["having"],
            args["order_by"],
            args["limitby"],
            args["limit"],
            args["offset"],
            args["granularity"],
            args["totals"],
            _,
        ) = visited_children

        keys = list(args.keys())
        for k in keys:
            if isinstance(args[k], Node):
                del args[k]

        if isinstance(data_source, (CompositeQuery, LogicalQuery, JoinClause)):
            args["from_clause"] = data_source
            return CompositeQuery(**args)

        args.update({"body": {}, "prewhere": None, "from_clause": data_source})
        if isinstance(data_source, QueryEntity):
            # TODO: How sample rate gets stored needs to be addressed in a future PR
            args["sample"] = data_source.sample

        if "groupby" in args:
            if "selected_columns" not in args:
                args["selected_columns"] = []
            args["selected_columns"] += args["groupby"]
            args["groupby"] = map(lambda gb: gb.expression, args["groupby"])

        return LogicalQuery(**args)

    def visit_match_clause(
        self,
        node: Node,
        visited_children: Tuple[
            Any,
            Any,
            Any,
            Union[
                QueryEntity,
                CompositeQuery[QueryEntity],
                LogicalQuery,
                RelationshipTuple,
                Sequence[RelationshipTuple],
            ],
        ],
    ) -> Union[
        CompositeQuery[QueryEntity], LogicalQuery, QueryEntity, JoinClause[QueryEntity],
    ]:
        _, _, _, match = visited_children
        if isinstance(match, (CompositeQuery, LogicalQuery)):
            return match
        elif isinstance(match, RelationshipTuple):
            join_clause = build_join_clause([match])
            return join_clause
        if isinstance(match, list) and all(
            isinstance(m, RelationshipTuple) for m in match
        ):
            join_clause = build_join_clause(match)
            return join_clause

        assert isinstance(match, QueryEntity)  # mypy
        return match

    def visit_entity_single(
        self,
        node: Node,
        visited_children: Tuple[
            Any, Any, EntityKey, Union[Optional[float], Node], Any, Any
        ],
    ) -> QueryEntity:
        _, _, name, sample, _, _ = visited_children
        if isinstance(sample, Node):
            sample = None

        return QueryEntity(name, get_entity(name).get_data_model(), sample)

    def visit_entity_match(
        self,
        node: Node,
        visited_children: Tuple[
            Any, str, Any, Any, EntityKey, Union[Optional[float], Node], Any, Any
        ],
    ) -> IndividualNode[QueryEntity]:
        _, alias, _, _, name, sample, _, _ = visited_children
        if isinstance(sample, Node):
            sample = None

        return IndividualNode(
            alias, QueryEntity(name, get_entity(name).get_data_model(), sample)
        )

    def visit_entity_alias(self, node: Node, visited_children: Tuple[Any]) -> str:
        return str(node.text)

    def visit_entity_name(self, node: Node, visited_children: Tuple[Any]) -> EntityKey:
        try:
            return EntityKey(node.text)
        except Exception:
            raise ParsingException(f"{node.text} is not a valid entity name")

    def visit_relationships(
        self, node: Node, visited_children: Tuple[RelationshipTuple, Any],
    ) -> Sequence[RelationshipTuple]:
        relationships = [visited_children[0]]
        if isinstance(visited_children[1], Node):
            return relationships

        for child in visited_children[1]:
            if isinstance(child, RelationshipTuple):
                relationships.append(child)
            elif isinstance(child, list):
                relationships.append(child[1])

        return relationships

    def visit_relationship_match(
        self,
        node: Node,
        visited_children: Tuple[
            Any,
            IndividualNode[QueryEntity],
            Any,
            Node,
            Any,
            IndividualNode[QueryEntity],
        ],
    ) -> RelationshipTuple:
        _, lhs, _, relationship, _, rhs = visited_children
        assert isinstance(lhs.data_source, QueryEntity)
        assert isinstance(rhs.data_source, QueryEntity)
        lhs_entity = get_entity(lhs.data_source.key)
        data = lhs_entity.get_join_relationship(relationship)
        if data is None:
            raise ParsingException(
                f"{lhs.data_source.key.value} does not have a join relationship {relationship}"
            )
        elif data.rhs_entity != rhs.data_source.key:
            raise ParsingException(
                f"-[{relationship}]-> cannot be used to join {lhs.data_source.key.value} to {rhs.data_source.key.value}"
            )

        return RelationshipTuple(lhs, relationship, rhs, data)

    def visit_relationship_link(
        self, node: Node, visited_children: Tuple[Any, Node, Any]
    ) -> str:
        _, relationship, _ = visited_children
        return str(relationship.text)

    def visit_subquery(
        self, node: Node, visited_children: Tuple[Any, Node, Any]
    ) -> Union[LogicalQuery, CompositeQuery[QueryEntity]]:
        _, query, _ = visited_children
        assert isinstance(query, (CompositeQuery, LogicalQuery))  # mypy
        return query

    def visit_function_name(self, node: Node, visited_children: Iterable[Any]) -> str:
        return visit_function_name(node, visited_children)

    def visit_column_name(self, node: Node, visited_children: Iterable[Any]) -> Column:
        return visit_column_name(node, visited_children)

    def visit_subscriptable(
        self, node: Node, visited_children: Iterable[Any]
    ) -> Column:
        return visit_column_name(node, visited_children)

    def visit_and_tuple(
        self, node: Node, visited_children: Tuple[Any, Node, Expression]
    ) -> AndTuple:
        _, and_string, exp = visited_children
        return AndTuple(and_string.text, exp)

    def visit_or_tuple(
        self, node: Node, visited_children: Tuple[Any, Node, Expression]
    ) -> OrTuple:
        _, or_string, exp = visited_children
        return OrTuple(or_string.text, exp)

    def visit_parenthesized_cdn(
        self, node: Node, visited_children: Tuple[Any, Any, Expression, Any]
    ) -> Expression:
        _, _, condition, _ = visited_children
        return condition

    def visit_parenthesized_arithm(
        self, node: Node, visited_children: Tuple[Any, Expression, Any]
    ) -> Expression:
        _, arithm, _ = visited_children
        return arithm

    def visit_low_pri_tuple(
        self, node: Node, visited_children: Tuple[LowPriOperator, Any, Expression]
    ) -> LowPriTuple:
        return visit_low_pri_tuple(node, visited_children)

    def visit_high_pri_tuple(
        self, node: Node, visited_children: Tuple[HighPriOperator, Any, Expression]
    ) -> HighPriTuple:
        return visit_high_pri_tuple(node, visited_children)

    def visit_low_pri_op(
        self, node: Node, visited_children: Iterable[Any]
    ) -> LowPriOperator:
        return visit_low_pri_op(node, visited_children)

    def visit_high_pri_op(
        self, node: Node, visited_children: Iterable[Any]
    ) -> HighPriOperator:
        return visit_high_pri_op(node, visited_children)

    def visit_arithmetic_term(
        self, node: Node, visited_children: Tuple[Any, Expression]
    ) -> Expression:
        return visit_arithmetic_term(node, visited_children)

    def visit_low_pri_arithmetic(
        self, node: Node, visited_children: Tuple[Any, Expression, LowPriArithmetic],
    ) -> Expression:
        return visit_low_pri_arithmetic(node, visited_children)

    def visit_high_pri_arithmetic(
        self, node: Node, visited_children: Tuple[Any, Expression, HighPriArithmetic],
    ) -> Expression:
        return visit_high_pri_arithmetic(node, visited_children)

    def visit_numeric_literal(
        self, node: Node, visited_children: Iterable[Any]
    ) -> Literal:
        return visit_numeric_literal(node, visited_children)

    def visit_integer_literal(
        self, node: Node, visited_children: Iterable[Any]
    ) -> Literal:
        return Literal(None, int(node.text))

    def visit_boolean_literal(
        self, node: Node, visited_children: Iterable[Any]
    ) -> Literal:
        if node.text.lower() == "true":
            return Literal(None, True)

        return Literal(None, False)

    def visit_quoted_literal(
        self, node: Node, visited_children: Tuple[Node]
    ) -> Literal:

        return visit_quoted_literal(node, visited_children)

    def visit_where_clause(
        self, node: Node, visited_children: Tuple[Any, Any, Any, Expression]
    ) -> Expression:
        _, _, _, conditions = visited_children
        return conditions

    def visit_having_clause(
        self, node: Node, visited_children: Tuple[Any, Any, Expression]
    ) -> Expression:
        _, _, conditions = visited_children
        return conditions

    def visit_and_expression(
        self, node: Node, visited_children: Tuple[Any, Expression, Node],
    ) -> Expression:
        _, left_condition, and_condition = visited_children
        args = [left_condition]
        # in the case of one Condition
        # and_condition will be an empty Node
        if isinstance(and_condition, Node):
            return left_condition
        if isinstance(and_condition, (AndTuple, OrTuple)):
            _, exp = and_condition
            return combine_and_conditions([left_condition, exp])
        elif isinstance(and_condition, list):
            for elem in and_condition:
                if isinstance(elem, Node):
                    continue
                elif isinstance(elem, (AndTuple, OrTuple)):
                    args.append(elem.exp)
        return combine_and_conditions(args)

    def visit_or_expression(
        self, node: Node, visited_children: Tuple[Any, Expression, Node]
    ) -> Expression:
        _, left_condition, or_condition = visited_children
        args = [left_condition]
        # in the case of one Condition
        # or_condition will be an empty Node
        if isinstance(or_condition, Node):
            return left_condition
        if isinstance(or_condition, (AndTuple, OrTuple)):
            _, exp = or_condition
            return combine_or_conditions([left_condition, exp])
        elif isinstance(or_condition, list):
            for elem in or_condition:
                if isinstance(elem, Node):
                    continue
                elif isinstance(elem, (AndTuple, OrTuple)):
                    args.append(elem.exp)
        return combine_or_conditions(args)

    def visit_main_condition(
        self,
        node: Node,
        visited_children: Tuple[Expression, Any, str, Any, Expression],
    ) -> Expression:
        exp, _, op, _, literal = visited_children
        return binary_condition(op, exp, literal)

    def visit_condition_op(self, node: Node, visited_children: Iterable[Any]) -> str:
        return OPERATOR_TO_FUNCTION[node.text]

    def visit_order_by_clause(
        self, node: Node, visited_children: Tuple[Any, Any, Any, Sequence[OrderBy]]
    ) -> Sequence[OrderBy]:
        _, _, _, order_columns = visited_children
        return order_columns

    def visit_order_list(
        self, node: Node, visited_children: Tuple[OrderBy, Expression, Any, Node]
    ) -> Sequence[OrderBy]:
        left_order_list, right_order, _, order = visited_children
        ret: List[OrderBy] = []

        # in the case of one OrderBy
        # left_order_list will be an empty node
        if not isinstance(left_order_list, Node):
            if not isinstance(left_order_list, (list, tuple)):
                ret.append(left_order_list)
            else:
                for p in left_order_list:
                    ret.append(p)

        direction = (
            OrderByDirection.ASC if order.text == "ASC" else OrderByDirection.DESC
        )
        ret.append(OrderBy(direction, right_order))

        return ret

    def visit_order_columns(
        self, node: Node, visited_children: Tuple[Expression, Any, Node, Any, Any, Any]
    ) -> OrderBy:
        column, _, order, _, _, _ = visited_children

        direction = (
            OrderByDirection.ASC if order.text == "ASC" else OrderByDirection.DESC
        )
        return OrderBy(direction, column)

    def visit_sample_clause(
        self, node: Node, visited_children: Tuple[Any, Any, Any, Literal]
    ) -> float:
        _, _, _, sample = visited_children
        assert isinstance(sample.value, float)  # mypy
        return sample.value

    def visit_granularity_clause(
        self, node: Node, visited_children: Tuple[Any, Any, Any, Literal]
    ) -> float:
        _, _, _, granularity = visited_children
        assert isinstance(granularity.value, int)  # mypy
        return granularity.value

    def visit_totals_clause(
        self, node: Node, visited_children: Tuple[Any, Any, Any, Literal]
    ) -> float:
        _, _, _, totals = visited_children
        assert isinstance(totals.value, bool)  # mypy
        return totals.value

    def visit_limit_by_clause(
        self,
        node: Node,
        visited_children: Tuple[Any, Any, Any, Literal, Any, Any, Any, Column],
    ) -> LimitBy:
        _, _, _, limit, _, _, _, column = visited_children
        assert isinstance(limit.value, int)  # mypy
        return LimitBy(limit.value, column)

    def visit_limit_clause(
        self, node: Node, visited_children: Tuple[Any, Any, Any, Literal]
    ) -> int:
        _, _, _, limit = visited_children
        assert isinstance(limit.value, int)  # mypy
        return limit.value

    def visit_offset_clause(
        self, node: Node, visited_children: Tuple[Any, Any, Any, Literal]
    ) -> int:
        _, _, _, offset = visited_children
        assert isinstance(offset.value, int)  # mypy
        return offset.value

    def visit_group_by_clause(
        self,
        node: Node,
        visited_children: Tuple[Any, Any, Any, Sequence[SelectedExpression]],
    ) -> Sequence[SelectedExpression]:
        _, _, _, group_columns = visited_children
        return group_columns

    def visit_group_columns(
        self, node: Node, visited_children: Tuple[SelectedExpression, Any, Any]
    ) -> SelectedExpression:
        columns, _, _ = visited_children
        return columns

    def visit_group_list(
        self,
        node: Node,
        visited_children: Tuple[SelectedExpression, SelectedExpression],
    ) -> Sequence[SelectedExpression]:
        left_group_list, right_group = visited_children
        ret: List[SelectedExpression] = []

        # in the case of one GroupBy / By
        # left_group_list will be an empty node
        if not isinstance(left_group_list, Node):
            if not isinstance(left_group_list, (list, tuple)):
                ret.append(left_group_list)
            else:
                for p in left_group_list:
                    ret.append(p)

        ret.append(right_group)
        return ret

    def visit_select_clause(
        self,
        node: Node,
        visited_children: Tuple[Any, Any, Any, Sequence[SelectedExpression]],
    ) -> Sequence[SelectedExpression]:
        _, _, _, selected_columns = visited_children
        return selected_columns

    def visit_selected_expression(
        self, node: Node, visited_children: Tuple[Any, Expression]
    ) -> SelectedExpression:
        _, exp = visited_children
        alias = exp.alias or node.text.strip()
        return SelectedExpression(alias, exp)

    def visit_select_columns(
        self, node: Node, visited_children: Tuple[SelectedExpression, Any, Any]
    ) -> SelectedExpression:
        columns, _, _ = visited_children
        return columns

    def visit_select_list(
        self,
        node: Node,
        visited_children: Tuple[SelectedExpression, SelectedExpression],
    ) -> Sequence[SelectedExpression]:
        column_list, right_column = visited_children
        ret: List[SelectedExpression] = []

        # in the case of one Collect
        # column_list will be an empty node
        if not isinstance(column_list, Node):
            if not isinstance(column_list, (list, tuple)):
                ret.append(column_list)
            else:
                for p in column_list:
                    ret.append(p)

        ret.append(right_column)
        return ret

    def visit_parameter(
        self, node: Node, visited_children: Tuple[Expression, Any, Any, Any]
    ) -> Expression:
        return visit_parameter(node, visited_children)

    def visit_parameters_list(
        self,
        node: Node,
        visited_children: Tuple[Union[Expression, List[Expression]], Expression],
    ) -> List[Expression]:
        return visit_parameters_list(node, visited_children)

    def visit_function_call(
        self,
        node: Node,
        visited_children: Tuple[
            str,
            Any,
            List[Expression],
            Any,
            Union[Node, List[Expression]],
            Union[Node, List[Any]],
        ],
    ) -> Expression:
        name, _, params1, _, params2, alias = visited_children
        if isinstance(alias, Node) or len(alias) == 0:
            alias = None
        else:
            _, _, _, alias = alias
            alias = alias.text

        param_list1 = tuple(params1)
        if isinstance(params2, Node) and params2.text == "":
            # params2.text == "" means empty node.
            return FunctionCall(alias, name, param_list1)

        internal_f = FunctionCall(None, name, param_list1)
        _, param_list2, _ = params2
        if isinstance(param_list2, (list, tuple)) and len(param_list2) > 0:
            param_list2 = tuple(param_list2)
        else:
            # This happens when the second parameter list is empty. Somehow
            # it does not turn into an empty list.
            param_list2 = ()
        return CurriedFunctionCall(alias, internal_f, param_list2)

    def generic_visit(self, node: Node, visited_children: Any) -> Any:
        return generic_visit(node, visited_children)


def parse_snql_query_initial(
    body: str,
) -> Union[CompositeQuery[QueryEntity], LogicalQuery]:
    """
    Parses the query body generating the AST. This only takes into
    account the initial query body. Extensions are parsed by extension
    processors and are supposed to update the AST.
    """
    exp_tree = snql_grammar.parse(body)
    parsed = SnQLVisitor().visit(exp_tree)
    assert isinstance(parsed, (CompositeQuery, LogicalQuery))  # mypy
    return parsed


DATETIME_MATCH = FunctionCallMatch(
    StringMatch("toDateTime"), (Param("date_string", LiteralMatch(AnyMatch(str))),)
)


def _parse_datetime_literals(
    query: Union[CompositeQuery[QueryEntity], LogicalQuery]
) -> None:
    def parse(exp: Expression) -> Expression:
        result = DATETIME_MATCH.match(exp)
        if result is not None:
            date_string = result.expression("date_string")
            assert isinstance(date_string, Literal)  # mypy
            assert isinstance(date_string.value, str)  # mypy
            return Literal(exp.alias, parse_datetime(date_string.value))

        return exp

    query.transform_expressions(parse)


<<<<<<< HEAD
def _post_process(
    query: Union[CompositeQuery[QueryEntity], LogicalQuery],
    funcs: Sequence[Callable[[Union[CompositeQuery[QueryEntity], LogicalQuery]], None]],
) -> None:
    for func in funcs:
        func(query)

    if isinstance(query, CompositeQuery):
        from_clause = query.get_from_clause()
        if isinstance(from_clause, (LogicalQuery, CompositeQuery)):
            _post_process(from_clause, funcs)


def parse_snql_query(
    body: str, dataset: Dataset
) -> Union[CompositeQuery[QueryEntity], LogicalQuery]:
    query = parse_snql_query_initial(body)

    # These are the post processing phases
    _post_process(
        query,
        [
            _parse_datetime_literals,
            _validate_aliases,
            _parse_subscriptables,  # -> This should be part of the grammar
            _apply_column_aliases,
            _expand_aliases,
            _mangle_aliases,
        ],
    )

=======
ARRAY_JOIN_MATCH = FunctionCallMatch(
    Param("function_name", Or([StringMatch("arrayExists"), StringMatch("arrayAll")])),
    (
        Param("column", ColumnMatch(AnyOptionalString(), AnyMatch(str))),
        Param("op", Or([LiteralMatch(StringMatch(op)) for op in OPERATOR_TO_FUNCTION])),
        Param("value", AnyExpression()),
    ),
)


def _array_join_transformation(query: LogicalQuery) -> None:
    def parse(exp: Expression) -> Expression:
        result = ARRAY_JOIN_MATCH.match(exp)
        if result:
            function_name = result.string("function_name")
            column = result.expression("column")
            assert isinstance(column, Column)
            op_literal = result.expression("op")
            assert isinstance(op_literal, Literal)
            op = str(op_literal.value)
            value = result.expression("value")

            return FunctionCall(
                None,
                function_name,
                (
                    Lambda(
                        None,
                        ("x",),
                        FunctionCall(
                            None,
                            "assumeNotNull",
                            (
                                FunctionCall(
                                    None,
                                    OPERATOR_TO_FUNCTION[op],
                                    (Argument(None, "x"), value,),
                                ),
                            ),
                        ),
                    ),
                    column,
                ),
            )

        return exp

    query.transform_expressions(parse)


def parse_snql_query(body: str, dataset: Dataset) -> LogicalQuery:
    query = parse_snql_query_initial(body)

    # These are the post processing phases
    _parse_datetime_literals(query)

    # TODO: Update these functions to work with snql queries in a separate PR
    _validate_aliases(query)  # -> needs to recurse through sub queries
    _parse_subscriptables(query)  # -> This should be part of the grammar
    _apply_column_aliases(query)  # -> needs to recurse through sub queries
    _expand_aliases(query)  # -> needs to recurse through sub queries
    _deescape_aliases(
        query
    )  # -> This should not be needed at all, assuming SnQL can properly accept escaped/unicode strings
    _mangle_aliases(query)  # needs to recurse through sub queries
    _array_join_transformation(query)
>>>>>>> 0846d6f9
    return query<|MERGE_RESOLUTION|>--- conflicted
+++ resolved
@@ -755,39 +755,6 @@
     query.transform_expressions(parse)
 
 
-<<<<<<< HEAD
-def _post_process(
-    query: Union[CompositeQuery[QueryEntity], LogicalQuery],
-    funcs: Sequence[Callable[[Union[CompositeQuery[QueryEntity], LogicalQuery]], None]],
-) -> None:
-    for func in funcs:
-        func(query)
-
-    if isinstance(query, CompositeQuery):
-        from_clause = query.get_from_clause()
-        if isinstance(from_clause, (LogicalQuery, CompositeQuery)):
-            _post_process(from_clause, funcs)
-
-
-def parse_snql_query(
-    body: str, dataset: Dataset
-) -> Union[CompositeQuery[QueryEntity], LogicalQuery]:
-    query = parse_snql_query_initial(body)
-
-    # These are the post processing phases
-    _post_process(
-        query,
-        [
-            _parse_datetime_literals,
-            _validate_aliases,
-            _parse_subscriptables,  # -> This should be part of the grammar
-            _apply_column_aliases,
-            _expand_aliases,
-            _mangle_aliases,
-        ],
-    )
-
-=======
 ARRAY_JOIN_MATCH = FunctionCallMatch(
     Param("function_name", Or([StringMatch("arrayExists"), StringMatch("arrayAll")])),
     (
@@ -798,7 +765,9 @@
 )
 
 
-def _array_join_transformation(query: LogicalQuery) -> None:
+def _array_join_transformation(
+    query: Union[CompositeQuery[QueryEntity], LogicalQuery]
+) -> None:
     def parse(exp: Expression) -> Expression:
         result = ARRAY_JOIN_MATCH.match(exp)
         if result:
@@ -838,21 +807,36 @@
     query.transform_expressions(parse)
 
 
-def parse_snql_query(body: str, dataset: Dataset) -> LogicalQuery:
+def _post_process(
+    query: Union[CompositeQuery[QueryEntity], LogicalQuery],
+    funcs: Sequence[Callable[[Union[CompositeQuery[QueryEntity], LogicalQuery]], None]],
+) -> None:
+    for func in funcs:
+        func(query)
+
+    if isinstance(query, CompositeQuery):
+        from_clause = query.get_from_clause()
+        if isinstance(from_clause, (LogicalQuery, CompositeQuery)):
+            _post_process(from_clause, funcs)
+
+
+def parse_snql_query(
+    body: str, dataset: Dataset
+) -> Union[CompositeQuery[QueryEntity], LogicalQuery]:
     query = parse_snql_query_initial(body)
 
     # These are the post processing phases
-    _parse_datetime_literals(query)
-
-    # TODO: Update these functions to work with snql queries in a separate PR
-    _validate_aliases(query)  # -> needs to recurse through sub queries
-    _parse_subscriptables(query)  # -> This should be part of the grammar
-    _apply_column_aliases(query)  # -> needs to recurse through sub queries
-    _expand_aliases(query)  # -> needs to recurse through sub queries
-    _deescape_aliases(
-        query
-    )  # -> This should not be needed at all, assuming SnQL can properly accept escaped/unicode strings
-    _mangle_aliases(query)  # needs to recurse through sub queries
-    _array_join_transformation(query)
->>>>>>> 0846d6f9
+    _post_process(
+        query,
+        [
+            _parse_datetime_literals,
+            _validate_aliases,
+            _parse_subscriptables,  # -> This should be part of the grammar
+            _apply_column_aliases,
+            _expand_aliases,
+            _mangle_aliases,
+            _array_join_transformation,
+        ],
+    )
+
     return query