import logging
from dataclasses import replace
<<<<<<< HEAD
from functools import partial
=======
from datetime import datetime, timedelta
>>>>>>> a814791d
from typing import (
    Any,
    Callable,
    Iterable,
    List,
    MutableMapping,
    NamedTuple,
    Optional,
    Sequence,
    Set,
    Tuple,
    Union,
)

from parsimonious.exceptions import IncompleteParseError
from parsimonious.grammar import Grammar
from parsimonious.nodes import Node, NodeVisitor

<<<<<<< HEAD
from snuba.clickhouse.columns import Array, ColumnSet
=======
from snuba import state
from snuba.clickhouse.query_dsl.accessors import get_time_range_expressions
>>>>>>> a814791d
from snuba.datasets.dataset import Dataset
from snuba.datasets.entities import EntityKey
from snuba.datasets.entities.factory import get_entity
from snuba.query import LimitBy, OrderBy, OrderByDirection, SelectedExpression
from snuba.query.composite import CompositeQuery
from snuba.query.conditions import (
    FUNCTION_TO_OPERATOR,
    OPERATOR_TO_FUNCTION,
    binary_condition,
    build_match,
    combine_and_conditions,
    combine_or_conditions,
<<<<<<< HEAD
    is_condition,
=======
    ConditionFunctions,
    get_first_level_and_conditions,
>>>>>>> a814791d
    unary_condition,
)
from snuba.query.data_source.join import IndividualNode, JoinClause
from snuba.query.data_source.simple import Entity as QueryEntity
from snuba.query.expressions import (
    Argument,
    Column,
    CurriedFunctionCall,
    Expression,
    FunctionCall,
    Lambda,
    Literal,
)
from snuba.query.logical import Query as LogicalQuery
from snuba.query.matchers import Any as AnyMatch
from snuba.query.matchers import AnyExpression, AnyOptionalString
from snuba.query.matchers import Column as ColumnMatch
from snuba.query.matchers import FunctionCall as FunctionCallMatch
from snuba.query.matchers import Literal as LiteralMatch
from snuba.query.matchers import Or, Param
from snuba.query.matchers import String as StringMatch
from snuba.query.parser import (
    _apply_column_aliases,
    _expand_aliases,
    _parse_subscriptables,
    _validate_aliases,
)
from snuba.query.parser.exceptions import ParsingException
from snuba.query.parser.validation import validate_query
from snuba.query.schema import POSITIVE_OPERATORS
from snuba.query.snql.expression_visitor import (
    HighPriArithmetic,
    HighPriOperator,
    HighPriTuple,
    LowPriArithmetic,
    LowPriOperator,
    LowPriTuple,
    generic_visit,
    visit_arithmetic_term,
    visit_column_name,
    visit_function_name,
    visit_high_pri_arithmetic,
    visit_high_pri_op,
    visit_high_pri_tuple,
    visit_low_pri_arithmetic,
    visit_low_pri_op,
    visit_low_pri_tuple,
    visit_numeric_literal,
    visit_parameter,
    visit_parameters_list,
    visit_quoted_literal,
)
from snuba.query.snql.joins import RelationshipTuple, build_join_clause
from snuba.util import parse_datetime

logger = logging.getLogger("snuba.snql.parser")

snql_grammar = Grammar(
    r"""
    query_exp             = match_clause select_clause group_by_clause? arrayjoin_clause? where_clause? having_clause? order_by_clause? limit_by_clause? limit_clause? offset_clause? granularity_clause? totals_clause? space*

    match_clause          = space* "MATCH" space+ (relationships / subquery / entity_single )
    select_clause         = space+ "SELECT" space+ select_list
    group_by_clause       = space+ "BY" space+ group_list
    arrayjoin_clause      = space+ "ARRAY JOIN" space+ (tag_column / subscriptable / simple_term)
    where_clause          = space+ "WHERE" space+ or_expression
    having_clause         = space+ "HAVING" space+ or_expression
    order_by_clause       = space+ "ORDER BY" space+ order_list
    limit_by_clause       = space+ "LIMIT" space+ integer_literal space+ "BY" space+ column_name
    limit_clause          = space+ "LIMIT" space+ integer_literal
    offset_clause         = space+ "OFFSET" space+ integer_literal
    granularity_clause    = space+ "GRANULARITY" space+ integer_literal
    totals_clause         = space+ "TOTALS" space+ boolean_literal

    entity_single         = open_paren space* entity_name sample_clause? space* close_paren
    entity_match          = open_paren entity_alias colon space* entity_name sample_clause? space* close_paren
    relationship_link     = ~r"-\[" relationship_name ~r"\]->"
    relationship_match    = space* entity_match space* relationship_link space* entity_match
    relationships         = relationship_match (comma relationship_match)*
    subquery              = open_brace query_exp close_brace
    sample_clause         = space+ "SAMPLE" space+ numeric_literal

    and_expression        = space* condition and_tuple*
    or_expression         = space* and_expression or_tuple*
    and_tuple             = space+ "AND" condition
    or_tuple              = space+ "OR" and_expression

    condition             = unary_condition / main_condition / parenthesized_cdn
    unary_condition       = low_pri_arithmetic space+ unary_op
    main_condition        = low_pri_arithmetic space* condition_op space* (function_call / simple_term)
    condition_op          = "!=" / ">=" / ">" / "<=" / "<" / "=" / "NOT IN" / "NOT LIKE" / "IN" / "LIKE"
    unary_op              = "IS NULL" / "IS NOT NULL"
    parenthesized_cdn     = space* open_paren or_expression close_paren

    select_list          = select_columns* (selected_expression)
    select_columns       = selected_expression space* comma
    selected_expression  = space* low_pri_arithmetic

    group_list            = group_columns* (selected_expression)
    group_columns         = selected_expression space* comma
    order_list            = order_columns* low_pri_arithmetic space+ ("ASC"/"DESC")
    order_columns         = low_pri_arithmetic space+ ("ASC"/"DESC") space* comma space*

    low_pri_arithmetic    = space* high_pri_arithmetic (space* low_pri_tuple)*
    high_pri_arithmetic   = space* arithmetic_term (space* high_pri_tuple)*
    low_pri_tuple         = low_pri_op space* high_pri_arithmetic
    high_pri_tuple        = high_pri_op space* arithmetic_term

    arithmetic_term       = space* (function_call / tag_column / subscriptable / simple_term / parenthesized_arithm)
    parenthesized_arithm  = open_paren low_pri_arithmetic close_paren

    low_pri_op            = "+" / "-"
    high_pri_op           = "/" / "*"
    param_expression      = low_pri_arithmetic / quoted_literal
    parameters_list       = parameter* (param_expression)
    parameter             = param_expression space* comma space*
    function_call         = function_name open_paren parameters_list? close_paren (open_paren parameters_list? close_paren)? (space+ "AS" space+ string_literal)?
    simple_term           = quoted_literal / numeric_literal / null_literal / boolean_literal / column_name
    quoted_literal        = ~r"((?<!\\)')((?!(?<!\\)').)*.?'"
    string_literal        = ~r"[a-zA-Z0-9_\.\+\*\/:\-]*"
    numeric_literal       = ~r"-?[0-9]+(\.[0-9]+)?(e[\+\-][0-9]+)?"
    integer_literal       = ~r"-?[0-9]+"
    boolean_literal       = true_literal / false_literal
    true_literal          = ~r"TRUE"i
    false_literal         = ~r"FALSE"i
    null_literal          = ~r"NULL"i
    subscriptable         = column_name open_square column_name close_square
    column_name           = ~r"[a-zA-Z_][a-zA-Z0-9_\.:]*"
    tag_column            = "tags" open_square tag_name close_square
    tag_name             = ~r"[^\[\]]*"
    function_name         = ~r"[a-zA-Z_][a-zA-Z0-9_]*"
    entity_alias          = ~r"[a-zA-Z_][a-zA-Z0-9_]*"
    entity_name           = ~r"[a-zA-Z_]+"
    relationship_name     = ~r"[a-zA-Z_][a-zA-Z0-9_]*"
    open_brace            = "{"
    close_brace           = "}"
    open_paren            = "("
    close_paren           = ")"
    open_square           = "["
    close_square          = "]"
    space                 = ~r"\s"
    comma                 = ","
    colon                 = ":"

"""
)


class AndTuple(NamedTuple):
    op: str
    exp: Expression


class OrTuple(NamedTuple):
    op: str
    exp: Expression


class SnQLVisitor(NodeVisitor):  # type: ignore
    """
    Builds Snuba AST expressions from the Parsimonious parse tree.
    """

    def visit_query_exp(
        self, node: Node, visited_children: Iterable[Any]
    ) -> Union[LogicalQuery, CompositeQuery[QueryEntity]]:
        args: MutableMapping[str, Any] = {}
        (
            data_source,
            args["selected_columns"],
            args["groupby"],
            args["array_join"],
            args["condition"],
            args["having"],
            args["order_by"],
            args["limitby"],
            args["limit"],
            args["offset"],
            args["granularity"],
            args["totals"],
            _,
        ) = visited_children

        keys = list(args.keys())
        for k in keys:
            if isinstance(args[k], Node):
                del args[k]

        if "groupby" in args:
            if "selected_columns" not in args:
                args["selected_columns"] = args["groupby"]
            else:
                args["selected_columns"] = args["groupby"] + args["selected_columns"]

            args["groupby"] = map(lambda gb: gb.expression, args["groupby"])

        if isinstance(data_source, (CompositeQuery, LogicalQuery, JoinClause)):
            args["from_clause"] = data_source
            return CompositeQuery(**args)

        args.update({"prewhere": None, "from_clause": data_source})
        if isinstance(data_source, QueryEntity):
            # TODO: How sample rate gets stored needs to be addressed in a future PR
            args["sample"] = data_source.sample

        return LogicalQuery(**args)

    def visit_match_clause(
        self,
        node: Node,
        visited_children: Tuple[
            Any,
            Any,
            Any,
            Union[
                QueryEntity,
                CompositeQuery[QueryEntity],
                LogicalQuery,
                RelationshipTuple,
                Sequence[RelationshipTuple],
            ],
        ],
    ) -> Union[
        CompositeQuery[QueryEntity], LogicalQuery, QueryEntity, JoinClause[QueryEntity],
    ]:
        _, _, _, match = visited_children
        if isinstance(match, (CompositeQuery, LogicalQuery)):
            return match
        elif isinstance(match, RelationshipTuple):
            join_clause = build_join_clause([match])
            return join_clause
        if isinstance(match, list) and all(
            isinstance(m, RelationshipTuple) for m in match
        ):
            join_clause = build_join_clause(match)
            return join_clause

        assert isinstance(match, QueryEntity)  # mypy
        return match

    def visit_entity_single(
        self,
        node: Node,
        visited_children: Tuple[
            Any, Any, EntityKey, Union[Optional[float], Node], Any, Any
        ],
    ) -> QueryEntity:
        _, _, name, sample, _, _ = visited_children
        if isinstance(sample, Node):
            sample = None

        return QueryEntity(name, get_entity(name).get_data_model(), sample)

    def visit_entity_match(
        self,
        node: Node,
        visited_children: Tuple[
            Any, str, Any, Any, EntityKey, Union[Optional[float], Node], Any, Any
        ],
    ) -> IndividualNode[QueryEntity]:
        _, alias, _, _, name, sample, _, _ = visited_children
        if isinstance(sample, Node):
            sample = None

        return IndividualNode(
            alias, QueryEntity(name, get_entity(name).get_data_model(), sample)
        )

    def visit_entity_alias(self, node: Node, visited_children: Tuple[Any]) -> str:
        return str(node.text)

    def visit_entity_name(self, node: Node, visited_children: Tuple[Any]) -> EntityKey:
        try:
            return EntityKey(node.text)
        except Exception:
            raise ParsingException(f"{node.text} is not a valid entity name")

    def visit_relationships(
        self, node: Node, visited_children: Tuple[RelationshipTuple, Any],
    ) -> Sequence[RelationshipTuple]:
        relationships = [visited_children[0]]
        if isinstance(visited_children[1], Node):
            return relationships

        for child in visited_children[1]:
            if isinstance(child, RelationshipTuple):
                relationships.append(child)
            elif isinstance(child, list):
                relationships.append(child[1])

        return relationships

    def visit_relationship_match(
        self,
        node: Node,
        visited_children: Tuple[
            Any,
            IndividualNode[QueryEntity],
            Any,
            Node,
            Any,
            IndividualNode[QueryEntity],
        ],
    ) -> RelationshipTuple:
        _, lhs, _, relationship, _, rhs = visited_children
        assert isinstance(lhs.data_source, QueryEntity)
        assert isinstance(rhs.data_source, QueryEntity)
        lhs_entity = get_entity(lhs.data_source.key)
        data = lhs_entity.get_join_relationship(relationship)
        if data is None:
            raise ParsingException(
                f"{lhs.data_source.key.value} does not have a join relationship -[{relationship}]->"
            )
        elif data.rhs_entity != rhs.data_source.key:
            raise ParsingException(
                f"-[{relationship}]-> cannot be used to join {lhs.data_source.key.value} to {rhs.data_source.key.value}"
            )

        return RelationshipTuple(lhs, relationship, rhs, data)

    def visit_relationship_link(
        self, node: Node, visited_children: Tuple[Any, Node, Any]
    ) -> str:
        _, relationship, _ = visited_children
        return str(relationship.text)

    def visit_subquery(
        self, node: Node, visited_children: Tuple[Any, Node, Any]
    ) -> Union[LogicalQuery, CompositeQuery[QueryEntity]]:
        _, query, _ = visited_children
        assert isinstance(query, (CompositeQuery, LogicalQuery))  # mypy
        return query

    def visit_function_name(self, node: Node, visited_children: Iterable[Any]) -> str:
        return visit_function_name(node, visited_children)

    def visit_column_name(self, node: Node, visited_children: Iterable[Any]) -> Column:
        return visit_column_name(node, visited_children)

    def visit_subscriptable(
        self, node: Node, visited_children: Iterable[Any]
    ) -> Column:
        return visit_column_name(node, visited_children)

    def visit_tag_column(self, node: Node, visited_children: Iterable[Any]) -> Column:
        return visit_column_name(node, visited_children)

    def visit_and_tuple(
        self, node: Node, visited_children: Tuple[Any, Node, Expression]
    ) -> AndTuple:
        _, and_string, exp = visited_children
        return AndTuple(and_string.text, exp)

    def visit_or_tuple(
        self, node: Node, visited_children: Tuple[Any, Node, Expression]
    ) -> OrTuple:
        _, or_string, exp = visited_children
        return OrTuple(or_string.text, exp)

    def visit_parenthesized_cdn(
        self, node: Node, visited_children: Tuple[Any, Any, Expression, Any]
    ) -> Expression:
        _, _, condition, _ = visited_children
        return condition

    def visit_parenthesized_arithm(
        self, node: Node, visited_children: Tuple[Any, Expression, Any]
    ) -> Expression:
        _, arithm, _ = visited_children
        return arithm

    def visit_low_pri_tuple(
        self, node: Node, visited_children: Tuple[LowPriOperator, Any, Expression]
    ) -> LowPriTuple:
        return visit_low_pri_tuple(node, visited_children)

    def visit_high_pri_tuple(
        self, node: Node, visited_children: Tuple[HighPriOperator, Any, Expression]
    ) -> HighPriTuple:
        return visit_high_pri_tuple(node, visited_children)

    def visit_low_pri_op(
        self, node: Node, visited_children: Iterable[Any]
    ) -> LowPriOperator:
        return visit_low_pri_op(node, visited_children)

    def visit_high_pri_op(
        self, node: Node, visited_children: Iterable[Any]
    ) -> HighPriOperator:
        return visit_high_pri_op(node, visited_children)

    def visit_arithmetic_term(
        self, node: Node, visited_children: Tuple[Any, Expression]
    ) -> Expression:
        return visit_arithmetic_term(node, visited_children)

    def visit_low_pri_arithmetic(
        self, node: Node, visited_children: Tuple[Any, Expression, LowPriArithmetic],
    ) -> Expression:
        return visit_low_pri_arithmetic(node, visited_children)

    def visit_high_pri_arithmetic(
        self, node: Node, visited_children: Tuple[Any, Expression, HighPriArithmetic],
    ) -> Expression:
        return visit_high_pri_arithmetic(node, visited_children)

    def visit_numeric_literal(
        self, node: Node, visited_children: Iterable[Any]
    ) -> Literal:
        return visit_numeric_literal(node, visited_children)

    def visit_integer_literal(
        self, node: Node, visited_children: Iterable[Any]
    ) -> Literal:
        return Literal(None, int(node.text))

    def visit_boolean_literal(
        self, node: Node, visited_children: Iterable[Any]
    ) -> Literal:
        if node.text.lower() == "true":
            return Literal(None, True)

        return Literal(None, False)

    def visit_null_literal(
        self, node: Node, visited_children: Iterable[Any]
    ) -> Literal:
        return Literal(None, None)

    def visit_quoted_literal(
        self, node: Node, visited_children: Tuple[Node]
    ) -> Literal:

        return visit_quoted_literal(node, visited_children)

    def visit_where_clause(
        self, node: Node, visited_children: Tuple[Any, Any, Any, Expression]
    ) -> Expression:
        _, _, _, conditions = visited_children
        return conditions

    def visit_having_clause(
        self, node: Node, visited_children: Tuple[Any, Any, Any, Expression]
    ) -> Expression:
        _, _, _, conditions = visited_children
        return conditions

    def visit_and_expression(
        self, node: Node, visited_children: Tuple[Any, Expression, Node],
    ) -> Expression:
        _, left_condition, and_condition = visited_children
        args = [left_condition]
        # in the case of one Condition
        # and_condition will be an empty Node
        if isinstance(and_condition, Node):
            return left_condition
        if isinstance(and_condition, (AndTuple, OrTuple)):
            _, exp = and_condition
            return combine_and_conditions([left_condition, exp])
        elif isinstance(and_condition, list):
            for elem in and_condition:
                if isinstance(elem, Node):
                    continue
                elif isinstance(elem, (AndTuple, OrTuple)):
                    args.append(elem.exp)
        return combine_and_conditions(args)

    def visit_or_expression(
        self, node: Node, visited_children: Tuple[Any, Expression, Node]
    ) -> Expression:
        _, left_condition, or_condition = visited_children
        args = [left_condition]
        # in the case of one Condition
        # or_condition will be an empty Node
        if isinstance(or_condition, Node):
            return left_condition
        if isinstance(or_condition, (AndTuple, OrTuple)):
            _, exp = or_condition
            return combine_or_conditions([left_condition, exp])
        elif isinstance(or_condition, list):
            for elem in or_condition:
                if isinstance(elem, Node):
                    continue
                elif isinstance(elem, (AndTuple, OrTuple)):
                    args.append(elem.exp)
        return combine_or_conditions(args)

    def visit_unary_condition(
        self, node: Node, visited_children: Tuple[Expression, Any, str]
    ) -> Expression:
        exp, _, op = visited_children
        return unary_condition(op, exp)

    def visit_unary_op(self, node: Node, visited_children: Iterable[Any]) -> str:
        return OPERATOR_TO_FUNCTION[node.text]

    def visit_main_condition(
        self,
        node: Node,
        visited_children: Tuple[Expression, Any, str, Any, Expression],
    ) -> Expression:
        exp, _, op, _, literal = visited_children
        return binary_condition(op, exp, literal)

    def visit_condition_op(self, node: Node, visited_children: Iterable[Any]) -> str:
        return OPERATOR_TO_FUNCTION[node.text]

    def visit_order_by_clause(
        self, node: Node, visited_children: Tuple[Any, Any, Any, Sequence[OrderBy]]
    ) -> Sequence[OrderBy]:
        _, _, _, order_columns = visited_children
        return order_columns

    def visit_order_list(
        self, node: Node, visited_children: Tuple[OrderBy, Expression, Any, Node]
    ) -> Sequence[OrderBy]:
        left_order_list, right_order, _, order = visited_children
        ret: List[OrderBy] = []

        # in the case of one OrderBy
        # left_order_list will be an empty node
        if not isinstance(left_order_list, Node):
            if not isinstance(left_order_list, (list, tuple)):
                ret.append(left_order_list)
            else:
                for p in left_order_list:
                    ret.append(p)

        direction = (
            OrderByDirection.ASC if order.text == "ASC" else OrderByDirection.DESC
        )
        ret.append(OrderBy(direction, right_order))

        return ret

    def visit_order_columns(
        self, node: Node, visited_children: Tuple[Expression, Any, Node, Any, Any, Any]
    ) -> OrderBy:
        column, _, order, _, _, _ = visited_children

        direction = (
            OrderByDirection.ASC if order.text == "ASC" else OrderByDirection.DESC
        )
        return OrderBy(direction, column)

    def visit_sample_clause(
        self, node: Node, visited_children: Tuple[Any, Any, Any, Literal]
    ) -> float:
        _, _, _, sample = visited_children
        assert isinstance(sample.value, float)  # mypy
        return sample.value

    def visit_granularity_clause(
        self, node: Node, visited_children: Tuple[Any, Any, Any, Literal]
    ) -> float:
        _, _, _, granularity = visited_children
        assert isinstance(granularity.value, int)  # mypy
        return granularity.value

    def visit_totals_clause(
        self, node: Node, visited_children: Tuple[Any, Any, Any, Literal]
    ) -> float:
        _, _, _, totals = visited_children
        assert isinstance(totals.value, bool)  # mypy
        return totals.value

    def visit_limit_by_clause(
        self,
        node: Node,
        visited_children: Tuple[Any, Any, Any, Literal, Any, Any, Any, Column],
    ) -> LimitBy:
        _, _, _, limit, _, _, _, column = visited_children
        assert isinstance(limit.value, int)  # mypy
        return LimitBy(limit.value, column)

    def visit_limit_clause(
        self, node: Node, visited_children: Tuple[Any, Any, Any, Literal]
    ) -> int:
        _, _, _, limit = visited_children
        assert isinstance(limit.value, int)  # mypy
        return limit.value

    def visit_offset_clause(
        self, node: Node, visited_children: Tuple[Any, Any, Any, Literal]
    ) -> int:
        _, _, _, offset = visited_children
        assert isinstance(offset.value, int)  # mypy
        return offset.value

    def visit_group_by_clause(
        self,
        node: Node,
        visited_children: Tuple[Any, Any, Any, Sequence[SelectedExpression]],
    ) -> Sequence[SelectedExpression]:
        _, _, _, group_columns = visited_children
        return group_columns

    def visit_group_columns(
        self, node: Node, visited_children: Tuple[SelectedExpression, Any, Any]
    ) -> SelectedExpression:
        columns, _, _ = visited_children
        return columns

    def visit_group_list(
        self,
        node: Node,
        visited_children: Tuple[SelectedExpression, SelectedExpression],
    ) -> Sequence[SelectedExpression]:
        left_group_list, right_group = visited_children
        ret: List[SelectedExpression] = []

        # in the case of one GroupBy / By
        # left_group_list will be an empty node
        if not isinstance(left_group_list, Node):
            if not isinstance(left_group_list, (list, tuple)):
                ret.append(left_group_list)
            else:
                for p in left_group_list:
                    ret.append(p)

        ret.append(right_group)
        return ret

    def visit_select_clause(
        self,
        node: Node,
        visited_children: Tuple[Any, Any, Any, Sequence[SelectedExpression]],
    ) -> Sequence[SelectedExpression]:
        _, _, _, selected_columns = visited_children
        return selected_columns

    def visit_selected_expression(
        self, node: Node, visited_children: Tuple[Any, Expression]
    ) -> SelectedExpression:
        _, exp = visited_children
        alias = exp.alias or node.text.strip()
        return SelectedExpression(alias, exp)

    def visit_select_columns(
        self, node: Node, visited_children: Tuple[SelectedExpression, Any, Any]
    ) -> SelectedExpression:
        columns, _, _ = visited_children
        return columns

    def visit_select_list(
        self,
        node: Node,
        visited_children: Tuple[SelectedExpression, SelectedExpression],
    ) -> Sequence[SelectedExpression]:
        column_list, right_column = visited_children
        ret: List[SelectedExpression] = []

        # in the case of one Collect
        # column_list will be an empty node
        if not isinstance(column_list, Node):
            if not isinstance(column_list, (list, tuple)):
                ret.append(column_list)
            else:
                for p in column_list:
                    ret.append(p)

        ret.append(right_column)
        return ret

    def visit_arrayjoin_clause(
        self, node: Node, visited_children: Tuple[Any, Any, Any, Expression]
    ) -> Expression:
        _, _, _, expression = visited_children
        return expression

    def visit_parameter(
        self, node: Node, visited_children: Tuple[Expression, Any, Any, Any]
    ) -> Expression:
        return visit_parameter(node, visited_children)

    def visit_parameters_list(
        self,
        node: Node,
        visited_children: Tuple[Union[Expression, List[Expression]], Expression],
    ) -> List[Expression]:
        return visit_parameters_list(node, visited_children)

    def visit_function_call(
        self,
        node: Node,
        visited_children: Tuple[
            str,
            Any,
            List[Expression],
            Any,
            Union[Node, List[Expression]],
            Union[Node, List[Any]],
        ],
    ) -> Expression:
        name, _, params1, _, params2, alias = visited_children
        if isinstance(alias, Node) or len(alias) == 0:
            alias = None
        else:
            _, _, _, alias = alias
            alias = alias.text

        param_list1 = tuple(params1)
        if isinstance(params2, Node) and params2.text == "":
            # params2.text == "" means empty node.
            return FunctionCall(alias, name, param_list1)

        internal_f = FunctionCall(None, name, param_list1)
        _, param_list2, _ = params2
        if isinstance(param_list2, (list, tuple)) and len(param_list2) > 0:
            param_list2 = tuple(param_list2)
        else:
            # This happens when the second parameter list is empty. Somehow
            # it does not turn into an empty list.
            param_list2 = ()
        return CurriedFunctionCall(alias, internal_f, param_list2)

    def generic_visit(self, node: Node, visited_children: Any) -> Any:
        return generic_visit(node, visited_children)


def parse_snql_query_initial(
    body: str,
) -> Union[CompositeQuery[QueryEntity], LogicalQuery]:
    """
    Parses the query body generating the AST. This only takes into
    account the initial query body. Extensions are parsed by extension
    processors and are supposed to update the AST.
    """
    try:
        exp_tree = snql_grammar.parse(body)
        parsed = SnQLVisitor().visit(exp_tree)
    except ParsingException as e:
        logger.warning(f"Invalid SnQL query ({e}): {body}")
        raise e
    except IncompleteParseError as e:
        lines = body.split("\n")
        if e.line() > len(lines):
            line = body
        else:
            line = lines[e.line() - 1]

        idx = e.column()
        prefix = line[max(0, idx - 3) : idx]
        suffix = line[idx : (idx + 10)]
        raise ParsingException(
            f"Parsing error on line {e.line()} at '{prefix}{suffix}'"
        )
    except Exception as e:
        message = str(e)
        if "\n" in message:
            message, _ = message.split("\n", 1)
        raise ParsingException(message)

    assert isinstance(parsed, (CompositeQuery, LogicalQuery))  # mypy

    # Add these defaults here to avoid them getting applied to subqueries
    limit = parsed.get_limit()
    if limit is None:
        parsed.set_limit(1000)
    elif limit > 10000:
        raise ParsingException("queries cannot have a limit higher than 10000")

    if parsed.get_offset() is None:
        parsed.set_offset(0)

    return parsed


def _qualify_columns(query: Union[CompositeQuery[QueryEntity], LogicalQuery]) -> None:
    """
    All columns in a join query should be qualified with the entity alias, e.g. e.event_id
    Take those aliases and put them in the table name. This has to be done in a post
    process since we need to have all the aliases from the join clause.
    """

    from_clause = query.get_from_clause()
    if not isinstance(from_clause, JoinClause):
        return  # We don't qualify columns that have a single source

    aliases = set(from_clause.get_alias_node_map().keys())

    def transform(exp: Expression) -> Expression:
        if not isinstance(exp, Column):
            return exp

        parts = exp.column_name.split(".", 1)
        if len(parts) != 2 or parts[0] not in aliases:
            raise ParsingException(
                f"column {exp.column_name} must be qualified in a join query"
            )

        return Column(exp.alias, parts[0], parts[1])

    query.transform_expressions(transform)


DATETIME_MATCH = FunctionCallMatch(
    StringMatch("toDateTime"), (Param("date_string", LiteralMatch(AnyMatch(str))),)
)


def _parse_datetime_literals(
    query: Union[CompositeQuery[QueryEntity], LogicalQuery]
) -> None:
    def parse(exp: Expression) -> Expression:
        result = DATETIME_MATCH.match(exp)
        if result is not None:
            date_string = result.expression("date_string")
            assert isinstance(date_string, Literal)  # mypy
            assert isinstance(date_string.value, str)  # mypy
            return Literal(exp.alias, parse_datetime(date_string.value))

        return exp

    query.transform_expressions(parse)


ARRAY_JOIN_MATCH = FunctionCallMatch(
    Param("function_name", Or([StringMatch("arrayExists"), StringMatch("arrayAll")])),
    (
        Param("column", ColumnMatch(AnyOptionalString(), AnyMatch(str))),
        Param("op", Or([LiteralMatch(StringMatch(op)) for op in OPERATOR_TO_FUNCTION])),
        Param("value", AnyExpression()),
    ),
)


def _array_join_transformation(
    query: Union[CompositeQuery[QueryEntity], LogicalQuery]
) -> None:
    def parse(exp: Expression) -> Expression:
        result = ARRAY_JOIN_MATCH.match(exp)
        if result:
            function_name = result.string("function_name")
            column = result.expression("column")
            assert isinstance(column, Column)
            op_literal = result.expression("op")
            assert isinstance(op_literal, Literal)
            op = str(op_literal.value)
            value = result.expression("value")

            return FunctionCall(
                None,
                function_name,
                (
                    Lambda(
                        None,
                        ("x",),
                        FunctionCall(
                            None,
                            "assumeNotNull",
                            (
                                FunctionCall(
                                    None,
                                    OPERATOR_TO_FUNCTION[op],
                                    (Argument(None, "x"), value,),
                                ),
                            ),
                        ),
                    ),
                    column,
                ),
            )

        return exp

    query.transform_expressions(parse)


def _transform_array_condition(array_columns: Set[str], exp: Expression) -> Expression:
    if not is_condition(exp) or not isinstance(exp, FunctionCall):
        return exp
    elif len(exp.parameters) < 2:
        return exp

    lhs = exp.parameters[0]
    if not isinstance(lhs, Column):
        return exp

    aliased_name = (
        f"{lhs.table_name + '.' if lhs.table_name is not None else ''}{lhs.column_name}"
    )
    if aliased_name not in array_columns:
        return exp

    function_name = (
        "arrayExists"
        if FUNCTION_TO_OPERATOR[exp.function_name] in POSITIVE_OPERATORS
        else "arrayAll"
    )

    # This is an expression like:
    # arrayExists(x -> assumeNotNull(notLike(x, rhs)), lhs)
    return FunctionCall(
        None,
        function_name,
        (
            Lambda(
                None,
                ("x",),
                FunctionCall(
                    None,
                    "assumeNotNull",
                    (
                        FunctionCall(
                            None,
                            exp.function_name,
                            (Argument(None, "x"), exp.parameters[1]),
                        ),
                    ),
                ),
            ),
            lhs,
        ),
    )


def _unpack_array_conditions(
    query: Union[CompositeQuery[QueryEntity], LogicalQuery],
    schema: ColumnSet,
    entity_alias: Optional[str] = None,
) -> None:
    array_columns = set()
    array_join_col = query.get_arrayjoin()
    array_join = ""
    if array_join_col is not None:
        assert isinstance(array_join_col, Column)
        array_join = f"{array_join_col.table_name + '.' if array_join_col.table_name else ''}{array_join_col.column_name}"

    entity_alias = f"{entity_alias}." if entity_alias is not None else ""
    for column in schema:
        if isinstance(column.type, Array):
            aliased_base_name = f"{entity_alias}{column.base_name}"
            aliased_flattened = f"{entity_alias}{column.flattened}"
            if aliased_base_name == array_join or aliased_flattened == array_join:
                continue

            array_columns.add(aliased_base_name)
            array_columns.add(aliased_flattened)

    condition = query.get_condition()
    if condition:
        query.set_ast_condition(
            condition.transform(partial(_transform_array_condition, array_columns))
        )


def _array_column_conditions(
    query: Union[CompositeQuery[QueryEntity], LogicalQuery]
) -> None:
    """
    Find conditions on array columns, and if those columns are not in the array join,
    convert them to the appropriate higher order function.
    """
    from_clause = query.get_from_clause()
    if isinstance(from_clause, (CompositeQuery, LogicalQuery)):
        # It's difficult to know if a subquery is returning an array,
        # so we can't easily detect a condition on that.
        return

    if isinstance(from_clause, QueryEntity):
        _unpack_array_conditions(query, from_clause.schema)
    elif isinstance(from_clause, JoinClause):
        alias_map = from_clause.get_alias_node_map()
        for alias, node in alias_map.items():
            assert isinstance(node.data_source, QueryEntity)  # mypy
            _unpack_array_conditions(query, node.data_source.schema, alias)

    return None


def _mangle_query_aliases(
    query: Union[CompositeQuery[QueryEntity], LogicalQuery],
) -> None:
    """
    If a query has a subquery, the inner query will get its aliases mangled. This is
    a problem because the outer query is using the inner aliases, not the inner
    selected expression values.

    So, we mangle the outer query column names to match the inner query aliases as well.
    There's no way around this since the inner queries are not executed separately from
    the outer queries in Clickhouse, so we only receive one set of results.
    """

    alias_prefix = "_snuba_"

    def mangle_aliases(exp: Expression) -> Expression:
        alias = exp.alias
        if alias is not None:
            return replace(exp, alias=f"{alias_prefix}{alias}")

        return exp

    def mangle_column_value(exp: Expression) -> Expression:
        if not isinstance(exp, Column):
            return exp

        return replace(exp, column_name=f"{alias_prefix}{exp.column_name}")

    query.transform_expressions(mangle_aliases, skip_array_join=True)

    # Check if this query has a subquery. If it does, we need to mangle the column name as well
    # and keep track of what we mangled by updating the mappings in memory.
    if isinstance(query.get_from_clause(), LogicalQuery):
        query.transform_expressions(mangle_column_value)


def _replace_time_condition(
    query: Union[CompositeQuery[QueryEntity], LogicalQuery]
) -> None:
    condition = query.get_condition()
    top_level = (
        get_first_level_and_conditions(condition) if condition is not None else []
    )
    max_days, date_align = state.get_configs(
        [("max_days", None), ("date_align_seconds", 1)]
    )
    assert isinstance(date_align, int)
    if max_days is not None:
        max_days = int(max_days)

    if isinstance(query, LogicalQuery):
        new_top_level = _align_max_days_date_align(
            query.get_from_clause().key, top_level, max_days, date_align
        )
        query.set_ast_condition(combine_and_conditions(new_top_level))
    else:
        from_clause = query.get_from_clause()
        if not isinstance(from_clause, JoinClause):
            return

        alias_map = from_clause.get_alias_node_map()
        for alias, node in alias_map.items():
            assert isinstance(node.data_source, QueryEntity)  # mypy
            new_top_level = _align_max_days_date_align(
                node.data_source.key, top_level, max_days, date_align, alias
            )
            top_level = new_top_level
            query.set_ast_condition(combine_and_conditions(new_top_level))


def _align_max_days_date_align(
    key: EntityKey,
    old_top_level: Sequence[Expression],
    max_days: Optional[int],
    date_align: int,
    alias: Optional[str] = None,
) -> Sequence[Expression]:
    entity = get_entity(key)
    if not entity.required_time_column:
        return old_top_level

    # If there is an = or IN condition on time, we don't need to do any of this
    match = build_match(
        entity.required_time_column, [ConditionFunctions.EQ], datetime, alias
    )
    if any(match.match(cond) for cond in old_top_level):
        return old_top_level

    lower, upper = get_time_range_expressions(
        old_top_level, entity.required_time_column, alias
    )
    if not lower:
        raise ParsingException(
            f"missing >= condition on column {entity.required_time_column} for entity {key.value}"
        )
    elif not upper:
        raise ParsingException(
            f"missing < condition on column {entity.required_time_column} for entity {key.value}"
        )

    from_date, from_exp = lower
    to_date, to_exp = upper

    from_date = from_date - timedelta(
        seconds=(from_date - from_date.min).seconds % date_align
    )
    to_date = to_date - timedelta(seconds=(to_date - to_date.min).seconds % date_align)
    if from_date > to_date:
        raise ParsingException(f"invalid time conditions on entity {key.value}")

    if max_days is not None and (to_date - from_date).days > max_days:
        from_date = to_date - timedelta(days=max_days)

    def replace_cond(exp: Expression) -> Expression:
        if not isinstance(exp, FunctionCall):
            return exp
        elif exp == from_exp:
            return replace(
                exp, parameters=(from_exp.parameters[0], Literal(None, from_date)),
            )
        elif exp == to_exp:
            return replace(
                exp, parameters=(to_exp.parameters[0], Literal(None, to_date))
            )

        return exp

    return list(map(replace_cond, old_top_level))


def validate_entities_with_query(
    query: Union[CompositeQuery[QueryEntity], LogicalQuery]
) -> None:
    if isinstance(query, LogicalQuery):
        entity = get_entity(query.get_from_clause().key)
        try:
            for v in entity.get_validators():
                v.validate(query)
        except Exception as e:
            raise ParsingException(
                f"validation failed for entity {query.get_from_clause().key.value}: {e}"
            )
    else:
        from_clause = query.get_from_clause()
        if isinstance(from_clause, JoinClause):
            alias_map = from_clause.get_alias_node_map()
            for alias, node in alias_map.items():
                assert isinstance(node.data_source, QueryEntity)  # mypy
                entity = get_entity(node.data_source.key)
                try:
                    for v in entity.get_validators():
                        v.validate(query)
                except Exception as e:
                    raise ParsingException(
                        f"validation failed for entity {node.data_source.key.value}: {e}"
                    )


def _post_process(
    query: Union[CompositeQuery[QueryEntity], LogicalQuery],
    funcs: Sequence[Callable[[Union[CompositeQuery[QueryEntity], LogicalQuery]], None]],
) -> None:
    for func in funcs:
        func(query)

    if isinstance(query, CompositeQuery):
        from_clause = query.get_from_clause()
        if isinstance(from_clause, (LogicalQuery, CompositeQuery)):
            _post_process(from_clause, funcs)
            query.set_from_clause(from_clause)


def parse_snql_query(
    body: str, dataset: Dataset
) -> Union[CompositeQuery[QueryEntity], LogicalQuery]:
    query = parse_snql_query_initial(body)

    _post_process(
        query,
        [
            _parse_datetime_literals,
            _validate_aliases,
            _parse_subscriptables,  # -> This should be part of the grammar
            _apply_column_aliases,
            _expand_aliases,
            _mangle_query_aliases,
            _array_join_transformation,
            _qualify_columns,
            _array_column_conditions,
        ],
    )

    # Time based processing, which will sometimes be skipped by subscriptions
    _post_process(query, [_replace_time_condition])

    # Validating
    _post_process(query, [validate_query, validate_entities_with_query])
    return query<|MERGE_RESOLUTION|>--- conflicted
+++ resolved
@@ -1,10 +1,7 @@
 import logging
 from dataclasses import replace
-<<<<<<< HEAD
+from datetime import datetime, timedelta
 from functools import partial
-=======
-from datetime import datetime, timedelta
->>>>>>> a814791d
 from typing import (
     Any,
     Callable,
@@ -23,12 +20,9 @@
 from parsimonious.grammar import Grammar
 from parsimonious.nodes import Node, NodeVisitor
 
-<<<<<<< HEAD
+from snuba import state
 from snuba.clickhouse.columns import Array, ColumnSet
-=======
-from snuba import state
 from snuba.clickhouse.query_dsl.accessors import get_time_range_expressions
->>>>>>> a814791d
 from snuba.datasets.dataset import Dataset
 from snuba.datasets.entities import EntityKey
 from snuba.datasets.entities.factory import get_entity
@@ -37,16 +31,13 @@
 from snuba.query.conditions import (
     FUNCTION_TO_OPERATOR,
     OPERATOR_TO_FUNCTION,
+    ConditionFunctions,
     binary_condition,
     build_match,
     combine_and_conditions,
     combine_or_conditions,
-<<<<<<< HEAD
+    get_first_level_and_conditions,
     is_condition,
-=======
-    ConditionFunctions,
-    get_first_level_and_conditions,
->>>>>>> a814791d
     unary_condition,
 )
 from snuba.query.data_source.join import IndividualNode, JoinClause
