import copy
import logging
from dataclasses import replace
from datetime import datetime, timedelta
from functools import partial
from typing import (
    Any,
    Callable,
    Iterable,
    List,
    MutableMapping,
    NamedTuple,
    Optional,
    Sequence,
    Set,
    Tuple,
    Union,
)

import sentry_sdk
from parsimonious.exceptions import IncompleteParseError
from parsimonious.grammar import Grammar
from parsimonious.nodes import Node, NodeVisitor

from snuba import state
from snuba.clickhouse.columns import Array
from snuba.clickhouse.query_dsl.accessors import get_time_range_expressions
from snuba.datasets.dataset import Dataset
from snuba.datasets.entities import EntityKey
from snuba.datasets.entities.entity_data_model import EntityColumnSet
from snuba.datasets.entities.factory import get_entity
from snuba.datasets.factory import get_dataset_name
from snuba.query import LimitBy, OrderBy, OrderByDirection, SelectedExpression
from snuba.query.composite import CompositeQuery
from snuba.query.conditions import (
    FUNCTION_TO_OPERATOR,
    OPERATOR_TO_FUNCTION,
    ConditionFunctions,
    binary_condition,
    build_match,
    combine_and_conditions,
    combine_or_conditions,
    get_first_level_and_conditions,
    is_condition,
    unary_condition,
)
from snuba.query.data_source.join import IndividualNode, JoinClause
from snuba.query.data_source.simple import Entity as QueryEntity
from snuba.query.exceptions import InvalidExpressionException, InvalidQueryException
from snuba.query.expressions import (
    Argument,
    Column,
    CurriedFunctionCall,
    Expression,
    FunctionCall,
    Lambda,
    Literal,
)
from snuba.query.logical import Query as LogicalQuery
from snuba.query.matchers import Any as AnyMatch
from snuba.query.matchers import AnyExpression, AnyOptionalString
from snuba.query.matchers import Column as ColumnMatch
from snuba.query.matchers import FunctionCall as FunctionCallMatch
from snuba.query.matchers import Literal as LiteralMatch
from snuba.query.matchers import Or, Param
from snuba.query.matchers import String as StringMatch
from snuba.query.parser import (
    apply_column_aliases,
    expand_aliases,
    parse_subscriptables,
    validate_aliases,
)
from snuba.query.parser.exceptions import ParsingException
from snuba.query.parser.validation import validate_query
from snuba.query.schema import POSITIVE_OPERATORS
from snuba.query.snql.anonymize import format_snql_anonymized
from snuba.query.snql.expression_visitor import (
    HighPriArithmetic,
    HighPriOperator,
    HighPriTuple,
    LowPriArithmetic,
    LowPriOperator,
    LowPriTuple,
    generic_visit,
    visit_arithmetic_term,
    visit_column_name,
    visit_function_name,
    visit_high_pri_arithmetic,
    visit_high_pri_op,
    visit_high_pri_tuple,
    visit_low_pri_arithmetic,
    visit_low_pri_op,
    visit_low_pri_tuple,
    visit_numeric_literal,
    visit_parameter,
    visit_parameters_list,
    visit_quoted_literal,
)
from snuba.query.snql.joins import RelationshipTuple, build_join_clause
from snuba.util import parse_datetime

logger = logging.getLogger("snuba.snql.parser")

snql_grammar = Grammar(
    r"""
    query_exp             = match_clause select_clause group_by_clause? arrayjoin_clause? where_clause? having_clause? order_by_clause? limit_by_clause? limit_clause? offset_clause? granularity_clause? totals_clause? space*

    match_clause          = space* "MATCH" space+ (relationships / subquery / entity_single )
    select_clause         = space+ "SELECT" space+ select_list
    group_by_clause       = space+ "BY" space+ group_list
    arrayjoin_clause      = space+ "ARRAY JOIN" space+ arrayjoin_entity arrayjoin_optional
    where_clause          = space+ "WHERE" space+ or_expression
    having_clause         = space+ "HAVING" space+ or_expression
    order_by_clause       = space+ "ORDER BY" space+ order_list
    limit_by_clause       = space+ "LIMIT" space+ integer_literal space+ "BY" space+ column_name limit_by_columns
    limit_clause          = space+ "LIMIT" space+ integer_literal
    offset_clause         = space+ "OFFSET" space+ integer_literal
    granularity_clause    = space+ "GRANULARITY" space+ integer_literal
    totals_clause         = space+ "TOTALS" space+ boolean_literal

    entity_single         = open_paren space* entity_name sample_clause? space* close_paren
    entity_match          = open_paren entity_alias colon space* entity_name sample_clause? space* close_paren
    relationship_link     = ~r"-\[" relationship_name ~r"\]->"
    relationship_match    = space* entity_match space* relationship_link space* entity_match
    relationships         = relationship_match (comma relationship_match)*
    subquery              = open_brace query_exp close_brace
    sample_clause         = space+ "SAMPLE" space+ numeric_literal

    and_expression        = space* condition and_tuple*
    or_expression         = space* and_expression or_tuple*
    and_tuple             = space+ "AND" condition
    or_tuple              = space+ "OR" and_expression

    condition             = unary_condition / main_condition / parenthesized_cdn
    unary_condition       = low_pri_arithmetic space+ unary_op
    main_condition        = low_pri_arithmetic space* condition_op space* (function_call / simple_term)
    condition_op          = "!=" / ">=" / ">" / "<=" / "<" / "=" / "NOT IN" / "NOT LIKE" / "IN" / "LIKE"
    unary_op              = "IS NULL" / "IS NOT NULL"
    parenthesized_cdn     = space* open_paren or_expression close_paren

    select_list          = select_columns* (selected_expression)
    select_columns       = selected_expression space* comma
    selected_expression  = space* (aliased_tag_column / aliased_subscriptable / aliased_column_name / low_pri_arithmetic)

    arrayjoin_entity     = tag_column / subscriptable / simple_term
    arrayjoin_optional   = (space* comma space* arrayjoin_entity)*

    group_list            = group_columns* (selected_expression)
    group_columns         = selected_expression space* comma
    order_list            = order_columns* low_pri_arithmetic space+ ("ASC"/"DESC")
    order_columns         = low_pri_arithmetic space+ ("ASC"/"DESC") space* comma space*
    limit_by_columns      = (space* comma space* column_name)*

    low_pri_arithmetic    = space* high_pri_arithmetic (space* low_pri_tuple)*
    high_pri_arithmetic   = space* arithmetic_term (space* high_pri_tuple)*
    low_pri_tuple         = low_pri_op space* high_pri_arithmetic
    high_pri_tuple        = high_pri_op space* arithmetic_term

    arithmetic_term       = space* (function_call / tag_column / subscriptable / simple_term / parenthesized_arithm)
    parenthesized_arithm  = open_paren low_pri_arithmetic close_paren

    low_pri_op            = "+" / "-"
    high_pri_op           = "/" / "*"
    param_expression      = low_pri_arithmetic / quoted_literal
    parameters_list       = parameter* (param_expression)
    parameter             = param_expression space* comma space*
    function_call         = function_name open_paren parameters_list? close_paren (open_paren parameters_list? close_paren)? (space+ "AS" space+ alias_literal)?

    aliased_tag_column    = tag_column space+ "AS" space+ alias_literal
    aliased_subscriptable = subscriptable space+ "AS" space+ alias_literal
    aliased_column_name   = column_name space+ "AS" space+ alias_literal

    simple_term           = quoted_literal / numeric_literal / null_literal / boolean_literal / column_name
    quoted_literal        = ~r"(?<!\\)'(?:(?<!\\)(?:\\{2})*\\'|[^'])*(?<!\\)(?:\\{2})*'"
    string_literal        = ~r"[a-zA-Z0-9_\.\+\*\/:\-]*"
    alias_literal         = ~r"[a-zA-Z0-9_\.\+\*\/:\-\[\]]*"
    numeric_literal       = ~r"-?[0-9]+(\.[0-9]+)?(e[\+\-][0-9]+)?"
    integer_literal       = ~r"-?[0-9]+"
    boolean_literal       = true_literal / false_literal
    true_literal          = ~r"TRUE"i
    false_literal         = ~r"FALSE"i
    null_literal          = ~r"NULL"i
    subscriptable         = column_name open_square column_name close_square
    column_name           = ~r"[a-zA-Z_][a-zA-Z0-9_\.:]*"
    tag_column            = "tags" open_square tag_name close_square
    tag_name             = ~r"[^\[\]]*"
    function_name         = ~r"[a-zA-Z_][a-zA-Z0-9_]*"
    entity_alias          = ~r"[a-zA-Z_][a-zA-Z0-9_]*"
    entity_name           = ~r"[a-zA-Z_]+"
    relationship_name     = ~r"[a-zA-Z_][a-zA-Z0-9_]*"
    open_brace            = "{"
    close_brace           = "}"
    open_paren            = "("
    close_paren           = ")"
    open_square           = "["
    close_square          = "]"
    space                 = ~r"\s"
    comma                 = ","
    colon                 = ":"

"""
)


class AndTuple(NamedTuple):
    op: str
    exp: Expression


class OrTuple(NamedTuple):
    op: str
    exp: Expression


class SnQLVisitor(NodeVisitor):  # type: ignore
    """
    Builds Snuba AST expressions from the Parsimonious parse tree.
    """

    def visit_query_exp(
        self, node: Node, visited_children: Iterable[Any]
    ) -> Union[LogicalQuery, CompositeQuery[QueryEntity]]:
        args: MutableMapping[str, Any] = {}
        (
            data_source,
            args["selected_columns"],
            args["groupby"],
            args["array_join"],
            args["condition"],
            args["having"],
            args["order_by"],
            args["limitby"],
            args["limit"],
            args["offset"],
            args["granularity"],
            args["totals"],
            _,
        ) = visited_children

        keys = list(args.keys())
        for k in keys:
            if isinstance(args[k], Node):
                del args[k]

        if "groupby" in args:
            if "selected_columns" not in args:
                args["selected_columns"] = args["groupby"]
            else:
                args["selected_columns"] = args["groupby"] + args["selected_columns"]

            args["groupby"] = map(lambda gb: gb.expression, args["groupby"])

        if isinstance(data_source, (CompositeQuery, LogicalQuery, JoinClause)):
            args["from_clause"] = data_source
            return CompositeQuery(**args)

        args.update({"prewhere": None, "from_clause": data_source})
        if isinstance(data_source, QueryEntity):
            # TODO: How sample rate gets stored needs to be addressed in a future PR
            args["sample"] = data_source.sample

        return LogicalQuery(**args)

    def visit_match_clause(
        self,
        node: Node,
        visited_children: Tuple[
            Any,
            Any,
            Any,
            Union[
                QueryEntity,
                CompositeQuery[QueryEntity],
                LogicalQuery,
                RelationshipTuple,
                Sequence[RelationshipTuple],
            ],
        ],
    ) -> Union[
        CompositeQuery[QueryEntity], LogicalQuery, QueryEntity, JoinClause[QueryEntity],
    ]:
        _, _, _, match = visited_children
        if isinstance(match, (CompositeQuery, LogicalQuery)):
            return match
        elif isinstance(match, RelationshipTuple):
            join_clause = build_join_clause([match])
            return join_clause
        if isinstance(match, list) and all(
            isinstance(m, RelationshipTuple) for m in match
        ):
            join_clause = build_join_clause(match)
            return join_clause

        assert isinstance(match, QueryEntity)  # mypy
        return match

    def visit_entity_single(
        self,
        node: Node,
        visited_children: Tuple[
            Any, Any, EntityKey, Union[Optional[float], Node], Any, Any
        ],
    ) -> QueryEntity:
        _, _, name, sample, _, _ = visited_children
        if isinstance(sample, Node):
            sample = None

        return QueryEntity(name, get_entity(name).get_data_model(), sample)

    def visit_entity_match(
        self,
        node: Node,
        visited_children: Tuple[
            Any, str, Any, Any, EntityKey, Union[Optional[float], Node], Any, Any
        ],
    ) -> IndividualNode[QueryEntity]:
        _, alias, _, _, name, sample, _, _ = visited_children
        if isinstance(sample, Node):
            sample = None

        return IndividualNode(
            alias, QueryEntity(name, get_entity(name).get_data_model(), sample)
        )

    def visit_entity_alias(self, node: Node, visited_children: Tuple[Any]) -> str:
        return str(node.text)

    def visit_entity_name(self, node: Node, visited_children: Tuple[Any]) -> EntityKey:
        try:
            return EntityKey(node.text)
        except Exception:
            raise ParsingException(f"{node.text} is not a valid entity name")

    def visit_relationships(
        self, node: Node, visited_children: Tuple[RelationshipTuple, Any],
    ) -> Sequence[RelationshipTuple]:
        relationships = [visited_children[0]]
        if isinstance(visited_children[1], Node):
            return relationships

        for child in visited_children[1]:
            if isinstance(child, RelationshipTuple):
                relationships.append(child)
            elif isinstance(child, list):
                relationships.append(child[1])

        return relationships

    def visit_relationship_match(
        self,
        node: Node,
        visited_children: Tuple[
            Any,
            IndividualNode[QueryEntity],
            Any,
            Node,
            Any,
            IndividualNode[QueryEntity],
        ],
    ) -> RelationshipTuple:
        _, lhs, _, relationship, _, rhs = visited_children
        assert isinstance(lhs.data_source, QueryEntity)
        assert isinstance(rhs.data_source, QueryEntity)
        lhs_entity = get_entity(lhs.data_source.key)
        data = lhs_entity.get_join_relationship(relationship)
        if data is None:
            raise ParsingException(
                f"{lhs.data_source.key.value} does not have a join relationship -[{relationship}]->"
            )
        elif data.rhs_entity != rhs.data_source.key:
            raise ParsingException(
                f"-[{relationship}]-> cannot be used to join {lhs.data_source.key.value} to {rhs.data_source.key.value}"
            )

        return RelationshipTuple(lhs, relationship, rhs, data)

    def visit_relationship_link(
        self, node: Node, visited_children: Tuple[Any, Node, Any]
    ) -> str:
        _, relationship, _ = visited_children
        return str(relationship.text)

    def visit_subquery(
        self, node: Node, visited_children: Tuple[Any, Node, Any]
    ) -> Union[LogicalQuery, CompositeQuery[QueryEntity]]:
        _, query, _ = visited_children
        assert isinstance(query, (CompositeQuery, LogicalQuery))  # mypy
        return query

    def visit_function_name(self, node: Node, visited_children: Iterable[Any]) -> str:
        return visit_function_name(node, visited_children)

    def visit_column_name(self, node: Node, visited_children: Iterable[Any]) -> Column:
        return visit_column_name(node, visited_children)

    def visit_subscriptable(
        self, node: Node, visited_children: Iterable[Any]
    ) -> Column:
        return visit_column_name(node, visited_children)

    def visit_tag_column(self, node: Node, visited_children: Iterable[Any]) -> Column:
        x = visit_column_name(node, visited_children)
        return x

    def visit_and_tuple(
        self, node: Node, visited_children: Tuple[Any, Node, Expression]
    ) -> AndTuple:
        _, and_string, exp = visited_children
        return AndTuple(and_string.text, exp)

    def visit_or_tuple(
        self, node: Node, visited_children: Tuple[Any, Node, Expression]
    ) -> OrTuple:
        _, or_string, exp = visited_children
        return OrTuple(or_string.text, exp)

    def visit_parenthesized_cdn(
        self, node: Node, visited_children: Tuple[Any, Any, Expression, Any]
    ) -> Expression:
        _, _, condition, _ = visited_children
        return condition

    def visit_parenthesized_arithm(
        self, node: Node, visited_children: Tuple[Any, Expression, Any]
    ) -> Expression:
        _, arithm, _ = visited_children
        return arithm

    def visit_low_pri_tuple(
        self, node: Node, visited_children: Tuple[LowPriOperator, Any, Expression]
    ) -> LowPriTuple:
        return visit_low_pri_tuple(node, visited_children)

    def visit_high_pri_tuple(
        self, node: Node, visited_children: Tuple[HighPriOperator, Any, Expression]
    ) -> HighPriTuple:
        return visit_high_pri_tuple(node, visited_children)

    def visit_low_pri_op(
        self, node: Node, visited_children: Iterable[Any]
    ) -> LowPriOperator:
        return visit_low_pri_op(node, visited_children)

    def visit_high_pri_op(
        self, node: Node, visited_children: Iterable[Any]
    ) -> HighPriOperator:
        return visit_high_pri_op(node, visited_children)

    def visit_arithmetic_term(
        self, node: Node, visited_children: Tuple[Any, Expression]
    ) -> Expression:
        return visit_arithmetic_term(node, visited_children)

    def visit_low_pri_arithmetic(
        self, node: Node, visited_children: Tuple[Any, Expression, LowPriArithmetic],
    ) -> Expression:
        return visit_low_pri_arithmetic(node, visited_children)

    def visit_high_pri_arithmetic(
        self, node: Node, visited_children: Tuple[Any, Expression, HighPriArithmetic],
    ) -> Expression:
        return visit_high_pri_arithmetic(node, visited_children)

    def visit_numeric_literal(
        self, node: Node, visited_children: Iterable[Any]
    ) -> Literal:
        return visit_numeric_literal(node, visited_children)

    def visit_integer_literal(
        self, node: Node, visited_children: Iterable[Any]
    ) -> Literal:
        return Literal(None, int(node.text))

    def visit_boolean_literal(
        self, node: Node, visited_children: Iterable[Any]
    ) -> Literal:
        if node.text.lower() == "true":
            return Literal(None, True)

        return Literal(None, False)

    def visit_null_literal(
        self, node: Node, visited_children: Iterable[Any]
    ) -> Literal:
        return Literal(None, None)

    def visit_quoted_literal(
        self, node: Node, visited_children: Tuple[Node]
    ) -> Literal:
        return visit_quoted_literal(node, visited_children)

    def visit_where_clause(
        self, node: Node, visited_children: Tuple[Any, Any, Any, Expression]
    ) -> Expression:
        _, _, _, conditions = visited_children
        return conditions

    def visit_having_clause(
        self, node: Node, visited_children: Tuple[Any, Any, Any, Expression]
    ) -> Expression:
        _, _, _, conditions = visited_children
        return conditions

    def visit_and_expression(
        self, node: Node, visited_children: Tuple[Any, Expression, Node],
    ) -> Expression:
        _, left_condition, and_condition = visited_children
        args = [left_condition]
        # in the case of one Condition
        # and_condition will be an empty Node
        if isinstance(and_condition, Node):
            return left_condition
        if isinstance(and_condition, (AndTuple, OrTuple)):
            _, exp = and_condition
            return combine_and_conditions([left_condition, exp])
        elif isinstance(and_condition, list):
            for elem in and_condition:
                if isinstance(elem, Node):
                    continue
                elif isinstance(elem, (AndTuple, OrTuple)):
                    args.append(elem.exp)
        return combine_and_conditions(args)

    def visit_or_expression(
        self, node: Node, visited_children: Tuple[Any, Expression, Node]
    ) -> Expression:
        _, left_condition, or_condition = visited_children
        args = [left_condition]
        # in the case of one Condition
        # or_condition will be an empty Node
        if isinstance(or_condition, Node):
            return left_condition
        if isinstance(or_condition, (AndTuple, OrTuple)):
            _, exp = or_condition
            return combine_or_conditions([left_condition, exp])
        elif isinstance(or_condition, list):
            for elem in or_condition:
                if isinstance(elem, Node):
                    continue
                elif isinstance(elem, (AndTuple, OrTuple)):
                    args.append(elem.exp)
        return combine_or_conditions(args)

    def visit_unary_condition(
        self, node: Node, visited_children: Tuple[Expression, Any, str]
    ) -> Expression:
        exp, _, op = visited_children
        return unary_condition(op, exp)

    def visit_unary_op(self, node: Node, visited_children: Iterable[Any]) -> str:
        return OPERATOR_TO_FUNCTION[node.text]

    def visit_main_condition(
        self,
        node: Node,
        visited_children: Tuple[Expression, Any, str, Any, Expression],
    ) -> Expression:
        exp, _, op, _, literal = visited_children
        return binary_condition(op, exp, literal)

    def visit_condition_op(self, node: Node, visited_children: Iterable[Any]) -> str:
        return OPERATOR_TO_FUNCTION[node.text]

    def visit_order_by_clause(
        self, node: Node, visited_children: Tuple[Any, Any, Any, Sequence[OrderBy]]
    ) -> Sequence[OrderBy]:
        _, _, _, order_columns = visited_children
        return order_columns

    def visit_order_list(
        self, node: Node, visited_children: Tuple[OrderBy, Expression, Any, Node]
    ) -> Sequence[OrderBy]:
        left_order_list, right_order, _, order = visited_children
        ret: List[OrderBy] = []

        # in the case of one OrderBy
        # left_order_list will be an empty node
        if not isinstance(left_order_list, Node):
            if not isinstance(left_order_list, (list, tuple)):
                ret.append(left_order_list)
            else:
                for p in left_order_list:
                    ret.append(p)

        direction = (
            OrderByDirection.ASC if order.text == "ASC" else OrderByDirection.DESC
        )
        ret.append(OrderBy(direction, right_order))

        return ret

    def visit_order_columns(
        self, node: Node, visited_children: Tuple[Expression, Any, Node, Any, Any, Any]
    ) -> OrderBy:
        column, _, order, _, _, _ = visited_children

        direction = (
            OrderByDirection.ASC if order.text == "ASC" else OrderByDirection.DESC
        )
        return OrderBy(direction, column)

    def visit_sample_clause(
        self, node: Node, visited_children: Tuple[Any, Any, Any, Literal]
    ) -> float:
        _, _, _, sample = visited_children
        assert isinstance(sample.value, float)  # mypy
        return sample.value

    def visit_granularity_clause(
        self, node: Node, visited_children: Tuple[Any, Any, Any, Literal]
    ) -> float:
        _, _, _, granularity = visited_children
        assert isinstance(granularity.value, int)  # mypy
        return granularity.value

    def visit_totals_clause(
        self, node: Node, visited_children: Tuple[Any, Any, Any, Literal]
    ) -> float:
        _, _, _, totals = visited_children
        assert isinstance(totals.value, bool)  # mypy
        return totals.value

    def visit_limit_by_clause(
        self,
        node: Node,
        visited_children: Tuple[
            Any, Any, Any, Literal, Any, Any, Any, Column, Optional[Sequence[Column]]
        ],
    ) -> LimitBy:
        _, _, _, limit, _, _, _, column_one, columns_rest = visited_children
        assert isinstance(limit.value, int)  # mypy
        columns = [column_one]
        if columns_rest is not None:
            columns.extend(columns_rest)
        return LimitBy(limit.value, columns)

    def visit_limit_by_columns(
        self, node: Node, visited_children: Sequence[Tuple[Any, Any, Any, Column]]
    ) -> Sequence[Column]:
        columns: List[Column] = []
        for column_visit in visited_children:
            _, _, _, column_inst = column_visit
            columns.append(column_inst)
        return columns

    def visit_limit_clause(
        self, node: Node, visited_children: Tuple[Any, Any, Any, Literal]
    ) -> int:
        _, _, _, limit = visited_children
        assert isinstance(limit.value, int)  # mypy
        return limit.value

    def visit_offset_clause(
        self, node: Node, visited_children: Tuple[Any, Any, Any, Literal]
    ) -> int:
        _, _, _, offset = visited_children
        assert isinstance(offset.value, int)  # mypy
        return offset.value

    def visit_group_by_clause(
        self,
        node: Node,
        visited_children: Tuple[Any, Any, Any, Sequence[SelectedExpression]],
    ) -> Sequence[SelectedExpression]:
        _, _, _, group_columns = visited_children
        return group_columns

    def visit_group_columns(
        self, node: Node, visited_children: Tuple[SelectedExpression, Any, Any]
    ) -> SelectedExpression:
        columns, _, _ = visited_children
        return columns

    def visit_group_list(
        self,
        node: Node,
        visited_children: Tuple[SelectedExpression, SelectedExpression],
    ) -> Sequence[SelectedExpression]:
        left_group_list, right_group = visited_children
        ret: List[SelectedExpression] = []

        # in the case of one GroupBy / By
        # left_group_list will be an empty node
        if not isinstance(left_group_list, Node):
            if not isinstance(left_group_list, (list, tuple)):
                ret.append(left_group_list)
            else:
                for p in left_group_list:
                    ret.append(p)

        ret.append(right_group)
        return ret

    def visit_select_clause(
        self,
        node: Node,
        visited_children: Tuple[Any, Any, Any, Sequence[SelectedExpression]],
    ) -> Sequence[SelectedExpression]:
        _, _, _, selected_columns = visited_children
        return selected_columns

    def visit_selected_expression(
        self,
        node: Node,
        visited_children: Tuple[Any, Union[SelectedExpression, Expression]],
    ) -> SelectedExpression:
        _, exp = visited_children
        if isinstance(exp, SelectedExpression):
            return exp

        alias = exp.alias or node.text.strip()
        return SelectedExpression(alias, exp)

    def visit_select_columns(
        self, node: Node, visited_children: Tuple[SelectedExpression, Any, Any]
    ) -> SelectedExpression:
        columns, _, _ = visited_children
        return columns

    def visit_select_list(
        self,
        node: Node,
        visited_children: Tuple[SelectedExpression, SelectedExpression],
    ) -> Sequence[SelectedExpression]:
        column_list, right_column = visited_children
        ret: List[SelectedExpression] = []

        # in the case of one Collect
        # column_list will be an empty node
        if not isinstance(column_list, Node):
            if not isinstance(column_list, (list, tuple)):
                ret.append(column_list)
            else:
                for p in column_list:
                    ret.append(p)

        ret.append(right_column)
        return ret

    def visit_arrayjoin_clause(
        self,
        node: Node,
        visited_children: Tuple[Any, Any, Any, Expression, Optional[List[Expression]]],
    ) -> Sequence[Expression]:
        _, _, _, join_first, join_rest = visited_children
        exprs = [join_first]

        if join_rest is not None:
            exprs.extend(join_rest)

        return exprs

    def visit_arrayjoin_optional(
        self, node: Node, visited_children: List[Tuple[Any, Any, Any, Expression]],
    ) -> List[Expression]:
        exprs: List[Expression] = list()
        if visited_children is not None:
            for child in visited_children:
                _, _, _, exp = child
                exprs.append(exp)
        return exprs

    def visit_parameter(
        self, node: Node, visited_children: Tuple[Expression, Any, Any, Any]
    ) -> Expression:
        return visit_parameter(node, visited_children)

    def visit_parameters_list(
        self,
        node: Node,
        visited_children: Tuple[Union[Expression, List[Expression]], Expression],
    ) -> List[Expression]:
        return visit_parameters_list(node, visited_children)

    def visit_function_call(
        self,
        node: Node,
        visited_children: Tuple[
            str,
            Any,
            List[Expression],
            Any,
            Union[Node, List[Expression]],
            Union[Node, List[Any]],
        ],
    ) -> Expression:
        name, _, params1, _, params2, alias = visited_children
        if isinstance(alias, Node) or len(alias) == 0:
            alias = None
        else:
            _, _, _, alias = alias
            alias = alias.text

        param_list1 = tuple(params1)
        if isinstance(params2, Node) and params2.text == "":
            # params2.text == "" means empty node.
            return FunctionCall(alias, name, param_list1)

        internal_f = FunctionCall(None, name, param_list1)
        _, param_list2, _ = params2
        if isinstance(param_list2, (list, tuple)) and len(param_list2) > 0:
            param_list2 = tuple(param_list2)
        else:
            # This happens when the second parameter list is empty. Somehow
            # it does not turn into an empty list.
            param_list2 = ()
        return CurriedFunctionCall(alias, internal_f, param_list2)

    def visit_aliased_tag_column(
        self, node: Node, visited_children: Tuple[Column, Any, Any, Any, Node],
    ) -> SelectedExpression:
        column, _, _, _, alias = visited_children
        return SelectedExpression(alias.text, column)

    def visit_aliased_subscriptable(
        self, node: Node, visited_children: Tuple[Column, Any, Any, Any, Node],
    ) -> SelectedExpression:
        column, _, _, _, alias = visited_children
        return SelectedExpression(alias.text, column)

    def visit_aliased_column_name(
        self, node: Node, visited_children: Tuple[Column, Any, Any, Any, Node],
    ) -> SelectedExpression:
        column, _, _, _, alias = visited_children
        return SelectedExpression(alias.text, column)

    def generic_visit(self, node: Node, visited_children: Any) -> Any:
        return generic_visit(node, visited_children)


def parse_snql_query_initial(
    body: str,
) -> Union[CompositeQuery[QueryEntity], LogicalQuery]:
    """
    Parses the query body generating the AST. This only takes into
    account the initial query body. Extensions are parsed by extension
    processors and are supposed to update the AST.
    """
    try:
        exp_tree = snql_grammar.parse(body)
        parsed = SnQLVisitor().visit(exp_tree)
    except ParsingException as e:
        logger.warning(f"Invalid SnQL query ({e}): {body}")
        raise e
    except IncompleteParseError as e:
        lines = body.split("\n")
        if e.line() > len(lines):
            line = body
        else:
            line = lines[e.line() - 1]

        idx = e.column()
        prefix = line[max(0, idx - 3) : idx]
        suffix = line[idx : (idx + 10)]
        raise ParsingException(
            f"Parsing error on line {e.line()} at '{prefix}{suffix}'"
        )
    except Exception as e:
        message = str(e)
        if "\n" in message:
            message, _ = message.split("\n", 1)
        raise ParsingException(message)

    assert isinstance(parsed, (CompositeQuery, LogicalQuery))  # mypy

    # Add these defaults here to avoid them getting applied to subqueries
    limit = parsed.get_limit()
    if limit is None:
        parsed.set_limit(1000)
    elif limit > 10000:
        raise ParsingException(
            "queries cannot have a limit higher than 10000", should_report=False
        )

    if parsed.get_offset() is None:
        parsed.set_offset(0)

    return parsed


def _qualify_columns(query: Union[CompositeQuery[QueryEntity], LogicalQuery]) -> None:
    """
    All columns in a join query should be qualified with the entity alias, e.g. e.event_id
    Take those aliases and put them in the table name. This has to be done in a post
    process since we need to have all the aliases from the join clause.
    """

    from_clause = query.get_from_clause()
    if not isinstance(from_clause, JoinClause):
        return  # We don't qualify columns that have a single source

    aliases = set(from_clause.get_alias_node_map().keys())

    def transform(exp: Expression) -> Expression:
        if not isinstance(exp, Column):
            return exp

        parts = exp.column_name.split(".", 1)
        if len(parts) != 2 or parts[0] not in aliases:
            raise ParsingException(
                f"column {exp.column_name} must be qualified in a join query"
            )

        return Column(exp.alias, parts[0], parts[1])

    query.transform_expressions(transform)


DATETIME_MATCH = FunctionCallMatch(
    StringMatch("toDateTime"), (Param("date_string", LiteralMatch(AnyMatch(str))),)
)


def _parse_datetime_literals(
    query: Union[CompositeQuery[QueryEntity], LogicalQuery]
) -> None:
    def parse(exp: Expression) -> Expression:
        result = DATETIME_MATCH.match(exp)
        if result is not None:
            date_string = result.expression("date_string")
            assert isinstance(date_string, Literal)  # mypy
            assert isinstance(date_string.value, str)  # mypy
            return Literal(exp.alias, parse_datetime(date_string.value))

        return exp

    query.transform_expressions(parse)


ARRAY_JOIN_MATCH = FunctionCallMatch(
    Param("function_name", Or([StringMatch("arrayExists"), StringMatch("arrayAll")])),
    (
        Param("column", ColumnMatch(AnyOptionalString(), AnyMatch(str))),
        Param("op", Or([LiteralMatch(StringMatch(op)) for op in OPERATOR_TO_FUNCTION])),
        Param("value", AnyExpression()),
    ),
)


def _array_join_transformation(
    query: Union[CompositeQuery[QueryEntity], LogicalQuery]
) -> None:
    def parse(exp: Expression) -> Expression:
        result = ARRAY_JOIN_MATCH.match(exp)
        if result:
            function_name = result.string("function_name")
            column = result.expression("column")
            assert isinstance(column, Column)
            op_literal = result.expression("op")
            assert isinstance(op_literal, Literal)
            op = str(op_literal.value)
            value = result.expression("value")

            return FunctionCall(
                None,
                function_name,
                (
                    Lambda(
                        None,
                        ("x",),
                        FunctionCall(
                            None,
                            "assumeNotNull",
                            (
                                FunctionCall(
                                    None,
                                    OPERATOR_TO_FUNCTION[op],
                                    (Argument(None, "x"), value,),
                                ),
                            ),
                        ),
                    ),
                    column,
                ),
            )

        return exp

    query.transform_expressions(parse)


def _transform_array_condition(array_columns: Set[str], exp: Expression) -> Expression:
    if not is_condition(exp) or not isinstance(exp, FunctionCall):
        return exp
    elif len(exp.parameters) < 2:
        return exp

    lhs = exp.parameters[0]
    if not isinstance(lhs, Column):
        return exp

    aliased_name = (
        f"{lhs.table_name + '.' if lhs.table_name is not None else ''}{lhs.column_name}"
    )
    if aliased_name not in array_columns:
        return exp

    function_name = (
        "arrayExists"
        if FUNCTION_TO_OPERATOR[exp.function_name] in POSITIVE_OPERATORS
        else "arrayAll"
    )

    # This is an expression like:
    # arrayExists(x -> assumeNotNull(notLike(x, rhs)), lhs)
    return FunctionCall(
        None,
        function_name,
        (
            Lambda(
                None,
                ("x",),
                FunctionCall(
                    None,
                    "assumeNotNull",
                    (
                        FunctionCall(
                            None,
                            exp.function_name,
                            (Argument(None, "x"), exp.parameters[1]),
                        ),
                    ),
                ),
            ),
            lhs,
        ),
    )


def _unpack_array_conditions(
    query: Union[CompositeQuery[QueryEntity], LogicalQuery],
    schema: EntityColumnSet,
    entity_alias: Optional[str] = None,
) -> None:
    array_columns: Set[str] = set()
    array_join_arguments = query.get_arrayjoin()
    array_join_columns = set()
    if array_join_arguments is not None:
        for array_join_col in array_join_arguments:
            assert isinstance(array_join_col, Column)
            array_join_columns.add(
                f"{array_join_col.table_name + '.' if array_join_col.table_name else ''}{array_join_col.column_name}"
            )

    entity_alias = f"{entity_alias}." if entity_alias is not None else ""
    for column in schema:
        if isinstance(column.type, Array):
            aliased_base_name = f"{entity_alias}{column.base_name}"
            aliased_flattened = f"{entity_alias}{column.flattened}"
            if (
                aliased_base_name in array_join_columns
                or aliased_flattened in array_join_columns
            ):
                continue

            array_columns.add(aliased_base_name)
            array_columns.add(aliased_flattened)

    condition = query.get_condition()
    if condition:
        query.set_ast_condition(
            condition.transform(partial(_transform_array_condition, array_columns))
        )


def _array_column_conditions(
    query: Union[CompositeQuery[QueryEntity], LogicalQuery]
) -> None:
    """
    Find conditions on array columns, and if those columns are not in the array join,
    convert them to the appropriate higher order function.
    """
    from_clause = query.get_from_clause()
    if isinstance(from_clause, (CompositeQuery, LogicalQuery)):
        # It's difficult to know if a subquery is returning an array,
        # so we can't easily detect a condition on that.
        return

    if isinstance(from_clause, QueryEntity):
        _unpack_array_conditions(query, from_clause.schema)
    elif isinstance(from_clause, JoinClause):
        alias_map = from_clause.get_alias_node_map()
        for alias, node in alias_map.items():
            assert isinstance(node.data_source, QueryEntity)  # mypy
            _unpack_array_conditions(query, node.data_source.schema, alias)


def _mangle_query_aliases(
    query: Union[CompositeQuery[QueryEntity], LogicalQuery],
) -> None:
    """
    If a query has a subquery, the inner query will get its aliases mangled. This is
    a problem because the outer query is using the inner aliases, not the inner
    selected expression values.

    So, we mangle the outer query column names to match the inner query aliases as well.
    There's no way around this since the inner queries are not executed separately from
    the outer queries in Clickhouse, so we only receive one set of results.
    """

    alias_prefix = "_snuba_"

    def mangle_aliases(exp: Expression) -> Expression:
        alias = exp.alias
        if alias is not None:
            return replace(exp, alias=f"{alias_prefix}{alias}")

        return exp

    def mangle_column_value(exp: Expression) -> Expression:
        if not isinstance(exp, Column):
            return exp

        return replace(exp, column_name=f"{alias_prefix}{exp.column_name}")

    query.transform_expressions(mangle_aliases, skip_array_join=True)

    # Check if this query has a subquery. If it does, we need to mangle the column name as well
    # and keep track of what we mangled by updating the mappings in memory.
    if isinstance(query.get_from_clause(), LogicalQuery):
        query.transform_expressions(mangle_column_value)


def _replace_time_condition(
    query: Union[CompositeQuery[QueryEntity], LogicalQuery]
) -> None:
    condition = query.get_condition()
    top_level = (
        get_first_level_and_conditions(condition) if condition is not None else []
    )
    max_days, date_align = state.get_configs(
        [("max_days", None), ("date_align_seconds", 1)]
    )
    assert isinstance(date_align, int)
    if max_days is not None:
        max_days = int(max_days)

    if isinstance(query, LogicalQuery):
        new_top_level = _align_max_days_date_align(
            query.get_from_clause().key, top_level, max_days, date_align
        )
        query.set_ast_condition(combine_and_conditions(new_top_level))
    else:
        from_clause = query.get_from_clause()
        if not isinstance(from_clause, JoinClause):
            return

        alias_map = from_clause.get_alias_node_map()
        for alias, node in alias_map.items():
            assert isinstance(node.data_source, QueryEntity)  # mypy
            new_top_level = _align_max_days_date_align(
                node.data_source.key, top_level, max_days, date_align, alias
            )
            top_level = new_top_level
            query.set_ast_condition(combine_and_conditions(new_top_level))


def _align_max_days_date_align(
    key: EntityKey,
    old_top_level: Sequence[Expression],
    max_days: Optional[int],
    date_align: int,
    alias: Optional[str] = None,
) -> Sequence[Expression]:
    entity = get_entity(key)
    if not entity.required_time_column:
        return old_top_level

    # If there is an = or IN condition on time, we don't need to do any of this
    match = build_match(
        entity.required_time_column, [ConditionFunctions.EQ], datetime, alias
    )
    if any(match.match(cond) for cond in old_top_level):
        return old_top_level

    lower, upper = get_time_range_expressions(
        old_top_level, entity.required_time_column, alias
    )
    if not lower:
        raise ParsingException(
            f"missing >= condition on column {entity.required_time_column} for entity {key.value}"
        )
    elif not upper:
        raise ParsingException(
            f"missing < condition on column {entity.required_time_column} for entity {key.value}"
        )

    from_date, from_exp = lower
    to_date, to_exp = upper

    from_date = from_date - timedelta(
        seconds=(from_date - from_date.min).seconds % date_align
    )
    to_date = to_date - timedelta(seconds=(to_date - to_date.min).seconds % date_align)
    if from_date > to_date:
        raise ParsingException(f"invalid time conditions on entity {key.value}")

    if max_days is not None and (to_date - from_date).days > max_days:
        from_date = to_date - timedelta(days=max_days)

    def replace_cond(exp: Expression) -> Expression:
        if not isinstance(exp, FunctionCall):
            return exp
        elif exp == from_exp:
            return replace(
                exp, parameters=(from_exp.parameters[0], Literal(None, from_date)),
            )
        elif exp == to_exp:
            return replace(
                exp, parameters=(to_exp.parameters[0], Literal(None, to_date))
            )

        return exp

    return list(map(replace_cond, old_top_level))


def validate_entities_with_query(
    query: Union[CompositeQuery[QueryEntity], LogicalQuery]
) -> None:
    if isinstance(query, LogicalQuery):
        entity = get_entity(query.get_from_clause().key)
        try:
            for v in entity.get_validators():
                v.validate(query)
        except InvalidQueryException as e:
            raise ParsingException(
                f"validation failed for entity {query.get_from_clause().key.value}: {e}",
                should_report=e.should_report,
            )
        except InvalidExpressionException as e:
            raise ParsingException(
                f"validation failed for entity {query.get_from_clause().key.value}: {e}",
                should_report=e.should_report,
            )
    else:
        from_clause = query.get_from_clause()
        if isinstance(from_clause, JoinClause):
            alias_map = from_clause.get_alias_node_map()
            for alias, node in alias_map.items():
                assert isinstance(node.data_source, QueryEntity)  # mypy
                entity = get_entity(node.data_source.key)
                try:
                    for v in entity.get_validators():
                        v.validate(query, alias)
                except InvalidQueryException as e:
                    raise ParsingException(
                        f"validation failed for entity {node.data_source.key.value}: {e}",
                        should_report=e.should_report,
                    )
                except InvalidExpressionException as e:
                    raise ParsingException(
                        f"validation failed for entity {node.data_source.key.value}: {e}",
                        should_report=e.should_report,
                    )


def _select_entity_for_dataset(
    dataset: Dataset,
) -> Callable[[Union[CompositeQuery[QueryEntity], LogicalQuery]], None]:
    def selector(query: Union[CompositeQuery[QueryEntity], LogicalQuery]) -> None:
        # If you are doing a JOIN, then you have to specify the entity
        if isinstance(query, CompositeQuery):
            return

        if get_dataset_name(dataset) == "discover":
            query_entity = query.get_from_clause()
            # The legacy -> snql parser will mark queries with no entity specified as the "discover" entity
            # so only do this selection in that case. If someone wants the "discover" entity specifically
            # then their query will have to only use fields from that entity.
            if query_entity.key == EntityKey.DISCOVER:
                selected_entity_key = dataset.select_entity(query)
                selected_entity = get_entity(selected_entity_key)
                query_entity = QueryEntity(
                    selected_entity_key, selected_entity.get_data_model()
                )
                query.set_from_clause(query_entity)

                # XXX: This exists only to ensure that the generated SQL matches legacy queries.
                def replace_time_condition_aliases(exp: Expression) -> Expression:
                    if (
                        isinstance(exp, FunctionCall)
                        and len(exp.parameters) == 2
                        and isinstance(exp.parameters[0], Column)
                        and exp.parameters[0].alias == "_snuba_timestamp"
                    ):
                        return FunctionCall(
                            exp.alias,
                            exp.function_name,
                            (
                                Column(
                                    f"_snuba_{selected_entity.required_time_column}",
                                    exp.parameters[0].table_name,
                                    exp.parameters[0].column_name,
                                ),
                                exp.parameters[1],
                            ),
                        )

                    return exp

                condition = query.get_condition()
                if condition is not None:
                    query.set_ast_condition(
                        condition.transform(replace_time_condition_aliases)
                    )

    return selector


def _post_process(
    query: Union[CompositeQuery[QueryEntity], LogicalQuery],
    funcs: Sequence[Callable[[Union[CompositeQuery[QueryEntity], LogicalQuery]], None]],
) -> None:
    for func in funcs:
        # custom processors can be partials instead of functions but partials don't
        # have the __name__ attribute set automatically (and we don't set it manually)
        description = getattr(func, "__name__", "custom")

        with sentry_sdk.start_span(op="processor", description=description):
            func(query)

    if isinstance(query, CompositeQuery):
        from_clause = query.get_from_clause()
        if isinstance(from_clause, (LogicalQuery, CompositeQuery)):
            _post_process(from_clause, funcs)
            query.set_from_clause(from_clause)


POST_PROCESSORS = [
    _parse_datetime_literals,
    validate_aliases,
    parse_subscriptables,  # -> This should be part of the grammar
    apply_column_aliases,
    expand_aliases,
    _mangle_query_aliases,
    _array_join_transformation,
    _qualify_columns,
    _array_column_conditions,
]

VALIDATORS = [validate_query, validate_entities_with_query]


CustomProcessors = Sequence[
    Callable[[Union[CompositeQuery[QueryEntity], LogicalQuery]], None]
]


def parse_snql_query(
<<<<<<< HEAD
    body: str,
    custom_processing: Sequence[
        Callable[[Union[CompositeQuery[QueryEntity], LogicalQuery]], None]
    ],
    dataset: Dataset,
) -> Tuple[
    Union[CompositeQuery[QueryEntity], LogicalQuery], str,
]:
    query = parse_snql_query_initial(body)

    query_copy = copy.deepcopy(query)
    snql_anonymized = format_snql_anonymized(query_copy).get_sql()

    _post_process(
        query, POST_PROCESSORS,
    )
=======
    body: str, dataset: Dataset, custom_processing: Optional[CustomProcessors] = None,
) -> Union[CompositeQuery[QueryEntity], LogicalQuery]:
    with sentry_sdk.start_span(op="parser", description="parse_snql_query_initial"):
        query = parse_snql_query_initial(body)

    with sentry_sdk.start_span(op="processor", description="post_processors"):
        _post_process(
            query, POST_PROCESSORS,
        )
>>>>>>> 5f79a511

    # Custom processing to tweak the AST before validation
    with sentry_sdk.start_span(op="processor", description="custom_processing"):
        if custom_processing is not None:
            _post_process(query, custom_processing)

    # Time based processing
    with sentry_sdk.start_span(op="processor", description="time_based_processing"):
        _post_process(query, [_replace_time_condition])

    # XXX: Select the entity to be used for the query. This step is temporary. Eventually
    # entity selection will be moved to Sentry and specified for all SnQL queries.
    _post_process(query, [_select_entity_for_dataset(dataset)])

    # Validating
<<<<<<< HEAD
    _post_process(query, VALIDATORS)
    return query, snql_anonymized
=======
    with sentry_sdk.start_span(op="validate", description="expression_validators"):
        _post_process(query, VALIDATORS)
    return query
>>>>>>> 5f79a511
<|MERGE_RESOLUTION|>--- conflicted
+++ resolved
@@ -1348,34 +1348,19 @@
 
 
 def parse_snql_query(
-<<<<<<< HEAD
-    body: str,
-    custom_processing: Sequence[
-        Callable[[Union[CompositeQuery[QueryEntity], LogicalQuery]], None]
-    ],
-    dataset: Dataset,
-) -> Tuple[
-    Union[CompositeQuery[QueryEntity], LogicalQuery], str,
-]:
-    query = parse_snql_query_initial(body)
-
-    query_copy = copy.deepcopy(query)
-    snql_anonymized = format_snql_anonymized(query_copy).get_sql()
-
-    _post_process(
-        query, POST_PROCESSORS,
-    )
-=======
     body: str, dataset: Dataset, custom_processing: Optional[CustomProcessors] = None,
-) -> Union[CompositeQuery[QueryEntity], LogicalQuery]:
+) -> Tuple[Union[CompositeQuery[QueryEntity], LogicalQuery], str]:
     with sentry_sdk.start_span(op="parser", description="parse_snql_query_initial"):
         query = parse_snql_query_initial(body)
+
+    with sentry_sdk.start_span(op="parser", description="anonymize_snql_query"):
+        query_copy = copy.deepcopy(query)
+        snql_anonymized = format_snql_anonymized(query_copy).get_sql()
 
     with sentry_sdk.start_span(op="processor", description="post_processors"):
         _post_process(
             query, POST_PROCESSORS,
         )
->>>>>>> 5f79a511
 
     # Custom processing to tweak the AST before validation
     with sentry_sdk.start_span(op="processor", description="custom_processing"):
@@ -1391,11 +1376,6 @@
     _post_process(query, [_select_entity_for_dataset(dataset)])
 
     # Validating
-<<<<<<< HEAD
-    _post_process(query, VALIDATORS)
-    return query, snql_anonymized
-=======
     with sentry_sdk.start_span(op="validate", description="expression_validators"):
         _post_process(query, VALIDATORS)
-    return query
->>>>>>> 5f79a511
+    return query, snql_anonymized