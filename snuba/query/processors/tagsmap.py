import logging
from datetime import datetime
<<<<<<< HEAD
from typing import cast, TypeVar, Callable, Sequence

=======
>>>>>>> 790d028a
from enum import Enum
from typing import List, NamedTuple, Optional, Set

from snuba.clickhouse.processors import QueryProcessor
from snuba.clickhouse.query import Query
from snuba.clickhouse.translators.snuba.mappers import KEY_COL_MAPPING_PARAM, mapping_pattern
from snuba.datasets.events_format import escape_field
<<<<<<< HEAD
from snuba.query.expressions import (
    Expression,
    SubscriptableReference,
    FunctionCall,
    Literal,
    Column,
)
=======
from snuba.query.expressions import Expression
>>>>>>> 790d028a
from snuba.query.parser.strings import NESTED_COL_EXPR_RE
from snuba.query.types import Condition
from snuba.request.request_settings import RequestSettings
from snuba.util import is_condition, is_function, parse_datetime
from snuba.query.conditions import get_first_level_conditions, combine_and_conditions
from snuba.query.matchers import Column as ColumnPattern
from snuba.query.matchers import FunctionCall as FunctionCallPattern
from snuba.query.matchers import Literal as LiteralPattern
from snuba.query.matchers import Param, Or, Any, String
from snuba.query.conditions import ConditionFunctions


class Operand(Enum):
    EQ = "="
    NEQ = "!="


class OptimizableCondition(NamedTuple):
    nested_col_key: str
    operand: Operand
    value: str


logger = logging.getLogger(__name__)


class NestedFieldConditionOptimizer(QueryProcessor):
    """
    This processor scans the the conditions in the query and converts
    top level eq/neq conditions on specific nested fields, into LIKE/NOT LIKE
    statements on a column that merges all the content of a nested one.

    Example:
    tags: {
        "tag1": "1",
        "tag2": "2",
    }

    The merged columns looks like:
    tags_map: "tag1:1|tag2:2"

    This means that a simple EQ/NEQ condition like `tags[tag1] == 1` can be
    transformed into `tags_map LIKE "%tag1:2%"`
    """

    def __init__(
        self,
        nested_col: str,
        flattened_col: str,
        timestamp_cols: Set[str],
        beginning_of_time: Optional[datetime] = None,
    ) -> None:
        self.__nested_col = nested_col
        self.__flattened_col = flattened_col
        self.__timestamp_cols = timestamp_cols
        # This is the cutoff time when we started filling in the relevant column.
        # If a query goes back further than this date we cannot apply the optimization
        self.__beginning_of_time = beginning_of_time

    def __is_optimizable(
        self, condition: Condition, column: str
    ) -> Optional[OptimizableCondition]:
        """
        Recognize if the condition can be optimized.
        This includes these kind of conditions:
        - top level conditions. No nested OR
        - the condition has to be either in the form tag[t] = value
        - functions referencing the tags as parameters are not taken
          into account except for ifNull.
        - Both EQ and NEQ conditions are optimized.
        """
        if not is_condition(condition):
            return None
        if condition[1] not in [Operand.EQ.value, Operand.NEQ.value]:
            return None
        if not isinstance(condition[2], str):
            # We can only support literals for now.
            return None
        lhs = condition[0]

        # This unpacks the ifNull function. This is just an optimization to make this class more
        # useful since the product wraps tags access into ifNull very often and it is a trivial
        # function to unpack. We could exptend it to more functions later.
        function_expr = is_function(lhs, 0)
        if function_expr and function_expr[0] == "ifNull" and len(function_expr[1]) > 0:
            lhs = function_expr[1][0]
        if not isinstance(lhs, str):
            return None

        # Now we have a condition in the form of: ["tags[something]", "=", "a string"]
        tag = NESTED_COL_EXPR_RE.match(lhs)
        if tag and tag[1] == self.__nested_col:
            # tag[0] is the full expression that matches the re.
            nested_col_key = tag[2]
            return OptimizableCondition(
                nested_col_key=nested_col_key,
                operand=Operand.EQ if condition[1] == "=" else Operand.NEQ,
                value=condition[2],
            )
        return None

    def __is_ast_optimizable(
        self, condition: Expression, column: str
    ) -> Optional[OptimizableCondition]:
        match = FunctionCallPattern(
            None,
            Param(
                "operator",
                Or([String(ConditionFunctions.EQ), String(ConditionFunctions.NEQ)]),
            ),
            (
                Or(
                    [
                        FunctionCallPattern(
                            None,
                            String("ifNull"),
                            (Param("tag", Any(SubscriptableReference)),),
                        ),
                        (Param("tag", Any(SubscriptableReference))),
                    ]
                ),
                LiteralPattern(None, Param("tag_key", Any(str))),
            ),
        ).match(condition)

        if match is None:
            return None

        if (
            cast(SubscriptableReference, match.expression("tag")).column.column_name
            == self.__nested_col
        ):
            nested_col_key = cast(
                SubscriptableReference, match.expression("tag")
            ).key.value
            return OptimizableCondition(
                nested_col_key=str(nested_col_key),
                operand=Operand.EQ
                if match.string("operator") == ConditionFunctions.EQ
                else Operand.NEQ,
                value=match.string("tag_key"),
            )
        return None

    def __has_tags(self, expression: Optional[Expression]) -> bool:
        if expression is None:
            return False
        for node in expression:
            match = mapping_pattern.match(node)
            if match is not None:
                key_column_split = match.string(KEY_COL_MAPPING_PARAM).split(".")
                if key_column_split[0] == self.__nested_col:
                    return True
        return False

    CondType = TypeVar("CondType")

    def __apply_conditions(
        self,
        conditions: Sequence[CondType],
        optimizable_checker: Callable[[CondType], Optional[OptimizableCondition]],
        condition_builder: Callable[[str, str], CondType],
        conditions_writer: Callable[[Sequence[CondType]], None],
    ) -> None:
        new_conditions = []
        positive_like_expression: List[str] = []
        negative_like_expression: List[str] = []

        for c in conditions:
            keyvalue = optimizable_checker(c)
            if not keyvalue:
                new_conditions.append(c)
            else:
                expression = f"{escape_field(keyvalue.nested_col_key)}={escape_field(keyvalue.value)}"
                if keyvalue.operand == Operand.EQ:
                    positive_like_expression.append(expression)
                else:
                    negative_like_expression.append(expression)

        if positive_like_expression:
            # Positive conditions "=" are all merged together in one LIKE expression
            positive_like_expression = sorted(positive_like_expression)
            like_formatted = f"%|{'|%|'.join(positive_like_expression)}|%"
            new_conditions.append(condition_builder("LIKE", like_formatted))

        for expression in negative_like_expression:
            # Negative conditions "!=" cannot be merged together. We can still transform
            # them into NOT LIKE statements, but each condition has to be one
            # statement.
            not_like_formatted = f"%|{expression}|%"
            new_conditions.append(condition_builder("NOT LIKE", not_like_formatted))

        conditions_writer(new_conditions)

    def _apply_legacy_flattened(self, query: Query) -> None:
        new_conditions = []
        positive_like_expression: List[str] = []
        negative_like_expression: List[str] = []

        for c in query.get_conditions() or []:
            keyvalue = self.__is_optimizable(c, self.__nested_col)
            if not keyvalue:
                new_conditions.append(c)
            else:
                expression = f"{escape_field(keyvalue.nested_col_key)}={escape_field(keyvalue.value)}"
                if keyvalue.operand == Operand.EQ:
                    positive_like_expression.append(expression)
                else:
                    negative_like_expression.append(expression)

        if positive_like_expression:
            # Positive conditions "=" are all merged together in one LIKE expression
            positive_like_expression = sorted(positive_like_expression)
            like_formatted = f"%|{'|%|'.join(positive_like_expression)}|%"
            new_conditions.append([self.__flattened_col, "LIKE", like_formatted])

        for expression in negative_like_expression:
            # Negative conditions "!=" cannot be merged together. We can still transform
            # them into NOT LIKE statements, but each condition has to be one
            # statement.
            not_like_formatted = f"%|{expression}|%"
            new_conditions.append(
                [self.__flattened_col, "NOT LIKE", not_like_formatted]
            )

        query.set_conditions(new_conditions)

    def _apply_ast_flattened(self, query: Query) -> None:
        ast_condition = query.get_condition_from_ast()
        if ast_condition is None:
            return

        new_conditions = []
        positive_like_expression: List[str] = []
        negative_like_expression: List[str] = []

        conditions = get_first_level_conditions(ast_condition)
        for c in conditions:
            keyvalue = self.__is_ast_optimizable(c, self.__nested_col)
            if not keyvalue:
                new_conditions.append(c)
            else:
                expression = f"{escape_field(keyvalue.nested_col_key)}={escape_field(keyvalue.value)}"
                if keyvalue.operand == Operand.EQ:
                    positive_like_expression.append(expression)
                else:
                    negative_like_expression.append(expression)

        if positive_like_expression:
            # Positive conditions "=" are all merged together in one LIKE expression
            positive_like_expression = sorted(positive_like_expression)
            like_formatted = f"%|{'|%|'.join(positive_like_expression)}|%"
            new_conditions.append(
                FunctionCall(
                    None,
                    ConditionFunctions.LIKE,
                    (
                        Column(None, None, self.__flattened_col),
                        Literal(None, like_formatted),
                    ),
                )
            )

        for expression in negative_like_expression:
            # Negative conditions "!=" cannot be merged together. We can still transform
            # them into NOT LIKE statements, but each condition has to be one
            # statement.
            not_like_formatted = f"%|{expression}|%"
            new_conditions.append(
                FunctionCall(
                    None,
                    ConditionFunctions.NOT_LIKE,
                    (
                        Column(None, None, self.__flattened_col),
                        Literal(None, not_like_formatted),
                    ),
                )
            )

        query.set_ast_condition(combine_and_conditions(new_conditions))

    def process_query(self, query: Query, request_settings: RequestSettings) -> None:
        ast_condition = query.get_condition_from_ast()
        if ast_condition is None:
            return

        conditions = get_first_level_conditions(ast_condition)

        # Enable the processor only if we have enough data in the flattened
        # columns. Which have been deployed at BEGINNING_OF_TIME. If the query
        # starts earlier than that we do not apply the optimization.
        if self.__beginning_of_time:
            apply_optimization = False
            for condition in conditions:
                match = FunctionCallPattern(
                    None,
                    Or([String(ConditionFunctions.GTE), String(ConditionFunctions.GT)]),
                    (
                        ColumnPattern(
                            column_name=Or([String(ts) for ts in self.__timestamp_cols])
                        ),
                        LiteralPattern(None, Param("timestamp", Any(datetime))),
                    ),
                ).match(condition)
                if match is not None:
                    try:
                        if (
                            cast(datetime, match.scalar("timestamp"))
                            - self.__beginning_of_time
                        ).total_seconds() > 0:
                            apply_optimization = True
                    except Exception:
                        # We should not get here, it means the from timestamp is malformed
                        # Returning here is just for safety
                        logger.error(
                            "Cannot parse start date for NestedFieldOptimizer: %r",
                            condition,
                        )
                        return
            if not apply_optimization:
                return

        # Do not use flattened tags if tags are being unpacked anyway. In that case
        # using flattened tags only implies loading an additional column thus making
        # the query heavier and slower
        if self.__has_tags(query.get_arrayjoin_from_ast()):
            return
        if query.get_groupby_from_ast():
            for expression in query.get_groupby_from_ast():
                if self.__has_tags(expression):
                    return
        if self.__has_tags(query.get_having_from_ast()):
            return

        if query.get_orderby_from_ast():
            for orderby in query.get_orderby_from_ast():
                if self.__has_tags(orderby.expression):
                    return

        self._apply_legacy_flattened(query)
        self._apply_ast_flattened(query)<|MERGE_RESOLUTION|>--- conflicted
+++ resolved
@@ -1,18 +1,17 @@
 import logging
 from datetime import datetime
-<<<<<<< HEAD
 from typing import cast, TypeVar, Callable, Sequence
 
-=======
->>>>>>> 790d028a
 from enum import Enum
 from typing import List, NamedTuple, Optional, Set
 
 from snuba.clickhouse.processors import QueryProcessor
 from snuba.clickhouse.query import Query
-from snuba.clickhouse.translators.snuba.mappers import KEY_COL_MAPPING_PARAM, mapping_pattern
+from snuba.clickhouse.translators.snuba.mappers import (
+    KEY_COL_MAPPING_PARAM,
+    mapping_pattern,
+)
 from snuba.datasets.events_format import escape_field
-<<<<<<< HEAD
 from snuba.query.expressions import (
     Expression,
     SubscriptableReference,
@@ -20,9 +19,6 @@
     Literal,
     Column,
 )
-=======
-from snuba.query.expressions import Expression
->>>>>>> 790d028a
 from snuba.query.parser.strings import NESTED_COL_EXPR_RE
 from snuba.query.types import Condition
 from snuba.request.request_settings import RequestSettings
