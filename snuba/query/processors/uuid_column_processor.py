--- conflicted
+++ resolved
@@ -124,14 +124,8 @@
             new_function = FunctionCall(
                 params_fn.alias, params_fn.function_name, tuple(new_fn_params)
             )
-<<<<<<< HEAD
+            self.formatted = "function_wrapped"
             return binary_condition(exp.function_name, new_column, new_function)
-=======
-            self.formatted = "function_wrapped"
-            return binary_condition(
-                exp.alias, exp.function_name, new_column, new_function
-            )
->>>>>>> 77a6bbfc
 
         result = self.uuid_condition.match(exp)
         if result is not None:
@@ -150,12 +144,8 @@
                     new_params.append(column)
 
             left_exp, right_exp = new_params
-<<<<<<< HEAD
+            self.formatted = "bare_column"
             return binary_condition(exp.function_name, left_exp, right_exp)
-=======
-            self.formatted = "bare_column"
-            return binary_condition(exp.alias, exp.function_name, left_exp, right_exp)
->>>>>>> 77a6bbfc
 
         return exp
 
