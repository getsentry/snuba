<<<<<<< HEAD
from snuba.query.expressions import (
    Argument,
    Column,
    Expression,
    FunctionCall,
    Lambda,
    Literal,
)
=======
from typing import Set

from snuba.query.expressions import Column, Expression, FunctionCall, Literal
>>>>>>> 9c95f151
from snuba.query.processors.type_converters import BaseTypeConverter, ColumnTypeError


class HexIntColumnProcessor(BaseTypeConverter):
    def __init__(self, columns: Set[str]) -> None:
        super().__init__(columns, optimize_ordering=True)

    def _translate_literal(self, exp: Literal) -> Literal:
        try:
            assert isinstance(exp.value, str)
            return Literal(alias=exp.alias, value=int(exp.value, 16))
        except (AssertionError, ValueError):
            raise ColumnTypeError("Invalid hexint", should_report=False)

    def _process_expressions(self, exp: Expression) -> Expression:
        if isinstance(exp, Column) and exp.column_name in self.columns:
            return FunctionCall(
                exp.alias,
                "lower",
                (FunctionCall(None, "hex", (Column(None, None, exp.column_name),),),),
            )

        return exp


class HexIntArrayColumnProcessor(BaseTypeConverter):
    def _translate_literal(self, exp: Literal) -> Literal:
        try:
            assert isinstance(exp.value, str)
            return Literal(alias=exp.alias, value=int(exp.value, 16))
        except (AssertionError, ValueError):
            raise ColumnTypeError("Invalid hexint", report=False)

    def _process_expressions(self, exp: Expression) -> Expression:
        if isinstance(exp, Column) and exp.column_name in self.columns:
            return FunctionCall(
                exp.alias,
                "arrayMap",
                (
                    Lambda(
                        None,
                        ("x",),
                        FunctionCall(
                            None,
                            "lower",
                            (FunctionCall(None, "hex", (Argument(None, "x"),)),),
                        ),
                    ),
                    Column(None, None, exp.column_name),
                ),
            )

        return exp<|MERGE_RESOLUTION|>--- conflicted
+++ resolved
@@ -1,4 +1,5 @@
-<<<<<<< HEAD
+from typing import Set
+
 from snuba.query.expressions import (
     Argument,
     Column,
@@ -7,11 +8,6 @@
     Lambda,
     Literal,
 )
-=======
-from typing import Set
-
-from snuba.query.expressions import Column, Expression, FunctionCall, Literal
->>>>>>> 9c95f151
 from snuba.query.processors.type_converters import BaseTypeConverter, ColumnTypeError
 
 
