from __future__ import annotations

from typing import Optional, Sequence

from snuba.query.expressions import (
    Column,
    Expression,
    FunctionCall,
    Literal,
    OptionalScalarType,
    SubscriptableReference,
)

# Add here functions (only stateless stuff) used to make the AST less
# verbose to build.


class NestedColumn:
    """Usage:
<<<<<<< HEAD

=======
>>>>>>> 5058279e
    tags = NestedColumn("tags")
    assert tags["some_key"] == SubscriptableReference(
        "_snuba_tags[some_key]",
        Column("_snuba_tags"), None, "tags"),
        Literal(None, "some_key")
    )
    """

    def __init__(self, column_name: str) -> None:
        self.column_name = column_name

    def __getitem__(self, key: str) -> SubscriptableReference:
        return SubscriptableReference(
            f"_snuba_{self.column_name}[{key}]",
            Column(f"_snuba_{self.column_name}", None, self.column_name),
            Literal(None, key),
        )


<<<<<<< HEAD
=======
class _FunctionCall:
    def __init__(self, name: str) -> None:
        self.name = name

    def _arg_to_literal_expr(self, arg: Expression | OptionalScalarType) -> Expression:
        if isinstance(arg, Expression):
            return arg
        return Literal(None, arg)

    def __call__(
        self, *args: Expression | OptionalScalarType, **kwargs: str
    ) -> FunctionCall:
        alias = kwargs.pop("alias", None)
        if kwargs:
            raise ValueError(f"Unsuppored dsl kwargs: {kwargs}")
        transformed_args = [self._arg_to_literal_expr(arg) for arg in args]
        return FunctionCall(alias, self.name, tuple(transformed_args))


class _Functions:
    def __getattr__(self, name: str) -> _FunctionCall:
        return _FunctionCall(name)


"""
Usage:

from snuba.query.dsl import Functions as f
assert f.equals(1, 1, alias="eq") == FunctionCall(
    "eq", "equals" (Literal(None, 1), Literal(None, 1))
)
"""
Functions = _Functions()


>>>>>>> 5058279e
def column(
    column_name: str, table_name: str | None = None, alias: str | None = None
) -> Column:
    return Column(alias, table_name, column_name)


def literal(value: OptionalScalarType, alias: str | None = None) -> Literal:
    return Literal(alias, value)


def literals_tuple(alias: Optional[str], literals: Sequence[Literal]) -> FunctionCall:
    return FunctionCall(alias, "tuple", tuple(literals))


def literals_array(alias: Optional[str], literals: Sequence[Literal]) -> FunctionCall:
    return FunctionCall(alias, "array", tuple(literals))


# Array functions
def arrayElement(
    alias: Optional[str], array: Expression, index: Expression
) -> FunctionCall:
    return FunctionCall(alias, "arrayElement", (array, index))


def arrayJoin(alias: Optional[str], content: Expression) -> Expression:
    return FunctionCall(alias, "arrayJoin", (content,))


# Tuple functions
def tupleElement(
    alias: Optional[str], tuple_expr: Expression, index: Expression
) -> FunctionCall:
    return FunctionCall(alias, "tupleElement", (tuple_expr, index))


# arithmetic function
def plus(lhs: Expression, rhs: Expression, alias: Optional[str] = None) -> FunctionCall:
    return FunctionCall(alias, "plus", (lhs, rhs))


def minus(
    lhs: Expression, rhs: Expression, alias: Optional[str] = None
) -> FunctionCall:
    return FunctionCall(alias, "minus", (lhs, rhs))


def multiply(
    lhs: Expression, rhs: Expression, alias: Optional[str] = None
) -> FunctionCall:
    return FunctionCall(alias, "multiply", (lhs, rhs))


def divide(
    lhs: Expression, rhs: Expression, alias: Optional[str] = None
) -> FunctionCall:
    return FunctionCall(alias, "divide", (lhs, rhs))


def if_in(
    lhs: Expression, rhs: Expression, alias: Optional[str] = None
) -> FunctionCall:
    return FunctionCall(alias, "in", (lhs, rhs))


# boolean functions
def binary_condition(
    function_name: str, lhs: Expression, rhs: Expression
) -> FunctionCall:
    return FunctionCall(None, function_name, (lhs, rhs))


def equals(
    lhs: Expression | OptionalScalarType, rhs: Expression | OptionalScalarType
) -> FunctionCall:
    left = lhs if isinstance(lhs, Expression) else Literal(None, lhs)
    right = rhs if isinstance(rhs, Expression) else Literal(None, rhs)
    return binary_condition("equals", left, right)


def and_cond(lhs: FunctionCall, rhs: FunctionCall, *args: FunctionCall) -> FunctionCall:
    """
    if only lhs and rhs are given, return and(lhs, rhs)
    otherwise (more than 2 conditions are given), returns and(lhs, and(rhs, and(...)))
    """
    if len(args) == 0:
        return binary_condition("and", lhs, rhs)

    sofar = args[len(args) - 1]
    for i in range(len(args) - 2, -1, -1):
        sofar = binary_condition("and", args[i], sofar)
    sofar = binary_condition("and", rhs, sofar)
    sofar = binary_condition("and", lhs, sofar)
    return sofar


def or_cond(lhs: FunctionCall, rhs: FunctionCall) -> FunctionCall:
    return binary_condition("or", lhs, rhs)


def in_cond(lhs: Expression, rhs: Expression) -> FunctionCall:
    return binary_condition("in", lhs, rhs)


# aggregate functions
def count(column: Optional[Column] = None, alias: Optional[str] = None) -> FunctionCall:
    return FunctionCall(alias, "count", (column,) if column else ())


def countIf(
    condition: FunctionCall,
    column: Optional[Column] = None,
    alias: Optional[str] = None,
) -> FunctionCall:
    return FunctionCall(
        alias, "countIf", (condition, column) if column else (condition,)
    )


def identity(expression: Expression, alias: Optional[str]) -> FunctionCall:
    return FunctionCall(alias, "identity", (expression,))<|MERGE_RESOLUTION|>--- conflicted
+++ resolved
@@ -17,10 +17,6 @@
 
 class NestedColumn:
     """Usage:
-<<<<<<< HEAD
-
-=======
->>>>>>> 5058279e
     tags = NestedColumn("tags")
     assert tags["some_key"] == SubscriptableReference(
         "_snuba_tags[some_key]",
@@ -40,8 +36,6 @@
         )
 
 
-<<<<<<< HEAD
-=======
 class _FunctionCall:
     def __init__(self, name: str) -> None:
         self.name = name
@@ -77,7 +71,6 @@
 Functions = _Functions()
 
 
->>>>>>> 5058279e
 def column(
     column_name: str, table_name: str | None = None, alias: str | None = None
 ) -> Column:
