from __future__ import annotations

from abc import ABC, abstractmethod
from dataclasses import dataclass, replace
from datetime import date, datetime
from typing import Callable, Generic, Iterator, Optional, Tuple, TypeVar, Union

from snuba import settings

TVisited = TypeVar("TVisited")
<<<<<<< HEAD
# daaclasses have their own built in repr, we override it
=======
# dataclasses have their own built in repr, we override it
>>>>>>> 1f24712a
# under usual circumstances to get more readable expressions.

# The dataclass repr is created by the @dataclass decorator at
# class definition time, therefore we have to know up front whether we
# will be using the dataclass repr or not
<<<<<<< HEAD
# Sometimes however, we want the raw data,
=======
# Sometimes however, we want the raw data, and this allows us to print that out
>>>>>>> 1f24712a
_AUTO_REPR = not settings.PRETTY_FORMAT_EXPRESSIONS

# This is a workaround for a mypy bug, found here: https://github.com/python/mypy/issues/5374
@dataclass(frozen=True, repr=_AUTO_REPR)
class _Expression:
    # TODO: Make it impossible to assign empty string as an alias.
    alias: Optional[str]


class Expression(_Expression, ABC):
    """
    A node in the Query AST. This can be a leaf or an intermediate node.
    It represents an expression that can be resolved to a value. This
    includes column names, function calls and boolean conditions (which are
    function calls themselves in the AST), literals, etc.

    All expressions can have an optional alias.
    """

    @abstractmethod
    def transform(self, func: Callable[[Expression], Expression]) -> Expression:
        """
        Transforms this expression through the function passed in input.
        This works almost like a map function over sequences though, contrarily to
        sequences, this acts on a subtree. The semantics of transform can be different
        between intermediate nodes and leaves, so each node class can implement it
        its own way.

        All expressions are frozen dataclasses. This means they are immutable and
        format will either return self or a new instance. It cannot transform the
        expression in place.
        """
        raise NotImplementedError

    @abstractmethod
    def __iter__(self) -> Iterator[Expression]:
        """
        Used to iterate over this expression and its children. The exact
        semantics depends on the structure of the expression.
        See the implementations for more details.
        """
        raise NotImplementedError

    @abstractmethod
    def accept(self, visitor: ExpressionVisitor[TVisited]) -> TVisited:
        """
        Accepts a visitor class to traverse the tree. The only role of this method is to
        call the right visit method on the visitor object. Requiring the implementation
        to call the method with the right type forces us to keep the visitor interface
        up to date every time we create a new subclass of Expression.
        """
        raise NotImplementedError

    def __repr__(self) -> str:
        """returns a stringified version of the expression AST that is concise and easy to parse visually.
        Not expected to be used for anything except debugging
        (it does a lot of string copies to construct the string)
        """
        if settings.PRETTY_FORMAT_EXPRESSIONS:
            visitor = StringifyVisitor()
            return self.accept(visitor)
        else:
            return super().__repr__()


class ExpressionVisitor(ABC, Generic[TVisited]):
    """
    Implementation of a Visitor pattern to simplify traversal of the AST while preserving
    the structure and delegating the control of the traversal algorithm to the client.
    This pattern is generally used for evaluation or formatting. While the iteration
    defined above is for stateless use cases where the order of the nodes is not important.

    The original Visitor pattern does not foresee a return type for visit and accept
    methods, instead it relies on having the Visitor class stateful (any side effect a visit method
    could produce has to make changes to the state of the visitor object). This implementation
    allows the Visitor to define a return type which is generic.
    """

    @abstractmethod
    def visit_literal(self, exp: Literal) -> TVisited:
        raise NotImplementedError

    @abstractmethod
    def visit_column(self, exp: Column) -> TVisited:
        raise NotImplementedError

    @abstractmethod
    def visit_subscriptable_reference(self, exp: SubscriptableReference) -> TVisited:
        raise NotImplementedError

    @abstractmethod
    def visit_function_call(self, exp: FunctionCall) -> TVisited:
        raise NotImplementedError

    @abstractmethod
    def visit_curried_function_call(self, exp: CurriedFunctionCall) -> TVisited:
        raise NotImplementedError

    @abstractmethod
    def visit_argument(self, exp: Argument) -> TVisited:
        raise NotImplementedError

    @abstractmethod
    def visit_lambda(self, exp: Lambda) -> TVisited:
        raise NotImplementedError


class StringifyVisitor(ExpressionVisitor[str]):
    """Visitor implementation to turn an expression into a string format
    Usage:
        # Any expression class supported by the visitor will do
        >>> exp: Expression = Expression()
        >>> visitor = StringifyVisitor()
        >>> exp_str = exp.accept(visitor)
    """

    def __init__(self, level: int = 0, initial_indent: int = 0) -> None:
        # keeps track of the level of the AST we are currently in,
        # this is necessary for nice indentation

        # before recursively going into subnodes increment this counter,
        # decrement it after the recursion is done
        self.__level = level

        # the initial indent that the repr string should have
        self.__initial_indent = initial_indent

    def _get_line_prefix(self) -> str:
        # every line in the tree needs to be indented based on the tree level
        # to make things look pretty
        return "  " * (self.__initial_indent + self.__level)

    def _get_alias_str(self, exp: Expression) -> str:
        # Every expression has an optional alias so we handle that here
        return f" AS `{exp.alias}`" if exp.alias else ""

    def visit_literal(self, exp: Literal) -> str:
        literal_str = None
        if isinstance(exp.value, str):
            literal_str = f"'{exp.value}'"
        elif isinstance(exp.value, datetime):
            literal_str = f"datetime({exp.value.isoformat()})"
        elif isinstance(exp.value, date):
            literal_str = f"date({exp.value.isoformat()})"
        else:
            literal_str = f"{exp.value}"
        res = f"{self._get_line_prefix()}{literal_str}{self._get_alias_str(exp)}"
        return res

    def visit_column(self, exp: Column) -> str:
        column_str = (
            f"{exp.table_name}.{exp.column_name}"
            if exp.table_name
            else f"{exp.column_name}"
        )
        return f"{self._get_line_prefix()}{column_str}{self._get_alias_str(exp)}"

    def visit_subscriptable_reference(self, exp: SubscriptableReference) -> str:
        # we want to visit the literal node to format it properly
        # but for the subscritable reference we don't need it to
        # be indented or newlined. Hence we remove the prefix
        # from the string
        literal_str = exp.key.accept(self)[len(self._get_line_prefix()) :]

        # if the subscripted column is aliased, we wrap it with parens to make life
        # easier for the viewer
        column_str = (
            f"({exp.column.accept(self)})"
            if exp.column.alias is not None
            else f"{exp.column.accept(self)}"
        )

        # this line will already have the necessary prefix due to the visit_column
        # function
        subscripted_column_str = f"{column_str}[{literal_str}]"
        # after we know that, all we need to do as add the alias
        return f"{subscripted_column_str}{self._get_alias_str(exp)}"

    def visit_function_call(self, exp: FunctionCall) -> str:
        self.__level += 1
        param_str = ",".join([f"\n{param.accept(self)}" for param in exp.parameters])
        self.__level -= 1
        return f"{self._get_line_prefix()}{exp.function_name}({param_str}\n{self._get_line_prefix()}){self._get_alias_str(exp)}"

    def visit_curried_function_call(self, exp: CurriedFunctionCall) -> str:
        self.__level += 1
        param_str = ",".join([f"\n{param.accept(self)}" for param in exp.parameters])
        self.__level -= 1
        # The internal function repr will already have the
        # prefix appropriate for the level, we don't need to
        # insert it here
        return f"{exp.internal_function.accept(self)}({param_str}\n{self._get_line_prefix()}){self._get_alias_str(exp)}"

    def visit_argument(self, exp: Argument) -> str:
        return f"{self._get_line_prefix()}{exp.name}{self._get_alias_str(exp)}"

    def visit_lambda(self, exp: Lambda) -> str:
        params_str = ",".join(exp.parameters)
        self.__level += 1
        transformation_str = exp.transformation.accept(self)
        self.__level -= 1
        return f"{self._get_line_prefix()}({params_str} ->\n{transformation_str}\n{self._get_line_prefix()}){self._get_alias_str(exp)}"


OptionalScalarType = Union[None, bool, str, float, int, date, datetime]


@dataclass(frozen=True, repr=_AUTO_REPR)
class Literal(Expression):
    """
    A literal in the SQL expression
    """

    value: OptionalScalarType

    def transform(self, func: Callable[[Expression], Expression]) -> Expression:
        return func(self)

    def __iter__(self) -> Iterator[Expression]:
        yield self

    def accept(self, visitor: ExpressionVisitor[TVisited]) -> TVisited:
        return visitor.visit_literal(self)


@dataclass(frozen=True, repr=_AUTO_REPR)
class Column(Expression):
    """
    Represent a column in the schema of the dataset.
    """

    table_name: Optional[str]
    column_name: str

    def transform(self, func: Callable[[Expression], Expression]) -> Expression:
        return func(self)

    def __iter__(self) -> Iterator[Expression]:
        yield self

    def accept(self, visitor: ExpressionVisitor[TVisited]) -> TVisited:
        return visitor.visit_column(self)


@dataclass(frozen=True, repr=_AUTO_REPR)
class SubscriptableReference(Expression):
    """
    Accesses one entry of a subscriptable column (for example key based access on
    a mapping column like tags[key]).

    The only subscriptable column we support now in the query language is a key-value
    mapping, the key is required to be a literal (not any expression) and the subscriptable
    column cannot be the result of an expression itself (func(asd)[key] is not allowed).
    These constraints could be relaxed should we decided to support them in the query language.
    """

    column: Column
    key: Literal

    def accept(self, visitor: ExpressionVisitor[TVisited]) -> TVisited:
        return visitor.visit_subscriptable_reference(self)

    def transform(self, func: Callable[[Expression], Expression]) -> Expression:
        transformed = replace(
            self, column=self.column.transform(func), key=self.key.transform(func),
        )
        return func(transformed)

    def __iter__(self) -> Iterator[Expression]:
        # Since column is a column and key is a literal and since none of
        # them is a composite expression we would achieve the same result by yielding
        # directly the column and the key instead of iterating over them.
        # We iterate over them so that this would work correctly independently from
        # any future changes on their __iter__ methods as long as they remain Expressions.
        for sub in self.column:
            yield sub
        for sub in self.key:
            yield sub
        yield self


@dataclass(frozen=True, repr=_AUTO_REPR)
class FunctionCall(Expression):
    """
    Represents an expression that resolves to a function call on Clickhouse.
    This class also represent conditions. Since Clickhouse supports both the conventional
    infix notation for condition and the functional one, we converge into one
    representation only in the AST to make query processing easier.
    A query processor would not have to care of processing both functional conditions
    and infix conditions.
    """

    function_name: str
    # This is a tuple with variable size and not a Sequence to enforce it is hashable
    parameters: Tuple[Expression, ...]

    def transform(self, func: Callable[[Expression], Expression]) -> Expression:
        """
        Transforms the subtree starting from the children and then applying
        the transformation function to the root.
        This order is chosen to make the semantics of transform more meaningful,
        the transform operation will be performed on the children first (think
        about the parameters of a function call) and then to the node itself.

        The consequence of this is that, if the transformation function replaces
        the root with something else, with different children, we trust the
        transformation function and we do not run that same function over the
        new children.
        """
        transformed = replace(
            self,
            parameters=tuple(map(lambda child: child.transform(func), self.parameters)),
        )
        return func(transformed)

    def __iter__(self) -> Iterator[Expression]:
        """
        Traverse the subtree in a postfix order.
        The order here is arbitrary, postfix is chosen to follow the same
        order we have in the transform method.
        """
        for child in self.parameters:
            for sub in child:
                yield sub
        yield self

    def accept(self, visitor: ExpressionVisitor[TVisited]) -> TVisited:
        return visitor.visit_function_call(self)


@dataclass(frozen=True, repr=_AUTO_REPR)
class CurriedFunctionCall(Expression):
    """
    This function call represent a function with currying: f(x)(y).
    it means applying the function returned by f(x) to y.
    Clickhouse has a few of these functions, like topK(5)(col).

    We intentionally support only two groups of parameters to avoid an infinite
    number of parameters groups recursively.
    """

    # The function on left side of the expression.
    # for topK this would be topK(5)
    internal_function: FunctionCall
    # The parameters to apply to the result of internal_function.
    # This is a tuple with variable size and not a Sequence to enforce it is hashable
    parameters: Tuple[Expression, ...]

    def transform(self, func: Callable[[Expression], Expression]) -> Expression:
        """
        Applies the transformation function to this expression following
        the same policy of FunctionCall. The only difference is that this
        one transforms the internal function before applying the function to the
        parameters.
        """
        transformed = replace(
            self,
            internal_function=self.internal_function.transform(func),
            parameters=tuple(map(lambda child: child.transform(func), self.parameters)),
        )
        return func(transformed)

    def __iter__(self) -> Iterator[Expression]:
        """
        Traverse the subtree in a postfix order.
        """
        for child in self.internal_function:
            yield child
        for child in self.parameters:
            for sub in child:
                yield sub
        yield self

    def accept(self, visitor: ExpressionVisitor[TVisited]) -> TVisited:
        return visitor.visit_curried_function_call(self)


@dataclass(frozen=True, repr=_AUTO_REPR)
class Argument(Expression):
    """
    A bound variable in a lambda expression. This is used to refer to variables
    declared in the lambda expression
    """

    name: str

    def transform(self, func: Callable[[Expression], Expression]) -> Expression:
        return func(self)

    def __iter__(self) -> Iterator[Expression]:
        yield self

    def accept(self, visitor: ExpressionVisitor[TVisited]) -> TVisited:
        return visitor.visit_argument(self)


@dataclass(frozen=True, repr=_AUTO_REPR)
class Lambda(Expression):
    """
    A lambda expression in the form (x,y,z -> transform(x,y,z))
    """

    # the parameters in the expressions. These are intentionally not expressions
    # since they are variable names and cannot have aliases
    # This is a tuple with variable size and not a Sequence to enforce it is hashable
    parameters: Tuple[str, ...]
    transformation: Expression

    def transform(self, func: Callable[[Expression], Expression]) -> Expression:
        """
        Applies the transformation to the inner expression but not to the parameters
        declaration.
        """
        transformed = replace(self, transformation=self.transformation.transform(func))
        return func(transformed)

    def __iter__(self) -> Iterator[Expression]:
        """
        Traverse the subtree in a postfix order.
        """
        for child in self.transformation:
            yield child
        yield self

    def accept(self, visitor: ExpressionVisitor[TVisited]) -> TVisited:
        return visitor.visit_lambda(self)<|MERGE_RESOLUTION|>--- conflicted
+++ resolved
@@ -8,21 +8,13 @@
 from snuba import settings
 
 TVisited = TypeVar("TVisited")
-<<<<<<< HEAD
-# daaclasses have their own built in repr, we override it
-=======
 # dataclasses have their own built in repr, we override it
->>>>>>> 1f24712a
 # under usual circumstances to get more readable expressions.
 
 # The dataclass repr is created by the @dataclass decorator at
 # class definition time, therefore we have to know up front whether we
 # will be using the dataclass repr or not
-<<<<<<< HEAD
-# Sometimes however, we want the raw data,
-=======
 # Sometimes however, we want the raw data, and this allows us to print that out
->>>>>>> 1f24712a
 _AUTO_REPR = not settings.PRETTY_FORMAT_EXPRESSIONS
 
 # This is a workaround for a mypy bug, found here: https://github.com/python/mypy/issues/5374
