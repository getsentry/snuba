--- conflicted
+++ resolved
@@ -8,11 +8,7 @@
 from batching_kafka_consumer import AbstractBatchWorker
 
 from . import settings
-<<<<<<< HEAD
-from snuba.clickhouse import get_all_columns, get_required_columns, get_promoted_tags, get_tag_column_map, escape_col
-=======
 from snuba.clickhouse import get_required_columns, get_promoted_tags, get_tag_column_map, escape_col
->>>>>>> 2cbe4c76
 from snuba.processor import _hashify, InvalidMessageType, InvalidMessageVersion
 from snuba.redis import redis_client
 from snuba.util import escape_string
@@ -24,10 +20,6 @@
 CLICKHOUSE_DATETIME_FORMAT = "%Y-%m-%d %H:%M:%S"
 
 REQUIRED_COLUMN_NAMES = [col.escaped for col in get_required_columns()]
-<<<<<<< HEAD
-ALL_COLUMN_NAMES = [col.escaped for col in get_all_columns()]
-=======
->>>>>>> 2cbe4c76
 
 EXCLUDE_GROUPS = object()
 NEEDS_FINAL = object()
@@ -317,11 +309,7 @@
     """ + where
 
     select_columns = []
-<<<<<<< HEAD
-    for col in get_all_columns():
-=======
     for col in all_columns:
->>>>>>> 2cbe4c76
         if is_promoted and col.flattened == tag_column_name:
             select_columns.append('NULL')
         elif col.flattened == 'tags.key':
