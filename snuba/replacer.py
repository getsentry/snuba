--- conflicted
+++ resolved
@@ -8,11 +8,7 @@
 from batching_kafka_consumer import AbstractBatchWorker
 
 from . import settings
-<<<<<<< HEAD
 from snuba.clickhouse import get_promoted_tags, get_tag_column_map, escape_col
-=======
-from snuba.clickhouse import get_required_columns, get_promoted_tags, get_tag_column_map, escape_col
->>>>>>> 83575481
 from snuba.processor import _hashify, InvalidMessageType, InvalidMessageVersion
 from snuba.redis import redis_client
 from snuba.util import escape_string
@@ -23,11 +19,6 @@
 
 CLICKHOUSE_DATETIME_FORMAT = "%Y-%m-%d %H:%M:%S"
 
-<<<<<<< HEAD
-=======
-REQUIRED_COLUMN_NAMES = [col.escaped for col in get_required_columns()]
-
->>>>>>> 83575481
 EXCLUDE_GROUPS = object()
 NEEDS_FINAL = object()
 
@@ -99,15 +90,10 @@
     def __init__(self, clickhouse, dataset, metrics=None):
         self.clickhouse = clickhouse
         self.dataset = dataset
-<<<<<<< HEAD
         self.dist_table_name = dataset.get_schema().get_table_name()
         self.metrics = metrics
         self.__all_column_names = [col.escaped for col in dataset.get_schema().get_columns()]
         self.__required_columns = [col.escaped for col in dataset.get_required_columns()]
-=======
-        self.metrics = metrics
-        self.__all_column_names = [col.escaped for col in dataset.get_schema().get_columns()]
->>>>>>> 83575481
 
     def process_message(self, message):
         message = json.loads(message.value())
