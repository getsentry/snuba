--- conflicted
+++ resolved
@@ -1,12 +1,8 @@
 from __future__ import annotations
 
-<<<<<<< HEAD
-from typing import Mapping, Optional, Sequence, Tuple, Union
 from itertools import chain
-=======
 from abc import ABC
 from typing import Mapping, Iterable, Optional, Sequence, Type, Tuple, Union
->>>>>>> 96fd71e0
 
 from snuba.clickhouse.escaping import escape_identifier
 
