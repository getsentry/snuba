from __future__ import annotations

from abc import ABC, abstractmethod
from dataclasses import dataclass
from itertools import chain
from typing import (
    Generic,
    Iterator,
    List,
    Mapping,
    MutableMapping,
    Optional,
    Sequence,
    Tuple,
    Type,
    TypeVar,
    Union,
    cast,
)

from snuba.clickhouse.escaping import escape_identifier


class TypeModifier(ABC):
    """
    Changes the semantics of a ColumnType. Usual modifiers are
    Nullable, WithDefault, or similar.
    """

    @abstractmethod
    def for_schema(self, content: str) -> str:
        """
        Formats the modifier for DDL statements.
        The content parameter is the serialized type the modifier
        applies to.
        """
        raise NotImplementedError


class TypeModifiers(ABC):
    """
    Contains all the modifiers to apply to a type in a schema.
    An instance of this class is associated to a an instance of a
    ColumnType and provides the method to format the modifiers.

    The way instances of this class are initialized and the order
    in which modifiers are applied are up to the subclasses.
    """

    def for_schema(self, serialized_type: str) -> str:
        """
        Formats the modifiers around the pre-formatted ColumnType.
        """
        ret = serialized_type
        for c in self._get_modifiers():
            ret = c.for_schema(ret)
        return ret

    @abstractmethod
    def _get_modifiers(self) -> Sequence[TypeModifier]:
        """
        Establishes the order to follow when applying modifiers.
        """
        raise NotImplementedError

    def has_modifier(self, modifier: Type[TypeModifier]) -> bool:
        """
        Returns true if a modifier of the type provided is present in
        this container.
        """
        return any(t for t in self._get_modifiers() if isinstance(t, modifier))


TModifiers = TypeVar("TModifiers", bound=TypeModifiers)

# Unfortunately we cannot easily make these classes dataclasses (which
# would provide a convenient default implementation for all __repr__
# and __eq__ methods and allow for immutability) while keeping the
# schemas and migration concise.
# Making this a dataclass would mean `modifiers` would have to be the
# first argument of the constructor meaning that an empty list would
# have to be provided everytime we define a column in a migration or
# in a schema.
class ColumnType(Generic[TModifiers]):
    def __init__(self, modifiers: Optional[TModifiers] = None):
        self.__modifiers = modifiers

    def __repr__(self) -> str:
        return f"{self.__class__.__name__}({self._repr_content()})[{self.__modifiers}]"

    def _repr_content(self) -> str:
        """
        Extend if the type you are building has additional parameters
        to show in the representation.
        """
        return ""

    def __eq__(self, other: object) -> bool:
        return (
            self.__class__ == other.__class__
            and self.__modifiers == cast(ColumnType[TModifiers], other).get_modifiers()
        )

    def for_schema(self) -> str:
        return (
            self.__modifiers.for_schema(self._for_schema_impl())
            if self.__modifiers is not None
            else self._for_schema_impl()
        )

    def _for_schema_impl(self) -> str:
        """
        Provides the clickhouse representation of this type
        without including the modifiers.
        """
        return self.__class__.__name__

    def flatten(self, name: str) -> Sequence[FlattenedColumn]:
        return [FlattenedColumn(None, name, self)]

    def get_modifiers(self) -> Optional[TModifiers]:
        return self.__modifiers

    def set_modifiers(self, modifiers: Optional[TModifiers]) -> ColumnType[TModifiers]:
        """
        Returns a new instance of this class with the provided
        modifiers.
        """
        return type(self)(modifiers=modifiers)

    def get_raw(self) -> ColumnType[TModifiers]:
        return type(self)()

    def has_modifier(self, modifier: Type[TypeModifier]) -> bool:
        if self.__modifiers is None:
            return False
        return self.__modifiers.has_modifier(modifier)


class Column(Generic[TModifiers]):
    def __init__(self, name: str, type: ColumnType[TModifiers]) -> None:
        self.name = name
        self.type = type

    def __repr__(self) -> str:
        return "Column({}, {})".format(repr(self.name), repr(self.type))

    def __eq__(self, other: object) -> bool:
        return (
            self.__class__ == other.__class__
            and self.name == cast(Column[TModifiers], other).name
            and self.type == cast(Column[TModifiers], other).type
        )

    def for_schema(self) -> str:
        return "{} {}".format(escape_identifier(self.name), self.type.for_schema())

    @staticmethod
    def to_columns(
        columns: Sequence[Union[Column[TModifiers], Tuple[str, ColumnType[TModifiers]]]]
    ) -> Sequence[Column[TModifiers]]:
        return [Column(*col) if not isinstance(col, Column) else col for col in columns]


class FlattenedColumn:
    def __init__(
        self, base_name: Optional[str], name: str, type: ColumnType[TModifiers]
    ) -> None:
        self.base_name = base_name
        self.name = name
        self.type = type

        self.flattened = (
            "{}.{}".format(self.base_name, self.name) if self.base_name else self.name
        )
        escaped = escape_identifier(self.flattened)
        assert escaped is not None
        self.escaped: str = escaped

    def __repr__(self) -> str:
        return "FlattenedColumn({}, {}, {})".format(
            repr(self.base_name), repr(self.name), repr(self.type)
        )

    def __eq__(self, other: object) -> bool:
        return (
            self.__class__ == other.__class__
            and self.flattened == cast(FlattenedColumn, other).flattened
            and self.type == cast(FlattenedColumn, other).type
        )


@dataclass(frozen=True)
class SchemaModifiers(TypeModifiers):
    """
    Modifiers for the schemas we use during query processing.
    """

    nullable: bool = False
    readonly: bool = False

    def _get_modifiers(self) -> Sequence[TypeModifier]:
        ret: List[TypeModifier] = []
        if self.nullable:
            ret.append(Nullable())
        if self.readonly:
            ret.append(ReadOnly())
        return ret


@dataclass(frozen=True)
class ReadOnly(TypeModifier):
    def for_schema(self, content: str) -> str:
        return content


@dataclass(frozen=True)
class Nullable(TypeModifier):
    def for_schema(self, content: str) -> str:
        return "Nullable({})".format(content)


<<<<<<< HEAD
def nullable() -> SchemaModifiers:
    return SchemaModifiers(nullable=True)


def readonly() -> SchemaModifiers:
    return SchemaModifiers(readonly=True)


class Any(ColumnType[SchemaModifiers]):
    """
    Special type to be used in ColumnSets that represent the select
    statement of a subquery since that is the schema the subquery
    provides to the query that contains it.

    Of course this cannot be used for migrations since this type does
    not exist in Clickhouse.
    """

    def __init__(self) -> None:
        super().__init__(None)


=======
>>>>>>> ba51e3f3
class Array(ColumnType[TModifiers]):
    def __init__(
        self, inner_type: ColumnType[TModifiers], modifiers: Optional[TModifiers] = None
    ) -> None:
        super().__init__(modifiers)
        self.inner_type = inner_type

    def _repr_content(self) -> str:
        return repr(self.inner_type)

    def __eq__(self, other: object) -> bool:
        return (
            self.__class__ == other.__class__
            and self.inner_type == cast(Array[TModifiers], other).inner_type
            and self.get_modifiers() == cast(Array[TModifiers], other).get_modifiers()
        )

    def _for_schema_impl(self) -> str:
        return "Array({})".format(self.inner_type.for_schema())

    def set_modifiers(self, modifiers: Optional[TModifiers]) -> Array[TModifiers]:
        return Array(inner_type=self.inner_type, modifiers=modifiers)

    def get_raw(self) -> Array[TModifiers]:
        return Array(inner_type=self.inner_type.get_raw())


class Nested(ColumnType[TModifiers]):
    def __init__(
        self,
        nested_columns: Sequence[
            Union[Column[TModifiers], Tuple[str, ColumnType[TModifiers]]]
        ],
        modifiers: Optional[TModifiers] = None,
    ) -> None:
        super().__init__(modifiers)
        self.nested_columns = Column.to_columns(nested_columns)

    def _repr_content(self) -> str:
        return repr(self.nested_columns)

    def __eq__(self, other: object) -> bool:
        return (
            self.__class__ == other.__class__
            and self.get_modifiers() == cast(Nested[TModifiers], other).get_modifiers()
            and self.nested_columns == cast(Nested[TModifiers], other).nested_columns
        )

    def _for_schema_impl(self) -> str:
        return "Nested({})".format(
            ", ".join(column.for_schema() for column in self.nested_columns)
        )

    def flatten(self, name: str) -> Sequence[FlattenedColumn]:
        return [
            FlattenedColumn(name, column.name, Array(column.type))
            for column in self.nested_columns
        ]

    def set_modifiers(self, modifiers: Optional[TModifiers]) -> Nested[TModifiers]:
        return Nested(nested_columns=self.nested_columns, modifiers=modifiers)

    def get_raw(self) -> Nested[TModifiers]:
        raw_columns = [Column(c.name, c.type.get_raw()) for c in self.nested_columns]
        return Nested(nested_columns=raw_columns)


class AggregateFunction(ColumnType[TModifiers]):
    def __init__(
        self,
        func: str,
        arg_types: Sequence[ColumnType[TModifiers]],
        modifiers: Optional[TModifiers] = None,
    ) -> None:
        super().__init__(modifiers)
        self.func = func
        self.arg_types = arg_types

    def _repr_content(self) -> str:
        return ", ".join(repr(x) for x in chain([self.func], self.arg_types))

    def __eq__(self, other: object) -> bool:
        return (
            self.__class__ == other.__class__
            and self.get_modifiers()
            == cast(AggregateFunction[TModifiers], other).get_modifiers()
            and self.func == cast(AggregateFunction[TModifiers], other).func
            and self.arg_types == cast(AggregateFunction[TModifiers], other).arg_types
        )

    def _for_schema_impl(self) -> str:
        return "AggregateFunction({})".format(
            ", ".join(chain([self.func], (x.for_schema() for x in self.arg_types))),
        )

    def set_modifiers(
        self, modifiers: Optional[TModifiers]
    ) -> AggregateFunction[TModifiers]:
        return AggregateFunction(self.func, self.arg_types, modifiers)

    def get_raw(self) -> AggregateFunction[TModifiers]:
        return AggregateFunction(self.func, [t.get_raw() for t in self.arg_types])


class String(ColumnType[TModifiers]):
    pass


class UUID(ColumnType[TModifiers]):
    pass


class IPv4(ColumnType[TModifiers]):
    pass


class IPv6(ColumnType[TModifiers]):
    pass


class FixedString(ColumnType[TModifiers]):
    def __init__(self, length: int, modifiers: Optional[TModifiers] = None) -> None:
        super().__init__(modifiers)
        self.length = length

    def _repr_content(self) -> str:
        return str(self.length)

    def __eq__(self, other: object) -> bool:
        return (
            self.__class__ == other.__class__
            and self.get_modifiers()
            == cast(FixedString[TModifiers], other).get_modifiers()
            and self.length == cast(FixedString[TModifiers], other).length
        )

    def _for_schema_impl(self) -> str:
        return "FixedString({})".format(self.length)

    def set_modifiers(self, modifiers: Optional[TModifiers]) -> FixedString[TModifiers]:
        return FixedString(length=self.length, modifiers=modifiers)

    def get_raw(self) -> FixedString[TModifiers]:
        return FixedString(self.length)


class UInt(ColumnType[TModifiers]):
    def __init__(self, size: int, modifiers: Optional[TModifiers] = None) -> None:
        super().__init__(modifiers)
        assert size in (8, 16, 32, 64)
        self.size = size

    def _repr_content(self) -> str:
        return str(self.size)

    def __eq__(self, other: object) -> bool:
        return (
            self.__class__ == other.__class__
            and self.get_modifiers() == cast(UInt[TModifiers], other).get_modifiers()
            and self.size == cast(UInt[TModifiers], other).size
        )

    def _for_schema_impl(self) -> str:
        return "UInt{}".format(self.size)

    def set_modifiers(self, modifiers: Optional[TModifiers]) -> UInt[TModifiers]:
        return UInt(size=self.size, modifiers=modifiers)

    def get_raw(self) -> UInt[TModifiers]:
        return UInt(self.size)


class Float(ColumnType[TModifiers]):
    def __init__(self, size: int, modifiers: Optional[TModifiers] = None,) -> None:
        super().__init__(modifiers)
        assert size in (32, 64)
        self.size = size

    def _repr_content(self) -> str:
        return str(self.size)

    def __eq__(self, other: object) -> bool:
        return (
            self.__class__ == other.__class__
            and self.get_modifiers() == cast(Float[TModifiers], other).get_modifiers()
            and self.size == cast(Float[TModifiers], other).size
        )

    def _for_schema_impl(self) -> str:
        return "Float{}".format(self.size)

    def set_modifiers(self, modifiers: Optional[TModifiers]) -> Float[TModifiers]:
        return Float(size=self.size, modifiers=modifiers)

    def get_raw(self) -> Float[TModifiers]:
        return Float(self.size)


class Date(ColumnType[TModifiers]):
    pass


class DateTime(ColumnType[TModifiers]):
    pass


class Enum(ColumnType[TModifiers]):
    def __init__(
        self, values: Sequence[Tuple[str, int]], modifiers: Optional[TModifiers] = None,
    ) -> None:
        super().__init__(modifiers)
        self.values = values

    def _repr_content(self) -> str:
        return ", ".join("'{}' = {}".format(v[0], v[1]) for v in self.values)

    def __eq__(self, other: object) -> bool:
        return (
            self.__class__ == other.__class__
            and self.get_modifiers() == cast(Enum[TModifiers], other).get_modifiers()
            and self.values == cast(Enum[TModifiers], other).values
        )

    def _for_schema_impl(self) -> str:
        return "Enum({})".format(
            ", ".join("'{}' = {}".format(v[0], v[1]) for v in self.values)
        )

    def set_modifiers(self, modifiers: Optional[TModifiers]) -> Enum[TModifiers]:
        return Enum(values=self.values, modifiers=modifiers)

    def get_raw(self) -> Enum[TModifiers]:
        return Enum(self.values)


class ColumnSet(Generic[TModifiers]):
    """\
    A set of columns, unique by column name.
    Initialized with a list of Column objects or
    (column_name: String, column_type: ColumnType) tuples.
    Offers simple functionality:
    * ColumnSets can be added together (order is maintained)
    * Columns can be looked up by ClickHouse normalized names, e.g. 'tags.key'
    * `for_schema()` can be used to generate valid ClickHouse column names
      and types for a table schema.
    """

    def __init__(
        self,
        columns: Sequence[
            Union[Column[TModifiers], Tuple[str, ColumnType[TModifiers]]]
        ],
    ) -> None:
        self.columns = Column.to_columns(columns)

        self._lookup: MutableMapping[str, FlattenedColumn] = {}
        self._flattened: List[FlattenedColumn] = []
        for column in self.columns:
            self._flattened.extend(column.type.flatten(column.name))

        for col in self._flattened:
            if col.flattened in self._lookup:
                raise RuntimeError("Duplicate column: {}".format(col.flattened))

            self._lookup[col.flattened] = col
            # also store it by the escaped name
            self._lookup[col.escaped] = col

    def __repr__(self) -> str:
        return "ColumnSet({})".format(repr(self.columns))

    def __eq__(self, other: object) -> bool:
        return (
            self.__class__ == other.__class__
            and self._flattened == cast(ColumnSet[TModifiers], other)._flattened
        )

    def __len__(self) -> int:
        return len(self._flattened)

    def __add__(
        self,
        other: Union[
            ColumnSet[TModifiers], Sequence[Tuple[str, ColumnType[TModifiers]]]
        ],
    ) -> ColumnSet[TModifiers]:
        if isinstance(other, ColumnSet):
            return ColumnSet([*self.columns, *other.columns])
        return ColumnSet([*self.columns, *other])

    def __contains__(self, key: str) -> bool:
        return key in self._lookup

    def __getitem__(self, key: str) -> FlattenedColumn:
        return self._lookup[key]

    def __iter__(self) -> Iterator[FlattenedColumn]:
        return iter(self._flattened)

    def get(
        self, key: str, default: Optional[FlattenedColumn] = None
    ) -> Optional[FlattenedColumn]:
        try:
            return self[key]
        except KeyError:
            return default


class QualifiedColumnSet(ColumnSet[TModifiers], Generic[TModifiers]):
    """
    Works like a Columnset but it represent a list of columns
    coming from different tables (like the ones we would use in
    a join).
    The main difference is that this class keeps track of the
    structure and to which table each column belongs to.
    """

    def __init__(self, column_sets: Mapping[str, ColumnSet[TModifiers]]) -> None:
        # Iterate over the structured columns. get_columns() flattens nested
        # columns. We need them intact here.
        flat_columns = []
        for alias, column_set in column_sets.items():
            for column in column_set.columns:
                flat_columns.append((f"{alias}.{column.name}", column.type))
        super().__init__(flat_columns)<|MERGE_RESOLUTION|>--- conflicted
+++ resolved
@@ -220,15 +220,6 @@
         return "Nullable({})".format(content)
 
 
-<<<<<<< HEAD
-def nullable() -> SchemaModifiers:
-    return SchemaModifiers(nullable=True)
-
-
-def readonly() -> SchemaModifiers:
-    return SchemaModifiers(readonly=True)
-
-
 class Any(ColumnType[SchemaModifiers]):
     """
     Special type to be used in ColumnSets that represent the select
@@ -243,8 +234,6 @@
         super().__init__(None)
 
 
-=======
->>>>>>> ba51e3f3
 class Array(ColumnType[TModifiers]):
     def __init__(
         self, inner_type: ColumnType[TModifiers], modifiers: Optional[TModifiers] = None
