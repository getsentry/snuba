--- conflicted
+++ resolved
@@ -69,13 +69,10 @@
         return [FlattenedColumn(None, name, self)]
 
     def get_all_modifiers(self) -> Iterable[Type[ColumnTypeWithModifier]]:
-<<<<<<< HEAD
-=======
         """
         Basic column types never have any modifiers, since modifiers wrap a basic
         column type in order to modify it in some way.
         """
->>>>>>> b154aabd
         return []
 
 
