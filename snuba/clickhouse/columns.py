--- conflicted
+++ resolved
@@ -469,7 +469,7 @@
         return Enum(self.values)
 
 
-class ColumnSet(Generic[TModifiers]):
+class ColumnSet:
     """\
     A set of columns, unique by column name.
     Initialized with a list of Column objects or
@@ -484,11 +484,7 @@
     def __init__(
         self,
         columns: Sequence[
-<<<<<<< HEAD
-            Union[Column[TModifiers], Tuple[str, ColumnType[TModifiers]]]
-=======
             Union[Column[SchemaModifiers], Tuple[str, ColumnType[SchemaModifiers]]]
->>>>>>> ceb4ba1d
         ],
     ) -> None:
         self.columns = Column.to_columns(columns)
@@ -512,7 +508,7 @@
     def __eq__(self, other: object) -> bool:
         return (
             self.__class__ == other.__class__
-            and self._flattened == cast(ColumnSet[TModifiers], other)._flattened
+            and self._flattened == cast(ColumnSet, other)._flattened
         )
 
     def __len__(self) -> int:
@@ -520,15 +516,8 @@
 
     def __add__(
         self,
-<<<<<<< HEAD
-        other: Union[
-            ColumnSet[TModifiers], Sequence[Tuple[str, ColumnType[TModifiers]]]
-        ],
-    ) -> ColumnSet[TModifiers]:
-=======
         other: Union[ColumnSet, Sequence[Tuple[str, ColumnType[SchemaModifiers]]]],
     ) -> ColumnSet:
->>>>>>> ceb4ba1d
         if isinstance(other, ColumnSet):
             return ColumnSet([*self.columns, *other.columns])
         return ColumnSet([*self.columns, *other])
@@ -551,7 +540,7 @@
             return default
 
 
-class QualifiedColumnSet(ColumnSet[TModifiers], Generic[TModifiers]):
+class QualifiedColumnSet(ColumnSet):
     """
     Works like a Columnset but it represent a list of columns
     coming from different tables (like the ones we would use in
@@ -560,7 +549,7 @@
     structure and to which table each column belongs to.
     """
 
-    def __init__(self, column_sets: Mapping[str, ColumnSet[TModifiers]]) -> None:
+    def __init__(self, column_sets: Mapping[str, ColumnSet]) -> None:
         # Iterate over the structured columns. get_columns() flattens nested
         # columns. We need them intact here.
         flat_columns = []
