from __future__ import annotations

from abc import ABC, abstractmethod
from dataclasses import dataclass
from itertools import chain
from typing import (
    Generic,
    Iterator,
    List,
    Mapping,
    MutableMapping,
    Optional,
    Sequence,
    Tuple,
    Type,
    TypeVar,
    Union,
    cast,
)

from snuba.clickhouse.escaping import escape_identifier


class TypeModifier(ABC):
    """
    Changes the semantics of a ColumnType. Usual modifiers are
    Nullable, WithDefault, or similar.
    """

    @abstractmethod
    def for_schema(self, content: str) -> str:
        """
        Formats the modifier for DDL statements.
        The content parameter is the serialized type the modifier
        applies to.
        """
        raise NotImplementedError


class TypeModifiers(ABC):
    """
    Contains all the modifiers to apply to a type in a schema.
    An instance of this class is associated to a an instance of a
    ColumnType and provides the method to format the modifiers.

    The way instances of this class are initialized and the order
    in which modifiers are applied are up to the subclasses.
    """

    def for_schema(self, serialized_type: str) -> str:
        """
        Formats the modifiers around the pre-formatted ColumnType.
        """
        ret = serialized_type
        for c in self._get_modifiers():
            ret = c.for_schema(ret)
        return ret

    @abstractmethod
    def _get_modifiers(self) -> Sequence[TypeModifier]:
        """
        Establishes the order to follow when applying modifiers.
        """
        raise NotImplementedError

    def has_modifier(self, modifier: Type[TypeModifier]) -> bool:
        """
        Returns true if a modifier of the type provided is present in
        this container.
        """
        return any(t for t in self._get_modifiers() if isinstance(t, modifier))


TModifiers = TypeVar("TModifiers", bound=TypeModifiers)

# Unfortunately we cannot easily make these classes dataclasses (which
# would provide a convenient default implementation for all __repr__
# and __eq__ methods and allow for immutability) while keeping the
# schemas and migration concise.
# Making this a dataclass would mean `modifiers` would have to be the
# first argument of the constructor meaning that an empty list would
# have to be provided everytime we define a column in a migration or
# in a schema.
class ColumnType(Generic[TModifiers]):
    def __init__(self, modifiers: Optional[TModifiers] = None):
        self.__modifiers = modifiers

    def __repr__(self) -> str:
        return f"{self.__class__.__name__}({self._repr_content()})[{self.__modifiers}]"

    def _repr_content(self) -> str:
        """
        Extend if the type you are building has additional parameters
        to show in the representation.
        """
        return ""

    def __eq__(self, other: object) -> bool:
        return (
            self.__class__ == other.__class__
            and self.__modifiers == cast(ColumnType[TModifiers], other).get_modifiers()
        )

    def for_schema(self) -> str:
        return (
            self.__modifiers.for_schema(self._for_schema_impl())
            if self.__modifiers is not None
            else self._for_schema_impl()
        )

    def _for_schema_impl(self) -> str:
        """
        Provides the clickhouse representation of this type
        without including the modifiers.
        """
        return self.__class__.__name__

    def flatten(self, name: str) -> Sequence[FlattenedColumn]:
        return [FlattenedColumn(None, name, self)]

    def get_modifiers(self) -> Optional[TModifiers]:
        return self.__modifiers

    def set_modifiers(self, modifiers: Optional[TModifiers]) -> ColumnType[TModifiers]:
        """
        Returns a new instance of this class with the provided
        modifiers.
        """
        return type(self)(modifiers=modifiers)

    def get_raw(self) -> ColumnType[TModifiers]:
        return type(self)()

    def has_modifier(self, modifier: Type[TypeModifier]) -> bool:
        if self.__modifiers is None:
            return False
        return self.__modifiers.has_modifier(modifier)


class Column(Generic[TModifiers]):
    def __init__(self, name: str, type: ColumnType[TModifiers]) -> None:
        self.name = name
        self.type = type

    def __repr__(self) -> str:
        return "Column({}, {})".format(repr(self.name), repr(self.type))

    def __eq__(self, other: object) -> bool:
        return (
            self.__class__ == other.__class__
            and self.name == cast(Column[TModifiers], other).name
            and self.type == cast(Column[TModifiers], other).type
        )

    def for_schema(self) -> str:
        return "{} {}".format(escape_identifier(self.name), self.type.for_schema())

    @staticmethod
    def to_columns(
        columns: Sequence[Union[Column[TModifiers], Tuple[str, ColumnType[TModifiers]]]]
    ) -> Sequence[Column[TModifiers]]:
        return [Column(*col) if not isinstance(col, Column) else col for col in columns]


class FlattenedColumn:
    def __init__(
        self, base_name: Optional[str], name: str, type: ColumnType[TModifiers]
    ) -> None:
        self.base_name = base_name
        self.name = name
        self.type = type

        self.flattened = (
            "{}.{}".format(self.base_name, self.name) if self.base_name else self.name
        )
        escaped = escape_identifier(self.flattened)
        assert escaped is not None
        self.escaped: str = escaped

    def __repr__(self) -> str:
        return "FlattenedColumn({}, {}, {})".format(
            repr(self.base_name), repr(self.name), repr(self.type)
        )

    def __eq__(self, other: object) -> bool:
        return (
            self.__class__ == other.__class__
            and self.flattened == cast(FlattenedColumn, other).flattened
            and self.type == cast(FlattenedColumn, other).type
        )


@dataclass(frozen=True)
class SchemaModifiers(TypeModifiers):
    """
    Modifiers for the schemas we use during query processing.
    """

    nullable: bool = False
    readonly: bool = False

    def _get_modifiers(self) -> Sequence[TypeModifier]:
        ret: List[TypeModifier] = []
        if self.nullable:
            ret.append(Nullable())
        if self.readonly:
            ret.append(ReadOnly())
        return ret


@dataclass(frozen=True)
class ReadOnly(TypeModifier):
    def for_schema(self, content: str) -> str:
        return content


@dataclass(frozen=True)
class Nullable(TypeModifier):
    def for_schema(self, content: str) -> str:
        return "Nullable({})".format(content)


<<<<<<< HEAD
def nullable() -> SchemaModifiers:
    return SchemaModifiers(nullable=True)


def readonly() -> SchemaModifiers:
    return SchemaModifiers(readonly=True)


class Array(ColumnType[TModifiers]):
=======
class Array(ColumnType):
>>>>>>> 4ea59596
    def __init__(
        self, inner_type: ColumnType[TModifiers], modifiers: Optional[TModifiers] = None
    ) -> None:
        super().__init__(modifiers)
        self.inner_type = inner_type

    def _repr_content(self) -> str:
        return repr(self.inner_type)

    def __eq__(self, other: object) -> bool:
        return (
            self.__class__ == other.__class__
            and self.inner_type == cast(Array[TModifiers], other).inner_type
            and self.get_modifiers() == cast(Array[TModifiers], other).get_modifiers()
        )

    def _for_schema_impl(self) -> str:
        return "Array({})".format(self.inner_type.for_schema())

    def set_modifiers(self, modifiers: Optional[TModifiers]) -> Array[TModifiers]:
        return Array(inner_type=self.inner_type, modifiers=modifiers)

    def get_raw(self) -> Array[TModifiers]:
        return Array(inner_type=self.inner_type.get_raw())


class Nested(ColumnType[TModifiers]):
    def __init__(
        self,
        nested_columns: Sequence[
            Union[Column[TModifiers], Tuple[str, ColumnType[TModifiers]]]
        ],
        modifiers: Optional[TModifiers] = None,
    ) -> None:
        super().__init__(modifiers)
        self.nested_columns = Column.to_columns(nested_columns)

    def _repr_content(self) -> str:
        return repr(self.nested_columns)

    def __eq__(self, other: object) -> bool:
        return (
            self.__class__ == other.__class__
            and self.get_modifiers() == cast(Nested[TModifiers], other).get_modifiers()
            and self.nested_columns == cast(Nested[TModifiers], other).nested_columns
        )

    def _for_schema_impl(self) -> str:
        return "Nested({})".format(
            ", ".join(column.for_schema() for column in self.nested_columns)
        )

    def flatten(self, name: str) -> Sequence[FlattenedColumn]:
        return [
            FlattenedColumn(name, column.name, Array(column.type))
            for column in self.nested_columns
        ]

    def set_modifiers(self, modifiers: Optional[TModifiers]) -> Nested[TModifiers]:
        return Nested(nested_columns=self.nested_columns, modifiers=modifiers)

    def get_raw(self) -> Nested[TModifiers]:
        raw_columns = [Column(c.name, c.type.get_raw()) for c in self.nested_columns]
        return Nested(nested_columns=raw_columns)


class AggregateFunction(ColumnType[TModifiers]):
    def __init__(
        self,
        func: str,
        arg_types: Sequence[ColumnType[TModifiers]],
        modifiers: Optional[TModifiers] = None,
    ) -> None:
        super().__init__(modifiers)
        self.func = func
        self.arg_types = arg_types

    def _repr_content(self) -> str:
        return ", ".join(repr(x) for x in chain([self.func], self.arg_types))

    def __eq__(self, other: object) -> bool:
        return (
            self.__class__ == other.__class__
            and self.get_modifiers()
            == cast(AggregateFunction[TModifiers], other).get_modifiers()
            and self.func == cast(AggregateFunction[TModifiers], other).func
            and self.arg_types == cast(AggregateFunction[TModifiers], other).arg_types
        )

    def _for_schema_impl(self) -> str:
        return "AggregateFunction({})".format(
            ", ".join(chain([self.func], (x.for_schema() for x in self.arg_types))),
        )

    def set_modifiers(
        self, modifiers: Optional[TModifiers]
    ) -> AggregateFunction[TModifiers]:
        return AggregateFunction(self.func, self.arg_types, modifiers)

    def get_raw(self) -> AggregateFunction[TModifiers]:
        return AggregateFunction(self.func, [t.get_raw() for t in self.arg_types])


class String(ColumnType[TModifiers]):
    pass


class UUID(ColumnType[TModifiers]):
    pass


class IPv4(ColumnType[TModifiers]):
    pass


class IPv6(ColumnType[TModifiers]):
    pass


class FixedString(ColumnType[TModifiers]):
    def __init__(self, length: int, modifiers: Optional[TModifiers] = None) -> None:
        super().__init__(modifiers)
        self.length = length

    def _repr_content(self) -> str:
        return str(self.length)

    def __eq__(self, other: object) -> bool:
        return (
            self.__class__ == other.__class__
            and self.get_modifiers()
            == cast(FixedString[TModifiers], other).get_modifiers()
            and self.length == cast(FixedString[TModifiers], other).length
        )

    def _for_schema_impl(self) -> str:
        return "FixedString({})".format(self.length)

    def set_modifiers(self, modifiers: Optional[TModifiers]) -> FixedString[TModifiers]:
        return FixedString(length=self.length, modifiers=modifiers)

    def get_raw(self) -> FixedString[TModifiers]:
        return FixedString(self.length)


class UInt(ColumnType[TModifiers]):
    def __init__(self, size: int, modifiers: Optional[TModifiers] = None) -> None:
        super().__init__(modifiers)
        assert size in (8, 16, 32, 64)
        self.size = size

    def _repr_content(self) -> str:
        return str(self.size)

    def __eq__(self, other: object) -> bool:
        return (
            self.__class__ == other.__class__
            and self.get_modifiers() == cast(UInt[TModifiers], other).get_modifiers()
            and self.size == cast(UInt[TModifiers], other).size
        )

    def _for_schema_impl(self) -> str:
        return "UInt{}".format(self.size)

    def set_modifiers(self, modifiers: Optional[TModifiers]) -> UInt[TModifiers]:
        return UInt(size=self.size, modifiers=modifiers)

    def get_raw(self) -> UInt[TModifiers]:
        return UInt(self.size)


class Float(ColumnType[TModifiers]):
    def __init__(self, size: int, modifiers: Optional[TModifiers] = None,) -> None:
        super().__init__(modifiers)
        assert size in (32, 64)
        self.size = size

    def _repr_content(self) -> str:
        return str(self.size)

    def __eq__(self, other: object) -> bool:
        return (
            self.__class__ == other.__class__
            and self.get_modifiers() == cast(Float[TModifiers], other).get_modifiers()
            and self.size == cast(Float[TModifiers], other).size
        )

    def _for_schema_impl(self) -> str:
        return "Float{}".format(self.size)

    def set_modifiers(self, modifiers: Optional[TModifiers]) -> Float[TModifiers]:
        return Float(size=self.size, modifiers=modifiers)

    def get_raw(self) -> Float[TModifiers]:
        return Float(self.size)


class Date(ColumnType[TModifiers]):
    pass


class DateTime(ColumnType[TModifiers]):
    pass


class Enum(ColumnType[TModifiers]):
    def __init__(
        self, values: Sequence[Tuple[str, int]], modifiers: Optional[TModifiers] = None,
    ) -> None:
        super().__init__(modifiers)
        self.values = values

    def _repr_content(self) -> str:
        return ", ".join("'{}' = {}".format(v[0], v[1]) for v in self.values)

    def __eq__(self, other: object) -> bool:
        return (
            self.__class__ == other.__class__
            and self.get_modifiers() == cast(Enum[TModifiers], other).get_modifiers()
            and self.values == cast(Enum[TModifiers], other).values
        )

    def _for_schema_impl(self) -> str:
        return "Enum({})".format(
            ", ".join("'{}' = {}".format(v[0], v[1]) for v in self.values)
        )

    def set_modifiers(self, modifiers: Optional[TModifiers]) -> Enum[TModifiers]:
        return Enum(values=self.values, modifiers=modifiers)

    def get_raw(self) -> Enum[TModifiers]:
        return Enum(self.values)


class ColumnSet(Generic[TModifiers]):
    """\
    A set of columns, unique by column name.
    Initialized with a list of Column objects or
    (column_name: String, column_type: ColumnType) tuples.
    Offers simple functionality:
    * ColumnSets can be added together (order is maintained)
    * Columns can be looked up by ClickHouse normalized names, e.g. 'tags.key'
    * `for_schema()` can be used to generate valid ClickHouse column names
      and types for a table schema.
    """

    def __init__(
        self,
        columns: Sequence[
            Union[Column[TModifiers], Tuple[str, ColumnType[TModifiers]]]
        ],
    ) -> None:
        self.columns = Column.to_columns(columns)

        self._lookup: MutableMapping[str, FlattenedColumn] = {}
        self._flattened: List[FlattenedColumn] = []
        for column in self.columns:
            self._flattened.extend(column.type.flatten(column.name))

        for col in self._flattened:
            if col.flattened in self._lookup:
                raise RuntimeError("Duplicate column: {}".format(col.flattened))

            self._lookup[col.flattened] = col
            # also store it by the escaped name
            self._lookup[col.escaped] = col

    def __repr__(self) -> str:
        return "ColumnSet({})".format(repr(self.columns))

    def __eq__(self, other: object) -> bool:
        return (
            self.__class__ == other.__class__
            and self._flattened == cast(ColumnSet[TModifiers], other)._flattened
        )

    def __len__(self) -> int:
        return len(self._flattened)

    def __add__(
        self,
        other: Union[
            ColumnSet[TModifiers], Sequence[Tuple[str, ColumnType[TModifiers]]]
        ],
    ) -> ColumnSet[TModifiers]:
        if isinstance(other, ColumnSet):
            return ColumnSet([*self.columns, *other.columns])
        return ColumnSet([*self.columns, *other])

    def __contains__(self, key: str) -> bool:
        return key in self._lookup

    def __getitem__(self, key: str) -> FlattenedColumn:
        return self._lookup[key]

    def __iter__(self) -> Iterator[FlattenedColumn]:
        return iter(self._flattened)

    def get(
        self, key: str, default: Optional[FlattenedColumn] = None
    ) -> Optional[FlattenedColumn]:
        try:
            return self[key]
        except KeyError:
            return default


class QualifiedColumnSet(ColumnSet[TModifiers], Generic[TModifiers]):
    """
    Works like a Columnset but it represent a list of columns
    coming from different tables (like the ones we would use in
    a join).
    The main difference is that this class keeps track of the
    structure and to which table each column belongs to.
    """

    def __init__(self, column_sets: Mapping[str, ColumnSet[TModifiers]]) -> None:
        # Iterate over the structured columns. get_columns() flattens nested
        # columns. We need them intact here.
        flat_columns = []
        for alias, column_set in column_sets.items():
            for column in column_set.columns:
                flat_columns.append((f"{alias}.{column.name}", column.type))
        super().__init__(flat_columns)<|MERGE_RESOLUTION|>--- conflicted
+++ resolved
@@ -220,19 +220,7 @@
         return "Nullable({})".format(content)
 
 
-<<<<<<< HEAD
-def nullable() -> SchemaModifiers:
-    return SchemaModifiers(nullable=True)
-
-
-def readonly() -> SchemaModifiers:
-    return SchemaModifiers(readonly=True)
-
-
 class Array(ColumnType[TModifiers]):
-=======
-class Array(ColumnType):
->>>>>>> 4ea59596
     def __init__(
         self, inner_type: ColumnType[TModifiers], modifiers: Optional[TModifiers] = None
     ) -> None:
