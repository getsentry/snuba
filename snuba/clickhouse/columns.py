from __future__ import annotations

from abc import ABC, abstractmethod
from dataclasses import dataclass
from itertools import chain
from typing import (
    Generic,
    Iterator,
    List,
    Mapping,
    MutableMapping,
    Optional,
    Sequence,
    Tuple,
    Type,
    TypeVar,
    Union,
    cast,
)

from snuba.clickhouse.escaping import escape_identifier


class TypeModifier(ABC):
    """
    Changes the semantics of a ColumnType. Usual modifiers are
    Nullable, WithDefault, or similar.
    """

    @abstractmethod
    def for_schema(self, content: str) -> str:
        """
        Formats the modifier for DDL statements.
        The content parameter is the serialized type the modifier
        applies to.
        """
        raise NotImplementedError


class TypeModifiers(ABC):
    """
    Contains all the modifiers to apply to a type in a schema.
    An instance of this class is associated to a an instance of a
    ColumnType and provides the method to format the modifiers.

    The way instances of this class are initialized and the order
    in which modifiers are applied are up to the subclasses.
    """

    def for_schema(self, serialized_type: str) -> str:
        """
        Formats the modifiers around the pre-formatted ColumnType.
        """
        ret = serialized_type
        for c in self._get_modifiers():
            ret = c.for_schema(ret)
        return ret

    @abstractmethod
    def _get_modifiers(self) -> Sequence[TypeModifier]:
        """
        Establishes the order to follow when applying modifiers.
        """
        raise NotImplementedError

    def has_modifier(self, modifier: Type[TypeModifier]) -> bool:
        """
        Returns true if a modifier of the type provided is present in
        this container.
        """
        return any(t for t in self._get_modifiers() if isinstance(t, modifier))


TModifiers = TypeVar("TModifiers", bound=TypeModifiers)

# Unfortunately we cannot easily make these classes dataclasses (which
# would provide a convenient default implementation for all __repr__
# and __eq__ methods and allow for immutability) while keeping the
# schemas and migration concise.
# Making this a dataclass would mean `modifiers` would have to be the
# first argument of the constructor meaning that an empty list would
# have to be provided everytime we define a column in a migration or
# in a schema.
class ColumnType(Generic[TModifiers]):
    def __init__(self, modifiers: Optional[TModifiers] = None):
        self.__modifiers = modifiers

    def __repr__(self) -> str:
        return f"{self.__class__.__name__}({self._repr_content()})[{self.__modifiers}]"

    def _repr_content(self) -> str:
        """
        Extend if the type you are building has additional parameters
        to show in the representation.
        """
        return ""

    def __eq__(self, other: object) -> bool:
        return (
            self.__class__ == other.__class__
            and self.__modifiers == cast(ColumnType[TModifiers], other).get_modifiers()
        )

    def for_schema(self) -> str:
        return (
            self.__modifiers.for_schema(self._for_schema_impl())
            if self.__modifiers is not None
            else self._for_schema_impl()
        )

    def _for_schema_impl(self) -> str:
        """
        Provides the clickhouse representation of this type
        without including the modifiers.
        """
        return self.__class__.__name__

    def flatten(self, name: str) -> Sequence[FlattenedColumn]:
        return [FlattenedColumn(None, name, self)]

    def get_modifiers(self) -> Optional[TModifiers]:
        return self.__modifiers

    def set_modifiers(self, modifiers: Optional[TModifiers]) -> ColumnType[TModifiers]:
        """
        Returns a new instance of this class with the provided
        modifiers.
        """
        return type(self)(modifiers=modifiers)

    def get_raw(self) -> ColumnType[TModifiers]:
        return type(self)()

    def has_modifier(self, modifier: Type[TypeModifier]) -> bool:
        if self.__modifiers is None:
            return False
        return self.__modifiers.has_modifier(modifier)


class Column(Generic[TModifiers]):
    def __init__(self, name: str, type: ColumnType[TModifiers]) -> None:
        self.name = name
        self.type = type

    def __repr__(self) -> str:
        return "Column({}, {})".format(repr(self.name), repr(self.type))

    def __eq__(self, other: object) -> bool:
        return (
            self.__class__ == other.__class__
            and self.name == cast(Column[TModifiers], other).name
            and self.type == cast(Column[TModifiers], other).type
        )

    def for_schema(self) -> str:
        return "{} {}".format(escape_identifier(self.name), self.type.for_schema())

    @staticmethod
    def to_columns(
        columns: Sequence[Union[Column[TModifiers], Tuple[str, ColumnType[TModifiers]]]]
    ) -> Sequence[Column[TModifiers]]:
        return [Column(*col) if not isinstance(col, Column) else col for col in columns]


class FlattenedColumn:
    def __init__(
        self, base_name: Optional[str], name: str, type: ColumnType[TModifiers]
    ) -> None:
        self.base_name = base_name
        self.name = name
        self.type = type

        self.flattened = (
            "{}.{}".format(self.base_name, self.name) if self.base_name else self.name
        )
        escaped = escape_identifier(self.flattened)
        assert escaped is not None
        self.escaped: str = escaped

    def __repr__(self) -> str:
        return "FlattenedColumn({}, {}, {})".format(
            repr(self.base_name), repr(self.name), repr(self.type)
        )

    def __eq__(self, other: object) -> bool:
        return (
            self.__class__ == other.__class__
            and self.flattened == cast(FlattenedColumn, other).flattened
            and self.type == cast(FlattenedColumn, other).type
        )


@dataclass(frozen=True)
class SchemaModifiers(TypeModifiers):
    """
    Modifiers for the schemas we use during query processing.
    """

    nullable: bool = False
    readonly: bool = False

    def _get_modifiers(self) -> Sequence[TypeModifier]:
        ret: List[TypeModifier] = []
        if self.nullable:
            ret.append(Nullable())
        if self.readonly:
            ret.append(ReadOnly())
        return ret


@dataclass(frozen=True)
class ReadOnly(TypeModifier):
    def for_schema(self, content: str) -> str:
        return content


@dataclass(frozen=True)
class Nullable(TypeModifier):
    def for_schema(self, content: str) -> str:
        return "Nullable({})".format(content)


<<<<<<< HEAD
class Any(ColumnType[SchemaModifiers]):
    """
    Special type to be used in ColumnSets that represent the select
    statement of a subquery since that is the schema the subquery
    provides to the query that contains it.

    Of course this cannot be used for migrations since this type does
    not exist in Clickhouse.
    """

    def __init__(self) -> None:
        super().__init__(None)


=======
>>>>>>> aada3d5a
class Array(ColumnType[TModifiers]):
    def __init__(
        self, inner_type: ColumnType[TModifiers], modifiers: Optional[TModifiers] = None
    ) -> None:
        super().__init__(modifiers)
        self.inner_type = inner_type

    def _repr_content(self) -> str:
        return repr(self.inner_type)

    def __eq__(self, other: object) -> bool:
        return (
            self.__class__ == other.__class__
            and self.inner_type == cast(Array[TModifiers], other).inner_type
            and self.get_modifiers() == cast(Array[TModifiers], other).get_modifiers()
        )

    def _for_schema_impl(self) -> str:
        return "Array({})".format(self.inner_type.for_schema())

    def set_modifiers(self, modifiers: Optional[TModifiers]) -> Array[TModifiers]:
        return Array(inner_type=self.inner_type, modifiers=modifiers)

    def get_raw(self) -> Array[TModifiers]:
        return Array(inner_type=self.inner_type.get_raw())


class Nested(ColumnType[TModifiers]):
    def __init__(
        self,
        nested_columns: Sequence[
            Union[Column[TModifiers], Tuple[str, ColumnType[TModifiers]]]
        ],
        modifiers: Optional[TModifiers] = None,
    ) -> None:
        super().__init__(modifiers)
        self.nested_columns = Column.to_columns(nested_columns)

    def _repr_content(self) -> str:
        return repr(self.nested_columns)

    def __eq__(self, other: object) -> bool:
        return (
            self.__class__ == other.__class__
            and self.get_modifiers() == cast(Nested[TModifiers], other).get_modifiers()
            and self.nested_columns == cast(Nested[TModifiers], other).nested_columns
        )

    def _for_schema_impl(self) -> str:
        return "Nested({})".format(
            ", ".join(column.for_schema() for column in self.nested_columns)
        )

    def flatten(self, name: str) -> Sequence[FlattenedColumn]:
        return [
            FlattenedColumn(name, column.name, Array(column.type))
            for column in self.nested_columns
        ]

    def set_modifiers(self, modifiers: Optional[TModifiers]) -> Nested[TModifiers]:
        return Nested(nested_columns=self.nested_columns, modifiers=modifiers)

    def get_raw(self) -> Nested[TModifiers]:
        raw_columns = [Column(c.name, c.type.get_raw()) for c in self.nested_columns]
        return Nested(nested_columns=raw_columns)


class AggregateFunction(ColumnType[TModifiers]):
    def __init__(
        self,
        func: str,
        arg_types: Sequence[ColumnType[TModifiers]],
        modifiers: Optional[TModifiers] = None,
    ) -> None:
        super().__init__(modifiers)
        self.func = func
        self.arg_types = arg_types

    def _repr_content(self) -> str:
        return ", ".join(repr(x) for x in chain([self.func], self.arg_types))

    def __eq__(self, other: object) -> bool:
        return (
            self.__class__ == other.__class__
            and self.get_modifiers()
            == cast(AggregateFunction[TModifiers], other).get_modifiers()
            and self.func == cast(AggregateFunction[TModifiers], other).func
            and self.arg_types == cast(AggregateFunction[TModifiers], other).arg_types
        )

    def _for_schema_impl(self) -> str:
        return "AggregateFunction({})".format(
            ", ".join(chain([self.func], (x.for_schema() for x in self.arg_types))),
        )

    def set_modifiers(
        self, modifiers: Optional[TModifiers]
    ) -> AggregateFunction[TModifiers]:
        return AggregateFunction(self.func, self.arg_types, modifiers)

    def get_raw(self) -> AggregateFunction[TModifiers]:
        return AggregateFunction(self.func, [t.get_raw() for t in self.arg_types])


class String(ColumnType[TModifiers]):
    pass


class UUID(ColumnType[TModifiers]):
    pass


class IPv4(ColumnType[TModifiers]):
    pass


class IPv6(ColumnType[TModifiers]):
    pass


class FixedString(ColumnType[TModifiers]):
    def __init__(self, length: int, modifiers: Optional[TModifiers] = None) -> None:
        super().__init__(modifiers)
        self.length = length

    def _repr_content(self) -> str:
        return str(self.length)

    def __eq__(self, other: object) -> bool:
        return (
            self.__class__ == other.__class__
            and self.get_modifiers()
            == cast(FixedString[TModifiers], other).get_modifiers()
            and self.length == cast(FixedString[TModifiers], other).length
        )

    def _for_schema_impl(self) -> str:
        return "FixedString({})".format(self.length)

    def set_modifiers(self, modifiers: Optional[TModifiers]) -> FixedString[TModifiers]:
        return FixedString(length=self.length, modifiers=modifiers)

    def get_raw(self) -> FixedString[TModifiers]:
        return FixedString(self.length)


class UInt(ColumnType[TModifiers]):
    def __init__(self, size: int, modifiers: Optional[TModifiers] = None) -> None:
        super().__init__(modifiers)
        assert size in (8, 16, 32, 64)
        self.size = size

    def _repr_content(self) -> str:
        return str(self.size)

    def __eq__(self, other: object) -> bool:
        return (
            self.__class__ == other.__class__
            and self.get_modifiers() == cast(UInt[TModifiers], other).get_modifiers()
            and self.size == cast(UInt[TModifiers], other).size
        )

    def _for_schema_impl(self) -> str:
        return "UInt{}".format(self.size)

    def set_modifiers(self, modifiers: Optional[TModifiers]) -> UInt[TModifiers]:
        return UInt(size=self.size, modifiers=modifiers)

    def get_raw(self) -> UInt[TModifiers]:
        return UInt(self.size)


class Float(ColumnType[TModifiers]):
    def __init__(self, size: int, modifiers: Optional[TModifiers] = None,) -> None:
        super().__init__(modifiers)
        assert size in (32, 64)
        self.size = size

    def _repr_content(self) -> str:
        return str(self.size)

    def __eq__(self, other: object) -> bool:
        return (
            self.__class__ == other.__class__
            and self.get_modifiers() == cast(Float[TModifiers], other).get_modifiers()
            and self.size == cast(Float[TModifiers], other).size
        )

    def _for_schema_impl(self) -> str:
        return "Float{}".format(self.size)

    def set_modifiers(self, modifiers: Optional[TModifiers]) -> Float[TModifiers]:
        return Float(size=self.size, modifiers=modifiers)

    def get_raw(self) -> Float[TModifiers]:
        return Float(self.size)


class Date(ColumnType[TModifiers]):
    pass


class DateTime(ColumnType[TModifiers]):
    pass


class Enum(ColumnType[TModifiers]):
    def __init__(
        self, values: Sequence[Tuple[str, int]], modifiers: Optional[TModifiers] = None,
    ) -> None:
        super().__init__(modifiers)
        self.values = values

    def _repr_content(self) -> str:
        return ", ".join("'{}' = {}".format(v[0], v[1]) for v in self.values)

    def __eq__(self, other: object) -> bool:
        return (
            self.__class__ == other.__class__
            and self.get_modifiers() == cast(Enum[TModifiers], other).get_modifiers()
            and self.values == cast(Enum[TModifiers], other).values
        )

    def _for_schema_impl(self) -> str:
        return "Enum({})".format(
            ", ".join("'{}' = {}".format(v[0], v[1]) for v in self.values)
        )

    def set_modifiers(self, modifiers: Optional[TModifiers]) -> Enum[TModifiers]:
        return Enum(values=self.values, modifiers=modifiers)

    def get_raw(self) -> Enum[TModifiers]:
        return Enum(self.values)


class ColumnSet(Generic[TModifiers]):
    """\
    A set of columns, unique by column name.
    Initialized with a list of Column objects or
    (column_name: String, column_type: ColumnType) tuples.
    Offers simple functionality:
    * ColumnSets can be added together (order is maintained)
    * Columns can be looked up by ClickHouse normalized names, e.g. 'tags.key'
    * `for_schema()` can be used to generate valid ClickHouse column names
      and types for a table schema.
    """

    def __init__(
        self,
        columns: Sequence[
<<<<<<< HEAD
            Union[Column[TModifiers], Tuple[str, ColumnType[TModifiers]]]
=======
            Union[Column[SchemaModifiers], Tuple[str, ColumnType[SchemaModifiers]]]
>>>>>>> aada3d5a
        ],
    ) -> None:
        self.columns = Column.to_columns(columns)

        self._lookup: MutableMapping[str, FlattenedColumn] = {}
        self._flattened: List[FlattenedColumn] = []
        for column in self.columns:
            self._flattened.extend(column.type.flatten(column.name))

        for col in self._flattened:
            if col.flattened in self._lookup:
                raise RuntimeError("Duplicate column: {}".format(col.flattened))

            self._lookup[col.flattened] = col
            # also store it by the escaped name
            self._lookup[col.escaped] = col

    def __repr__(self) -> str:
        return "ColumnSet({})".format(repr(self.columns))

    def __eq__(self, other: object) -> bool:
        return (
            self.__class__ == other.__class__
            and self._flattened == cast(ColumnSet[TModifiers], other)._flattened
        )

    def __len__(self) -> int:
        return len(self._flattened)

    def __add__(
        self,
<<<<<<< HEAD
        other: Union[
            ColumnSet[TModifiers], Sequence[Tuple[str, ColumnType[TModifiers]]]
        ],
    ) -> ColumnSet[TModifiers]:
=======
        other: Union[ColumnSet, Sequence[Tuple[str, ColumnType[SchemaModifiers]]]],
    ) -> ColumnSet:
>>>>>>> aada3d5a
        if isinstance(other, ColumnSet):
            return ColumnSet([*self.columns, *other.columns])
        return ColumnSet([*self.columns, *other])

    def __contains__(self, key: str) -> bool:
        return key in self._lookup

    def __getitem__(self, key: str) -> FlattenedColumn:
        return self._lookup[key]

    def __iter__(self) -> Iterator[FlattenedColumn]:
        return iter(self._flattened)

    def get(
        self, key: str, default: Optional[FlattenedColumn] = None
    ) -> Optional[FlattenedColumn]:
        try:
            return self[key]
        except KeyError:
            return default


class QualifiedColumnSet(ColumnSet[TModifiers], Generic[TModifiers]):
    """
    Works like a Columnset but it represent a list of columns
    coming from different tables (like the ones we would use in
    a join).
    The main difference is that this class keeps track of the
    structure and to which table each column belongs to.
    """

    def __init__(self, column_sets: Mapping[str, ColumnSet[TModifiers]]) -> None:
        # Iterate over the structured columns. get_columns() flattens nested
        # columns. We need them intact here.
        flat_columns = []
        for alias, column_set in column_sets.items():
            for column in column_set.columns:
                flat_columns.append((f"{alias}.{column.name}", column.type))
        super().__init__(flat_columns)<|MERGE_RESOLUTION|>--- conflicted
+++ resolved
@@ -220,7 +220,6 @@
         return "Nullable({})".format(content)
 
 
-<<<<<<< HEAD
 class Any(ColumnType[SchemaModifiers]):
     """
     Special type to be used in ColumnSets that represent the select
@@ -235,8 +234,6 @@
         super().__init__(None)
 
 
-=======
->>>>>>> aada3d5a
 class Array(ColumnType[TModifiers]):
     def __init__(
         self, inner_type: ColumnType[TModifiers], modifiers: Optional[TModifiers] = None
@@ -487,11 +484,7 @@
     def __init__(
         self,
         columns: Sequence[
-<<<<<<< HEAD
-            Union[Column[TModifiers], Tuple[str, ColumnType[TModifiers]]]
-=======
             Union[Column[SchemaModifiers], Tuple[str, ColumnType[SchemaModifiers]]]
->>>>>>> aada3d5a
         ],
     ) -> None:
         self.columns = Column.to_columns(columns)
@@ -523,15 +516,8 @@
 
     def __add__(
         self,
-<<<<<<< HEAD
-        other: Union[
-            ColumnSet[TModifiers], Sequence[Tuple[str, ColumnType[TModifiers]]]
-        ],
-    ) -> ColumnSet[TModifiers]:
-=======
         other: Union[ColumnSet, Sequence[Tuple[str, ColumnType[SchemaModifiers]]]],
     ) -> ColumnSet:
->>>>>>> aada3d5a
         if isinstance(other, ColumnSet):
             return ColumnSet([*self.columns, *other.columns])
         return ColumnSet([*self.columns, *other])
