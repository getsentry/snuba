--- conflicted
+++ resolved
@@ -105,16 +105,12 @@
             # to clearly demarcate the table and columns
             ret.append(escape_alias(exp.column_name) or "")
         else:
-<<<<<<< HEAD
-            if "." in exp.column_name:
-=======
             # If there is a table name and the column name contains a ".",
             # then we need to escape the column name using alias regex rules
             # otherwise clickhouse will think we are referring to a table
             if "." in exp.column_name and get_config(
                 "escape_dots_in_columns", settings.ESCAPE_DOTS_IN_COLUMNS
             ):
->>>>>>> 1f3e805b
                 ret.append(escape_alias(exp.column_name) or "")
             else:
                 ret.append(escape_identifier(exp.column_name) or "")
