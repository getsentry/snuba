from abc import ABC, abstractmethod
from dataclasses import dataclass
from typing import Optional, Tuple

from snuba.clickhouse.translators.snuba import SnubaClickhouseStrictTranslator
from snuba.clickhouse.translators.snuba.allowed import (
    ColumnMapper,
    SubscriptableReferenceMapper,
    ValidColumnMappings,
)
from snuba.query.dsl import arrayElement
from snuba.query.expressions import Column as ColumnExpr
from snuba.query.expressions import CurriedFunctionCall, Expression
from snuba.query.expressions import FunctionCall as FunctionCallExpr
from snuba.query.expressions import Literal as LiteralExpr
from snuba.query.expressions import OptionalScalarType, SubscriptableReference
from snuba.query.matchers import (
    Any,
    AnyOptionalString,
    Column,
    FunctionCall,
    Literal,
    Param,
    String,
)


@dataclass(frozen=True)
class ColumnToExpression(ColumnMapper, ABC):
    """
    Provides some common logic for all the mappers that transform a specific
    column identified by table and name into one of the allowed expressions
    a column can be translated into.
    This exists for convenience just to avoid some code duplication.
    """

    from_table_name: Optional[str]
    from_col_name: str

    def attempt_map(
        self,
        expression: ColumnExpr,
        children_translator: SnubaClickhouseStrictTranslator,
    ) -> Optional[ValidColumnMappings]:
        if (
            expression.column_name == self.from_col_name
            and expression.table_name == self.from_table_name
        ):
<<<<<<< HEAD
            return ColumnExpr(
                alias=expression.alias,
                table_name=self.to_table_name,
                column_name=self.to_col_name,
            )
=======
            return self._produce_output(expression)
>>>>>>> d6711ca3
        else:
            return None

    @abstractmethod
    def _produce_output(self, expression: ColumnExpr,) -> ValidColumnMappings:
        raise NotImplementedError


@dataclass(frozen=True)
class ColumnToColumn(ColumnToExpression):
    """
    Maps a column with a name and a table into a column with a different name and table.

    The alias is not transformed.
    """

    to_table_name: Optional[str]
    to_col_name: str

    def _produce_output(self, expression: ColumnExpr) -> ColumnExpr:
        return ColumnExpr(
            alias=expression.alias
            or qualified_column(self.from_col_name, self.from_table_name or ""),
            table_name=self.to_table_name,
            column_name=self.to_col_name,
        )


@dataclass(frozen=True)
class ColumnToLiteral(ColumnToExpression):
    """
    Maps a column name into a hardcoded literal preserving the alias.
    """

    to_literal_value: OptionalScalarType

<<<<<<< HEAD
    def attempt_map(
        self,
        expression: ColumnExpr,
        children_translator: SnubaClickhouseStrictTranslator,
    ) -> Optional[LiteralExpr]:
        if (
            expression.table_name == self.from_table_name
            and expression.column_name == self.from_col_name
        ):
            return LiteralExpr(alias=expression.alias, value=self.to_literal_value,)
        else:
            return None
=======
    def _produce_output(self, expression: ColumnExpr,) -> LiteralExpr:
        return LiteralExpr(
            alias=expression.alias
            or qualified_column(self.from_col_name, self.from_table_name or ""),
            value=self.to_literal_value,
        )
>>>>>>> d6711ca3


@dataclass(frozen=True)
class ColumnToFunction(ColumnToExpression):
    """
    Maps a column into a function expression that preserves the alias.
    """

    to_function_name: str
    to_function_params: Tuple[Expression, ...]

<<<<<<< HEAD
    def attempt_map(
        self,
        expression: ColumnExpr,
        children_translator: SnubaClickhouseStrictTranslator,
    ) -> Optional[FunctionCallExpr]:
        if (
            expression.table_name == self.from_table_name
            and expression.column_name == self.from_col_name
        ):
            return FunctionCallExpr(
                alias=expression.alias,
                function_name=self.to_function_name,
                parameters=self.to_function_params,
            )
        else:
            return None
=======
    def _produce_output(self, expression: ColumnExpr) -> FunctionCallExpr:
        return FunctionCallExpr(
            alias=expression.alias
            or qualified_column(self.from_col_name, self.from_table_name or ""),
            function_name=self.to_function_name,
            parameters=self.to_function_params,
        )


@dataclass(frozen=True)
class ColumnToCurriedFunction(ColumnToExpression):
    """
    Maps a column into a curried function expression that preserves the alias.
    """

    to_internal_function: FunctionCallExpr
    to_function_params: Tuple[Expression, ...]

    def _produce_output(self, expression: ColumnExpr) -> CurriedFunctionCall:
        return CurriedFunctionCall(
            alias=expression.alias
            or qualified_column(self.from_col_name, self.from_table_name or ""),
            internal_function=self.to_internal_function,
            parameters=self.to_function_params,
        )
>>>>>>> d6711ca3


@dataclass(frozen=True)
class SubscriptableMapper(SubscriptableReferenceMapper):
    """
    Basic implementation of a tag mapper that transforms a subscriptable
    into a Clickhouse array access.
    """

    from_column_table: Optional[str]
    from_column_name: str
    to_nested_col_table: Optional[str]
    to_nested_col_name: str

    def attempt_map(
        self,
        expression: SubscriptableReference,
        children_translator: SnubaClickhouseStrictTranslator,
    ) -> Optional[FunctionCallExpr]:
        if (
            expression.column.table_name == self.from_column_table
            and expression.column.column_name == self.from_column_name
        ):
            return build_mapping_expr(
                expression.alias,
                self.to_nested_col_table,
                self.to_nested_col_name,
                expression.key.accept(children_translator),
            )
        else:
            return None


@dataclass(frozen=True)
class ColumnToMapping(ColumnToExpression):
    """
    Maps a column into a mapping expression thus into a Clickhouse
    array access.
    """

    to_nested_col_table_name: Optional[str]
    to_nested_col_name: str
    to_nested_mapping_key: str

<<<<<<< HEAD
    def attempt_map(
        self,
        expression: ColumnExpr,
        children_translator: SnubaClickhouseStrictTranslator,
    ) -> Optional[FunctionCallExpr]:
        if (
            expression.table_name == self.from_column_table
            and expression.column_name == self.from_column_name
        ):
            return build_mapping_expr(
                expression.alias,
                self.to_nested_col_table,
                self.to_nested_col_name,
                LiteralExpr(None, self.to_nested_tag_key),
            )
        else:
            return None
=======
    def _produce_output(self, expression: ColumnExpr) -> FunctionCallExpr:
        return build_mapping_expr(
            expression.alias
            or qualified_column(self.from_col_name, self.from_table_name or ""),
            self.to_nested_col_table_name,
            self.to_nested_col_name,
            LiteralExpr(None, self.to_nested_mapping_key),
        )
>>>>>>> d6711ca3


def build_mapping_expr(
    alias: Optional[str],
    table_name: Optional[str],
    col_name: str,
    mapping_key: Expression,
) -> FunctionCallExpr:
    return arrayElement(
        alias,
        ColumnExpr(None, table_name, f"{col_name}.value"),
        FunctionCallExpr(
            None,
            "indexOf",
            (ColumnExpr(None, table_name, f"{col_name}.key"), mapping_key),
        ),
    )


TABLE_MAPPING_PARAM = "table_name"
VALUE_COL_MAPPING_PARAM = "value_column"
KEY_COL_MAPPING_PARAM = "key_column"
KEY_MAPPING_PARAM = "key"
mapping_pattern = FunctionCall(
    None,
    String("arrayElement"),
    (
        Column(
            None,
            Param(TABLE_MAPPING_PARAM, AnyOptionalString()),
            Param(VALUE_COL_MAPPING_PARAM, Any(str)),
        ),
        FunctionCall(
            None,
            String("indexOf"),
            (
                Column(None, None, Param(KEY_COL_MAPPING_PARAM, Any(str))),
                Literal(None, Param(KEY_MAPPING_PARAM, Any(str))),
            ),
        ),
    ),
)

# TODO: build more of these mappers.<|MERGE_RESOLUTION|>--- conflicted
+++ resolved
@@ -46,20 +46,12 @@
             expression.column_name == self.from_col_name
             and expression.table_name == self.from_table_name
         ):
-<<<<<<< HEAD
-            return ColumnExpr(
-                alias=expression.alias,
-                table_name=self.to_table_name,
-                column_name=self.to_col_name,
-            )
-=======
             return self._produce_output(expression)
->>>>>>> d6711ca3
         else:
             return None
 
     @abstractmethod
-    def _produce_output(self, expression: ColumnExpr,) -> ValidColumnMappings:
+    def _produce_output(self, expression: ColumnExpr) -> ValidColumnMappings:
         raise NotImplementedError
 
 
@@ -76,8 +68,7 @@
 
     def _produce_output(self, expression: ColumnExpr) -> ColumnExpr:
         return ColumnExpr(
-            alias=expression.alias
-            or qualified_column(self.from_col_name, self.from_table_name or ""),
+            alias=expression.alias,
             table_name=self.to_table_name,
             column_name=self.to_col_name,
         )
@@ -91,27 +82,8 @@
 
     to_literal_value: OptionalScalarType
 
-<<<<<<< HEAD
-    def attempt_map(
-        self,
-        expression: ColumnExpr,
-        children_translator: SnubaClickhouseStrictTranslator,
-    ) -> Optional[LiteralExpr]:
-        if (
-            expression.table_name == self.from_table_name
-            and expression.column_name == self.from_col_name
-        ):
-            return LiteralExpr(alias=expression.alias, value=self.to_literal_value,)
-        else:
-            return None
-=======
-    def _produce_output(self, expression: ColumnExpr,) -> LiteralExpr:
-        return LiteralExpr(
-            alias=expression.alias
-            or qualified_column(self.from_col_name, self.from_table_name or ""),
-            value=self.to_literal_value,
-        )
->>>>>>> d6711ca3
+    def _produce_output(self, expression: ColumnExpr) -> LiteralExpr:
+        return LiteralExpr(alias=expression.alias, value=self.to_literal_value)
 
 
 @dataclass(frozen=True)
@@ -123,28 +95,9 @@
     to_function_name: str
     to_function_params: Tuple[Expression, ...]
 
-<<<<<<< HEAD
-    def attempt_map(
-        self,
-        expression: ColumnExpr,
-        children_translator: SnubaClickhouseStrictTranslator,
-    ) -> Optional[FunctionCallExpr]:
-        if (
-            expression.table_name == self.from_table_name
-            and expression.column_name == self.from_col_name
-        ):
-            return FunctionCallExpr(
-                alias=expression.alias,
-                function_name=self.to_function_name,
-                parameters=self.to_function_params,
-            )
-        else:
-            return None
-=======
     def _produce_output(self, expression: ColumnExpr) -> FunctionCallExpr:
         return FunctionCallExpr(
-            alias=expression.alias
-            or qualified_column(self.from_col_name, self.from_table_name or ""),
+            alias=expression.alias,
             function_name=self.to_function_name,
             parameters=self.to_function_params,
         )
@@ -161,12 +114,10 @@
 
     def _produce_output(self, expression: ColumnExpr) -> CurriedFunctionCall:
         return CurriedFunctionCall(
-            alias=expression.alias
-            or qualified_column(self.from_col_name, self.from_table_name or ""),
+            alias=expression.alias,
             internal_function=self.to_internal_function,
             parameters=self.to_function_params,
         )
->>>>>>> d6711ca3
 
 
 @dataclass(frozen=True)
@@ -211,34 +162,13 @@
     to_nested_col_name: str
     to_nested_mapping_key: str
 
-<<<<<<< HEAD
-    def attempt_map(
-        self,
-        expression: ColumnExpr,
-        children_translator: SnubaClickhouseStrictTranslator,
-    ) -> Optional[FunctionCallExpr]:
-        if (
-            expression.table_name == self.from_column_table
-            and expression.column_name == self.from_column_name
-        ):
-            return build_mapping_expr(
-                expression.alias,
-                self.to_nested_col_table,
-                self.to_nested_col_name,
-                LiteralExpr(None, self.to_nested_tag_key),
-            )
-        else:
-            return None
-=======
     def _produce_output(self, expression: ColumnExpr) -> FunctionCallExpr:
         return build_mapping_expr(
-            expression.alias
-            or qualified_column(self.from_col_name, self.from_table_name or ""),
+            expression.alias,
             self.to_nested_col_table_name,
             self.to_nested_col_name,
             LiteralExpr(None, self.to_nested_mapping_key),
         )
->>>>>>> d6711ca3
 
 
 def build_mapping_expr(
