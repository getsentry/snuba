--- conflicted
+++ resolved
@@ -49,13 +49,8 @@
     aggr_col_name: str
 
     @classmethod
-<<<<<<< HEAD
-    def config_key(_cls) -> str:
-        return "aggregate_func"
-=======
     def config_key(cls) -> str:
         return "aggregate_function"
->>>>>>> 79847627
 
     def attempt_map(
         self,
@@ -88,7 +83,7 @@
 
     @classmethod
     def config_key(_cls) -> str:
-        return "aggregate_curried_func"
+        return "aggregate_curried_function"
 
     def attempt_map(
         self,
