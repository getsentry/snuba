from __future__ import annotations

import logging
import queue
import re
import time
from contextlib import contextmanager
from dataclasses import dataclass, field
from datetime import date, datetime
from functools import partial
from io import StringIO
from typing import Any, Generator, Mapping, Optional, Sequence, TypedDict, Union
from uuid import UUID

from clickhouse_driver import Client, errors
from dateutil.tz import tz

from snuba import environment, settings, state
from snuba.clickhouse.errors import ClickhouseError
from snuba.clickhouse.formatter.nodes import FormattedQuery
from snuba.reader import Reader, Result, build_result_transformer
from snuba.utils.metrics.gauge import ThreadSafeGauge
from snuba.utils.metrics.wrapper import MetricsWrapper

logger = logging.getLogger("snuba.clickhouse")
trace_logger = logging.getLogger("clickhouse_driver.log")
trace_logger.setLevel("INFO")

Params = Optional[Union[Sequence[Any], Mapping[str, Any]]]

metrics = MetricsWrapper(environment.metrics, "clickhouse.native")

<<<<<<< HEAD
ClickhouseProfile = TypedDict(
    "ClickhouseProfile",
    {"bytes": int, "blocks": int, "rows": int, "elapsed": float},
    total=False,
)
=======

class ClickhouseProfile(TypedDict):
    bytes: int
    blocks: int
    rows: int
    elapsed: float
>>>>>>> 118d5fab


@dataclass(frozen=True)
class ClickhouseResult:
    results: Sequence[Any] = field(default_factory=list)
    meta: Sequence[Any] | None = None
    profile: ClickhouseProfile | None = None
    trace_output: str = ""


@contextmanager
def capture_logging() -> Generator[StringIO, None, None]:
    buffer = StringIO()
    new_handler = logging.StreamHandler(buffer)
    trace_logger.addHandler(new_handler)

    yield buffer

    trace_logger.removeHandler(new_handler)
    buffer.close()


class ClickhousePool(object):
    def __init__(
        self,
        host: str,
        port: int,
        user: str,
        password: str,
        database: str,
        connect_timeout: int = 1,
        send_receive_timeout: Optional[int] = 300,
        max_pool_size: int = settings.CLICKHOUSE_MAX_POOL_SIZE,
        client_settings: Mapping[str, Any] = {},
    ) -> None:
        self.host = host
        self.port = port
        self.user = user
        self.password = password
        self.database = database
        self.connect_timeout = connect_timeout
        self.send_receive_timeout = send_receive_timeout
        self.client_settings = client_settings

        self.pool: queue.LifoQueue[Optional[Client]] = queue.LifoQueue(max_pool_size)
        self.__gauge = ThreadSafeGauge(metrics, "connections")

        # Fill the queue up so that doing get() on it will block properly
        for _ in range(max_pool_size):
            self.pool.put(None)

    # This will actually return an int if an INSERT query is run, but we never capture the
    # output of INSERT queries so I left this as a Sequence.
    def execute(
        self,
        query: str,
        params: Params = None,
        with_column_types: bool = False,
        query_id: Optional[str] = None,
        settings: Optional[Mapping[str, Any]] = None,
        types_check: bool = False,
        columnar: bool = False,
        capture_trace: bool = False,
    ) -> ClickhouseResult:
        """
        Execute a clickhouse query with a single quick retry in case of
        connection failure.

        This should smooth over any Clickhouse instance restarts, but will also
        return relatively quickly with an error in case of more persistent
        failures.
        """
        try:
            conn = self.pool.get(block=True)

            attempts_remaining = 2
            while attempts_remaining > 0:
                attempts_remaining -= 1
                # Lazily create connection instances
                if conn is None:
                    self.__gauge.increment()
                    conn = self._create_conn()

                try:
                    if capture_trace:
                        settings = (
                            {**settings, "send_logs_level": "trace"}
                            if settings
                            else {"send_logs_level": "trace"}
                        )

                    query_execute = partial(
                        conn.execute,
                        query,
                        params=params,
                        with_column_types=with_column_types,
                        query_id=query_id,
                        settings=settings,
                        types_check=types_check,
                        columnar=columnar,
                    )
                    result_data: Sequence[Any]
                    trace_output = ""
                    if capture_trace:
                        with capture_logging() as buffer:
                            query_execute()  # In order to avoid exposing PII the results are discarded
                            result_data = [[], []] if with_column_types else []
                            trace_output = buffer.getvalue()
                    else:
                        result_data = query_execute()

                    profile_data = ClickhouseProfile(
                        bytes=conn.last_query.profile_info.bytes or 0,
                        blocks=conn.last_query.profile_info.blocks or 0,
                        rows=conn.last_query.profile_info.rows or 0,
                        elapsed=conn.last_query.elapsed or 0.0,
                    )
                    if with_column_types:
                        result = ClickhouseResult(
                            results=result_data[0],
                            meta=result_data[1],
                            profile=profile_data,
                            trace_output=trace_output,
                        )
                    else:
                        if not isinstance(result_data, (list, tuple)):
                            result_data = [result_data]
                        result = ClickhouseResult(
                            results=result_data,
                            profile=profile_data,
                            trace_output=trace_output,
                        )

                    return result
                except (errors.NetworkError, errors.SocketTimeoutError, EOFError) as e:
                    metrics.increment("connection_error")
                    # Force a reconnection next time
                    conn = None
                    self.__gauge.decrement()
                    if attempts_remaining == 0:
                        if isinstance(e, errors.Error):
                            raise ClickhouseError(e.message, code=e.code) from e
                        else:
                            raise e
                    else:
                        # Short sleep to make sure we give the load
                        # balancer a chance to mark a bad host as down.
                        time.sleep(0.1)
                except errors.Error as e:
                    raise ClickhouseError(e.message, code=e.code) from e
        finally:
            self.pool.put(conn, block=False)

        return ClickhouseResult()

    def execute_robust(
        self,
        query: str,
        params: Params = None,
        with_column_types: bool = False,
        query_id: Optional[str] = None,
        settings: Optional[Mapping[str, Any]] = None,
        types_check: bool = False,
        columnar: bool = False,
        capture_trace: bool = False,
    ) -> ClickhouseResult:
        """
        Execute a clickhouse query with a bit more tenacity. Make more retry
        attempts, (infinite in the case of too many simultaneous queries
        errors) and wait a second between retries.

        This is by components which need to either complete their current
        query successfully or else quit altogether. Note that each retry in this
        loop will be doubled by the retry in execute()
        """
        total_attempts = 3
        attempts_remaining = total_attempts

        while True:
            try:
                return self.execute(
                    query,
                    params=params,
                    with_column_types=with_column_types,
                    query_id=query_id,
                    settings=settings,
                    types_check=types_check,
                    columnar=columnar,
                    capture_trace=capture_trace,
                )
            except (errors.NetworkError, errors.SocketTimeoutError, EOFError) as e:
                # Try 3 times on connection issues.
                logger.warning(
                    "ClickHouse query execution failed: %s (%d tries left)",
                    str(e),
                    attempts_remaining,
                )
                attempts_remaining -= 1
                if attempts_remaining <= 0:
                    if isinstance(e, errors.Error):
                        raise ClickhouseError(e.message, code=e.code) from e
                    else:
                        raise e
                time.sleep(1)
                continue
            except ClickhouseError as e:
                logger.warning(
                    "ClickHouse query execution failed: %s (%d tries left)",
                    str(e),
                    attempts_remaining,
                )
                if e.code == errors.ErrorCodes.TOO_MANY_SIMULTANEOUS_QUERIES:
                    attempts_remaining -= 1
                    if attempts_remaining <= 0:
                        raise e
                    sleep_interval_seconds = state.get_config(
                        "simultaneous_queries_sleep_seconds", 1
                    )
                    assert sleep_interval_seconds is not None
                    # Linear backoff. Adds one second at each iteration.
                    time.sleep(
                        float(
                            (total_attempts - attempts_remaining)
                            * sleep_interval_seconds
                        )
                    )
                    continue
                else:
                    # Quit immediately for other types of server errors.
                    raise e
            except errors.Error as e:
                raise ClickhouseError(e.message, code=e.code) from e

    def _create_conn(self) -> Client:
        return Client(
            host=self.host,
            port=self.port,
            user=self.user,
            password=self.password,
            database=self.database,
            connect_timeout=self.connect_timeout,
            send_receive_timeout=self.send_receive_timeout,
            settings=self.client_settings,
        )

    def close(self) -> None:
        try:
            while True:
                conn = self.pool.get(block=False)
                if conn:
                    conn.disconnect()
        except queue.Empty:
            pass


def transform_date(value: date) -> str:
    """
    Convert a timezone-naive date object into an ISO 8601 formatted date and
    time string respresentation.
    """
    # XXX: Both Python and ClickHouse date objects do not have time zones, so
    # just assume UTC. (Ideally, we'd have just left these as timezone naive to
    # begin with and not done this transformation at all, since the time
    # portion has no benefit or significance here.)
    return datetime(*value.timetuple()[:6]).replace(tzinfo=tz.tzutc()).isoformat()


def transform_datetime(value: datetime) -> str:
    """
    Convert a timezone-naive datetime object into an ISO 8601 formatted date
    and time string representation.
    """
    if value.tzinfo is None:
        value = value.replace(tzinfo=tz.tzutc())
    else:
        value = value.astimezone(tz.tzutc())
    return value.isoformat()


def transform_uuid(value: UUID) -> str:
    """
    Convert a UUID object into a string representation.
    """
    return str(value)


transform_column_types = build_result_transformer(
    [
        (re.compile(r"^Date(\(.+\))?$"), transform_date),
        (re.compile(r"^DateTime(\(.+\))?$"), transform_datetime),
        (re.compile(r"^UUID$"), transform_uuid),
    ]
)


class NativeDriverReader(Reader):
    def __init__(self, client: ClickhousePool) -> None:
        self.__client = client

    def __transform_result(self, result: ClickhouseResult, with_totals: bool) -> Result:
        """
        Transform a native driver response into a response that is
        structurally similar to a ClickHouse-flavored JSON response.
        """
        meta = result.meta if result.meta is not None else []
        data = result.results
        profile = result.profile
        # XXX: Rows are represented as mappings that are keyed by column or
        # alias, which is problematic when the result set contains duplicate
        # names. To ensure that the column headers and row data are consistent
        # duplicated names are discarded at this stage.
        columns = {c[0]: i for i, c in enumerate(meta)}

        data = [
            {column: row[index] for column, index in columns.items()} for row in data
        ]

        meta = [
            {"name": m[0], "type": m[1]} for m in [meta[i] for i in columns.values()]
        ]

        new_result: Result = {}
        if with_totals:
            assert len(data) > 0
            totals = data.pop(-1)
            new_result = {
                "data": data,
                "meta": meta,
                "totals": totals,
                "profile": profile,
                "trace_output": result.trace_output,
            }
        else:
            new_result = {
                "data": data,
                "meta": meta,
                "profile": profile,
                "trace_output": result.trace_output,
            }

        transform_column_types(new_result)

        return new_result

    def execute(
        self,
        query: FormattedQuery,
        # TODO: move Clickhouse specific arguments into clickhouse.query.Query
        settings: Optional[Mapping[str, str]] = None,
        with_totals: bool = False,
        robust: bool = False,
        capture_trace: bool = False,
    ) -> Result:
        settings = {**settings} if settings is not None else {}

        query_id = None
        if "query_id" in settings:
            query_id = settings.pop("query_id")

        execute_func = (
            self.__client.execute_robust if robust is True else self.__client.execute
        )

        return self.__transform_result(
            execute_func(
                query.get_sql(),
                with_column_types=True,
                query_id=query_id,
                settings=settings,
                capture_trace=capture_trace,
            ),
            with_totals=with_totals,
        )<|MERGE_RESOLUTION|>--- conflicted
+++ resolved
@@ -30,20 +30,12 @@
 
 metrics = MetricsWrapper(environment.metrics, "clickhouse.native")
 
-<<<<<<< HEAD
-ClickhouseProfile = TypedDict(
-    "ClickhouseProfile",
-    {"bytes": int, "blocks": int, "rows": int, "elapsed": float},
-    total=False,
-)
-=======
 
 class ClickhouseProfile(TypedDict):
     bytes: int
     blocks: int
     rows: int
     elapsed: float
->>>>>>> 118d5fab
 
 
 @dataclass(frozen=True)
