--- conflicted
+++ resolved
@@ -148,10 +148,7 @@
     def execute(
         self,
         query: ClickhouseQuery,
-<<<<<<< HEAD
-=======
         # TODO: move Clickhouse specific arguments into ClickhouseQuery
->>>>>>> c1293a62
         settings: Optional[Mapping[str, str]] = None,
         query_id: Optional[str] = None,
         with_totals: bool = False,
