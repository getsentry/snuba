import logging

from clickhouse_driver.errors import Error as ClickHouseError
from collections import namedtuple
from hashlib import md5
from typing import Any, MutableMapping, NamedTuple

from snuba import settings, state
from snuba.clickhouse.native import ClickhousePool
from snuba.clickhouse.query import ClickhouseQuery
from snuba.request import Request
from snuba.state.rate_limit import RateLimitAggregator, RateLimitExceeded, PROJECT_RATE_LIMIT_NAME
from snuba.util import (
    all_referenced_columns,
    create_metrics,
    force_bytes,
    Timer,
    to_list,
)

logger = logging.getLogger('snuba.query')
metrics = create_metrics(settings.DOGSTATSD_HOST, settings.DOGSTATSD_PORT, 'snuba.api')


class QueryResult(NamedTuple):
    # TODO: Give a better abstraction to QueryResult
    result: MutableMapping[str, MutableMapping[str, Any]]
    status: int


def raw_query(
    request: Request,
    query: ClickhouseQuery,
    client: ClickhousePool,
    timer: Timer,
    stats=None,
) -> QueryResult:
    """
    Submit a raw SQL query to clickhouse and do some post-processing on it to
    fix some of the formatting issues in the result JSON
    """
    from snuba.clickhouse.native import NativeDriverReader

    stats = stats or {}
    use_cache, use_deduper, uc_max = state.get_configs([
        ('use_cache', 0),
        ('use_deduper', 1),
        ('uncompressed_cache_max_cols', 5),
    ])

    all_confs = state.get_all_configs()
    query_settings = {
        k.split('/', 1)[1]: v
        for k, v in all_confs.items()
        if k.startswith('query_settings/')
    }

    # Experiment, if we are going to grab more than X columns worth of data,
    # don't use uncompressed_cache in clickhouse, or result cache in snuba.
    if len(all_referenced_columns(request.query.get_body())) > uc_max:
        query_settings['use_uncompressed_cache'] = 0
        use_cache = 0

    timer.mark('get_configs')

    sql = query.format_sql()
    query_id = md5(force_bytes(sql)).hexdigest()
    with state.deduper(query_id if use_deduper else None) as is_dupe:
        timer.mark('dedupe_wait')

        result = state.get_result(query_id) if use_cache else None
        timer.mark('cache_get')

        stats.update({
            'is_duplicate': is_dupe,
            'query_id': query_id,
            'use_cache': bool(use_cache),
            'cache_hit': bool(result)}
        ),

        if result:
            status = 200
        else:
            try:
                with RateLimitAggregator(request.settings.get_rate_limit_params()) as rate_limit_stats_container:
                    stats.update(rate_limit_stats_container.to_dict())
                    timer.mark('rate_limit')

<<<<<<< HEAD
                    if g_allowed and p_allowed:

                        # Experiment, reduce max threads by 1 for each extra concurrent query
                        # that a project has running beyond the first one
                        if 'max_threads' in query_settings and p_concurr > 1:
                            maxt = query_settings['max_threads']
                            query_settings['max_threads'] = max(1, maxt - p_concurr + 1)

                        # Force query to use the first shard replica, which
                        # should have synchronously received any cluster writes
                        # before this query is run.
                        consistent = request.settings.consistent
                        stats['consistent'] = consistent
                        if consistent:
                            query_settings['load_balancing'] = 'in_order'
                            query_settings['max_threads'] = 1

                        try:
                            result = NativeDriverReader(client).execute(
                                query,
                                query_settings,
                                # All queries should already be deduplicated at this point
                                # But the query_id will let us know if they aren't
                                query_id=query_id if use_deduper else None,
                                with_totals=request.query.has_totals(),
                            )
                            status = 200

                            logger.debug(sql)
                            timer.mark('execute')
                            stats.update({
                                'result_rows': len(result['data']),
                                'result_cols': len(result['meta']),
                            })

                            if use_cache:
                                state.set_result(query_id, result)
                                timer.mark('cache_set')

                        except BaseException as ex:
                            error = str(ex)
                            status = 500
                            logger.exception("Error running query: %s\n%s", sql, error)
                            if isinstance(ex, ClickHouseError):
                                result = {'error': {
                                    'type': 'clickhouse',
                                    'code': ex.code,
                                    'message': error,
                                }}
                            else:
                                result = {'error': {
                                    'type': 'unknown',
                                    'message': error,
                                }}

                    else:
                        status = 429
                        Reason = namedtuple('reason', 'scope name val limit')
                        reasons = [
                            Reason('global', 'concurrent', g_concurr, gcl),
                            Reason('global', 'per-second', g_rate, grl),
                            Reason('project', 'concurrent', p_concurr, pcl),
                            Reason('project', 'per-second', p_rate, prl)
                        ]
                        reason = next((r for r in reasons if r.limit is not None and r.val > r.limit), None)
                        result = {'error': {
                            'type': 'ratelimit',
                            'message': 'rate limit exceeded',
                            'detail': reason and '{r.scope} {r.name} of {r.val:.0f} exceeds limit of {r.limit:.0f}'.format(r=reason)
                        }}
=======
                    project_rate_limit_stats = rate_limit_stats_container.get_stats(PROJECT_RATE_LIMIT_NAME)

                    if 'max_threads' in query_settings and \
                            project_rate_limit_stats is not None and \
                            project_rate_limit_stats.concurrent > 1:
                        maxt = query_settings['max_threads']
                        query_settings['max_threads'] = max(1, maxt - project_rate_limit_stats.concurrent + 1)

                    # Force query to use the first shard replica, which
                    # should have synchronously received any cluster writes
                    # before this query is run.
                    consistent = request.settings.get_consistent()
                    stats['consistent'] = consistent
                    if consistent:
                        query_settings['load_balancing'] = 'in_order'
                        query_settings['max_threads'] = 1

                    try:
                        result = NativeDriverReader(client).execute(
                            sql,
                            query_settings,
                            # All queries should already be deduplicated at this point
                            # But the query_id will let us know if they aren't
                            query_id=query_id if use_deduper else None,
                            with_totals=request.query.has_totals(),
                        )
                        status = 200

                        logger.debug(sql)
                        timer.mark('execute')
                        stats.update({
                            'result_rows': len(result['data']),
                            'result_cols': len(result['meta']),
                        })

                        if use_cache:
                            state.set_result(query_id, result)
                            timer.mark('cache_set')

                    except BaseException as ex:
                        error = str(ex)
                        status = 500
                        logger.exception("Error running query: %s\n%s", sql, error)
                        if isinstance(ex, ClickHouseError):
                            result = {'error': {
                                'type': 'clickhouse',
                                'code': ex.code,
                                'message': error,
                            }}
                        else:
                            result = {'error': {
                                'type': 'unknown',
                                'message': error,
                            }}

            except RateLimitExceeded as ex:
                error = str(ex)
                status = 429
                result = {'error': {
                    'type': 'ratelimit',
                    'message': 'rate limit exceeded',
                    'detail': error
                }}
>>>>>>> 5670cfa4

    stats.update(query_settings)

    if settings.RECORD_QUERIES:
        # send to redis
        state.record_query({
            'request': request.body,
            'sql': sql,
            'timing': timer,
            'stats': stats,
            'status': status,
        })

        timer.send_metrics_to(
            metrics,
            tags={
                'status': str(status),
                'referrer': stats.get('referrer', 'none'),
                'final': str(stats.get('final', False)),
            },
            mark_tags={
                'final': str(stats.get('final', False)),
            }
        )

    result['timing'] = timer

    if settings.STATS_IN_RESPONSE or request.settings.get_debug():
        result['stats'] = stats
        result['sql'] = sql

    return QueryResult(result, status)<|MERGE_RESOLUTION|>--- conflicted
+++ resolved
@@ -1,7 +1,6 @@
 import logging
 
 from clickhouse_driver.errors import Error as ClickHouseError
-from collections import namedtuple
 from hashlib import md5
 from typing import Any, MutableMapping, NamedTuple
 
@@ -15,7 +14,6 @@
     create_metrics,
     force_bytes,
     Timer,
-    to_list,
 )
 
 logger = logging.getLogger('snuba.query')
@@ -86,78 +84,6 @@
                     stats.update(rate_limit_stats_container.to_dict())
                     timer.mark('rate_limit')
 
-<<<<<<< HEAD
-                    if g_allowed and p_allowed:
-
-                        # Experiment, reduce max threads by 1 for each extra concurrent query
-                        # that a project has running beyond the first one
-                        if 'max_threads' in query_settings and p_concurr > 1:
-                            maxt = query_settings['max_threads']
-                            query_settings['max_threads'] = max(1, maxt - p_concurr + 1)
-
-                        # Force query to use the first shard replica, which
-                        # should have synchronously received any cluster writes
-                        # before this query is run.
-                        consistent = request.settings.consistent
-                        stats['consistent'] = consistent
-                        if consistent:
-                            query_settings['load_balancing'] = 'in_order'
-                            query_settings['max_threads'] = 1
-
-                        try:
-                            result = NativeDriverReader(client).execute(
-                                query,
-                                query_settings,
-                                # All queries should already be deduplicated at this point
-                                # But the query_id will let us know if they aren't
-                                query_id=query_id if use_deduper else None,
-                                with_totals=request.query.has_totals(),
-                            )
-                            status = 200
-
-                            logger.debug(sql)
-                            timer.mark('execute')
-                            stats.update({
-                                'result_rows': len(result['data']),
-                                'result_cols': len(result['meta']),
-                            })
-
-                            if use_cache:
-                                state.set_result(query_id, result)
-                                timer.mark('cache_set')
-
-                        except BaseException as ex:
-                            error = str(ex)
-                            status = 500
-                            logger.exception("Error running query: %s\n%s", sql, error)
-                            if isinstance(ex, ClickHouseError):
-                                result = {'error': {
-                                    'type': 'clickhouse',
-                                    'code': ex.code,
-                                    'message': error,
-                                }}
-                            else:
-                                result = {'error': {
-                                    'type': 'unknown',
-                                    'message': error,
-                                }}
-
-                    else:
-                        status = 429
-                        Reason = namedtuple('reason', 'scope name val limit')
-                        reasons = [
-                            Reason('global', 'concurrent', g_concurr, gcl),
-                            Reason('global', 'per-second', g_rate, grl),
-                            Reason('project', 'concurrent', p_concurr, pcl),
-                            Reason('project', 'per-second', p_rate, prl)
-                        ]
-                        reason = next((r for r in reasons if r.limit is not None and r.val > r.limit), None)
-                        result = {'error': {
-                            'type': 'ratelimit',
-                            'message': 'rate limit exceeded',
-                            'detail': reason and '{r.scope} {r.name} of {r.val:.0f} exceeds limit of {r.limit:.0f}'.format(r=reason)
-                        }}
-=======
                     project_rate_limit_stats = rate_limit_stats_container.get_stats(PROJECT_RATE_LIMIT_NAME)
 
                     if 'max_threads' in query_settings and \
@@ -177,7 +103,7 @@
 
                     try:
                         result = NativeDriverReader(client).execute(
-                            sql,
+                            query,
                             query_settings,
                             # All queries should already be deduplicated at this point
                             # But the query_id will let us know if they aren't
@@ -221,7 +147,6 @@
                     'message': 'rate limit exceeded',
                     'detail': error
                 }}
->>>>>>> 5670cfa4
 
     stats.update(query_settings)
 
