--- conflicted
+++ resolved
@@ -394,15 +394,7 @@
             row = dataset.row_from_processed_message(processed)
             rows.append(row)
 
-<<<<<<< HEAD
         write_rows(clickhouse_rw, dataset=dataset, rows=rows)
-=======
-        write_rows(
-            clickhouse_rw,
-            table=dataset.get_schema().get_local_table_name(),
-            rows=rows
-        )
->>>>>>> 2c6ee405
         return ('ok', 200, {'Content-Type': 'text/plain'})
 
     @application.route('/tests/eventstream', methods=['POST'])
@@ -410,10 +402,6 @@
         # TODO we need to make this work for multiple datasets
         dataset = get_dataset('events')
         ensure_table_exists(dataset)
-<<<<<<< HEAD
-=======
-        table = dataset.get_schema().get_local_table_name()
->>>>>>> 2c6ee405
 
         record = json.loads(request.data)
 
