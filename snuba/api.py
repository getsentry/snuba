import logging
import os

from copy import deepcopy
from datetime import datetime, timedelta
from flask import Flask, render_template, request
from markdown import markdown
import sentry_sdk
from sentry_sdk.integrations.flask import FlaskIntegration
from sentry_sdk.integrations.gnu_backtrace import GnuBacktraceIntegration
import simplejson as json

from snuba import schemas, settings, state, util
from snuba.clickhouse import ClickhousePool
from snuba.replacer import get_projects_query_flags
from snuba.split import split_query
from snuba.datasets.factory import get_dataset, get_enabled_dataset_names
from snuba.datasets.schema import local_dataset_mode

logger = logging.getLogger('snuba.api')
logging.basicConfig(level=getattr(logging, settings.LOG_LEVEL.upper()), format='%(asctime)s %(message)s')

clickhouse_rw = ClickhousePool()
clickhouse_ro = ClickhousePool(client_settings={
    'readonly': True,
})


try:
    import uwsgi
except ImportError:
    def check_down_file_exists():
        return False
else:
    def check_down_file_exists():
        try:
            return os.stat('/tmp/snuba.down').st_mtime > uwsgi.started_on
        except OSError:
            return False


def check_clickhouse():
    try:
        clickhouse_tables = clickhouse_ro.execute('show tables')
        for name in get_enabled_dataset_names():
            dataset = get_dataset(name)
            table_name = dataset.get_schema().get_table_name()
            if (table_name,) not in clickhouse_tables:
                return False
        return True

    except Exception:
        return False


application = Flask(__name__, static_url_path='')
application.testing = settings.TESTING
application.debug = settings.DEBUG

sentry_sdk.init(
    dsn=settings.SENTRY_DSN,
    integrations=[FlaskIntegration(), GnuBacktraceIntegration()],
    release=os.getenv('SNUBA_RELEASE')
)


@application.route('/')
def root():
    with open('README.md') as f:
        return render_template('index.html', body=markdown(f.read()))


@application.route('/css/<path:path>')
def send_css(path):
    return application.send_static_file(os.path.join('css', path))


@application.route('/img/<path:path>')
@application.route('/snuba/static/img/<path:path>')
def send_img(path):
    return application.send_static_file(os.path.join('img', path))


@application.route('/dashboard')
@application.route('/dashboard.<fmt>')
def dashboard(fmt='html'):
    if fmt == 'json':
        result = {
            'queries': state.get_queries(),
            'concurrent': {k: state.get_concurrent(k) for k in ['global']},
            'rates': {k: state.get_rates(k) for k in ['global']},
        }
        return (json.dumps(result), 200, {'Content-Type': 'application/json'})
    else:
        return application.send_static_file('dashboard.html')


@application.route('/config')
@application.route('/config.<fmt>', methods=['GET', 'POST'])
def config(fmt='html'):
    if fmt == 'json':
        if request.method == 'GET':
            return (json.dumps(state.get_raw_configs()), 200, {'Content-Type': 'application/json'})
        elif request.method == 'POST':
            state.set_configs(json.loads(request.data), user=request.headers.get('x-forwarded-email'))
            return (json.dumps(state.get_raw_configs()), 200, {'Content-Type': 'application/json'})
    else:
        return application.send_static_file('config.html')


@application.route('/config/changes.json')
def config_changes():
    return (
        json.dumps(state.get_config_changes()),
        200,
        {'Content-Type': 'application/json'},
    )


@application.route('/health')
def health():
    down_file_exists = check_down_file_exists()
    thorough = request.args.get('thorough', False)
    clickhouse_health = check_clickhouse() if thorough else True

    if not down_file_exists and clickhouse_health:
        body = {'status': 'ok'}
        status = 200
    else:
        body = {
            'down_file_exists': down_file_exists,
        }
        if thorough:
            body['clickhouse_ok'] = clickhouse_health
        status = 502

    return (json.dumps(body), status, {'Content-Type': 'application/json'})


@application.route('/query', methods=['GET', 'POST'])
@util.time_request('query')
@util.validate_request(schemas.QUERY_SCHEMA)
def query(validated_body=None, timer=None):
    if request.method == 'GET':
        query_template = schemas.generate(schemas.QUERY_SCHEMA)
        template_str = json.dumps(query_template, sort_keys=True, indent=4)
        return render_template('query.html', query_template=template_str)

    result, status = parse_and_run_query(validated_body, timer)
    return (
        json.dumps(
            result,
            for_json=True,
            default=lambda obj: obj.isoformat() if isinstance(obj, datetime) else obj),
        status,
        {'Content-Type': 'application/json'}
    )


@split_query
def parse_and_run_query(validated_body, timer):
    body = deepcopy(validated_body)

    name = body.get('dataset', settings.DEFAULT_DATASET_NAME)
    dataset = get_dataset(name)
    ensure_table_exists(dataset)
    table = dataset.get_schema().get_table_name()

    turbo = body.get('turbo', False)
    max_days, date_align, config_sample, force_final, max_group_ids_exclude = state.get_configs([
        ('max_days', None),
        ('date_align_seconds', 1),
        ('sample', 1),
        # 1: always use FINAL, 0: never use final, undefined/None: use project setting.
        ('force_final', 0 if turbo else None),
        ('max_group_ids_exclude', settings.REPLACER_MAX_GROUP_IDS_TO_EXCLUDE),
    ])
    stats = {}
    to_date = util.parse_datetime(body['to_date'], date_align)
    from_date = util.parse_datetime(body['from_date'], date_align)
    assert from_date <= to_date

    if max_days is not None and (to_date - from_date).days > max_days:
        from_date = to_date - timedelta(days=max_days)

    where_conditions = body.get('conditions', [])
    where_conditions.extend([
        ('timestamp', '>=', from_date),
        ('timestamp', '<', to_date),
    ])
    where_conditions.extend(dataset.default_conditions(body))

    # NOTE: we rely entirely on the schema to make sure that regular snuba
    # queries are required to send a project_id filter. Some other special
    # internal query types do not require a project_id filter.
    project_ids = util.to_list(body['project'])
    if project_ids:
        where_conditions.append(('project_id', 'IN', project_ids))

    having_conditions = body.get('having', [])

    aggregate_exprs = [
        util.column_expr(dataset, col, body, alias, agg)
        for (agg, col, alias) in body['aggregations']
    ]
    groupby = util.to_list(body['groupby'])
    group_exprs = [util.column_expr(dataset, gb, body) for gb in groupby]

    selected_cols = [util.column_expr(dataset, util.tuplify(colname), body)
                     for colname in body.get('selected_columns', [])]

    select_exprs = group_exprs + aggregate_exprs + selected_cols
    select_clause = u'SELECT {}'.format(', '.join(select_exprs))

    from_clause = u'FROM {}'.format(table)

    # For now, we only need FINAL if:
    #    1. The project has been marked as needing FINAL (in redis) because of recent
    #       replacements (and it affects too many groups for us just to exclude
    #       those groups from the query)
    #    OR
    #    2. the force_final setting = 1
    needs_final, exclude_group_ids = get_projects_query_flags(project_ids)
    if len(exclude_group_ids) > max_group_ids_exclude:
        # Cap the number of groups to exclude by query and flip to using FINAL if necessary
        needs_final = True
        exclude_group_ids = []

    used_final = False
    if force_final == 1 or (force_final is None and needs_final):
        from_clause = u'{} FINAL'.format(from_clause)
        used_final = True
    elif exclude_group_ids:
        where_conditions.append(('group_id', 'NOT IN', exclude_group_ids))

    sample = body.get('sample', settings.TURBO_SAMPLE_RATE if turbo else config_sample)
    if sample != 1:
        from_clause = u'{} SAMPLE {}'.format(from_clause, sample)

    joins = []

    if 'arrayjoin' in body:
        joins.append(u'ARRAY JOIN {}'.format(body['arrayjoin']))
    join_clause = ' '.join(joins)

    where_clause = ''
    if where_conditions:
        where_conditions = util.tuplify(where_conditions)
        where_clause = u'WHERE {}'.format(util.conditions_expr(dataset, where_conditions, body))

    prewhere_conditions = []
    if settings.PREWHERE_KEYS:
        # Add any condition to PREWHERE if:
        # - It is a single top-level condition (not OR-nested), and
        # - Any of its referenced columns are in PREWHERE_KEYS
        prewhere_candidates = [
            (util.columns_in_expr(cond[0]), cond)
            for cond in where_conditions if util.is_condition(cond) and
            any(col in settings.PREWHERE_KEYS for col in util.columns_in_expr(cond[0]))
        ]
        # Use the condition that has the highest priority (based on the
        # position of its columns in the PREWHERE_KEYS list)
        prewhere_candidates = sorted([
            (min(settings.PREWHERE_KEYS.index(col) for col in cols if col in settings.PREWHERE_KEYS), cond)
            for cols, cond in prewhere_candidates
        ])
        if prewhere_candidates:
            prewhere_conditions = [cond for _, cond in prewhere_candidates][:settings.MAX_PREWHERE_CONDITIONS]

    prewhere_clause = ''
    if prewhere_conditions:
        prewhere_clause = u'PREWHERE {}'.format(util.conditions_expr(dataset, prewhere_conditions, body))

    having_clause = ''
    if having_conditions:
        assert groupby, 'found HAVING clause with no GROUP BY'
        having_clause = u'HAVING {}'.format(util.conditions_expr(dataset, having_conditions, body))

    group_clause = ', '.join(util.column_expr(dataset, gb, body) for gb in groupby)
    if group_clause:
        if body.get('totals', False):
            group_clause = 'GROUP BY ({}) WITH TOTALS'.format(group_clause)
        else:
            group_clause = 'GROUP BY ({})'.format(group_clause)

    order_clause = ''
    if body.get('orderby'):
        orderby = [util.column_expr(dataset, util.tuplify(ob), body) for ob in util.to_list(body['orderby'])]
        orderby = [u'{} {}'.format(
            ob.lstrip('-'),
            'DESC' if ob.startswith('-') else 'ASC'
        ) for ob in orderby]
        order_clause = u'ORDER BY {}'.format(', '.join(orderby))

    limitby_clause = ''
    if 'limitby' in body:
        limitby_clause = 'LIMIT {} BY {}'.format(*body['limitby'])

    limit_clause = ''
    if 'limit' in body:
        limit_clause = 'LIMIT {}, {}'.format(body.get('offset', 0), body['limit'])

    sql = ' '.join([c for c in [
        select_clause,
        from_clause,
        join_clause,
        prewhere_clause,
        where_clause,
        group_clause,
        having_clause,
        order_clause,
        limitby_clause,
        limit_clause
    ] if c])

    timer.mark('prepare_query')

    stats.update({
        'clickhouse_table': table,
        'final': used_final,
        'referrer': request.referrer,
        'num_days': (to_date - from_date).days,
        'num_projects': len(project_ids),
        'sample': sample,
    })

    return util.raw_query(
        validated_body, sql, clickhouse_ro, timer, stats
    )


# Special internal endpoints that compute global aggregate data that we want to
# use internally.

@application.route('/internal/sdk-stats', methods=['POST'])
@util.time_request('sdk-stats')
@util.validate_request(schemas.SDK_STATS_SCHEMA)
def sdk_distribution(validated_body, timer):
    validated_body['project'] = []
    validated_body['aggregations'] = [
        ['uniq', 'project_id', 'projects'],
        ['count()', None, 'count'],
    ]
    validated_body['groupby'].extend(['sdk_name', 'rtime'])
    result, status = parse_and_run_query(validated_body, timer)
    return (
        json.dumps(
            result,
            for_json=True,
            default=lambda obj: obj.isoformat() if isinstance(obj, datetime) else obj),
        status,
        {'Content-Type': 'application/json'}
    )


if application.debug or application.testing:
    # These should only be used for testing/debugging. Note that the database name
    # is checked to avoid scary production mishaps.

    _ensured = {}

    def ensure_table_exists(dataset, force=False):
        if not force and _ensured.get(dataset, False):
            return

        assert local_dataset_mode(), "Cannot create table in distributed mode"

        from snuba import migrate
        migrate.rename_dev_table(clickhouse_rw)

        # We cannot build distributed tables this way. So this only works in local
        # mode.
        clickhouse_rw.execute(
            dataset.get_schema().get_local_table_definition()
        )

<<<<<<< HEAD
        from snuba import migrate
=======
>>>>>>> b9cad48a
        migrate.run(clickhouse_rw, dataset)

        _ensured[dataset] = True

    @application.route('/tests/insert', methods=['POST'])
    def write():
        from snuba.processor import process_message
        from snuba.writer import write_rows

        # TODO we need to make this work for multiple datasets
        dataset = get_dataset('events')
        ensure_table_exists(dataset)
        body = json.loads(request.data)

        rows = []
        for event in body:
            _, processed = process_message(event)
            row = dataset.row_from_processed_message(processed)
            rows.append(row)

        write_rows(clickhouse_rw, dataset=dataset, rows=rows)
        return ('ok', 200, {'Content-Type': 'text/plain'})

    @application.route('/tests/eventstream', methods=['POST'])
    def eventstream():
        # TODO we need to make this work for multiple datasets
        dataset = get_dataset('events')
        ensure_table_exists(dataset)

        record = json.loads(request.data)

        version = record[0]
        if version != 2:
            raise RuntimeError("Unsupported protocol version: %s" % record)

        class Message(object):
            def __init__(self, value):
                self._value = value

            def value(self):
                return self._value

            def partition(self):
                return None

            def offset(self):
                return None

        message = Message(request.data)

        type_ = record[1]
        if type_ == 'insert':
            from snuba.consumer import ConsumerWorker
            worker = ConsumerWorker(clickhouse_rw, dataset, producer=None, replacements_topic=None)
        else:
            from snuba.replacer import ReplacerWorker
            worker = ReplacerWorker(clickhouse_rw, dataset)

        processed = worker.process_message(message)
        if processed is not None:
            batch = [processed]
            worker.flush_batch(batch)

        return ('ok', 200, {'Content-Type': 'text/plain'})

    @application.route('/tests/drop', methods=['POST'])
    def drop():
        dataset = get_dataset('events')
        table = dataset.get_schema().get_table_name()

        clickhouse_rw.execute("DROP TABLE IF EXISTS %s" % table)
        ensure_table_exists(dataset, force=True)
        return ('ok', 200, {'Content-Type': 'text/plain'})

    @application.route('/tests/error')
    def error():
        1 / 0
else:
    def ensure_table_exists(dataset, force=False):
        pass<|MERGE_RESOLUTION|>--- conflicted
+++ resolved
@@ -374,10 +374,6 @@
             dataset.get_schema().get_local_table_definition()
         )
 
-<<<<<<< HEAD
-        from snuba import migrate
-=======
->>>>>>> b9cad48a
         migrate.run(clickhouse_rw, dataset)
 
         _ensured[dataset] = True
