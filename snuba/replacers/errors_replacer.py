--- conflicted
+++ resolved
@@ -308,11 +308,6 @@
     from_timestamp: Optional[str]
     to_timestamp: Optional[str]
     new_group_id: int
-<<<<<<< HEAD
-    replacement_message_metadata: ReplacementMessageMetadata
-=======
-    replacement_type: ReplacementType
->>>>>>> 0093cc6b
     all_columns: Sequence[FlattenedColumn]
 
     @classmethod
@@ -331,11 +326,6 @@
             from_timestamp=message.data.get("from_timestamp"),
             to_timestamp=message.data.get("to_timestamp"),
             new_group_id=message.data["new_group_id"],
-<<<<<<< HEAD
-            replacement_message_metadata=message.metadata,
-=======
-            replacement_type=message.action_type,
->>>>>>> 0093cc6b
             all_columns=context.all_columns,
         )
 
@@ -395,11 +385,6 @@
     required_columns: Sequence[str]
     timestamp: datetime
     group_ids: Sequence[int]
-<<<<<<< HEAD
-    replacement_message_metadata: ReplacementMessageMetadata
-=======
-    replacement_type: ReplacementType
->>>>>>> 0093cc6b
 
     @classmethod
     def parse_message(
@@ -423,11 +408,6 @@
             project_id=message.data["project_id"],
             timestamp=timestamp,
             group_ids=group_ids,
-<<<<<<< HEAD
-            replacement_message_metadata=message.metadata,
-=======
-            replacement_type=message.action_type,
->>>>>>> 0093cc6b
         )
 
     def get_project_id(self) -> int:
@@ -481,11 +461,6 @@
     to_timestamp: Optional[str]
 
     required_columns: Sequence[str]
-<<<<<<< HEAD
-    replacement_message_metadata: ReplacementMessageMetadata
-=======
-    replacement_type: ReplacementType
->>>>>>> 0093cc6b
 
     @classmethod
     def parse_message(
@@ -504,11 +479,6 @@
             from_timestamp=message.data.get("from_timestamp"),
             to_timestamp=message.data.get("to_timestamp"),
             required_columns=context.required_columns,
-<<<<<<< HEAD
-            replacement_message_metadata=message.metadata,
-=======
-            replacement_type=message.action_type,
->>>>>>> 0093cc6b
         )
 
     @cached_property
@@ -583,11 +553,6 @@
 
     project_id: int
     group_ids: Sequence[int]
-<<<<<<< HEAD
-    replacement_message_metadata: ReplacementMessageMetadata
-=======
-    replacement_type: ReplacementType
->>>>>>> 0093cc6b
 
     @classmethod
     def parse_message(
@@ -601,11 +566,6 @@
         return cls(
             project_id=message.data["project_id"],
             group_ids=message.data["group_ids"],
-<<<<<<< HEAD
-            replacement_message_metadata=message.metadata,
-=======
-            replacement_type=message.action_type,
->>>>>>> 0093cc6b
         )
 
     def get_project_id(self) -> int:
@@ -649,11 +609,6 @@
 
     all_columns: Sequence[FlattenedColumn]
 
-<<<<<<< HEAD
-    replacement_message_metadata: ReplacementMessageMetadata
-=======
-    replacement_type: ReplacementType
->>>>>>> 0093cc6b
 
     @classmethod
     def parse_message(
@@ -691,11 +646,6 @@
             new_group_id=message.data["new_group_id"],
             timestamp=timestamp,
             all_columns=context.all_columns,
-<<<<<<< HEAD
-            replacement_message_metadata=message.metadata,
-=======
-            replacement_type=message.action_type,
->>>>>>> 0093cc6b
         )
 
     @cached_property
@@ -753,11 +703,6 @@
     project_id: int
     previous_group_id: int
     new_group_id: int
-<<<<<<< HEAD
-    replacement_message_metadata: ReplacementMessageMetadata
-=======
-    replacement_type: ReplacementType
->>>>>>> 0093cc6b
 
     @classmethod
     def parse_message(
@@ -783,11 +728,6 @@
             previous_group_id=message.data["previous_group_id"],
             new_group_id=message.data["new_group_id"],
             all_columns=context.all_columns,
-<<<<<<< HEAD
-            replacement_message_metadata=message.metadata,
-=======
-            replacement_type=message.action_type,
->>>>>>> 0093cc6b
         )
 
     def get_project_id(self) -> int:
@@ -872,11 +812,6 @@
     all_columns: Sequence[FlattenedColumn]
     state_name: ReplacerState
 
-<<<<<<< HEAD
-    replacement_message_metadata: ReplacementMessageMetadata
-=======
-    replacement_type: ReplacementType
->>>>>>> 0093cc6b
 
     @classmethod
     def parse_message(
@@ -911,11 +846,6 @@
             hierarchical_hash=hierarchical_hash,
             all_columns=context.all_columns,
             state_name=context.state_name,
-<<<<<<< HEAD
-            replacement_message_metadata=message.metadata,
-=======
-            replacement_type=message.action_type,
->>>>>>> 0093cc6b
             previous_group_id=message.data["previous_group_id"],
             new_group_id=message.data["new_group_id"],
         )
@@ -981,11 +911,6 @@
     is_promoted: bool
     all_columns: Sequence[FlattenedColumn]
     schema: WritableTableSchema
-<<<<<<< HEAD
-    replacement_message_metadata: ReplacementMessageMetadata
-=======
-    replacement_type: ReplacementType
->>>>>>> 0093cc6b
 
     @classmethod
     def parse_message(
@@ -1012,11 +937,6 @@
             is_promoted=is_promoted,
             all_columns=context.all_columns,
             schema=context.schema,
-<<<<<<< HEAD
-            replacement_message_metadata=message.metadata,
-=======
-            replacement_type=message.action_type,
->>>>>>> 0093cc6b
         )
 
     @cached_property
@@ -1088,13 +1008,8 @@
     def get_project_id(self) -> int:
         return self.project_id
 
-<<<<<<< HEAD
-    @classmethod
     def get_replacement_type(cls) -> ReplacementType:
         return ReplacementType.END_DELETE_TAG
-
-    def get_message_metadata(self) -> ReplacementMessageMetadata:
-        return self.replacement_message_metadata
 
 
 _REPLACEMENT_BY_TYPE: Mapping[ReplacementType, Type[Replacement]] = dict(
@@ -1112,8 +1027,4 @@
             ExcludeGroupsReplacement,
         ],
     )
-)
-=======
-    def get_replacement_type(self) -> ReplacementType:
-        return self.replacement_type
->>>>>>> 0093cc6b
+)