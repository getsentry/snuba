--- conflicted
+++ resolved
@@ -28,21 +28,9 @@
 from snuba.utils.concurrent import execute
 from snuba.utils.retries import NoRetryPolicy, RetryPolicy
 from snuba.utils.streams.codecs import Codec
-<<<<<<< HEAD
-from snuba.utils.streams.consumer import Consumer
+from snuba.utils.streams.consumer import Consumer, ConsumerError, EndOfPartition
 from snuba.utils.streams.producer import MessageDetails, Producer
-from snuba.utils.streams.types import (
-    ConsumerError,
-    EndOfPartition,
-    Message,
-    Partition,
-    Topic,
-    TPayload,
-)
-=======
-from snuba.utils.streams.consumer import Consumer, ConsumerError, EndOfPartition
 from snuba.utils.streams.types import Message, Partition, Topic, TPayload
->>>>>>> 5f184a0a
 
 logger = logging.getLogger(__name__)
 
