--- conflicted
+++ resolved
@@ -28,12 +28,9 @@
     QUERYLOG = "snuba-queries"
     PROFILES = "processed-profiles"
     DEAD_LETTER_QUEUE_INSERTS = "snuba-dead-letter-inserts"
-<<<<<<< HEAD
     ATTRIBUTION = "snuba-attribution"
-=======
     DEAD_LETTER_METRICS = "snuba-dead-letter-metrics"
     DEAD_LETTER_SESSIONS = "snuba-dead-letter-sessions"
->>>>>>> c6f97e95
 
 
 def get_topic_creation_config(topic: Topic) -> Mapping[str, str]:
