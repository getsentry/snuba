from __future__ import annotations

import copy
import logging
from concurrent.futures import Future
from datetime import datetime
from enum import Enum
from functools import partial
from pickle import PickleBuffer
from threading import Event
from typing import (
    Any,
    Callable,
    Dict,
    Mapping,
    MutableMapping,
    MutableSequence,
    NamedTuple,
    Optional,
    Sequence,
    Set,
    Tuple,
    Type,
    Union,
)

from confluent_kafka import (
    OFFSET_BEGINNING,
    OFFSET_END,
    OFFSET_INVALID,
    OFFSET_STORED,
    TIMESTAMP_NOT_AVAILABLE,
)
from confluent_kafka import Consumer as ConfluentConsumer
from confluent_kafka import KafkaError
from confluent_kafka import Message as ConfluentMessage
from confluent_kafka import Producer as ConfluentProducer
from confluent_kafka import TopicPartition as ConfluentTopicPartition

from snuba import settings
from snuba.utils.concurrent import execute
from snuba.utils.logging import pylog_to_syslog_level
from snuba.utils.retries import NoRetryPolicy, RetryPolicy
from snuba.utils.streams.backends.abstract import (
    Consumer,
    ConsumerError,
    EndOfPartition,
    OffsetOutOfRange,
    Producer,
)
from snuba.utils.streams.types import Message, Partition, Topic
from snuba.utils.streams.topics import Topic as KafkaTopic

logger = logging.getLogger(__name__)


class TransportError(ConsumerError):
    pass


KafkaConsumerState = Enum(
    "KafkaConsumerState", ["CONSUMING", "ERROR", "CLOSED", "ASSIGNING", "REVOKING"]
)

KafkaBrokerConfig = Dict[str, Any]


class InvalidState(RuntimeError):
    def __init__(self, state: KafkaConsumerState):
        self.__state = state


Headers = Sequence[Tuple[str, bytes]]


class KafkaPayload(NamedTuple):
    key: Optional[bytes]
    value: bytes
    headers: Headers

    def __reduce_ex__(self, protocol: int) -> Tuple[Type[KafkaPayload], Any]:
        if protocol >= 5:
            return (
                type(self),
                (self.key, PickleBuffer(self.value), self.headers),
            )
        else:
            return type(self), (self.key, self.value, self.headers)


def as_kafka_configuration_bool(value: Any) -> bool:
    """
    Convert a value to a Python boolean, using the same conversions used by
    the librdkafka configuration parser.
    """
    # https://github.com/edenhill/librdkafka/blob/c8293af/src/rdkafka_conf.c#L1633-L1660
    if isinstance(value, str):
        value = value.lower()
        if value in {"true", "t", "1"}:
            return True
        elif value in {"false", "f", "0"}:
            return False
        else:
            raise ValueError(f"cannot interpret {value!r} as boolean")
    elif isinstance(value, bool):
        return value
    elif isinstance(value, int):
        if value == 1:
            return True
        elif value == 0:
            return False
        else:
            raise ValueError(f"cannot interpret {value!r} as boolean")

    raise TypeError(f"cannot interpret {value!r} as boolean")


class KafkaConsumer(Consumer[KafkaPayload]):
    """
    The behavior of this consumer differs slightly from the Confluent
    consumer during rebalancing operations. Whenever a partition is assigned
    to this consumer, offsets are *always* automatically reset to the
    committed offset for that partition (or if no offsets have been committed
    for that partition, the offset is reset in accordance with the
    ``auto.offset.reset`` configuration value.) This causes partitions that
    are maintained across a rebalance to have the same offset management
    behavior as a partition that is moved from one consumer to another. To
    prevent uncommitted messages from being consumed multiple times,
    ``commit`` should be called in the partition revocation callback.

    The behavior of ``auto.offset.reset`` also differs slightly from the
    Confluent consumer as well: offsets are only reset during initial
    assignment or subsequent rebalancing operations. Any other circumstances
    that would otherwise lead to preemptive offset reset (e.g. the consumer
    tries to read a message that is before the earliest offset, or the
    consumer attempts to read a message that is after the latest offset) will
    cause an exception to be thrown, rather than resetting the offset, as
    this could lead to chunks messages being replayed or skipped, depending
    on the circumstances. This also means that if the committed offset is no
    longer available (such as when reading older messages from the log and
    those messages expire, or reading newer messages from the log and the
    leader crashes and partition ownership fails over to an out-of-date
    replica), the consumer will fail-stop rather than reset to the value of
    ``auto.offset.reset``.
    """

    # Set of logical offsets that do not correspond to actual log positions.
    # These offsets should be considered an implementation detail of the Kafka
    # consumer and not used publically.
    # https://github.com/confluentinc/confluent-kafka-python/blob/443177e1c83d9b66ce30f5eb8775e062453a738b/tests/test_enums.py#L22-L25
    LOGICAL_OFFSETS = frozenset(
        [OFFSET_BEGINNING, OFFSET_END, OFFSET_STORED, OFFSET_INVALID]
    )

    def __init__(
        self,
        configuration: Mapping[str, Any],
        *,
        commit_retry_policy: Optional[RetryPolicy] = None,
    ) -> None:
        if commit_retry_policy is None:
            commit_retry_policy = NoRetryPolicy()

        auto_offset_reset = configuration.get("auto.offset.reset", "largest")
        if auto_offset_reset in {"smallest", "earliest", "beginning"}:
            self.__resolve_partition_starting_offset = (
                self.__resolve_partition_offset_earliest
            )
        elif auto_offset_reset in {"largest", "latest", "end"}:
            self.__resolve_partition_starting_offset = (
                self.__resolve_partition_offset_latest
            )
        elif auto_offset_reset == "error":
            self.__resolve_partition_starting_offset = (
                self.__resolve_partition_offset_error
            )
        else:
            raise ValueError("invalid value for 'auto.offset.reset' configuration")

        if (
            as_kafka_configuration_bool(configuration.get("enable.auto.commit", "true"))
            is not False
        ):
            raise ValueError("invalid value for 'enable.auto.commit' configuration")

        if (
            as_kafka_configuration_bool(
                configuration.get("enable.auto.offset.store", "true")
            )
            is not False
        ):
            raise ValueError(
                "invalid value for 'enable.auto.offset.store' configuration"
            )

        # NOTE: Offsets are explicitly managed as part of the assignment
        # callback, so preemptively resetting offsets is not enabled.
        self.__consumer = ConfluentConsumer(
            {**configuration, "auto.offset.reset": "error"}
        )

        self.__offsets: MutableMapping[Partition, int] = {}
        self.__staged_offsets: MutableMapping[Partition, int] = {}
        self.__paused: Set[Partition] = set()

        self.__commit_retry_policy = commit_retry_policy

        self.__state = KafkaConsumerState.CONSUMING

    def __resolve_partition_offset_earliest(
        self, partition: ConfluentTopicPartition
    ) -> ConfluentTopicPartition:
        low, high = self.__consumer.get_watermark_offsets(partition)
        return ConfluentTopicPartition(partition.topic, partition.partition, low)

    def __resolve_partition_offset_latest(
        self, partition: ConfluentTopicPartition
    ) -> ConfluentTopicPartition:
        low, high = self.__consumer.get_watermark_offsets(partition)
        return ConfluentTopicPartition(partition.topic, partition.partition, high)

    def __resolve_partition_offset_error(
        self, partition: ConfluentTopicPartition
    ) -> ConfluentTopicPartition:
        raise ConsumerError("unable to resolve partition offsets")

    def subscribe(
        self,
        topics: Sequence[Topic],
        on_assign: Optional[Callable[[Mapping[Partition, int]], None]] = None,
        on_revoke: Optional[Callable[[Sequence[Partition]], None]] = None,
    ) -> None:
        """
        Subscribe to topics. This replaces a previous subscription.

        This method does not block. The subscription may not be fulfilled
        immediately: instead, the ``on_assign`` and ``on_revoke`` callbacks
        are called when the subscription state changes with the updated
        assignment for this consumer.

        If provided, the ``on_assign`` callback is called with a mapping of
        partitions to their offsets (at this point, the working offset and the
        committed offset are the same for each partition) on each subscription
        change. Similarly, the ``on_revoke`` callback (if provided) is called
        with a sequence of partitions that are being removed from this
        consumer's assignment. (This callback does not include the offsets,
        as the working offset and committed offset may differ, in some cases
        by substantial margin.)

        Raises an ``InvalidState`` exception if called on a closed consumer.
        """
        if self.__state is not KafkaConsumerState.CONSUMING:
            raise InvalidState(self.__state)

        def assignment_callback(
            consumer: ConfluentConsumer, partitions: Sequence[ConfluentTopicPartition]
        ) -> None:
            self.__state = KafkaConsumerState.ASSIGNING

            try:
                assignment: MutableSequence[ConfluentTopicPartition] = []

                for partition in self.__consumer.committed(partitions):
                    if partition.offset >= 0:
                        assignment.append(partition)
                    elif partition.offset == OFFSET_INVALID:
                        assignment.append(
                            self.__resolve_partition_starting_offset(partition)
                        )
                    else:
                        raise ValueError("received unexpected offset")

                offsets: MutableMapping[Partition, int] = {
                    Partition(Topic(i.topic), i.partition): i.offset for i in assignment
                }
                self.__seek(offsets)

                # Ensure that all partitions are resumed on assignment to avoid
                # carrying over state from a previous assignment.
                self.__consumer.resume(
                    [
                        ConfluentTopicPartition(
                            partition.topic.name, partition.index, offset
                        )
                        for partition, offset in offsets.items()
                    ]
                )

                for partition in offsets:
                    self.__paused.discard(partition)
            except Exception:
                self.__state = KafkaConsumerState.ERROR
                raise

            try:
                if on_assign is not None:
                    on_assign(offsets)
            finally:
                self.__state = KafkaConsumerState.CONSUMING

        def revocation_callback(
            consumer: ConfluentConsumer, partitions: Sequence[ConfluentTopicPartition]
        ) -> None:
            self.__state = KafkaConsumerState.REVOKING

            partitions = [Partition(Topic(i.topic), i.partition) for i in partitions]

            try:
                if on_revoke is not None:
                    on_revoke(partitions)
            finally:
                for partition in partitions:
                    # Staged offsets are deleted during partition revocation to
                    # prevent later committing offsets for partitions that are
                    # no longer owned by this consumer.
                    if partition in self.__staged_offsets:
                        logger.warning(
                            "Dropping staged offset for revoked partition (%r)!",
                            partition,
                        )
                        del self.__staged_offsets[partition]

                    try:
                        self.__offsets.pop(partition)
                    except KeyError:
                        # If there was an error during assignment, this
                        # partition may have never been added to the offsets
                        # mapping.
                        logger.warning(
                            "failed to delete offset for unknown partition: %r",
                            partition,
                        )

                    self.__paused.discard(partition)

                self.__state = KafkaConsumerState.CONSUMING

        self.__consumer.subscribe(
            [topic.name for topic in topics],
            on_assign=assignment_callback,
            on_revoke=revocation_callback,
        )

    def unsubscribe(self) -> None:
        """
        Unsubscribe from topics.

        Raises an ``InvalidState`` exception if called on a closed consumer.
        """
        if self.__state is not KafkaConsumerState.CONSUMING:
            raise InvalidState(self.__state)

        self.__consumer.unsubscribe()

    def poll(self, timeout: Optional[float] = None) -> Optional[Message[KafkaPayload]]:
        """
        Return the next message available to be consumed, if one is
        available. If no message is available, this method will block up to
        the ``timeout`` value before returning ``None``. A timeout of
        ``0.0`` represents "do not block", while a timeout of ``None``
        represents "block until a message is available (or forever)".

        Calling this method may also invoke subscription state change
        callbacks.

        This method may also raise an ``EndOfPartition`` error (a subtype of
        ``ConsumerError``) when the consumer has reached the end of a
        partition that it is subscribed to and no additional messages are
        available. The ``partition`` attribute of the raised exception
        specifies the end which partition has been reached. (Since this
        consumer is multiplexing a set of partitions, this exception does not
        mean that *all* of the partitions that the consumer is subscribed to
        do not have any messages, just that it has reached the end of one of
        them. This also does not mean that additional messages won't be
        available in future poll calls.) Not every backend implementation
        supports this feature or is configured to raise in this scenario.

        Raises an ``InvalidState`` exception if called on a closed consumer.

        Raises a ``TransportError`` for various other consumption-related
        errors.
        """
        if self.__state is not KafkaConsumerState.CONSUMING:
            raise InvalidState(self.__state)

        message: Optional[ConfluentMessage] = self.__consumer.poll(
            *[timeout] if timeout is not None else []
        )
        if message is None:
            return None

        error: Optional[KafkaError] = message.error()
        if error is not None:
            code = error.code()
            if code == KafkaError._PARTITION_EOF:
                raise EndOfPartition(
                    Partition(Topic(message.topic()), message.partition()),
                    message.offset(),
                )
            elif code == KafkaError._TRANSPORT:
                raise TransportError(str(error))
            elif code == KafkaError.OFFSET_OUT_OF_RANGE:
                raise OffsetOutOfRange(str(error))
            else:
                raise ConsumerError(str(error))

        headers: Optional[Headers] = message.headers()
        result = Message(
            Partition(Topic(message.topic()), message.partition()),
            message.offset(),
            KafkaPayload(
                message.key(), message.value(), headers if headers is not None else [],
            ),
            datetime.utcfromtimestamp(message.timestamp()[1] / 1000.0),
        )

        self.__offsets[result.partition] = result.next_offset

        return result

    def tell(self) -> Mapping[Partition, int]:
        """
        Return the read offsets for all assigned partitions.

        Raises an ``InvalidState`` if called on a closed consumer.
        """
        if self.__state in {KafkaConsumerState.CLOSED, KafkaConsumerState.ERROR}:
            raise InvalidState(self.__state)

        return self.__offsets

    def __validate_offsets(self, offsets: Mapping[Partition, int]) -> None:
        invalid_offsets: Mapping[Partition, int] = {
            partition: offset for partition, offset in offsets.items() if offset < 0
        }

        if invalid_offsets:
            raise ConsumerError(f"invalid offsets: {invalid_offsets!r}")

    def __seek(self, offsets: Mapping[Partition, int]) -> None:
        self.__validate_offsets(offsets)

        if self.__state is KafkaConsumerState.ASSIGNING:
            # Calling ``seek`` on the Confluent consumer from an assignment
            # callback will throw an "Erroneous state" error. Instead,
            # partition offsets have to be initialized by calling ``assign``.
            self.__consumer.assign(
                [
                    ConfluentTopicPartition(
                        partition.topic.name, partition.index, offset
                    )
                    for partition, offset in offsets.items()
                ]
            )
        else:
            for partition, offset in offsets.items():
                self.__consumer.seek(
                    ConfluentTopicPartition(
                        partition.topic.name, partition.index, offset
                    )
                )

        self.__offsets.update(offsets)

    def seek(self, offsets: Mapping[Partition, int]) -> None:
        """
        Change the read offsets for the provided partitions.

        Raises an ``InvalidState`` if called on a closed consumer.
        """
        if self.__state in {KafkaConsumerState.CLOSED, KafkaConsumerState.ERROR}:
            raise InvalidState(self.__state)

        if offsets.keys() - self.__offsets.keys():
            raise ConsumerError("cannot seek on unassigned partitions")

        self.__seek(offsets)

    def pause(self, partitions: Sequence[Partition]) -> None:
        """
        Pause the consumption of messages for the provided partitions.

        Raises an ``InvalidState`` if called on a closed consumer.
        """
        if self.__state in {KafkaConsumerState.CLOSED, KafkaConsumerState.ERROR}:
            raise InvalidState(self.__state)

        if set(partitions) - self.__offsets.keys():
            raise ConsumerError("cannot pause unassigned partitions")

        self.__consumer.pause(
            [
                ConfluentTopicPartition(partition.topic.name, partition.index)
                for partition in partitions
            ]
        )

        self.__paused.update(partitions)

        # XXX: Seeking to a specific partition offset and immediately pausing
        # that partition causes the seek to be ignored for some reason.
        self.seek(
            {
                partition: offset
                for partition, offset in self.__offsets.items()
                if partition in partitions
            }
        )

    def resume(self, partitions: Sequence[Partition]) -> None:
        """
        Resume the consumption of messages for the provided partitions.

        Raises an ``InvalidState`` if called on a closed consumer.
        """
        if self.__state in {KafkaConsumerState.CLOSED, KafkaConsumerState.ERROR}:
            raise InvalidState(self.__state)

        if set(partitions) - self.__offsets.keys():
            raise ConsumerError("cannot resume unassigned partitions")

        self.__consumer.resume(
            [
                ConfluentTopicPartition(partition.topic.name, partition.index)
                for partition in partitions
            ]
        )

        for partition in partitions:
            self.__paused.discard(partition)

    def paused(self) -> Sequence[Partition]:
        if self.__state in {KafkaConsumerState.CLOSED, KafkaConsumerState.ERROR}:
            raise InvalidState(self.__state)

        return [*self.__paused]

    def stage_offsets(self, offsets: Mapping[Partition, int]) -> None:
        if self.__state in {KafkaConsumerState.CLOSED, KafkaConsumerState.ERROR}:
            raise InvalidState(self.__state)

        if offsets.keys() - self.__offsets.keys():
            raise ConsumerError("cannot stage offsets for unassigned partitions")

        self.__validate_offsets(offsets)

        # TODO: Maybe log a warning if these offsets exceed the current
        # offsets, since that's probably a side effect of an incorrect usage
        # pattern?
        self.__staged_offsets.update(offsets)

    def __commit(self) -> Mapping[Partition, int]:
        if self.__state in {KafkaConsumerState.CLOSED, KafkaConsumerState.ERROR}:
            raise InvalidState(self.__state)

        result: Optional[Sequence[ConfluentTopicPartition]]

        if self.__staged_offsets:
            result = self.__consumer.commit(
                offsets=[
                    ConfluentTopicPartition(
                        partition.topic.name, partition.index, offset
                    )
                    for partition, offset in self.__staged_offsets.items()
                ],
                asynchronous=False,
            )
        else:
            result = []

        assert result is not None  # synchronous commit should return result immediately

        self.__staged_offsets.clear()

        offsets: MutableMapping[Partition, int] = {}

        for value in result:
            # The Confluent Kafka Consumer will include logical offsets in the
            # sequence of ``Partition`` objects returned by ``commit``. These
            # are an implementation detail of the Kafka Consumer, so we don't
            # expose them here.
            # NOTE: These should no longer be seen now that we are forcing
            # offsets to be set as part of the assignment callback.
            if value.offset in self.LOGICAL_OFFSETS:
                continue

            assert value.offset >= 0, "expected non-negative offset"
            offsets[Partition(Topic(value.topic), value.partition)] = value.offset

        return offsets

    def commit_offsets(self) -> Mapping[Partition, int]:
        """
        Commit staged offsets for all partitions that this consumer is
        assigned to. The return value of this method is a mapping of
        partitions with their committed offsets as values.

        Raises an ``InvalidState`` if called on a closed consumer.
        """
        return self.__commit_retry_policy.call(self.__commit)

    def close(self, timeout: Optional[float] = None) -> None:
        """
        Close the consumer. This stops consuming messages, *may* commit
        staged offsets (depending on the configuration), and ends its
        subscription.

        Raises a ``InvalidState`` if the consumer is unable to be closed
        before the timeout is reached.
        """
        try:
            self.__consumer.close()
        except RuntimeError:
            pass

        self.__state = KafkaConsumerState.CLOSED

    @property
    def closed(self) -> bool:
        return self.__state is KafkaConsumerState.CLOSED


DEFAULT_QUEUED_MAX_MESSAGE_KBYTES = 50000
DEFAULT_QUEUED_MIN_MESSAGES = 10000
DEFAULT_PARTITIONER = "consistent"
DEFAULT_MAX_MESSAGE_BYTES = 50000000  # 50MB, default is 1MB
SUPPORTED_KAFKA_CONFIGURATION = (
    # Check https://github.com/edenhill/librdkafka/blob/master/CONFIGURATION.md
    # for the full list of available options
    "bootstrap.servers",
    "sasl.mechanism",
    "sasl.username",
    "sasl.password",
    "security.protocol",
    "ssl.ca.location",
    "ssl.ca.certificate.stores",
    "ssl.certificate.location",
    "ssl.certificate.pem",
    "ssl.cipher.suites",
    "ssl.crl.location",
    "ssl.curves.list",
    "ssl.endpoint.identification.algorithm",
    "ssl.key.location",
    "ssl.key.password",
    "ssl.key.pem",
    "ssl.keystore.location",
    "ssl.keystore.password",
    "ssl.sigalgs.list",
)


def get_default_kafka_configuration(
<<<<<<< HEAD
    storage_key: Optional[
        StorageKey
    ] = None,  # TODO: To be removed once STORAGE_BROKER_CONFIG and DEFUALT_STORAGE_BROKERS are gone
=======
>>>>>>> 36ffe0b5
    topic: Optional[KafkaTopic] = None,
    bootstrap_servers: Optional[Sequence[str]] = None,
    override_params: Optional[Mapping[str, Any]] = None,
) -> KafkaBrokerConfig:
    default_bootstrap_servers = None
    default_config: Mapping[str, Any]

<<<<<<< HEAD
    if storage_key is None:
        assert topic is None
    else:
        assert topic is not None

    if storage_key is not None and topic is not None:
        storage_name = storage_key.value
        if storage_name in settings.DEFAULT_STORAGE_BROKERS:
            # this is now deprecated
            logger.warning(
                "DEPRECATED: DEFAULT_STORAGE_BROKERS is defined. Please use STORAGE_BROKER_CONFIG instead"
            )
            default_config = {}
            default_bootstrap_servers = ",".join(
                settings.DEFAULT_STORAGE_BROKERS[storage_name]
            )
        elif settings.STORAGE_BROKER_CONFIG:
            default_config = settings.STORAGE_BROKER_CONFIG.get(
                storage_name, settings.BROKER_CONFIG
            )
        else:
            default_config = settings.KAFKA_BROKER_CONFIG.get(
                topic.value, settings.BROKER_CONFIG
            )
=======
    if topic is not None:
        default_config = settings.KAFKA_BROKER_CONFIG.get(
            topic.value, settings.BROKER_CONFIG
        )
>>>>>>> 36ffe0b5
    else:
        default_config = settings.BROKER_CONFIG
    broker_config = copy.deepcopy(default_config)
    assert isinstance(broker_config, dict)
    bootstrap_servers = (
        ",".join(bootstrap_servers) if bootstrap_servers else default_bootstrap_servers
    )
    if bootstrap_servers:
        broker_config["bootstrap.servers"] = bootstrap_servers
    broker_config = {k: v for k, v in broker_config.items() if v is not None}
    for configuration_key in broker_config:
        if configuration_key not in SUPPORTED_KAFKA_CONFIGURATION:
            raise ValueError(
                f"The `{configuration_key}` configuration key is not supported."
            )

    broker_config["log_level"] = pylog_to_syslog_level(logger.getEffectiveLevel())

    if override_params:
        broker_config.update(override_params)

    return broker_config


def build_kafka_consumer_configuration(
<<<<<<< HEAD
    storage_key: Optional[StorageKey],  # TODO: deprecate
=======
>>>>>>> 36ffe0b5
    topic: Optional[KafkaTopic],
    group_id: str,
    auto_offset_reset: str = "error",
    queued_max_messages_kbytes: int = DEFAULT_QUEUED_MAX_MESSAGE_KBYTES,
    queued_min_messages: int = DEFAULT_QUEUED_MIN_MESSAGES,
    bootstrap_servers: Optional[Sequence[str]] = None,
    override_params: Optional[Mapping[str, Any]] = None,
) -> KafkaBrokerConfig:
    broker_config = get_default_kafka_configuration(
<<<<<<< HEAD
        storage_key,
        topic,
        bootstrap_servers=bootstrap_servers,
        override_params=override_params,
=======
        topic, bootstrap_servers=bootstrap_servers, override_params=override_params,
>>>>>>> 36ffe0b5
    )
    broker_config.update(
        {
            "enable.auto.commit": False,
            "enable.auto.offset.store": False,
            "group.id": group_id,
            "auto.offset.reset": auto_offset_reset,
            # overridden to reduce memory usage when there's a large backlog
            "queued.max.messages.kbytes": queued_max_messages_kbytes,
            "queued.min.messages": queued_min_messages,
            "enable.partition.eof": False,
        }
    )
    return broker_config


def build_kafka_producer_configuration(
<<<<<<< HEAD
    storage_key: Optional[StorageKey],
=======
>>>>>>> 36ffe0b5
    topic: Optional[KafkaTopic],
    bootstrap_servers: Optional[Sequence[str]] = None,
    override_params: Optional[Mapping[str, Any]] = None,
) -> KafkaBrokerConfig:
    broker_config = get_default_kafka_configuration(
<<<<<<< HEAD
        storage_key,
=======
>>>>>>> 36ffe0b5
        topic=topic,
        bootstrap_servers=bootstrap_servers,
        override_params=override_params,
    )
    return broker_config


def build_default_kafka_producer_configuration() -> KafkaBrokerConfig:
    return build_kafka_producer_configuration(None, None)


# XXX: This must be imported after `KafkaPayload` to avoid a circular import.
from snuba.utils.streams.synchronized import Commit, commit_codec


class KafkaConsumerWithCommitLog(KafkaConsumer):
    def __init__(
        self,
        configuration: Mapping[str, Any],
        *,
        producer: ConfluentProducer,
        commit_log_topic: Topic,
        commit_retry_policy: Optional[RetryPolicy] = None,
    ) -> None:
        super().__init__(configuration, commit_retry_policy=commit_retry_policy)
        self.__producer = producer
        self.__commit_log_topic = commit_log_topic
        self.__group_id = configuration["group.id"]

    def poll(self, timeout: Optional[float] = None) -> Optional[Message[KafkaPayload]]:
        self.__producer.poll(0.0)
        return super().poll(timeout)

    def __commit_message_delivery_callback(
        self, error: Optional[KafkaError], message: ConfluentMessage
    ) -> None:
        if error is not None:
            raise Exception(error.str())

    def commit_offsets(self) -> Mapping[Partition, int]:
        offsets = super().commit_offsets()

        for partition, offset in offsets.items():
            commit = Commit(self.__group_id, partition, offset)
            payload = commit_codec.encode(commit)
            self.__producer.produce(
                self.__commit_log_topic.name,
                key=payload.key,
                value=payload.value,
                on_delivery=self.__commit_message_delivery_callback,
            )

        return offsets

    def close(self, timeout: Optional[float] = None) -> None:
        super().close()
        messages: int = self.__producer.flush(*[timeout] if timeout is not None else [])
        if messages > 0:
            raise TimeoutError(f"{messages} commit log messages pending delivery")


class KafkaProducer(Producer[KafkaPayload]):
    def __init__(self, configuration: Mapping[str, Any]) -> None:
        self.__configuration = configuration

        self.__producer = ConfluentProducer(configuration)
        self.__shutdown_requested = Event()

        # The worker must execute in a separate thread to ensure that callbacks
        # are fired -- otherwise trying to produce "synchronously" via
        # ``produce(...).result()`` could result in a deadlock.
        self.__result = execute(self.__worker)

    def __worker(self) -> None:
        """
        Continuously polls the producer to ensure that delivery callbacks are
        triggered (which correspondingly set the result values on the
        ``Future`` instances returned by ``produce``.) This function exits
        after a shutdown request has been issued (via ``close``) and all
        in-flight messages have been delivered.
        """
        while not self.__shutdown_requested.is_set():
            self.__producer.poll(0.1)
        self.__producer.flush()

    def __delivery_callback(
        self,
        future: Future[Message[KafkaPayload]],
        payload: KafkaPayload,
        error: KafkaError,
        message: ConfluentMessage,
    ) -> None:
        if error is not None:
            future.set_exception(TransportError(error))
        else:
            try:
                timestamp_type, timestamp_value = message.timestamp()
                if timestamp_type is TIMESTAMP_NOT_AVAILABLE:
                    raise ValueError("timestamp not available")

                future.set_result(
                    Message(
                        Partition(Topic(message.topic()), message.partition()),
                        message.offset(),
                        payload,
                        datetime.utcfromtimestamp(timestamp_value / 1000.0),
                    )
                )
            except Exception as error:
                future.set_exception(error)

    def produce(
        self, destination: Union[Topic, Partition], payload: KafkaPayload,
    ) -> Future[Message[KafkaPayload]]:
        if self.__shutdown_requested.is_set():
            raise RuntimeError("producer has been closed")

        if isinstance(destination, Topic):
            produce = partial(self.__producer.produce, topic=destination.name)
        elif isinstance(destination, Partition):
            produce = partial(
                self.__producer.produce,
                topic=destination.topic.name,
                partition=destination.index,
            )
        else:
            raise TypeError("invalid destination type")

        future: Future[Message[KafkaPayload]] = Future()
        future.set_running_or_notify_cancel()
        produce(
            value=payload.value,
            key=payload.key,
            headers=payload.headers,
            on_delivery=partial(self.__delivery_callback, future, payload),
        )
        return future

    def close(self) -> Future[None]:
        self.__shutdown_requested.set()
        return self.__result<|MERGE_RESOLUTION|>--- conflicted
+++ resolved
@@ -48,8 +48,8 @@
     OffsetOutOfRange,
     Producer,
 )
+from snuba.utils.streams.topics import Topic as KafkaTopic
 from snuba.utils.streams.types import Message, Partition, Topic
-from snuba.utils.streams.topics import Topic as KafkaTopic
 
 logger = logging.getLogger(__name__)
 
@@ -650,12 +650,6 @@
 
 
 def get_default_kafka_configuration(
-<<<<<<< HEAD
-    storage_key: Optional[
-        StorageKey
-    ] = None,  # TODO: To be removed once STORAGE_BROKER_CONFIG and DEFUALT_STORAGE_BROKERS are gone
-=======
->>>>>>> 36ffe0b5
     topic: Optional[KafkaTopic] = None,
     bootstrap_servers: Optional[Sequence[str]] = None,
     override_params: Optional[Mapping[str, Any]] = None,
@@ -663,37 +657,10 @@
     default_bootstrap_servers = None
     default_config: Mapping[str, Any]
 
-<<<<<<< HEAD
-    if storage_key is None:
-        assert topic is None
-    else:
-        assert topic is not None
-
-    if storage_key is not None and topic is not None:
-        storage_name = storage_key.value
-        if storage_name in settings.DEFAULT_STORAGE_BROKERS:
-            # this is now deprecated
-            logger.warning(
-                "DEPRECATED: DEFAULT_STORAGE_BROKERS is defined. Please use STORAGE_BROKER_CONFIG instead"
-            )
-            default_config = {}
-            default_bootstrap_servers = ",".join(
-                settings.DEFAULT_STORAGE_BROKERS[storage_name]
-            )
-        elif settings.STORAGE_BROKER_CONFIG:
-            default_config = settings.STORAGE_BROKER_CONFIG.get(
-                storage_name, settings.BROKER_CONFIG
-            )
-        else:
-            default_config = settings.KAFKA_BROKER_CONFIG.get(
-                topic.value, settings.BROKER_CONFIG
-            )
-=======
     if topic is not None:
         default_config = settings.KAFKA_BROKER_CONFIG.get(
             topic.value, settings.BROKER_CONFIG
         )
->>>>>>> 36ffe0b5
     else:
         default_config = settings.BROKER_CONFIG
     broker_config = copy.deepcopy(default_config)
@@ -719,10 +686,6 @@
 
 
 def build_kafka_consumer_configuration(
-<<<<<<< HEAD
-    storage_key: Optional[StorageKey],  # TODO: deprecate
-=======
->>>>>>> 36ffe0b5
     topic: Optional[KafkaTopic],
     group_id: str,
     auto_offset_reset: str = "error",
@@ -732,14 +695,7 @@
     override_params: Optional[Mapping[str, Any]] = None,
 ) -> KafkaBrokerConfig:
     broker_config = get_default_kafka_configuration(
-<<<<<<< HEAD
-        storage_key,
-        topic,
-        bootstrap_servers=bootstrap_servers,
-        override_params=override_params,
-=======
         topic, bootstrap_servers=bootstrap_servers, override_params=override_params,
->>>>>>> 36ffe0b5
     )
     broker_config.update(
         {
@@ -757,19 +713,11 @@
 
 
 def build_kafka_producer_configuration(
-<<<<<<< HEAD
-    storage_key: Optional[StorageKey],
-=======
->>>>>>> 36ffe0b5
     topic: Optional[KafkaTopic],
     bootstrap_servers: Optional[Sequence[str]] = None,
     override_params: Optional[Mapping[str, Any]] = None,
 ) -> KafkaBrokerConfig:
     broker_config = get_default_kafka_configuration(
-<<<<<<< HEAD
-        storage_key,
-=======
->>>>>>> 36ffe0b5
         topic=topic,
         bootstrap_servers=bootstrap_servers,
         override_params=override_params,
