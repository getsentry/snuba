from __future__ import annotations

import copy
import logging
from concurrent.futures import Future
from datetime import datetime
from enum import Enum
from functools import partial
from pickle import PickleBuffer
from threading import Event
from typing import (
    Any,
    Callable,
    Dict,
    Mapping,
    MutableMapping,
    MutableSequence,
    NamedTuple,
    Optional,
    Sequence,
    Set,
    Tuple,
    Type,
    Union,
)

from confluent_kafka import (
    OFFSET_BEGINNING,
    OFFSET_END,
    OFFSET_INVALID,
    OFFSET_STORED,
    TIMESTAMP_NOT_AVAILABLE,
)
from confluent_kafka import Consumer as ConfluentConsumer
from confluent_kafka import KafkaError
from confluent_kafka import Message as ConfluentMessage
from confluent_kafka import Producer as ConfluentProducer
from confluent_kafka import TopicPartition as ConfluentTopicPartition

from snuba import settings
from snuba.datasets.storages import StorageKey
from snuba.utils.concurrent import execute
from snuba.utils.logging import pylog_to_syslog_level
from snuba.utils.retries import NoRetryPolicy, RetryPolicy
from snuba.utils.streams.backends.abstract import (
    Consumer,
    ConsumerError,
    EndOfPartition,
    OffsetOutOfRange,
    Producer,
)
from snuba.utils.streams.types import Message, Partition, Topic
from snuba.utils.streams.topics import Topic as KafkaTopic

logger = logging.getLogger(__name__)


class TransportError(ConsumerError):
    pass


KafkaConsumerState = Enum(
    "KafkaConsumerState", ["CONSUMING", "ERROR", "CLOSED", "ASSIGNING", "REVOKING"]
)

KafkaBrokerConfig = Dict[str, Any]


class InvalidState(RuntimeError):
    def __init__(self, state: KafkaConsumerState):
        self.__state = state


Headers = Sequence[Tuple[str, bytes]]


class KafkaPayload(NamedTuple):
    key: Optional[bytes]
    value: bytes
    headers: Headers

    def __reduce_ex__(self, protocol: int) -> Tuple[Type[KafkaPayload], Any]:
        if protocol >= 5:
            return (
                type(self),
                (self.key, PickleBuffer(self.value), self.headers),
            )
        else:
            return type(self), (self.key, self.value, self.headers)


def as_kafka_configuration_bool(value: Any) -> bool:
    """
    Convert a value to a Python boolean, using the same conversions used by
    the librdkafka configuration parser.
    """
    # https://github.com/edenhill/librdkafka/blob/c8293af/src/rdkafka_conf.c#L1633-L1660
    if isinstance(value, str):
        value = value.lower()
        if value in {"true", "t", "1"}:
            return True
        elif value in {"false", "f", "0"}:
            return False
        else:
            raise ValueError(f"cannot interpret {value!r} as boolean")
    elif isinstance(value, bool):
        return value
    elif isinstance(value, int):
        if value == 1:
            return True
        elif value == 0:
            return False
        else:
            raise ValueError(f"cannot interpret {value!r} as boolean")

    raise TypeError(f"cannot interpret {value!r} as boolean")


class KafkaConsumer(Consumer[KafkaPayload]):
    """
    The behavior of this consumer differs slightly from the Confluent
    consumer during rebalancing operations. Whenever a partition is assigned
    to this consumer, offsets are *always* automatically reset to the
    committed offset for that partition (or if no offsets have been committed
    for that partition, the offset is reset in accordance with the
    ``auto.offset.reset`` configuration value.) This causes partitions that
    are maintained across a rebalance to have the same offset management
    behavior as a partition that is moved from one consumer to another. To
    prevent uncommitted messages from being consumed multiple times,
    ``commit`` should be called in the partition revocation callback.

    The behavior of ``auto.offset.reset`` also differs slightly from the
    Confluent consumer as well: offsets are only reset during initial
    assignment or subsequent rebalancing operations. Any other circumstances
    that would otherwise lead to preemptive offset reset (e.g. the consumer
    tries to read a message that is before the earliest offset, or the
    consumer attempts to read a message that is after the latest offset) will
    cause an exception to be thrown, rather than resetting the offset, as
    this could lead to chunks messages being replayed or skipped, depending
    on the circumstances. This also means that if the committed offset is no
    longer available (such as when reading older messages from the log and
    those messages expire, or reading newer messages from the log and the
    leader crashes and partition ownership fails over to an out-of-date
    replica), the consumer will fail-stop rather than reset to the value of
    ``auto.offset.reset``.
    """

    # Set of logical offsets that do not correspond to actual log positions.
    # These offsets should be considered an implementation detail of the Kafka
    # consumer and not used publically.
    # https://github.com/confluentinc/confluent-kafka-python/blob/443177e1c83d9b66ce30f5eb8775e062453a738b/tests/test_enums.py#L22-L25
    LOGICAL_OFFSETS = frozenset(
        [OFFSET_BEGINNING, OFFSET_END, OFFSET_STORED, OFFSET_INVALID]
    )

    def __init__(
        self,
        configuration: Mapping[str, Any],
        *,
        commit_retry_policy: Optional[RetryPolicy] = None,
    ) -> None:
        if commit_retry_policy is None:
            commit_retry_policy = NoRetryPolicy()

        auto_offset_reset = configuration.get("auto.offset.reset", "largest")
        if auto_offset_reset in {"smallest", "earliest", "beginning"}:
            self.__resolve_partition_starting_offset = (
                self.__resolve_partition_offset_earliest
            )
        elif auto_offset_reset in {"largest", "latest", "end"}:
            self.__resolve_partition_starting_offset = (
                self.__resolve_partition_offset_latest
            )
        elif auto_offset_reset == "error":
            self.__resolve_partition_starting_offset = (
                self.__resolve_partition_offset_error
            )
        else:
            raise ValueError("invalid value for 'auto.offset.reset' configuration")

        if (
            as_kafka_configuration_bool(configuration.get("enable.auto.commit", "true"))
            is not False
        ):
            raise ValueError("invalid value for 'enable.auto.commit' configuration")

        if (
            as_kafka_configuration_bool(
                configuration.get("enable.auto.offset.store", "true")
            )
            is not False
        ):
            raise ValueError(
                "invalid value for 'enable.auto.offset.store' configuration"
            )

        # NOTE: Offsets are explicitly managed as part of the assignment
        # callback, so preemptively resetting offsets is not enabled.
        self.__consumer = ConfluentConsumer(
            {**configuration, "auto.offset.reset": "error"}
        )

        self.__offsets: MutableMapping[Partition, int] = {}
        self.__staged_offsets: MutableMapping[Partition, int] = {}
        self.__paused: Set[Partition] = set()

        self.__commit_retry_policy = commit_retry_policy

        self.__state = KafkaConsumerState.CONSUMING

    def __resolve_partition_offset_earliest(
        self, partition: ConfluentTopicPartition
    ) -> ConfluentTopicPartition:
        low, high = self.__consumer.get_watermark_offsets(partition)
        return ConfluentTopicPartition(partition.topic, partition.partition, low)

    def __resolve_partition_offset_latest(
        self, partition: ConfluentTopicPartition
    ) -> ConfluentTopicPartition:
        low, high = self.__consumer.get_watermark_offsets(partition)
        return ConfluentTopicPartition(partition.topic, partition.partition, high)

    def __resolve_partition_offset_error(
        self, partition: ConfluentTopicPartition
    ) -> ConfluentTopicPartition:
        raise ConsumerError("unable to resolve partition offsets")

    def subscribe(
        self,
        topics: Sequence[Topic],
        on_assign: Optional[Callable[[Mapping[Partition, int]], None]] = None,
        on_revoke: Optional[Callable[[Sequence[Partition]], None]] = None,
    ) -> None:
        """
        Subscribe to topics. This replaces a previous subscription.

        This method does not block. The subscription may not be fulfilled
        immediately: instead, the ``on_assign`` and ``on_revoke`` callbacks
        are called when the subscription state changes with the updated
        assignment for this consumer.

        If provided, the ``on_assign`` callback is called with a mapping of
        partitions to their offsets (at this point, the working offset and the
        committed offset are the same for each partition) on each subscription
        change. Similarly, the ``on_revoke`` callback (if provided) is called
        with a sequence of partitions that are being removed from this
        consumer's assignment. (This callback does not include the offsets,
        as the working offset and committed offset may differ, in some cases
        by substantial margin.)

        Raises an ``InvalidState`` exception if called on a closed consumer.
        """
        if self.__state is not KafkaConsumerState.CONSUMING:
            raise InvalidState(self.__state)

        def assignment_callback(
            consumer: ConfluentConsumer, partitions: Sequence[ConfluentTopicPartition]
        ) -> None:
            self.__state = KafkaConsumerState.ASSIGNING

            try:
                assignment: MutableSequence[ConfluentTopicPartition] = []

                for partition in self.__consumer.committed(partitions):
                    if partition.offset >= 0:
                        assignment.append(partition)
                    elif partition.offset == OFFSET_INVALID:
                        assignment.append(
                            self.__resolve_partition_starting_offset(partition)
                        )
                    else:
                        raise ValueError("received unexpected offset")

                offsets: MutableMapping[Partition, int] = {
                    Partition(Topic(i.topic), i.partition): i.offset for i in assignment
                }
                self.__seek(offsets)

                # Ensure that all partitions are resumed on assignment to avoid
                # carrying over state from a previous assignment.
                self.__consumer.resume(
                    [
                        ConfluentTopicPartition(
                            partition.topic.name, partition.index, offset
                        )
                        for partition, offset in offsets.items()
                    ]
                )

                for partition in offsets:
                    self.__paused.discard(partition)
            except Exception:
                self.__state = KafkaConsumerState.ERROR
                raise

            try:
                if on_assign is not None:
                    on_assign(offsets)
            finally:
                self.__state = KafkaConsumerState.CONSUMING

        def revocation_callback(
            consumer: ConfluentConsumer, partitions: Sequence[ConfluentTopicPartition]
        ) -> None:
            self.__state = KafkaConsumerState.REVOKING

            partitions = [Partition(Topic(i.topic), i.partition) for i in partitions]

            try:
                if on_revoke is not None:
                    on_revoke(partitions)
            finally:
                for partition in partitions:
                    # Staged offsets are deleted during partition revocation to
                    # prevent later committing offsets for partitions that are
                    # no longer owned by this consumer.
                    if partition in self.__staged_offsets:
                        logger.warning(
                            "Dropping staged offset for revoked partition (%r)!",
                            partition,
                        )
                        del self.__staged_offsets[partition]

                    try:
                        self.__offsets.pop(partition)
                    except KeyError:
                        # If there was an error during assignment, this
                        # partition may have never been added to the offsets
                        # mapping.
                        logger.warning(
                            "failed to delete offset for unknown partition: %r",
                            partition,
                        )

                    self.__paused.discard(partition)

                self.__state = KafkaConsumerState.CONSUMING

        self.__consumer.subscribe(
            [topic.name for topic in topics],
            on_assign=assignment_callback,
            on_revoke=revocation_callback,
        )

    def unsubscribe(self) -> None:
        """
        Unsubscribe from topics.

        Raises an ``InvalidState`` exception if called on a closed consumer.
        """
        if self.__state is not KafkaConsumerState.CONSUMING:
            raise InvalidState(self.__state)

        self.__consumer.unsubscribe()

    def poll(self, timeout: Optional[float] = None) -> Optional[Message[KafkaPayload]]:
        """
        Return the next message available to be consumed, if one is
        available. If no message is available, this method will block up to
        the ``timeout`` value before returning ``None``. A timeout of
        ``0.0`` represents "do not block", while a timeout of ``None``
        represents "block until a message is available (or forever)".

        Calling this method may also invoke subscription state change
        callbacks.

        This method may also raise an ``EndOfPartition`` error (a subtype of
        ``ConsumerError``) when the consumer has reached the end of a
        partition that it is subscribed to and no additional messages are
        available. The ``partition`` attribute of the raised exception
        specifies the end which partition has been reached. (Since this
        consumer is multiplexing a set of partitions, this exception does not
        mean that *all* of the partitions that the consumer is subscribed to
        do not have any messages, just that it has reached the end of one of
        them. This also does not mean that additional messages won't be
        available in future poll calls.) Not every backend implementation
        supports this feature or is configured to raise in this scenario.

        Raises an ``InvalidState`` exception if called on a closed consumer.

        Raises a ``TransportError`` for various other consumption-related
        errors.
        """
        if self.__state is not KafkaConsumerState.CONSUMING:
            raise InvalidState(self.__state)

        message: Optional[ConfluentMessage] = self.__consumer.poll(
            *[timeout] if timeout is not None else []
        )
        if message is None:
            return None

        error: Optional[KafkaError] = message.error()
        if error is not None:
            code = error.code()
            if code == KafkaError._PARTITION_EOF:
                raise EndOfPartition(
                    Partition(Topic(message.topic()), message.partition()),
                    message.offset(),
                )
            elif code == KafkaError._TRANSPORT:
                raise TransportError(str(error))
            elif code == KafkaError.OFFSET_OUT_OF_RANGE:
                raise OffsetOutOfRange(str(error))
            else:
                raise ConsumerError(str(error))

        headers: Optional[Headers] = message.headers()
        result = Message(
            Partition(Topic(message.topic()), message.partition()),
            message.offset(),
            KafkaPayload(
                message.key(), message.value(), headers if headers is not None else [],
            ),
            datetime.utcfromtimestamp(message.timestamp()[1] / 1000.0),
        )

        self.__offsets[result.partition] = result.next_offset

        return result

    def tell(self) -> Mapping[Partition, int]:
        """
        Return the read offsets for all assigned partitions.

        Raises an ``InvalidState`` if called on a closed consumer.
        """
        if self.__state in {KafkaConsumerState.CLOSED, KafkaConsumerState.ERROR}:
            raise InvalidState(self.__state)

        return self.__offsets

    def __validate_offsets(self, offsets: Mapping[Partition, int]) -> None:
        invalid_offsets: Mapping[Partition, int] = {
            partition: offset for partition, offset in offsets.items() if offset < 0
        }

        if invalid_offsets:
            raise ConsumerError(f"invalid offsets: {invalid_offsets!r}")

    def __seek(self, offsets: Mapping[Partition, int]) -> None:
        self.__validate_offsets(offsets)

        if self.__state is KafkaConsumerState.ASSIGNING:
            # Calling ``seek`` on the Confluent consumer from an assignment
            # callback will throw an "Erroneous state" error. Instead,
            # partition offsets have to be initialized by calling ``assign``.
            self.__consumer.assign(
                [
                    ConfluentTopicPartition(
                        partition.topic.name, partition.index, offset
                    )
                    for partition, offset in offsets.items()
                ]
            )
        else:
            for partition, offset in offsets.items():
                self.__consumer.seek(
                    ConfluentTopicPartition(
                        partition.topic.name, partition.index, offset
                    )
                )

        self.__offsets.update(offsets)

    def seek(self, offsets: Mapping[Partition, int]) -> None:
        """
        Change the read offsets for the provided partitions.

        Raises an ``InvalidState`` if called on a closed consumer.
        """
        if self.__state in {KafkaConsumerState.CLOSED, KafkaConsumerState.ERROR}:
            raise InvalidState(self.__state)

        if offsets.keys() - self.__offsets.keys():
            raise ConsumerError("cannot seek on unassigned partitions")

        self.__seek(offsets)

    def pause(self, partitions: Sequence[Partition]) -> None:
        """
        Pause the consumption of messages for the provided partitions.

        Raises an ``InvalidState`` if called on a closed consumer.
        """
        if self.__state in {KafkaConsumerState.CLOSED, KafkaConsumerState.ERROR}:
            raise InvalidState(self.__state)

        if set(partitions) - self.__offsets.keys():
            raise ConsumerError("cannot pause unassigned partitions")

        self.__consumer.pause(
            [
                ConfluentTopicPartition(partition.topic.name, partition.index)
                for partition in partitions
            ]
        )

        self.__paused.update(partitions)

        # XXX: Seeking to a specific partition offset and immediately pausing
        # that partition causes the seek to be ignored for some reason.
        self.seek(
            {
                partition: offset
                for partition, offset in self.__offsets.items()
                if partition in partitions
            }
        )

    def resume(self, partitions: Sequence[Partition]) -> None:
        """
        Resume the consumption of messages for the provided partitions.

        Raises an ``InvalidState`` if called on a closed consumer.
        """
        if self.__state in {KafkaConsumerState.CLOSED, KafkaConsumerState.ERROR}:
            raise InvalidState(self.__state)

        if set(partitions) - self.__offsets.keys():
            raise ConsumerError("cannot resume unassigned partitions")

        self.__consumer.resume(
            [
                ConfluentTopicPartition(partition.topic.name, partition.index)
                for partition in partitions
            ]
        )

        for partition in partitions:
            self.__paused.discard(partition)

    def paused(self) -> Sequence[Partition]:
        if self.__state in {KafkaConsumerState.CLOSED, KafkaConsumerState.ERROR}:
            raise InvalidState(self.__state)

        return [*self.__paused]

    def stage_offsets(self, offsets: Mapping[Partition, int]) -> None:
        if self.__state in {KafkaConsumerState.CLOSED, KafkaConsumerState.ERROR}:
            raise InvalidState(self.__state)

        if offsets.keys() - self.__offsets.keys():
            raise ConsumerError("cannot stage offsets for unassigned partitions")

        self.__validate_offsets(offsets)

        # TODO: Maybe log a warning if these offsets exceed the current
        # offsets, since that's probably a side effect of an incorrect usage
        # pattern?
        self.__staged_offsets.update(offsets)

    def __commit(self) -> Mapping[Partition, int]:
        if self.__state in {KafkaConsumerState.CLOSED, KafkaConsumerState.ERROR}:
            raise InvalidState(self.__state)

        result: Optional[Sequence[ConfluentTopicPartition]]

        if self.__staged_offsets:
            result = self.__consumer.commit(
                offsets=[
                    ConfluentTopicPartition(
                        partition.topic.name, partition.index, offset
                    )
                    for partition, offset in self.__staged_offsets.items()
                ],
                asynchronous=False,
            )
        else:
            result = []

        assert result is not None  # synchronous commit should return result immediately

        self.__staged_offsets.clear()

        offsets: MutableMapping[Partition, int] = {}

        for value in result:
            # The Confluent Kafka Consumer will include logical offsets in the
            # sequence of ``Partition`` objects returned by ``commit``. These
            # are an implementation detail of the Kafka Consumer, so we don't
            # expose them here.
            # NOTE: These should no longer be seen now that we are forcing
            # offsets to be set as part of the assignment callback.
            if value.offset in self.LOGICAL_OFFSETS:
                continue

            assert value.offset >= 0, "expected non-negative offset"
            offsets[Partition(Topic(value.topic), value.partition)] = value.offset

        return offsets

    def commit_offsets(self) -> Mapping[Partition, int]:
        """
        Commit staged offsets for all partitions that this consumer is
        assigned to. The return value of this method is a mapping of
        partitions with their committed offsets as values.

        Raises an ``InvalidState`` if called on a closed consumer.
        """
        return self.__commit_retry_policy.call(self.__commit)

    def close(self, timeout: Optional[float] = None) -> None:
        """
        Close the consumer. This stops consuming messages, *may* commit
        staged offsets (depending on the configuration), and ends its
        subscription.

        Raises a ``InvalidState`` if the consumer is unable to be closed
        before the timeout is reached.
        """
        try:
            self.__consumer.close()
        except RuntimeError:
            pass

        self.__state = KafkaConsumerState.CLOSED

    @property
    def closed(self) -> bool:
        return self.__state is KafkaConsumerState.CLOSED


DEFAULT_QUEUED_MAX_MESSAGE_KBYTES = 50000
DEFAULT_QUEUED_MIN_MESSAGES = 10000
DEFAULT_PARTITIONER = "consistent"
DEFAULT_MAX_MESSAGE_BYTES = 50000000  # 50MB, default is 1MB
SUPPORTED_KAFKA_CONFIGURATION = (
    # Check https://github.com/edenhill/librdkafka/blob/master/CONFIGURATION.md
    # for the full list of available options
    "bootstrap.servers",
    "sasl.mechanism",
    "sasl.username",
    "sasl.password",
    "security.protocol",
    "ssl.ca.location",
    "ssl.ca.certificate.stores",
    "ssl.certificate.location",
    "ssl.certificate.pem",
    "ssl.cipher.suites",
    "ssl.crl.location",
    "ssl.curves.list",
    "ssl.endpoint.identification.algorithm",
    "ssl.key.location",
    "ssl.key.password",
    "ssl.key.pem",
    "ssl.keystore.location",
    "ssl.keystore.password",
    "ssl.sigalgs.list",
)


def get_default_kafka_configuration(
    storage_key: Optional[
        StorageKey
    ] = None,  # TODO: To be removed once STORAGE_BROKER_CONFIG and DEFUALT_STORAGE_BROKERS are gone
    topic: Optional[KafkaTopic] = None,
    bootstrap_servers: Optional[Sequence[str]] = None,
    override_params: Optional[Mapping[str, Any]] = None,
) -> KafkaBrokerConfig:
    default_bootstrap_servers = None
    default_config: Mapping[str, Any]

    if storage_key is None:
        assert topic is None
    else:
        assert topic is not None

    if storage_key is not None and topic is not None:
        storage_name = storage_key.value
        if storage_name in settings.DEFAULT_STORAGE_BROKERS:
            # this is now deprecated
            logger.warning(
                "DEPRECATED: DEFAULT_STORAGE_BROKERS is defined. Please use STORAGE_BROKER_CONFIG instead"
            )
            default_config = {}
            default_bootstrap_servers = ",".join(
                settings.DEFAULT_STORAGE_BROKERS[storage_name]
            )
<<<<<<< HEAD
        elif settings.STORAGE_BROKER_CONFIG:
            default_config = settings.STORAGE_BROKER_CONFIG.get(
                storage_name, settings.BROKER_CONFIG
            )
        else:
            default_config = settings.KAFKA_BROKER_CONFIG.get(
                topic.value, settings.BROKER_CONFIG
            )

=======
        else:
            default_config = settings.STORAGE_BROKER_CONFIG.get(
                storage_name, settings.BROKER_CONFIG
            )
>>>>>>> f6152316
    else:
        default_config = settings.BROKER_CONFIG
    broker_config = copy.deepcopy(default_config)
    assert isinstance(broker_config, dict)
    bootstrap_servers = (
        ",".join(bootstrap_servers) if bootstrap_servers else default_bootstrap_servers
    )
    if bootstrap_servers:
        broker_config["bootstrap.servers"] = bootstrap_servers
    broker_config = {k: v for k, v in broker_config.items() if v is not None}
    for configuration_key in broker_config:
        if configuration_key not in SUPPORTED_KAFKA_CONFIGURATION:
            raise ValueError(
                f"The `{configuration_key}` configuration key is not supported."
            )

    broker_config["log_level"] = pylog_to_syslog_level(logger.getEffectiveLevel())

    if override_params:
        broker_config.update(override_params)

    return broker_config


def build_kafka_consumer_configuration(
    storage_key: Optional[StorageKey],  # TODO: deprecate
    topic: Optional[KafkaTopic],
    group_id: str,
    auto_offset_reset: str = "error",
    queued_max_messages_kbytes: int = DEFAULT_QUEUED_MAX_MESSAGE_KBYTES,
    queued_min_messages: int = DEFAULT_QUEUED_MIN_MESSAGES,
    bootstrap_servers: Optional[Sequence[str]] = None,
    override_params: Optional[Mapping[str, Any]] = None,
) -> KafkaBrokerConfig:
    broker_config = get_default_kafka_configuration(
        storage_key,
        topic,
        bootstrap_servers=bootstrap_servers,
        override_params=override_params,
    )
    broker_config.update(
        {
            "enable.auto.commit": False,
            "enable.auto.offset.store": False,
            "group.id": group_id,
            "auto.offset.reset": auto_offset_reset,
            # overridden to reduce memory usage when there's a large backlog
            "queued.max.messages.kbytes": queued_max_messages_kbytes,
            "queued.min.messages": queued_min_messages,
            "enable.partition.eof": False,
        }
    )
    return broker_config


def build_kafka_producer_configuration(
    storage_key: Optional[StorageKey],
    topic: Optional[KafkaTopic],
    bootstrap_servers: Optional[Sequence[str]] = None,
    override_params: Optional[Mapping[str, Any]] = None,
) -> KafkaBrokerConfig:
    broker_config = get_default_kafka_configuration(
        storage_key,
        topic=topic,
        bootstrap_servers=bootstrap_servers,
        override_params=override_params,
    )
    return broker_config


def build_default_kafka_producer_configuration() -> KafkaBrokerConfig:
    return build_kafka_producer_configuration(None, None)


# XXX: This must be imported after `KafkaPayload` to avoid a circular import.
from snuba.utils.streams.synchronized import Commit, commit_codec


class KafkaConsumerWithCommitLog(KafkaConsumer):
    def __init__(
        self,
        configuration: Mapping[str, Any],
        *,
        producer: ConfluentProducer,
        commit_log_topic: Topic,
        commit_retry_policy: Optional[RetryPolicy] = None,
    ) -> None:
        super().__init__(configuration, commit_retry_policy=commit_retry_policy)
        self.__producer = producer
        self.__commit_log_topic = commit_log_topic
        self.__group_id = configuration["group.id"]

    def poll(self, timeout: Optional[float] = None) -> Optional[Message[KafkaPayload]]:
        self.__producer.poll(0.0)
        return super().poll(timeout)

    def __commit_message_delivery_callback(
        self, error: Optional[KafkaError], message: ConfluentMessage
    ) -> None:
        if error is not None:
            raise Exception(error.str())

    def commit_offsets(self) -> Mapping[Partition, int]:
        offsets = super().commit_offsets()

        for partition, offset in offsets.items():
            commit = Commit(self.__group_id, partition, offset)
            payload = commit_codec.encode(commit)
            self.__producer.produce(
                self.__commit_log_topic.name,
                key=payload.key,
                value=payload.value,
                on_delivery=self.__commit_message_delivery_callback,
            )

        return offsets

    def close(self, timeout: Optional[float] = None) -> None:
        super().close()
        messages: int = self.__producer.flush(*[timeout] if timeout is not None else [])
        if messages > 0:
            raise TimeoutError(f"{messages} commit log messages pending delivery")


class KafkaProducer(Producer[KafkaPayload]):
    def __init__(self, configuration: Mapping[str, Any]) -> None:
        self.__configuration = configuration

        self.__producer = ConfluentProducer(configuration)
        self.__shutdown_requested = Event()

        # The worker must execute in a separate thread to ensure that callbacks
        # are fired -- otherwise trying to produce "synchronously" via
        # ``produce(...).result()`` could result in a deadlock.
        self.__result = execute(self.__worker)

    def __worker(self) -> None:
        """
        Continuously polls the producer to ensure that delivery callbacks are
        triggered (which correspondingly set the result values on the
        ``Future`` instances returned by ``produce``.) This function exits
        after a shutdown request has been issued (via ``close``) and all
        in-flight messages have been delivered.
        """
        while not self.__shutdown_requested.is_set():
            self.__producer.poll(0.1)
        self.__producer.flush()

    def __delivery_callback(
        self,
        future: Future[Message[KafkaPayload]],
        payload: KafkaPayload,
        error: KafkaError,
        message: ConfluentMessage,
    ) -> None:
        if error is not None:
            future.set_exception(TransportError(error))
        else:
            try:
                timestamp_type, timestamp_value = message.timestamp()
                if timestamp_type is TIMESTAMP_NOT_AVAILABLE:
                    raise ValueError("timestamp not available")

                future.set_result(
                    Message(
                        Partition(Topic(message.topic()), message.partition()),
                        message.offset(),
                        payload,
                        datetime.utcfromtimestamp(timestamp_value / 1000.0),
                    )
                )
            except Exception as error:
                future.set_exception(error)

    def produce(
        self, destination: Union[Topic, Partition], payload: KafkaPayload,
    ) -> Future[Message[KafkaPayload]]:
        if self.__shutdown_requested.is_set():
            raise RuntimeError("producer has been closed")

        if isinstance(destination, Topic):
            produce = partial(self.__producer.produce, topic=destination.name)
        elif isinstance(destination, Partition):
            produce = partial(
                self.__producer.produce,
                topic=destination.topic.name,
                partition=destination.index,
            )
        else:
            raise TypeError("invalid destination type")

        future: Future[Message[KafkaPayload]] = Future()
        future.set_running_or_notify_cancel()
        produce(
            value=payload.value,
            key=payload.key,
            headers=payload.headers,
            on_delivery=partial(self.__delivery_callback, future, payload),
        )
        return future

    def close(self) -> Future[None]:
        self.__shutdown_requested.set()
        return self.__result<|MERGE_RESOLUTION|>--- conflicted
+++ resolved
@@ -677,7 +677,6 @@
             default_bootstrap_servers = ",".join(
                 settings.DEFAULT_STORAGE_BROKERS[storage_name]
             )
-<<<<<<< HEAD
         elif settings.STORAGE_BROKER_CONFIG:
             default_config = settings.STORAGE_BROKER_CONFIG.get(
                 storage_name, settings.BROKER_CONFIG
@@ -686,13 +685,6 @@
             default_config = settings.KAFKA_BROKER_CONFIG.get(
                 topic.value, settings.BROKER_CONFIG
             )
-
-=======
-        else:
-            default_config = settings.STORAGE_BROKER_CONFIG.get(
-                storage_name, settings.BROKER_CONFIG
-            )
->>>>>>> f6152316
     else:
         default_config = settings.BROKER_CONFIG
     broker_config = copy.deepcopy(default_config)
