import re

NESTED_COL_EXPR_RE = re.compile(r"^([a-zA-Z0-9_\.]+)\[([a-zA-Z0-9_\.:-]+)\]$")


#: Metrics granularities for which a materialized view exist, in ascending order
GRANULARITIES_AVAILABLE = (10, 60, 60 * 60, 24 * 60 * 60)

# Number of EAP Span buckets
<<<<<<< HEAD
=======
# Changing this column will change Snuba's understanding of how attributes
# on spans are bucketed into different columns
# This will affect migrations and querying.
>>>>>>> ba086606
ATTRIBUTE_BUCKETS = 20<|MERGE_RESOLUTION|>--- conflicted
+++ resolved
@@ -7,10 +7,7 @@
 GRANULARITIES_AVAILABLE = (10, 60, 60 * 60, 24 * 60 * 60)
 
 # Number of EAP Span buckets
-<<<<<<< HEAD
-=======
 # Changing this column will change Snuba's understanding of how attributes
 # on spans are bucketed into different columns
 # This will affect migrations and querying.
->>>>>>> ba086606
 ATTRIBUTE_BUCKETS = 20