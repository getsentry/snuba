from datetime import datetime
import logging
import simplejson as json
import time

from clickhouse_driver import errors

from snuba import settings
from snuba.consumer import AbstractBatchWorker


logger = logging.getLogger('snuba.writer')


def row_from_processed_event(event, columns=settings.WRITER_COLUMNS):
    # TODO: clickhouse-driver expects datetimes, would be nice to skip this
    event['timestamp'] = datetime.utcfromtimestamp(event['timestamp'])
    event['received'] = datetime.utcfromtimestamp(event['received'])

<<<<<<< HEAD
    if not event.get('deleted'):
        event['deleted'] = 0

    if not event.get('retention_days'):
        event['retention_days'] = settings.DEFAULT_RETENTION_DAYS

=======
>>>>>>> f766fcab
    values = []
    for colname in columns:
        value = event.get(colname, None)

        # Hack to handle default value for array columns
        if value is None and '.' in colname:
            value = []

        values.append(value)

    return values


def write_rows(connection, table, columns, rows, types_check=False):
    connection.execute("""
        INSERT INTO %(table)s (%(colnames)s) VALUES""" % {
        'colnames': ", ".join(columns),
        'table': table,
    }, rows, types_check=types_check)


class WriterWorker(AbstractBatchWorker):
    def __init__(self, clickhouse, table_name):
        self.clickhouse = clickhouse
        self.table_name = table_name

    def process_message(self, message):
        return row_from_processed_event(json.loads(message.value()))

    def flush_batch(self, batch):
        retries = 3
        while True:
            try:
                with self.clickhouse as ch:
                    write_rows(ch, self.table_name, settings.WRITER_COLUMNS, batch)

                break  # success
            except (errors.NetworkError, errors.SocketTimeoutError) as e:
                logger.warning("Write to Clickhouse failed: %s (%d retries)" % (str(e), retries))
                if retries <= 0:
                    raise
                retries -= 1
                time.sleep(1)
                continue
            except errors.ServerException as e:
                logger.warning("Write to Clickhouse failed: %s (retrying)" % str(e))
                if e.code == errors.ErrorCodes.TOO_MUCH_SIMULTANEOUS_QUERIES:
                    time.sleep(1)
                    continue
                else:
                    raise

    def shutdown(self):
        pass<|MERGE_RESOLUTION|>--- conflicted
+++ resolved
@@ -17,15 +17,6 @@
     event['timestamp'] = datetime.utcfromtimestamp(event['timestamp'])
     event['received'] = datetime.utcfromtimestamp(event['received'])
 
-<<<<<<< HEAD
-    if not event.get('deleted'):
-        event['deleted'] = 0
-
-    if not event.get('retention_days'):
-        event['retention_days'] = settings.DEFAULT_RETENTION_DAYS
-
-=======
->>>>>>> f766fcab
     values = []
     for colname in columns:
         value = event.get(colname, None)
