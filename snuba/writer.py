--- conflicted
+++ resolved
@@ -63,12 +63,19 @@
 
     def write(self, rows):
         parameters = self.__options.copy()
-<<<<<<< HEAD
-        parameters['query'] = "INSERT INTO {table} FORMAT JSONEachRow".format(table=self.__table_name)
-        requests.post(
-            urljoin(self.__base_url, '?' + urlencode(parameters)),
-            data=map(self.__encode, rows),
-        ).raise_for_status()
+        parameters['query'] = f"INSERT INTO {self.__schema.get_table_name()} FORMAT JSONEachRow"
+        resp = self.__pool.urlopen(
+            'POST',
+            '/?' + urlencode(parameters),
+            headers={
+                'Connection': 'keep-alive',
+                'Accept-Encoding': 'gzip,deflate',
+            },
+            body=map(self.__encode, rows),
+            chunked=True,
+        )
+        if resp.status // 100 != 2:
+            raise HTTPError(f"{resp.status} Unexpected")
 
 
 class BufferedWriterWrapper:
@@ -101,19 +108,4 @@
     def write(self, row: TableRow):
         self.__buffer.append(row)
         if len(self.__buffer) >= self.__buffer_size:
-            self.__flush()
-=======
-        parameters['query'] = f"INSERT INTO {self.__schema.get_table_name()} FORMAT JSONEachRow"
-        resp = self.__pool.urlopen(
-            'POST',
-            '/?' + urlencode(parameters),
-            headers={
-                'Connection': 'keep-alive',
-                'Accept-Encoding': 'gzip,deflate',
-            },
-            body=map(self.__encode, rows),
-            chunked=True,
-        )
-        if resp.status//100 != 2:
-            raise HTTPError(f"{resp.status} Unexpected")
->>>>>>> 226fcd5d
+            self.__flush()