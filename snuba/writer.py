--- conflicted
+++ resolved
@@ -1,25 +1,5 @@
 import logging
 
-<<<<<<< HEAD
-from snuba.clickhouse import get_all_columns, Array
-
-
-logger = logging.getLogger('snuba.writer')
-
-
-def row_from_processed_event(event, columns=get_all_columns()):
-    values = []
-    for col in columns:
-        value = event.get(col.flattened, None)
-        if value is None and isinstance(col.type, Array):
-            value = []
-        values.append(value)
-
-    return values
-
-
-def write_rows(connection, table, rows, types_check=False, columns=get_all_columns()):
-=======
 logger = logging.getLogger('snuba.writer')
 
 
@@ -27,7 +7,6 @@
     if columns is None:
         columns = dataset.get_schema().get_columns()
     table = dataset.get_schema().get_table_name()
->>>>>>> 2cbe4c76
     connection.execute_robust("""
         INSERT INTO %(table)s (%(colnames)s) VALUES""" % {
         'colnames': ", ".join(col.escaped for col in columns),
