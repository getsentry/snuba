--- conflicted
+++ resolved
@@ -86,13 +86,7 @@
         ],
         release=os.getenv("SNUBA_RELEASE"),
         traces_sample_rate=settings.SENTRY_TRACE_SAMPLE_RATE,
-<<<<<<< HEAD
-        # "turn on" profiling without sending anything --
-        # nonzero value required for ondemand profiling as well
-        # profiles_sample_rate=0.00001,
-=======
         profiles_sample_rate=settings.SNUBA_PROFILES_SAMPLE_RATE,
->>>>>>> 214e00f4
     )
 
     from snuba.utils.profiler import run_ondemand_profiler
