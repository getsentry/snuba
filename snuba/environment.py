from __future__ import absolute_import

import logging
import os
from typing import Optional

import sentry_sdk
from sentry_sdk.integrations.flask import FlaskIntegration
from sentry_sdk.integrations.gnu_backtrace import GnuBacktraceIntegration

from snuba import settings
<<<<<<< HEAD
from snuba.clickhouse.native import ClickhousePool, NativeDriverReader
from snuba.clickhouse.sql import SqlQuery
from snuba.reader import Reader
=======
>>>>>>> 7902a9a8
from snuba.util import create_metrics


def setup_logging(level: Optional[str] = None) -> None:
    if level is None:
        level = settings.LOG_LEVEL

    logging.basicConfig(
        level=getattr(logging, level.upper()), format=settings.LOG_FORMAT,
    )


def setup_sentry() -> None:
    sentry_sdk.init(
        dsn=settings.SENTRY_DSN,
        integrations=[FlaskIntegration(), GnuBacktraceIntegration()],
        release=os.getenv("SNUBA_RELEASE"),
    )


<<<<<<< HEAD
clickhouse_rw = ClickhousePool(settings.CLICKHOUSE_HOST, settings.CLICKHOUSE_PORT)
clickhouse_ro = ClickhousePool(
    settings.CLICKHOUSE_HOST,
    settings.CLICKHOUSE_PORT,
    client_settings={"readonly": True},
)

metrics = create_metrics("snuba")

reader: Reader[SqlQuery] = NativeDriverReader(clickhouse_ro)
=======
metrics = create_metrics("snuba")
>>>>>>> 7902a9a8
<|MERGE_RESOLUTION|>--- conflicted
+++ resolved
@@ -9,12 +9,6 @@
 from sentry_sdk.integrations.gnu_backtrace import GnuBacktraceIntegration
 
 from snuba import settings
-<<<<<<< HEAD
-from snuba.clickhouse.native import ClickhousePool, NativeDriverReader
-from snuba.clickhouse.sql import SqlQuery
-from snuba.reader import Reader
-=======
->>>>>>> 7902a9a8
 from snuba.util import create_metrics
 
 
@@ -35,17 +29,4 @@
     )
 
 
-<<<<<<< HEAD
-clickhouse_rw = ClickhousePool(settings.CLICKHOUSE_HOST, settings.CLICKHOUSE_PORT)
-clickhouse_ro = ClickhousePool(
-    settings.CLICKHOUSE_HOST,
-    settings.CLICKHOUSE_PORT,
-    client_settings={"readonly": True},
-)
-
-metrics = create_metrics("snuba")
-
-reader: Reader[SqlQuery] = NativeDriverReader(clickhouse_ro)
-=======
-metrics = create_metrics("snuba")
->>>>>>> 7902a9a8
+metrics = create_metrics("snuba")