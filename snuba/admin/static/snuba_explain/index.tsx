import React, { useEffect, useState } from "react";
import { Prism } from "@mantine/prism";

import Client from "SnubaAdmin/api_client";
import QueryEditor from "SnubaAdmin/query_editor";
import { Collapse } from "SnubaAdmin/collapse";
import {
  SnQLRequest,
  SnQLResult,
  ExplainResult,
  ExplainStep,
} from "SnubaAdmin/snuba_explain/types";
import { Step } from "SnubaAdmin/snuba_explain/step_render";
<<<<<<< HEAD
import { CustomSelect, getParamFromStorage } from "SnubaAdmin/select";
=======
import ExecuteButton from "SnubaAdmin/utils/execute_button";
>>>>>>> ad47e0b1

import {
  executeActionsStyle,
  selectStyle,
  collapsibleStyle,
} from "SnubaAdmin/snuba_explain/styles";
import { SnubaDatasetName, SnQLQueryState } from "SnubaAdmin/snql_to_sql/types";

function SnubaExplain(props: { api: Client }) {
  const [datasets, setDatasets] = useState<SnubaDatasetName[]>([]);
  const [snql_query, setQuery] = useState<SnQLQueryState>({dataset: getParamFromStorage("dataset")});
  const [queryResultHistory, setQueryResultHistory] = useState<SnQLResult[]>(
    []
  );

  useEffect(() => {
    props.api.getSnubaDatasetNames().then((res) => {
      setDatasets(res);
    });
  }, []);

  function selectDataset(dataset: string) {
    setQuery((prevQuery) => {
      return {
        ...prevQuery,
        dataset,
      };
    });
  }

  function updateQuerySnQL(query: string) {
    setQuery((prevQuery) => {
      return {
        ...prevQuery,
        query,
      };
    });
  }

  function explainQuery() {
    return props.api
      .debugSnQLQuery(snql_query as SnQLRequest)
      .then((result) => {
        const query_result = {
          input_query: snql_query.query,
          sql: result.sql,
          explain: result.explain as ExplainResult,
        };
        setQueryResultHistory((prevHistory) => [query_result, ...prevHistory]);
      });
  }

  let currentExplain, currentRow, groupedSteps;
  if (queryResultHistory.length > 0) {
    currentRow = queryResultHistory[0];
    currentExplain = currentRow.explain;
    if (currentExplain != null) {
      // Group the steps by their category
      groupedSteps = currentExplain.steps.reduce(
        (acc: ExplainStep[][], step: ExplainStep) => {
          if (acc.length == 0) {
            acc.push([step]);
          } else if (acc.slice(-1)[0].slice(-1)[0].category != step.category) {
            acc.push([step]);
          } else {
            acc[acc.length - 1].push(step);
          }
          return acc;
        },
        []
      );
    }
  }

  return (
    <div>
      <h2>Construct a SnQL Query</h2>
      <QueryEditor
        onQueryUpdate={(sql) => {
          updateQuerySnQL(sql);
        }}
      />
      <div style={executeActionsStyle}>
        <div>
          <CustomSelect
            value={snql_query.dataset || ""}
            onChange={selectDataset}
            options={datasets}
            name="dataset"
          />
        </div>
        <div style={executeActionsStyle}>
          <div>
            <ExecuteButton
              onClick={explainQuery}
              disabled={
                snql_query.dataset == undefined || snql_query.query == undefined
              }
              label="Explain Query"
            />
          </div>
        </div>
      </div>
      {currentExplain != null && currentRow != null && groupedSteps != null && (
        <div>
          <h2>SNUBSPLAIN</h2>
          <Collapse key="orig_ast" text="Original AST">
            <span>{currentExplain.original_ast}</span>
          </Collapse>
          <h3>Steps</h3>
          <ol style={collapsibleStyle}>
            {groupedSteps.map((steps, i) => (
              <div>
                <Collapse key={i} text={steps[0].category}>
                  {steps.map((step, i) => (
                    <li>
                      <Step key={i} step={step} />
                    </li>
                  ))}
                </Collapse>
              </div>
            ))}
          </ol>
          <Collapse key="final_sql" text="Final SQL">
            <Prism withLineNumbers language="sql">
              {currentRow.sql}
            </Prism>
          </Collapse>
        </div>
      )}
    </div>
  );
}

export default SnubaExplain;<|MERGE_RESOLUTION|>--- conflicted
+++ resolved
@@ -11,15 +11,10 @@
   ExplainStep,
 } from "SnubaAdmin/snuba_explain/types";
 import { Step } from "SnubaAdmin/snuba_explain/step_render";
-<<<<<<< HEAD
 import { CustomSelect, getParamFromStorage } from "SnubaAdmin/select";
-=======
 import ExecuteButton from "SnubaAdmin/utils/execute_button";
->>>>>>> ad47e0b1
-
 import {
   executeActionsStyle,
-  selectStyle,
   collapsibleStyle,
 } from "SnubaAdmin/snuba_explain/styles";
 import { SnubaDatasetName, SnQLQueryState } from "SnubaAdmin/snql_to_sql/types";
