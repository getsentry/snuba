--- conflicted
+++ resolved
@@ -8,11 +8,8 @@
 import QuerylogQueries from "./querylog";
 import CapacityManagement from "./capacity_management";
 import DeadLetterQueue from "./dead_letter_queue";
-<<<<<<< HEAD
 import CardinalityAnalyzer from "./cardinality_analyzer";
-=======
 import ProductionQueries from "./production_queries";
->>>>>>> c23cc180
 
 function Placeholder(props: any) {
   return null;
@@ -67,18 +64,15 @@
     component: DeadLetterQueue,
   },
   {
-<<<<<<< HEAD
     id: "cardinality-analyzer",
     display: "🔢Cardinality Analyzer!!!",
     component: CardinalityAnalyzer,
   },
-
-=======
+  {
     id: "production-queries",
     display: "🔦 Production Queries",
     component: ProductionQueries,
   },
->>>>>>> c23cc180
 ];
 
 export { NAV_ITEMS };