--- conflicted
+++ resolved
@@ -6,11 +6,8 @@
 import SnQLToSQL from "./snql_to_sql";
 import Kafka from "./kafka";
 import QuerylogQueries from "./querylog";
-<<<<<<< HEAD
 import CapacityManagement from "./capacity_management";
-=======
 import DeadLetterQueue from "./dead_letter_queue";
->>>>>>> 25858a1c
 
 function Placeholder(props: any) {
   return null;
