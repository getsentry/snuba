import { AllowedTools } from "./types";

import {
  Config,
  ConfigKey,
  ConfigValue,
  ConfigChange,
  ConfigDescription,
  ConfigDescriptions,
} from "./runtime_config/types";

import {
  ClickhouseNodeData,
  QueryRequest,
  QueryResult,
  PredefinedQuery,
} from "./clickhouse_queries/types";
import {
  MigrationGroupResult,
  RunMigrationRequest,
  RunMigrationResult,
} from "./clickhouse_migrations/types";
import { TracingRequest, TracingResult } from "./tracing/types";
import { SnQLRequest, SnQLResult, SnubaDatasetName } from "./snql_to_sql/types";

import { KafkaTopicData } from "./kafka/types";
import { QuerylogRequest, QuerylogResult } from "./querylog/types";

interface Client {
  getConfigs: () => Promise<Config[]>;
  createNewConfig: (
    key: ConfigKey,
    value: ConfigValue,
    description: ConfigDescription
  ) => Promise<Config>;
  deleteConfig: (key: ConfigKey, keepDescription: boolean) => Promise<void>;
  editConfig: (
    key: ConfigKey,
    value: ConfigValue,
    description: ConfigDescription
  ) => Promise<Config>;
  getDescriptions: () => Promise<ConfigDescriptions>;
  getAuditlog: () => Promise<ConfigChange[]>;
  getClickhouseNodes: () => Promise<[ClickhouseNodeData]>;
  getSnubaDatasetNames: () => Promise<SnubaDatasetName[]>;
  convertSnQLQuery: (query: SnQLRequest) => Promise<SnQLResult>;
  getPredefinedQueryOptions: () => Promise<[PredefinedQuery]>;
  executeSystemQuery: (req: QueryRequest) => Promise<QueryResult>;
  executeTracingQuery: (req: TracingRequest) => Promise<TracingResult>;
  getKafkaData: () => Promise<KafkaTopicData[]>;
  getPredefinedQuerylogOptions: () => Promise<[PredefinedQuery]>;
  getQuerylogSchema: () => Promise<QuerylogResult>;
  executeQuerylogQuery: (req: QuerylogRequest) => Promise<QuerylogResult>;
  getAllMigrationGroups: () => Promise<MigrationGroupResult[]>;
  runMigration: (req: RunMigrationRequest) => Promise<RunMigrationResult>;
  getAllowedTools: () => Promise<AllowedTools>;
}

function Client() {
  const baseUrl = "/";

  return {
    getConfigs: () => {
      const url = baseUrl + "configs";
      return fetch(url).then((resp) => resp.json());
    },
    createNewConfig: (
      key: ConfigKey,
      value: ConfigValue,
      description: ConfigDescription
    ) => {
      const url = baseUrl + "configs";
      const params = { key, value, description };

      return fetch(url, {
        headers: { "Content-Type": "application/json" },
        method: "POST",
        body: JSON.stringify(params),
      }).then((res) => {
        if (res.ok) {
          return Promise.resolve(res.json());
        } else {
          return res.json().then((err) => {
            let errMsg = err?.error || "Could not create config";
            throw new Error(errMsg);
          });
        }
      });
    },
    deleteConfig: (key: ConfigKey, keepDescription: boolean) => {
      const url =
        baseUrl +
        "configs/" +
        encodeURIComponent(key) +
        (keepDescription ? "?keepDescription=true" : "");
      return fetch(url, {
        headers: { "Content-Type": "application/json" },
        method: "DELETE",
      }).then((res) => {
        if (res.ok) {
          return;
        } else {
          throw new Error("Could not delete config");
        }
      });
    },
    editConfig: (
      key: ConfigKey,
      value: ConfigValue,
      description: ConfigDescription
    ) => {
      const url = baseUrl + "configs/" + encodeURIComponent(key);
      return fetch(url, {
        headers: { "Content-Type": "application/json" },
        method: "PUT",
        body: JSON.stringify({ value, description }),
      }).then((res) => {
        if (res.ok) {
          return Promise.resolve(res.json());
        } else {
          throw new Error("Could not edit config");
        }
      });
    },
    getDescriptions: () => {
      const url = baseUrl + "all_config_descriptions";
      return fetch(url).then((resp) => resp.json());
    },
    getAuditlog: () => {
      const url = baseUrl + "config_auditlog";
      return fetch(url).then((resp) => resp.json());
    },
    getClickhouseNodes: () => {
      const url = baseUrl + "clickhouse_nodes";
      return fetch(url)
        .then((resp) => resp.json())
        .then((res) => {
          return res.filter(
            (storage: any) =>
              storage.local_nodes.length > 0 ||
              storage.dist_nodes.length > 0 ||
              storage.query_node
          );
        });
    },

    getSnubaDatasetNames: () => {
      const url = baseUrl + "snuba_datasets";
      return fetch(url).then((resp) => resp.json());
    },

    convertSnQLQuery: (query: SnQLRequest) => {
      const url = baseUrl + "snql_to_sql";
      return fetch(url, {
        headers: { "Content-Type": "application/json" },
        method: "POST",
        body: JSON.stringify(query),
      }).then((res) => {
        if (res.ok) {
          return Promise.resolve(res.json());
        } else {
          return res.json().then((err) => {
            let errMsg = err?.error.message || "Could not convert SnQL";
            throw new Error(errMsg);
          });
        }
      });
    },

    getPredefinedQueryOptions: () => {
      const url = baseUrl + "clickhouse_queries";
      return fetch(url).then((resp) => resp.json());
    },
    executeSystemQuery: (query: QueryRequest) => {
      const url = baseUrl + "run_clickhouse_system_query";
      return fetch(url, {
        headers: { "Content-Type": "application/json" },
        method: "POST",
        body: JSON.stringify(query),
      }).then((resp) => {
        if (resp.ok) {
          return resp.json();
        } else {
          return resp.json().then(Promise.reject.bind(Promise));
        }
      });
    },
    executeTracingQuery: (query: TracingRequest) => {
      const url = baseUrl + "clickhouse_trace_query";
      return fetch(url, {
        headers: { "Content-Type": "application/json" },
        method: "POST",
        body: JSON.stringify(query),
      }).then((resp) => {
        if (resp.ok) {
          return resp.json();
        } else {
          return resp.json().then(Promise.reject.bind(Promise));
        }
      });
    },
    getKafkaData: () => {
      const url = baseUrl + "kafka";
      return fetch(url, {
        headers: { "Content-Type": "application/json" },
      }).then((resp) => resp.json());
    },

    getPredefinedQuerylogOptions: () => {
      const url = baseUrl + "querylog_queries";
      return fetch(url).then((resp) => resp.json());
    },
    getQuerylogSchema: () => {
      const url = baseUrl + "clickhouse_querylog_schema";
      return fetch(url, {
        headers: { "Content-Type": "application/json" },
      }).then((resp) => {
        if (resp.ok) {
          return resp.json();
        } else {
          return resp.json().then(Promise.reject.bind(Promise));
        }
      });
    },
    executeQuerylogQuery: (query: QuerylogRequest) => {
      const url = baseUrl + "clickhouse_querylog_query";
      return fetch(url, {
        headers: { "Content-Type": "application/json" },
        method: "POST",
        body: JSON.stringify(query),
      }).then((resp) => {
        if (resp.ok) {
          return resp.json();
        } else {
          return resp.json().then(Promise.reject.bind(Promise));
        }
      });
    },
    getAllMigrationGroups: () => {
      const url = baseUrl + "migrations/groups";
      return fetch(url, {
        headers: { "Content-Type": "application/json" },
      }).then((resp) => resp.json());
    },

    runMigration: (req: RunMigrationRequest) => {
      const params = new URLSearchParams({
        force: (req.force || false).toString(),
        fake: (req.fake || false).toString(),
        dry_run: (req.dry_run || false).toString(),
      });
      const url: string = `/migrations/${req.group}/${req.action}/${req.migration_id}?`;
      return fetch(url + params, {
        headers: { "Content-Type": "application/json" },
        method: "POST",
        body: JSON.stringify(params),
      }).then((resp) => {
        if (resp.ok) {
          return resp.json();
        } else {
          return resp.json().then(Promise.reject.bind(Promise));
        }
      });
    },
<<<<<<< HEAD

    getAllowedTools: () => {
      const url = baseUrl + "tools";
      return fetch(url, {
        headers: { "Content-Type": "application/json" },
      }).then((resp) => resp.json());
    },
=======
>>>>>>> 9fba7cfb
  };
}

export default Client;<|MERGE_RESOLUTION|>--- conflicted
+++ resolved
@@ -262,7 +262,6 @@
         }
       });
     },
-<<<<<<< HEAD
 
     getAllowedTools: () => {
       const url = baseUrl + "tools";
@@ -270,8 +269,6 @@
         headers: { "Content-Type": "application/json" },
       }).then((resp) => resp.json());
     },
-=======
->>>>>>> 9fba7cfb
   };
 }
 
