import { AllowedTools, Settings } from "SnubaAdmin/types";

import {
  Config,
  ConfigKey,
  ConfigValue,
  ConfigChange,
  ConfigDescription,
  ConfigDescriptions,
} from "SnubaAdmin/runtime_config/types";

import {
  ClickhouseNodeData,
  QueryRequest,
  QueryResult,
  PredefinedQuery,
} from "SnubaAdmin/clickhouse_queries/types";
import {
  MigrationGroupResult,
  RunMigrationRequest,
  RunMigrationResult,
} from "SnubaAdmin/clickhouse_migrations/types";
import { TracingRequest, TracingResult } from "SnubaAdmin/tracing/types";
import { MQLRequest } from "SnubaAdmin/mql_queries/types";
import {
  SnQLRequest,
  SnQLResult,
  SnubaDatasetName,
} from "SnubaAdmin/snql_to_sql/types";

import { KafkaTopicData } from "SnubaAdmin/kafka/types";
import { QuerylogRequest, QuerylogResult } from "SnubaAdmin/querylog/types";
import {
  CardinalityQueryRequest,
  CardinalityQueryResult,
} from "SnubaAdmin/cardinality_analyzer/types";

import { AllocationPolicy } from "SnubaAdmin/capacity_management/types";

import { ReplayInstruction, Topic } from "SnubaAdmin/dead_letter_queue/types";
import { AutoReplacementsBypassProjectsData } from "SnubaAdmin/auto_replacements_bypass_projects/types";
import { ClickhouseNodeInfo, ClickhouseSystemSetting } from "SnubaAdmin/database_clusters/types";

interface Client {
  getSettings: () => Promise<Settings>;
  getConfigs: () => Promise<Config[]>;
  getAutoReplacementsBypassProjects: () => Promise<
    AutoReplacementsBypassProjectsData[]
  >;
  createNewConfig: (
    key: ConfigKey,
    value: ConfigValue,
    description: ConfigDescription
  ) => Promise<Config>;
  deleteConfig: (key: ConfigKey, keepDescription: boolean) => Promise<void>;
  editConfig: (
    key: ConfigKey,
    value: ConfigValue,
    description: ConfigDescription
  ) => Promise<Config>;
  getDescriptions: () => Promise<ConfigDescriptions>;
  getAuditlog: () => Promise<ConfigChange[]>;
  getClickhouseNodes: () => Promise<[ClickhouseNodeData]>;
  getClickhouseNodeInfo: () => Promise<[ClickhouseNodeInfo]>
  getSnubaDatasetNames: () => Promise<SnubaDatasetName[]>;
  getAllowedProjects: () => Promise<string[]>;
  executeSnQLQuery: (query: SnQLRequest) => Promise<any>;
  executeMQLQuery: (query: MQLRequest) => Promise<any>;
  debugSnQLQuery: (query: SnQLRequest) => Promise<SnQLResult>;
  getPredefinedQueryOptions: () => Promise<[PredefinedQuery]>;
  executeSystemQuery: (req: QueryRequest) => Promise<QueryResult>;
  executeTracingQuery: (req: TracingRequest) => Promise<TracingResult>;
  getKafkaData: () => Promise<KafkaTopicData[]>;
  getPredefinedQuerylogOptions: () => Promise<[PredefinedQuery]>;
  getQuerylogSchema: () => Promise<QuerylogResult>;
  executeQuerylogQuery: (req: QuerylogRequest) => Promise<QuerylogResult>;
  getPredefinedCardinalityQueryOptions: () => Promise<[PredefinedQuery]>;
  executeCardinalityQuery: (
    req: CardinalityQueryRequest
  ) => Promise<CardinalityQueryResult>;
  getAllMigrationGroups: () => Promise<MigrationGroupResult[]>;
  runMigration: (req: RunMigrationRequest) => Promise<RunMigrationResult>;
  getAllowedTools: () => Promise<AllowedTools>;
  getStoragesWithAllocationPolicies: () => Promise<string[]>;
  getAllocationPolicies: (storage: string) => Promise<AllocationPolicy[]>;
  setAllocationPolicyConfig: (
    storage: string,
    policy: string,
    key: string,
    value: string,
    params: object
  ) => Promise<void>;
  deleteAllocationPolicyConfig: (
    storage: string,
    policy: string,
    key: string,
    params: object
  ) => Promise<void>;
  getDlqTopics: () => Promise<Topic[]>;
  getDlqInstruction: () => Promise<ReplayInstruction | null>;
  setDlqInstruction: (
    topic: Topic,
    instruction: ReplayInstruction
  ) => Promise<ReplayInstruction | null>;
  clearDlqInstruction: () => Promise<ReplayInstruction | null>;
  getAdminRegions: () => Promise<string[]>;
  runLightweightDelete: (
    storage_name: string,
    column_conditions: object
  ) => Promise<Response>;
  listJobSpecs: () => Promise<JobSpecMap>;
  runJob(job_id: string): Promise<String>;
<<<<<<< HEAD
  getJobLogs(job_id: string): Promise<string[]>;
=======
  getClickhouseSystemSettings: (host: string, port: number, storage: string) => Promise<ClickhouseSystemSetting[]>;
>>>>>>> 27c84605
}

function Client(): Client {
  const baseUrl = "/";

  return {
    getSettings: () => {
      const url = baseUrl + "settings";
      return fetch(url).then((resp) => resp.json());
    },
    getConfigs: () => {
      const url = baseUrl + "configs";
      return fetch(url).then((resp) => resp.json());
    },
    getAutoReplacementsBypassProjects: () => {
      const url = baseUrl + "auto-replacements-bypass-projects";
      return fetch(url, {
        headers: { "Content-Type": "application/json" },
      }).then((resp) => resp.json());
    },
    createNewConfig: (
      key: ConfigKey,
      value: ConfigValue,
      description: ConfigDescription
    ) => {
      const url = baseUrl + "configs";
      const params = { key, value, description };

      return fetch(url, {
        headers: { "Content-Type": "application/json" },
        method: "POST",
        body: JSON.stringify(params),
      }).then((res) => {
        if (res.ok) {
          return Promise.resolve(res.json());
        } else {
          return res.json().then((err) => {
            let errMsg = err?.error || "Could not create config";
            throw new Error(errMsg);
          });
        }
      });
    },
    deleteConfig: (key: ConfigKey, keepDescription: boolean) => {
      const url =
        baseUrl +
        "configs/" +
        encodeURIComponent(key) +
        (keepDescription ? "?keepDescription=true" : "");
      return fetch(url, {
        headers: { "Content-Type": "application/json" },
        method: "DELETE",
      }).then((res) => {
        if (res.ok) {
          return;
        } else {
          throw new Error("Could not delete config");
        }
      });
    },
    editConfig: (
      key: ConfigKey,
      value: ConfigValue,
      description: ConfigDescription
    ) => {
      const url = baseUrl + "configs/" + encodeURIComponent(key);
      return fetch(url, {
        headers: { "Content-Type": "application/json" },
        method: "PUT",
        body: JSON.stringify({ value, description }),
      }).then((res) => {
        if (res.ok) {
          return Promise.resolve(res.json());
        } else {
          throw new Error("Could not edit config");
        }
      });
    },
    getDescriptions: () => {
      const url = baseUrl + "all_config_descriptions";
      return fetch(url).then((resp) => resp.json());
    },
    getAuditlog: () => {
      const url = baseUrl + "config_auditlog";
      return fetch(url).then((resp) => resp.json());
    },
    getClickhouseNodes: () => {
      const url = baseUrl + "clickhouse_nodes";
      return fetch(url)
        .then((resp) => resp.json())
        .then((res) => {
          return res.filter(
            (storage: any) =>
              storage.local_nodes.length > 0 ||
              storage.dist_nodes.length > 0 ||
              storage.query_node
          );
        });
    },

    getClickhouseNodeInfo: () => {
      const url = baseUrl + "clickhouse_node_info";
      return fetch(url).then((resp) => resp.json());
    },

    getSnubaDatasetNames: () => {
      const url = baseUrl + "snuba_datasets";
      return fetch(url).then((resp) => resp.json());
    },

    getAllowedProjects: () => {
      const url = baseUrl + "allowed_projects";
      return fetch(url).then((resp) => resp.json());
    },

    getAdminRegions: () => {
      const url = baseUrl + "admin_regions";
      return fetch(url).then((resp) => resp.json());
    },

    debugSnQLQuery: (query: SnQLRequest) => {
      const url = baseUrl + "snuba_debug";
      return fetch(url, {
        headers: { "Content-Type": "application/json" },
        method: "POST",
        body: JSON.stringify(query),
      }).then((res) => {
        if (res.ok) {
          return Promise.resolve(res.json());
        } else {
          return res.json().then((err) => {
            let errMsg = err?.error.message || "Could not convert SnQL";
            throw new Error(errMsg);
          });
        }
      });
    },

    executeSnQLQuery: (query: SnQLRequest) => {
      const url = baseUrl + "production_snql_query";
      return fetch(url, {
        headers: { "Content-Type": "application/json" },
        method: "POST",
        body: JSON.stringify(query),
      }).then((res) => {
        if (res.ok) {
          return Promise.resolve(res.json());
        } else {
          return res.json().then((err) => {
            let errMsg = err?.error.message || "Could not execute SnQL";
            throw new Error(errMsg);
          });
        }
      });
    },

    executeMQLQuery: (query: MQLRequest) => {
      const url = baseUrl + "production_mql_query";
      query.dataset = "generic_metrics";
      return fetch(url, {
        headers: { "Content-Type": "application/json" },
        method: "POST",
        body: JSON.stringify(query),
      }).then((res) => {
        if (res.ok) {
          return Promise.resolve(res.json());
        } else {
          return res.json().then((err) => {
            let errMsg = err?.error.message || "Could not execute SnQL";
            throw new Error(errMsg);
          });
        }
      });
    },

    getPredefinedQueryOptions: () => {
      const url = baseUrl + "clickhouse_queries";
      return fetch(url).then((resp) => resp.json());
    },
    executeSystemQuery: (query: QueryRequest) => {
      const url = baseUrl + "run_clickhouse_system_query";
      return fetch(url, {
        headers: { "Content-Type": "application/json" },
        method: "POST",
        body: JSON.stringify(query),
      }).then((resp) => {
        if (resp.ok) {
          return resp.json();
        } else {
          return resp.json().then(Promise.reject.bind(Promise));
        }
      });
    },
    executeTracingQuery: (query: TracingRequest) => {
      const url = baseUrl + "clickhouse_trace_query";
      return fetch(url, {
        headers: { "Content-Type": "application/json" },
        method: "POST",
        body: JSON.stringify(query),
      }).then((resp) => {
        if (resp.ok) {
          return resp.json();
        } else {
          return resp.json().then(Promise.reject.bind(Promise));
        }
      });
    },
    getKafkaData: () => {
      const url = baseUrl + "kafka";
      return fetch(url, {
        headers: { "Content-Type": "application/json" },
      }).then((resp) => resp.json());
    },

    getPredefinedQuerylogOptions: () => {
      const url = baseUrl + "querylog_queries";
      return fetch(url).then((resp) => resp.json());
    },
    getQuerylogSchema: () => {
      const url = baseUrl + "clickhouse_querylog_schema";
      return fetch(url, {
        headers: { "Content-Type": "application/json" },
      }).then((resp) => {
        if (resp.ok) {
          return resp.json();
        } else {
          return resp.json().then(Promise.reject.bind(Promise));
        }
      });
    },
    executeQuerylogQuery: (query: QuerylogRequest) => {
      const url = baseUrl + "clickhouse_querylog_query";
      return fetch(url, {
        headers: { "Content-Type": "application/json" },
        method: "POST",
        body: JSON.stringify(query),
      }).then((resp) => {
        if (resp.ok) {
          return resp.json();
        } else {
          return resp.json().then(Promise.reject.bind(Promise));
        }
      });
    },
    getPredefinedCardinalityQueryOptions: () => {
      const url = baseUrl + "cardinality_queries";
      return fetch(url).then((resp) => resp.json());
    },
    executeCardinalityQuery: (query: CardinalityQueryRequest) => {
      const url = baseUrl + "cardinality_query";
      return fetch(url, {
        headers: { "Content-Type": "application/json" },
        method: "POST",
        body: JSON.stringify(query),
      }).then((resp) => {
        if (resp.ok) {
          return resp.json();
        } else {
          return resp.json().then(Promise.reject.bind(Promise));
        }
      });
    },
    getAllMigrationGroups: () => {
      const url = baseUrl + "migrations/groups";
      return fetch(url, {
        headers: { "Content-Type": "application/json" },
      }).then((resp) => resp.json());
    },

    runMigration: (req: RunMigrationRequest) => {
      const params = new URLSearchParams({
        force: (req.force || false).toString(),
        fake: (req.fake || false).toString(),
        dry_run: (req.dry_run || false).toString(),
      });
      const url: string = `/migrations/${req.group}/${req.action}/${req.migration_id}?`;
      return fetch(url + params, {
        headers: { "Content-Type": "application/json" },
        method: "POST",
        body: JSON.stringify(params),
      }).then((resp) => {
        if (resp.ok) {
          return resp.json();
        } else {
          return resp.json().then(Promise.reject.bind(Promise));
        }
      });
    },

    getAllowedTools: () => {
      const url = baseUrl + "tools";
      return fetch(url, {
        headers: { "Content-Type": "application/json" },
      }).then((resp) => resp.json());
    },

    getStoragesWithAllocationPolicies: () => {
      const url = baseUrl + "storages_with_allocation_policies";
      return fetch(url, {
        headers: { "Content-Type": "application/json" },
      }).then((resp) => resp.json());
    },
    getAllocationPolicies: (storage: string) => {
      const url =
        baseUrl + "allocation_policy_configs/" + encodeURIComponent(storage);
      return fetch(url, {
        headers: { "Content-Type": "application/json" },
      }).then((resp) => resp.json());
    },
    setAllocationPolicyConfig: (
      storage: string,
      policy: string,
      key: string,
      value: string,
      params: object
    ) => {
      const url = baseUrl + "allocation_policy_config";
      return fetch(url, {
        headers: { "Content-Type": "application/json" },
        method: "POST",
        body: JSON.stringify({ storage, policy, key, value, params }),
      }).then((res) => {
        if (res.ok) {
          return;
        } else {
          return res.json().then((err) => {
            let errMsg = err?.error || "Could not set config";
            throw new Error(errMsg);
          });
        }
      });
    },
    deleteAllocationPolicyConfig: (
      storage: string,
      policy: string,
      key: string,
      params: object
    ) => {
      const url = baseUrl + "allocation_policy_config";
      return fetch(url, {
        headers: { "Content-Type": "application/json" },
        method: "DELETE",
        body: JSON.stringify({ storage, policy, key, params }),
      }).then((res) => {
        if (res.ok) {
          return;
        } else {
          return res.json().then((err) => {
            let errMsg = err?.error || "Could not delete config";
            throw new Error(errMsg);
          });
        }
      });
    },
    getDlqTopics: () => {
      const url = baseUrl + "dead_letter_queue";
      return fetch(url, {
        headers: { "Content-Type": "application/json" },
      }).then((resp) => resp.json());
    },
    getDlqInstruction: () => {
      const url = baseUrl + "dead_letter_queue/replay";
      return fetch(url, {
        headers: { "Content-Type": "application/json" },
      }).then((resp) => resp.json());
    },
    setDlqInstruction: (topic: Topic, instruction: ReplayInstruction) => {
      const url = baseUrl + "dead_letter_queue/replay";
      return fetch(url, {
        headers: { "Content-Type": "application/json" },
        method: "POST",
        body: JSON.stringify({
          logicalName: topic.logicalName,
          physicalName: topic.physicalName,
          storage: topic.storage,
          slice: topic.slice,
          maxMessages: instruction.messagesToProcess,
          policy: instruction.policy,
        }),
      }).then((res) => {
        if (res.ok) {
          return res.json();
        } else {
          return res.json().then((err) => {
            let errMsg = err?.error || "Could not replay";
            throw new Error(errMsg);
          });
        }
      });
    },
    clearDlqInstruction: () => {
      const url = baseUrl + "dead_letter_queue/replay";
      return fetch(url, {
        headers: { "Content-Type": "application/json" },
        method: "DELETE",
      }).then((resp) => resp.json());
    },
    runLightweightDelete: (storage_name: string, column_conditions: object) => {
      const url = baseUrl + "delete";
      return fetch(url, {
        method: "DELETE",
        headers: {
          "Content-Type": "application/json",
        },
        body: JSON.stringify({
          storage: storage_name,
          query: { columns: column_conditions },
        }),
      });
    },
    listJobSpecs: () => {
      const url = baseUrl + "job-specs";
      return fetch(url, {
        headers: { "Content-Type": "application/json" },
        method: "GET",
      }).then((resp) => resp.json());
    },
    runJob: (job_id: string) => {
      const url = baseUrl + "job-specs/" + job_id;
      return fetch(url, {
        headers: { "Content-Type": "application/json" },
        method: "POST",
      }).then((resp) => resp.text());
    },
<<<<<<< HEAD
    getJobLogs: (job_id: string) => {
      const url = baseUrl + "job-specs/" + job_id + "/logs";
      return fetch(url, {
        headers: { "Content-Type": "application/json" },
        method: "GET",
      }).then((resp) => resp.json());
    }
=======
    getClickhouseSystemSettings: (host: string, port: number, storage: string) => {
      const url = `${baseUrl}clickhouse_system_settings?host=${encodeURIComponent(host)}&port=${encodeURIComponent(port)}&storage=${encodeURIComponent(storage)}`;
      return fetch(url, {
        headers: { "Content-Type": "application/json" },
        method: "GET",
      }).then((resp) => {
        if (resp.ok) {
          return resp.json();
        } else {
          return resp.json().then((err) => {
            let errMsg = err?.error || "Could not get Clickhouse system settings";
            throw new Error(errMsg);
          });
        }
      });
    },
>>>>>>> 27c84605
  };
}

export default Client;<|MERGE_RESOLUTION|>--- conflicted
+++ resolved
@@ -110,11 +110,8 @@
   ) => Promise<Response>;
   listJobSpecs: () => Promise<JobSpecMap>;
   runJob(job_id: string): Promise<String>;
-<<<<<<< HEAD
   getJobLogs(job_id: string): Promise<string[]>;
-=======
   getClickhouseSystemSettings: (host: string, port: number, storage: string) => Promise<ClickhouseSystemSetting[]>;
->>>>>>> 27c84605
 }
 
 function Client(): Client {
@@ -539,7 +536,6 @@
         method: "POST",
       }).then((resp) => resp.text());
     },
-<<<<<<< HEAD
     getJobLogs: (job_id: string) => {
       const url = baseUrl + "job-specs/" + job_id + "/logs";
       return fetch(url, {
@@ -547,7 +543,6 @@
         method: "GET",
       }).then((resp) => resp.json());
     }
-=======
     getClickhouseSystemSettings: (host: string, port: number, storage: string) => {
       const url = `${baseUrl}clickhouse_system_settings?host=${encodeURIComponent(host)}&port=${encodeURIComponent(port)}&storage=${encodeURIComponent(storage)}`;
       return fetch(url, {
@@ -564,7 +559,6 @@
         }
       });
     },
->>>>>>> 27c84605
   };
 }
 
