--- conflicted
+++ resolved
@@ -3,13 +3,13 @@
   ConfigKey,
   ConfigValue,
   ConfigChange,
-} from './runtime_config/types';
+} from "./runtime_config/types";
 
 import {
   ClickhouseNodeData,
   QueryRequest,
   QueryResult,
-} from './clickhouse_queries/types';
+} from "./clickhouse_queries/types";
 
 interface Client {
   getConfigs: () => Promise<Config[]>;
@@ -18,75 +18,70 @@
   editConfig: (key: ConfigKey, value: ConfigValue) => Promise<Config>;
   getAuditlog: () => Promise<ConfigChange[]>;
   getClickhouseNodes: () => Promise<[ClickhouseNodeData]>;
-<<<<<<< HEAD
-  getClickhouseCannedQueries: () => Promise<[ClickhouseCannedQuery]>;
-  executeQuery: (req: QueryRequest, endpoint?: string) => Promise<QueryResult>;
-=======
   executeQuery: (req: QueryRequest) => Promise<QueryResult>;
->>>>>>> 7baf5790
 }
 
 function Client() {
-  const baseUrl = '/';
+  const baseUrl = "/";
 
   return {
     getConfigs: () => {
-      const url = baseUrl + 'configs';
+      const url = baseUrl + "configs";
       return fetch(url).then((resp) => resp.json());
     },
     createNewConfig: (key: ConfigKey, value: ConfigValue) => {
-      const url = baseUrl + 'configs';
+      const url = baseUrl + "configs";
       const params = { key, value };
 
       return fetch(url, {
-        headers: { 'Content-Type': 'application/json' },
-        method: 'POST',
+        headers: { "Content-Type": "application/json" },
+        method: "POST",
         body: JSON.stringify(params),
       }).then((res) => {
         if (res.ok) {
           return Promise.resolve(res.json());
         } else {
           return res.json().then((err) => {
-            let errMsg = err?.error || 'Could not create config';
+            let errMsg = err?.error || "Could not create config";
             throw new Error(errMsg);
           });
         }
       });
     },
     deleteConfig: (key: ConfigKey) => {
-      const url = baseUrl + 'configs/' + encodeURIComponent(key);
+      const url = baseUrl + "configs/" + encodeURIComponent(key);
       return fetch(url, {
-        headers: { 'Content-Type': 'application/json' },
-        method: 'DELETE',
+        headers: { "Content-Type": "application/json" },
+        method: "DELETE",
       }).then((res) => {
         if (res.ok) {
           return;
         } else {
-          throw new Error('Could not delete config');
+          throw new Error("Could not delete config");
         }
       });
     },
     editConfig: (key: ConfigKey, value: ConfigValue) => {
-      const url = baseUrl + 'configs/' + encodeURIComponent(key);
+      const url = baseUrl + "configs/" + encodeURIComponent(key);
       return fetch(url, {
-        headers: { 'Content-Type': 'application/json' },
-        method: 'PUT',
+        headers: { "Content-Type": "application/json" },
+        method: "PUT",
         body: JSON.stringify({ value }),
       }).then((res) => {
         if (res.ok) {
           return Promise.resolve(res.json());
         } else {
-          throw new Error('Could not edit config');
+          throw new Error("Could not edit config");
         }
       });
     },
 
     getAuditlog: () => {
-      const url = baseUrl + 'config_auditlog';
+      const url = baseUrl + "config_auditlog";
       return fetch(url).then((resp) => resp.json());
     },
     getClickhouseNodes: () => {
-      const url = baseUrl + 'clickhouse_nodes';
+      const url = baseUrl + "clickhouse_nodes";
       return (
         fetch(url)
           .then((resp) => resp.json())
@@ -97,23 +92,11 @@
           })
       );
     },
-<<<<<<< HEAD
-    getClickhouseCannedQueries: () => {
-      const url = baseUrl + 'clickhouse_queries';
-      return fetch(url).then((resp) => resp.json());
-    },
-    executeQuery: (query: QueryRequest, endpoint?: string) => {
-      const endpoint_to_use = endpoint
-        ? endpoint
-        : 'run_clickhouse_system_query';
-      const url = baseUrl + endpoint_to_use;
-=======
     executeQuery: (query: QueryRequest) => {
       const url = baseUrl + "run_clickhouse_system_query";
->>>>>>> 7baf5790
       return fetch(url, {
-        headers: { 'Content-Type': 'application/json' },
-        method: 'POST',
+        headers: { "Content-Type": "application/json" },
+        method: "POST",
         body: JSON.stringify(query),
       }).then((resp) => {
         if (resp.ok) {
