--- conflicted
+++ resolved
@@ -12,18 +12,8 @@
 import QueryEditor from "SnubaAdmin/query_editor";
 import { Table } from "SnubaAdmin/table";
 import ExecuteButton from "SnubaAdmin/utils/execute_button";
-
-<<<<<<< HEAD
-import {
-  LogLine,
-  TracingRequest,
-  TracingResult,
-  PredefinedQuery,
-} from "./types";
 import {CustomSelect, getParamFromStorage } from "SnubaAdmin/select";
-=======
 import { TracingRequest, TracingResult, PredefinedQuery } from "./types";
->>>>>>> 6f2c599a
 
 type QueryState = Partial<TracingRequest>;
 
