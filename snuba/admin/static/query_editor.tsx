--- conflicted
+++ resolved
@@ -1,14 +1,9 @@
 import React, { useEffect, useState, ReactElement } from "react";
 
-<<<<<<< HEAD
 import { Box } from "@mantine/core";
 import { SQLEditor } from "SnubaAdmin/common/components/sql_editor";
 import { useLocalStorage } from "@mantine/hooks";
-=======
-import { Prism } from "@mantine/prism";
-import { Textarea } from "@mantine/core";
 import { CustomSelect } from "SnubaAdmin/select";
->>>>>>> 84bf293d
 
 type PredefinedQuery = {
   name: string;
@@ -107,7 +102,13 @@
               setQueryTemplate(selectedPredefinedQuery?.sql ?? "");
             }}
             name="predefined query"
-            options={props.predefinedQueryOptions ? props.predefinedQueryOptions.map((predefinedQuery) => predefinedQuery.name) : []}
+            options={
+              props.predefinedQueryOptions
+                ? props.predefinedQueryOptions.map(
+                    (predefinedQuery) => predefinedQuery.name
+                  )
+                : []
+            }
           />
         </div>
       </div>
