from __future__ import annotations

import io
import sys
from contextlib import redirect_stdout
from dataclasses import asdict
from typing import Any, List, Mapping, Optional, Sequence, Tuple, cast

import simplejson as json
import structlog
from flask import Flask, Response, g, jsonify, make_response, request
from structlog.contextvars import bind_contextvars, clear_contextvars

from snuba import settings, state
from snuba.admin.audit_log.action import AuditLogAction
from snuba.admin.audit_log.base import AuditLog
from snuba.admin.auth import USER_HEADER_KEY, UnauthorizedException, authorize_request
<<<<<<< HEAD
from snuba.admin.cardinality_analyzer.cardinality_analyzer import run_metrics_query
from snuba.admin.clickhouse.capacity_management import get_allocation_policies
=======
from snuba.admin.clickhouse.capacity_management import (
    get_storages_with_allocation_policies,
)
>>>>>>> c23cc180
from snuba.admin.clickhouse.common import InvalidCustomQuery
from snuba.admin.clickhouse.migration_checks import run_migration_checks_and_policies
from snuba.admin.clickhouse.nodes import get_storage_info
from snuba.admin.clickhouse.predefined_querylog_queries import QuerylogQuery
from snuba.admin.clickhouse.predefined_system_queries import SystemQuery
from snuba.admin.clickhouse.querylog import describe_querylog_schema, run_querylog_query
from snuba.admin.clickhouse.system_queries import run_system_query_on_host_with_sql
from snuba.admin.clickhouse.tracing import run_query_and_get_trace
from snuba.admin.dead_letter_queue import get_dlq_topics
from snuba.admin.kafka.topics import get_broker_data
from snuba.admin.migrations_policies import (
    check_migration_perms,
    get_migration_group_policies,
)
from snuba.admin.runtime_config import (
    ConfigChange,
    ConfigType,
    get_config_type_from_value,
)
from snuba.admin.tool_policies import (
    AdminTools,
    check_tool_perms,
    get_user_allowed_tools,
)
from snuba.clickhouse.errors import ClickhouseError
from snuba.consumers.dlq import (
    DlqInstruction,
    DlqPolicy,
    clear_instruction,
    load_instruction,
    store_instruction,
)
from snuba.datasets.factory import (
    InvalidDatasetError,
    get_dataset,
    get_enabled_dataset_names,
)
from snuba.datasets.storages.factory import get_storage
from snuba.datasets.storages.storage_key import StorageKey
from snuba.migrations.connect import check_for_inactive_replicas
from snuba.migrations.errors import InactiveClickhouseReplica, MigrationError
from snuba.migrations.groups import MigrationGroup
from snuba.migrations.runner import MigrationKey, Runner
from snuba.query.exceptions import InvalidQueryException
from snuba.utils.metrics.timer import Timer
from snuba.web.views import dataset_query

logger = structlog.get_logger().bind(module=__name__)

application = Flask(__name__, static_url_path="/static", static_folder="dist")

runner = Runner()
audit_log = AuditLog()


@application.errorhandler(UnauthorizedException)
def handle_invalid_json(exception: UnauthorizedException) -> Response:
    return Response(
        json.dumps({"error": "Unauthorized"}),
        401,
        {"Content-Type": "application/json"},
    )


@application.before_request
def set_logging_context() -> None:
    clear_contextvars()
    bind_contextvars(endpoint=request.endpoint, user_ip=request.remote_addr)


@application.before_request
def authorize() -> None:
    logger.debug("authorize.entered")
    if request.endpoint != "health":
        user = authorize_request()
        logger.info("authorize.finished", user=user)
        g.user = user


@application.route("/")
def root() -> Response:
    return application.send_static_file("index.html")


@application.route("/health")
def health() -> Response:
    return Response("OK", 200)


@application.route("/settings")
def settings_endpoint() -> Response:
    """
    IMPORTANT: This endpoint is only secure because the admin tool is only exposed on
    our internal network. If this ever becomes a public app, this is a security risk.
    """
    # This must mirror the Settings type in the frontend code
    return make_response(
        jsonify(
            {
                "dsn": settings.ADMIN_FRONTEND_DSN,
                "tracesSampleRate": settings.ADMIN_TRACE_SAMPLE_RATE,
                "replaysSessionSampleRate": settings.ADMIN_REPLAYS_SAMPLE_RATE,
                "replaysOnErrorSampleRate": settings.ADMIN_REPLAYS_SAMPLE_RATE_ON_ERROR,
            }
        ),
        200,
    )


@application.route("/tools")
def tools() -> Response:
    return make_response(
        jsonify({"tools": [t.value for t in get_user_allowed_tools(g.user)]}), 200
    )


@application.route("/migrations/groups")
@check_tool_perms(tools=[AdminTools.MIGRATIONS])
def migrations_groups() -> Response:
    group_policies = get_migration_group_policies(g.user)
    allowed_groups = group_policies.keys()

    res: List[Mapping[str, str | Sequence[Mapping[str, str | bool]]]] = []
    if not allowed_groups:
        return make_response(jsonify(res), 200)

    for group, migrations in run_migration_checks_and_policies(group_policies, runner):
        migration_ids = [asdict(m) for m in migrations]
        res.append({"group": group.value, "migration_ids": migration_ids})

    return make_response(jsonify(res), 200)


@application.route("/migrations/<group>/list")
@check_migration_perms
@check_tool_perms(tools=[AdminTools.MIGRATIONS])
def migrations_groups_list(group: str) -> Response:
    for runner_group, runner_group_migrations in runner.show_all():
        if runner_group == MigrationGroup(group):
            return make_response(
                jsonify(
                    [
                        {
                            "migration_id": migration_id,
                            "status": status.value,
                            "blocking": blocking,
                        }
                        for migration_id, status, blocking in runner_group_migrations
                    ]
                ),
                200,
            )
    return make_response(jsonify({"error": "Invalid group"}), 400)


@application.route(
    "/migrations/<group>/run/<migration_id>",
    methods=["POST"],
)
@check_tool_perms(tools=[AdminTools.MIGRATIONS])
def run_migration(group: str, migration_id: str) -> Response:
    return run_or_reverse_migration(
        group=group, action="run", migration_id=migration_id
    )


@application.route(
    "/migrations/<group>/reverse/<migration_id>",
    methods=["POST"],
)
@check_tool_perms(tools=[AdminTools.MIGRATIONS])
def reverse_migration(group: str, migration_id: str) -> Response:
    return run_or_reverse_migration(
        group=group, action="reverse", migration_id=migration_id
    )


@check_migration_perms
def run_or_reverse_migration(group: str, action: str, migration_id: str) -> Response:
    try:
        migration_group = MigrationGroup(group)
    except ValueError as err:
        logger.error(err, exc_info=True)
        return make_response(jsonify({"error": "Group not found"}), 400)

    migration_key = MigrationKey(migration_group, migration_id)

    def str_to_bool(s: str) -> bool:
        return s.strip().lower() in ("yes", "true", "t", "1")

    force = request.args.get("force", False, type=str_to_bool)
    fake = request.args.get("fake", False, type=str_to_bool)
    dry_run = request.args.get("dry_run", False, type=str_to_bool)

    user = request.headers.get(USER_HEADER_KEY)

    def do_action() -> None:
        if not dry_run:
            audit_log.record(
                user or "",
                AuditLogAction.RAN_MIGRATION_STARTED
                if action == "run"
                else AuditLogAction.REVERSED_MIGRATION_STARTED,
                {"migration": str(migration_key), "force": force, "fake": fake},
            )
            check_for_inactive_replicas()

        if action == "run":
            runner.run_migration(migration_key, force=force, fake=fake, dry_run=dry_run)
        else:
            runner.reverse_migration(
                migration_key, force=force, fake=fake, dry_run=dry_run
            )

        if not dry_run:
            audit_log.record(
                user or "",
                AuditLogAction.RAN_MIGRATION_COMPLETED
                if action == "run"
                else AuditLogAction.REVERSED_MIGRATION_COMPLETED,
                {"migration": str(migration_key), "force": force, "fake": fake},
                notify=True,
            )

    def notify_error() -> None:
        audit_log.record(
            user or "",
            AuditLogAction.RAN_MIGRATION_FAILED
            if action == "run"
            else AuditLogAction.REVERSED_MIGRATION_FAILED,
            {"migration": str(migration_key), "force": force, "fake": fake},
            notify=True,
        )

    try:
        # temporarily redirect stdout to a buffer so we can return it
        with io.StringIO() as output:
            # write output to both the buffer and stdout
            class OutputRedirector(io.StringIO):
                stdout = sys.stdout

                def write(self, s: str) -> int:
                    self.stdout.write(s)
                    return output.write(s)

            with redirect_stdout(OutputRedirector()):
                do_action()
            return make_response(jsonify({"stdout": output.getvalue()}), 200)

    except KeyError as err:
        notify_error()
        logger.error(err, exc_info=True)
        return make_response(jsonify({"error": "Group not found"}), 400)
    except MigrationError as err:
        notify_error()
        logger.error(err, exc_info=True)
        return make_response(jsonify({"error": "migration error: " + err.message}), 400)
    except ClickhouseError as err:
        notify_error()
        logger.error(err, exc_info=True)
        return make_response(
            jsonify({"error": "clickhouse error: " + err.message}), 400
        )
    except InactiveClickhouseReplica as err:
        notify_error()
        logger.error(err, exc_info=True)
        return make_response(
            jsonify({"error": "inactive replicas error: " + err.message}), 400
        )


@application.route("/clickhouse_queries")
@check_tool_perms(tools=[AdminTools.SYSTEM_QUERIES])
def clickhouse_queries() -> Response:
    res = [q.to_json() for q in SystemQuery.all_classes()]
    return make_response(jsonify(res), 200)


@application.route("/querylog_queries")
@check_tool_perms(tools=[AdminTools.QUERYLOG])
def querylog_queries() -> Response:
    res = [q.to_json() for q in QuerylogQuery.all_classes()]
    return make_response(jsonify(res), 200)


@application.route("/kafka")
@check_tool_perms(tools=[AdminTools.KAFKA])
def kafka_topics() -> Response:
    return make_response(jsonify(get_broker_data()), 200)


# Sample cURL command:
#
# curl -X POST \
#  -d '{"host": "127.0.0.1", "port": 9000, "sql": "select count() from system.parts;", storage: "errors"}' \
#  -H 'Content-Type: application/json' \
#  http://127.0.0.1:1219/run_clickhouse_system_query
@application.route("/run_clickhouse_system_query", methods=["POST"])
@check_tool_perms(tools=[AdminTools.SYSTEM_QUERIES])
def clickhouse_system_query() -> Response:
    req = request.get_json()
    try:
        if req is None:  # required for typing
            req = {}

        host = req["host"]
        port = req["port"]
        storage = req["storage"]
        raw_sql = req["sql"]
    except KeyError:
        return make_response(jsonify({"error": "Invalid request"}), 400)

    try:
        result = run_system_query_on_host_with_sql(host, port, storage, raw_sql)
        rows = []
        rows, columns = cast(List[List[str]], result.results), result.meta

        if columns:
            res = {}
            res["column_names"] = [name for name, _ in columns]
            res["rows"] = [[str(col) for col in row] for row in rows]

            return make_response(jsonify(res), 200)
    except InvalidCustomQuery as err:
        return make_response(jsonify({"error": err.message or "Invalid query"}), 400)

    except ClickhouseError as err:
        logger.error(err, exc_info=True)
        return make_response(jsonify({"error": err.message or "Invalid query"}), 400)

    # We should never get here
    return make_response(jsonify({"error": "Something went wrong"}), 400)


# Sample cURL command:
#
# curl -X POST \
#  -H 'Content-Type: application/json' \
#  http://127.0.0.1:1219/clickhouse_trace_query?query=SELECT+count()+FROM+errors_local
@application.route("/clickhouse_trace_query", methods=["POST"])
@check_tool_perms(tools=[AdminTools.QUERY_TRACING])
def clickhouse_trace_query() -> Response:
    req = json.loads(request.data)
    try:
        storage = req["storage"]
        raw_sql = req["sql"]
    except KeyError as e:
        return make_response(
            jsonify(
                {
                    "error": {
                        "type": "request",
                        "message": f"Invalid request, missing key {e.args[0]}",
                    }
                }
            ),
            400,
        )

    try:
        result = run_query_and_get_trace(storage, raw_sql)
        return make_response(jsonify(asdict(result)), 200)
    except InvalidCustomQuery as err:
        return make_response(
            jsonify(
                {
                    "error": {
                        "type": "validation",
                        "message": err.message or "Invalid query",
                    }
                }
            ),
            400,
        )
    except ClickhouseError as err:
        details = {
            "type": "clickhouse",
            "message": str(err),
            "code": err.code,
        }
        return make_response(jsonify({"error": details}), 400)
    except Exception as err:
        return make_response(
            jsonify({"error": {"type": "unknown", "message": str(err)}}),
            500,
        )


@application.route("/clickhouse_querylog_query", methods=["POST"])
@check_tool_perms(tools=[AdminTools.QUERYLOG])
def clickhouse_querylog_query() -> Response:
    user = request.headers.get(USER_HEADER_KEY, "unknown")
    if user == "unknown" and settings.ADMIN_AUTH_PROVIDER != "NOOP":
        return Response(
            json.dumps({"error": "Unauthorized"}),
            401,
            {"Content-Type": "application/json"},
        )
    req = json.loads(request.data)
    try:
        raw_sql = req["sql"]
    except KeyError as e:
        return make_response(
            jsonify(
                {
                    "error": {
                        "type": "request",
                        "message": f"Invalid request, missing key {e.args[0]}",
                    }
                }
            ),
            400,
        )
    try:
        result = run_querylog_query(raw_sql, user)
        rows, columns = result.results, result.meta
        if columns:
            return make_response(
                jsonify({"column_names": [name for name, _ in columns], "rows": rows}),
                200,
            )
        return make_response(
            jsonify({"error": {"type": "unknown", "message": "no columns"}}),
            500,
        )
    except ClickhouseError as err:
        details = {
            "type": "clickhouse",
            "message": str(err),
            "code": err.code,
        }
        return make_response(jsonify({"error": details}), 400)
    except InvalidCustomQuery as err:
        return Response(
            json.dumps({"error": {"message": str(err)}}, indent=4),
            400,
            {"Content-Type": "application/json"},
        )
    except Exception as err:
        return make_response(
            jsonify({"error": {"type": "unknown", "message": str(err)}}),
            500,
        )


@application.route("/clickhouse_querylog_schema", methods=["GET"])
@check_tool_perms(tools=[AdminTools.QUERYLOG])
def clickhouse_querylog_schema() -> Response:
    try:
        result = describe_querylog_schema()
        rows, columns = result.results, result.meta
        if columns:
            return make_response(
                jsonify({"column_names": [name for name, _ in columns], "rows": rows}),
                200,
            )
        return make_response(
            jsonify({"error": {"type": "unknown", "message": "no columns"}}),
            500,
        )
    except ClickhouseError as err:
        details = {
            "type": "clickhouse",
            "message": str(err),
            "code": err.code,
        }
        return make_response(jsonify({"error": details}), 400)
    except InvalidCustomQuery as err:
        return Response(
            json.dumps({"error": {"message": str(err)}}, indent=4),
            400,
            {"Content-Type": "application/json"},
        )
    except Exception as err:
        return make_response(
            jsonify({"error": {"type": "unknown", "message": str(err)}}),
            500,
        )


@application.route("/configs", methods=["GET", "POST"])
@check_tool_perms(tools=[AdminTools.CONFIGURATION])
def configs() -> Response:
    if request.method == "POST":
        data = json.loads(request.data)
        try:
            key, value, desc = data["key"], data["value"], data["description"]

            assert isinstance(key, str), "Invalid key"
            assert isinstance(value, str), "Invalid value"
            assert key != "", "Key cannot be empty string"

        except (KeyError, AssertionError) as exc:
            return Response(
                json.dumps({"error": f"Invalid config: {str(exc)}"}),
                400,
                {"Content-Type": "application/json"},
            )

        existing_config = state.get_uncached_config(key)
        if existing_config is not None:
            return Response(
                json.dumps({"error": f"Config with key {key} exists"}),
                400,
                {"Content-Type": "application/json"},
            )

        user = request.headers.get(USER_HEADER_KEY)

        state.set_config(key, value, user=user)
        state.set_config_description(key, desc, user=user)

        evaluated_value = state.get_uncached_config(key)
        assert evaluated_value is not None
        evaluated_type = get_config_type_from_value(evaluated_value)

        config = {
            "key": key,
            "value": str(evaluated_value),
            "description": state.get_config_description(key),
            "type": evaluated_type,
        }

        audit_log.record(
            user or "",
            AuditLogAction.ADDED_OPTION,
            {"option": key, "new": evaluated_value},
            notify=True,
        )

        return Response(json.dumps(config), 200, {"Content-Type": "application/json"})

    else:
        descriptions = state.get_all_config_descriptions()

        raw_configs: Sequence[Tuple[str, Any]] = state.get_raw_configs().items()

        sorted_configs = sorted(raw_configs, key=lambda c: c[0])

        config_data = [
            {
                "key": k,
                "value": str(v) if v is not None else None,
                "description": str(descriptions.get(k)) if k in descriptions else None,
                "type": get_config_type_from_value(v),
            }
            for (k, v) in sorted_configs
        ]

        return Response(
            json.dumps(config_data),
            200,
            {"Content-Type": "application/json"},
        )


@application.route("/all_config_descriptions", methods=["GET"])
@check_tool_perms(tools=[AdminTools.CONFIGURATION])
def all_config_descriptions() -> Response:
    return Response(
        json.dumps(state.get_all_config_descriptions()),
        200,
        {"Content-Type": "application/json"},
    )


@application.route("/configs/<path:config_key>", methods=["PUT", "DELETE"])
@check_tool_perms(tools=[AdminTools.CONFIGURATION])
def config(config_key: str) -> Response:
    if request.method == "DELETE":
        user = request.headers.get(USER_HEADER_KEY)

        # Get the old value for notifications
        old = state.get_uncached_config(config_key)

        state.delete_config(config_key, user=user)

        if request.args.get("keepDescription") is None:
            state.delete_config_description(config_key, user=user)

        audit_log.record(
            user or "",
            AuditLogAction.REMOVED_OPTION,
            {"option": config_key, "old": str(old) if not old else old},
            notify=True,
        )

        return Response("", 200)

    else:
        # PUT currently only supports editing existing config when old and
        # new types match. Does not currently support passing force to
        # set_config to override the type check.

        user = request.headers.get(USER_HEADER_KEY)
        data = json.loads(request.data)

        # Get the previous value for notifications
        old = state.get_uncached_config(config_key)

        try:
            new_value = data["value"]
            new_desc = data["description"]

            assert isinstance(config_key, str), "Invalid key"
            assert isinstance(new_value, str), "Invalid value"
            assert config_key != "", "Key cannot be empty string"

            state.set_config(
                config_key,
                new_value,
                user=user,
            )
            state.set_config_description(config_key, new_desc, user=user)

        except (KeyError, AssertionError) as exc:
            return Response(
                json.dumps({"error": f"Invalid config: {str(exc)}"}),
                400,
                {"Content-Type": "application/json"},
            )
        except (state.MismatchedTypeException):
            return Response(
                json.dumps({"error": "Mismatched type"}),
                400,
                {"Content-Type": "application/json"},
            )

        # Value was updated successfully, refetch and return it
        evaluated_value = state.get_uncached_config(config_key)
        assert evaluated_value is not None
        evaluated_type = get_config_type_from_value(evaluated_value)

        # Send notification
        audit_log.record(
            user or "",
            AuditLogAction.UPDATED_OPTION,
            {
                "option": config_key,
                "old": str(old) if not old else old,
                "new": evaluated_value,
            },
            notify=True,
        )

        config = {
            "key": config_key,
            "value": str(evaluated_value),
            "description": state.get_config_description(config_key),
            "type": evaluated_type,
        }

        return Response(json.dumps(config), 200, {"Content-Type": "application/json"})


@application.route("/config_auditlog")
@check_tool_perms(tools=[AdminTools.AUDIT_LOG])
def config_changes() -> Response:
    def serialize(
        key: str,
        ts: float,
        user: Optional[str],
        before: Optional[ConfigType],
        after: Optional[ConfigType],
    ) -> ConfigChange:
        return {
            "key": key,
            "timestamp": ts,
            "user": user,
            "before": str(before) if before is not None else None,
            "beforeType": get_config_type_from_value(before),
            "after": str(after) if after is not None else None,
            "afterType": get_config_type_from_value(after),
        }

    data = [
        serialize(key, ts, user, before, after)
        for [key, ts, user, before, after] in state.get_config_changes()
    ]

    return Response(json.dumps(data), 200, {"Content-Type": "application/json"})


@application.route("/clickhouse_nodes")
@check_tool_perms(tools=[AdminTools.SYSTEM_QUERIES, AdminTools.QUERY_TRACING])
def clickhouse_nodes() -> Response:
    return Response(
        json.dumps(get_storage_info()), 200, {"Content-Type": "application/json"}
    )


@application.route("/snuba_datasets")
@check_tool_perms(tools=[AdminTools.SNQL_TO_SQL])
def snuba_datasets() -> Response:
    return Response(
        json.dumps(
            get_enabled_dataset_names(), 200, {"Content-Type": "application/json"}
        )
    )


@application.route("/snql_to_sql", methods=["POST"])
@check_tool_perms(tools=[AdminTools.SNQL_TO_SQL])
def snql_to_sql() -> Response:
    body = json.loads(request.data)
    body["debug"] = True
    body["dry_run"] = True
    try:
        dataset = get_dataset(body.pop("dataset"))
        return dataset_query(dataset, body, Timer("admin"))
    except InvalidQueryException as exception:
        return Response(
            json.dumps({"error": {"message": str(exception)}}, indent=4),
            400,
            {"Content-Type": "application/json"},
        )
    except InvalidDatasetError as exception:
        return Response(
            json.dumps({"error": {"message": str(exception)}}, indent=4),
            400,
            {"Content-Type": "application/json"},
        )


@application.route("/storages_with_allocation_policies")
@check_tool_perms(tools=[AdminTools.CAPACITY_MANAGEMENT])
def storages_with_allocation_policies() -> Response:
    return Response(
        json.dumps(get_storages_with_allocation_policies()),
        200,
        {"Content-Type": "application/json"},
    )


@application.route("/allocation_policy_configs/<path:storage_key>", methods=["GET"])
@check_tool_perms(tools=[AdminTools.CAPACITY_MANAGEMENT])
def get_allocation_policy_configs(storage_key: str) -> Response:

    policies = get_storage(StorageKey(storage_key)).get_allocation_policies()
    data = [
        {
            "policy_name": policy.config_key(),
            "configs": policy.get_current_configs(),
            "optional_config_definitions": policy.get_optional_config_definitions_json(),
        }
        for policy in policies
    ]
    return Response(json.dumps(data), 200, {"Content-Type": "application/json"})


@application.route("/allocation_policy_config", methods=["POST", "DELETE"])
@check_tool_perms(tools=[AdminTools.CAPACITY_MANAGEMENT])
def set_allocation_policy_config() -> Response:
    data = json.loads(request.data)
    user = request.headers.get(USER_HEADER_KEY)

    try:
        storage, key, policy_name = (data["storage"], data["key"], data["policy"])

        params = data.get("params", {})

        assert isinstance(storage, str), "Invalid storage"
        assert isinstance(key, str), "Invalid key"
        assert isinstance(params, dict), "Invalid params"
        assert key != "", "Key cannot be empty string"
        assert isinstance(policy_name, str), "Invalid policy name"

        policies = get_storage(StorageKey(storage)).get_allocation_policies()
        policy = next(
            (p for p in policies if p.config_key() == policy_name),
            None,
        )
        assert policy is not None, "Policy not found on storage"

    except (KeyError, AssertionError) as exc:
        return Response(
            json.dumps({"error": f"Invalid config: {str(exc)}"}),
            400,
            {"Content-Type": "application/json"},
        )

    if request.method == "DELETE":
        policy.delete_config_value(config_key=key, params=params, user=user)
        audit_log.record(
            user or "",
            AuditLogAction.ALLOCATION_POLICY_DELETE,
            {"storage": storage, "policy": policy.config_key(), "key": key},
            notify=True,
        )
        return Response("", 200)
    elif request.method == "POST":
        try:
            value = data["value"]
            assert isinstance(value, str), "Invalid value"
            policy.set_config_value(
                config_key=key, value=value, params=params, user=user
            )
            audit_log.record(
                user or "",
                AuditLogAction.ALLOCATION_POLICY_UPDATE,
                {
                    "storage": storage,
                    "policy": policy.config_key(),
                    "key": key,
                    "value": value,
                    "params": str(params),
                },
                notify=True,
            )
            return Response("", 200)
        except (KeyError, AssertionError) as exc:
            return Response(
                json.dumps({"error": f"Invalid config: {str(exc)}"}),
                400,
                {"Content-Type": "application/json"},
            )
    else:
        return Response(
            json.dumps({"error": "Method not allowed"}),
            405,
            {"Content-Type": "application/json"},
        )


<<<<<<< HEAD
@application.route("/cardinality_query", methods=["POST"])
@check_tool_perms(tools=[AdminTools.CARDINALITY_ANALYZER])
def cardinality_analyzer_query() -> Response:
    # HACK (Volo):
    # mostly copypasta from querylog, should not stick around for too long
    # when production query tool gets made this should not be necessary
    user = request.headers.get(USER_HEADER_KEY, "unknown")
    if user == "unknown" and settings.ADMIN_AUTH_PROVIDER != "NOOP":
        return Response(
            json.dumps({"error": "Unauthorized"}),
            401,
            {"Content-Type": "application/json"},
        )
    req = json.loads(request.data)
    try:
        raw_sql = req["sql"]
    except KeyError as e:
        return make_response(
            jsonify(
                {
                    "error": {
                        "type": "request",
                        "message": f"Invalid request, missing key {e.args[0]}",
                    }
                }
            ),
            400,
        )
    try:
        result = run_metrics_query(raw_sql, user)
        rows, columns = result.results, result.meta
        if columns:
            return make_response(
                jsonify({"column_names": [name for name, _ in columns], "rows": rows}),
                200,
            )
        return make_response(
            jsonify({"error": {"type": "unknown", "message": "no columns"}}),
            500,
        )
    except ClickhouseError as err:
        details = {
            "type": "clickhouse",
            "message": str(err),
            "code": err.code,
        }
        return make_response(jsonify({"error": details}), 400)
    except InvalidCustomQuery as err:
        return Response(
            json.dumps({"error": {"message": str(err)}}, indent=4),
            400,
            {"Content-Type": "application/json"},
        )
    except Exception as err:
        return make_response(
            jsonify({"error": {"type": "unknown", "message": str(err)}}),
            500,
        )
=======
@application.route("/dead_letter_queue", methods=["GET"])
@check_tool_perms(tools=[AdminTools.KAFKA])
def dlq_topics() -> Response:
    return make_response(jsonify(get_dlq_topics()), 200)


@application.route("/dead_letter_queue/replay", methods=["GET", "POST", "DELETE"])
@check_tool_perms(tools=[AdminTools.KAFKA])
def dlq_replay() -> Response:
    if request.method == "POST":
        req = request.get_json() or {}  # Required for typing

        try:
            policy = DlqPolicy(req["policy"])
            storage_key = StorageKey(req["storage"])
            slice_id = req["slice"]
            max_messages_to_process = req["maxMessages"]
            assert max_messages_to_process > 0, "maxMessages must be greater than 1"
        except (KeyError, AssertionError):
            return make_response("Missing required fields", 400)

        if load_instruction() is not None:
            return make_response("Instruction exists", 400)

        instruction = DlqInstruction(
            policy, storage_key, slice_id, max_messages_to_process
        )
        store_instruction(instruction)

    if request.method == "DELETE":
        clear_instruction()

    loaded_instruction = load_instruction()

    if loaded_instruction is None:
        return make_response(jsonify(None), 200)

    return make_response(loaded_instruction.to_bytes().decode("utf-8"), 200)
>>>>>>> c23cc180
<|MERGE_RESOLUTION|>--- conflicted
+++ resolved
@@ -15,14 +15,10 @@
 from snuba.admin.audit_log.action import AuditLogAction
 from snuba.admin.audit_log.base import AuditLog
 from snuba.admin.auth import USER_HEADER_KEY, UnauthorizedException, authorize_request
-<<<<<<< HEAD
 from snuba.admin.cardinality_analyzer.cardinality_analyzer import run_metrics_query
-from snuba.admin.clickhouse.capacity_management import get_allocation_policies
-=======
 from snuba.admin.clickhouse.capacity_management import (
     get_storages_with_allocation_policies,
 )
->>>>>>> c23cc180
 from snuba.admin.clickhouse.common import InvalidCustomQuery
 from snuba.admin.clickhouse.migration_checks import run_migration_checks_and_policies
 from snuba.admin.clickhouse.nodes import get_storage_info
@@ -847,7 +843,6 @@
         )
 
 
-<<<<<<< HEAD
 @application.route("/cardinality_query", methods=["POST"])
 @check_tool_perms(tools=[AdminTools.CARDINALITY_ANALYZER])
 def cardinality_analyzer_query() -> Response:
@@ -906,7 +901,8 @@
             jsonify({"error": {"type": "unknown", "message": str(err)}}),
             500,
         )
-=======
+
+
 @application.route("/dead_letter_queue", methods=["GET"])
 @check_tool_perms(tools=[AdminTools.KAFKA])
 def dlq_topics() -> Response:
@@ -944,5 +940,4 @@
     if loaded_instruction is None:
         return make_response(jsonify(None), 200)
 
-    return make_response(loaded_instruction.to_bytes().decode("utf-8"), 200)
->>>>>>> c23cc180
+    return make_response(loaded_instruction.to_bytes().decode("utf-8"), 200)