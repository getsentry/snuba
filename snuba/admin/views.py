--- conflicted
+++ resolved
@@ -1,10 +1,10 @@
-from typing import Optional
+from typing import Any, List, MutableMapping, Optional
 
 import simplejson as json
 from flask import Flask, Response, jsonify, make_response, request
 
 from snuba import state
-<<<<<<< HEAD
+from snuba.admin.clickhouse.nodes import get_storage_info
 from snuba.admin.clickhouse.system_queries import (
     InvalidNodeError,
     InvalidStorageError,
@@ -12,9 +12,6 @@
     SystemQuery,
     run_system_query_on_host_by_name,
 )
-=======
-from snuba.admin.clickhouse.nodes import get_storage_info
->>>>>>> 225c07b6
 from snuba.admin.runtime_config import (
     ConfigChange,
     ConfigType,
@@ -53,9 +50,10 @@
         results, columns = run_system_query_on_host_by_name(
             req.get("host"), req.get("port"), req.get("storage"), req.get("query_name"),
         )
-        res = {}
+        res: MutableMapping[str, Any] = {}
+        rows: List[List[str]] = []
         res["column_names"] = [name for name, _ in columns]
-        res["rows"] = []
+        res["rows"] = rows
         for row in results:
             res["rows"].append([str(col) for col in row])
 
