--- conflicted
+++ resolved
@@ -1,11 +1,7 @@
 from typing import Optional
 
 import simplejson as json
-<<<<<<< HEAD
 from flask import Flask, Response, jsonify, make_response, request
-=======
-from flask import Flask, Response, request
->>>>>>> c614d1aa
 
 from snuba import state
 from snuba.admin.clickhouse.system_queries import (
@@ -34,7 +30,6 @@
     return Response("OK", 200)
 
 
-<<<<<<< HEAD
 @application.route("/clickhouse_queries")
 def clickhouse_queries() -> Response:
     res = [q.to_json() for q in SystemQuery.all_queries()]
@@ -70,10 +65,7 @@
         )
 
 
-@application.route("/configs", methods=["GET"])
-=======
 @application.route("/configs", methods=["GET", "POST"])
->>>>>>> c614d1aa
 def configs() -> Response:
     if request.method == "POST":
         data = json.loads(request.data)
