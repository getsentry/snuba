<<<<<<< HEAD
from __future__ import annotations

=======
import logging
>>>>>>> a676bfb6
from typing import Any, List, MutableMapping, Optional, cast

import simplejson as json
from flask import Flask, Response, g, jsonify, make_response, request

from snuba import state
from snuba.admin.auth import UnauthorizedException, authorize_request
from snuba.admin.clickhouse.common import (
    InvalidCustomQuery,
    InvalidNodeError,
    InvalidStorageError,
)
from snuba.admin.clickhouse.nodes import get_storage_info
from snuba.admin.clickhouse.system_queries import (
    InvalidResultError,
    NonExistentSystemQuery,
    SystemQuery,
    run_system_query_on_host_by_name,
    run_system_query_on_host_with_sql,
)
from snuba.admin.clickhouse.tracing import run_query_and_get_trace
from snuba.admin.notifications.base import RuntimeConfigAction, RuntimeConfigAutoClient
from snuba.admin.runtime_config import (
    ConfigChange,
    ConfigType,
    get_config_type_from_value,
)
from snuba.clickhouse.errors import ClickhouseError
<<<<<<< HEAD
=======

logger = logging.getLogger(__name__)
>>>>>>> a676bfb6

application = Flask(__name__, static_url_path="/static", static_folder="dist")

notification_client = RuntimeConfigAutoClient()

USER_HEADER_KEY = "X-Goog-Authenticated-User-Email"


@application.errorhandler(UnauthorizedException)
def handle_invalid_json(exception: UnauthorizedException) -> Response:
    return Response(
        json.dumps({"error": "Unauthorized"}),
        401,
        {"Content-Type": "application/json"},
    )


@application.before_request
def authorize() -> None:
    user = authorize_request()
    g.user = user


@application.route("/")
def root() -> Response:
    return application.send_static_file("index.html")


@application.route("/health")
def health() -> Response:
    return Response("OK", 200)


@application.route("/clickhouse_queries")
def clickhouse_queries() -> Response:
    res = [q.to_json() for q in SystemQuery.all_queries()]
    return make_response(jsonify(res), 200)


# Sample cURL command:
#
# curl -X POST \
#  -d '{"query_name": "ActivePartitions"}' \
#  -H 'Content-Type: application/json' \
#  http://localhost:1219/run_clickhouse_system_query
@application.route("/run_clickhouse_system_query", methods=["POST"])
def clickhouse_system_query() -> Response:
    req = request.get_json()
    try:
        host = req["host"]
        port = req["port"]
        storage = req["storage"]
    except KeyError:
        return make_response(jsonify({"error": "Invalid request"}), 400)

    is_predefined_query = req.get("query_name") is not None

    if is_predefined_query:
        try:
            result = run_system_query_on_host_by_name(
                host, port, storage, req.get("query_name"),
            )
            rows: List[List[str]] = []
            rows, columns = cast(List[List[str]], result.results), result.meta

            if columns:
                res: MutableMapping[str, Any] = {}
                res["column_names"] = [name for name, _ in columns]
                res["rows"] = [[str(col) for col in row] for row in rows]

                return make_response(jsonify(res), 200)
            else:
                raise InvalidResultError
        except (
            InvalidNodeError,
            NonExistentSystemQuery,
            InvalidStorageError,
            InvalidResultError,
        ) as err:
            return make_response(
                jsonify({"error": err.__class__.__name__, "data": err.extra_data}), 400
            )

    else:
        try:
            raw_sql = req["sql"]
        except KeyError:
            return make_response(jsonify({"error": "Invalid request"}), 400)

        try:
            result = run_system_query_on_host_with_sql(host, port, storage, raw_sql)
            rows = []
            rows, columns = cast(List[List[str]], result.results), result.meta

            if columns:
                res = {}
                res["column_names"] = [name for name, _ in columns]
                res["rows"] = [[str(col) for col in row] for row in rows]

                return make_response(jsonify(res), 200)
        except InvalidCustomQuery as err:
            return make_response(
                jsonify({"error": err.message or "Invalid query"}), 400
            )

        except ClickhouseError as err:
            logger.error(err, exc_info=True)
            return make_response(
                jsonify({"error": err.message or "Invalid query"}), 400
            )

    # We should never get here
    return make_response(jsonify({"error": "Something went wrong"}), 400)


# Sample cURL command:
#
# curl -X POST \
#  -H 'Content-Type: application/json' \
#  http://localhost:1219/clickhouse_trace_query?query=SELECT+count()+FROM+errors_local
@application.route("/clickhouse_trace_query", methods=["POST"])
def clickhouse_trace_query() -> Response:
    req = json.loads(request.data)
    try:
        storage = req["storage"]
        raw_sql = req["sql"]
    except KeyError as e:
        return make_response(
            jsonify(
                {
                    "error": {
                        "type": "request",
                        "message": f"Invalid request, missing key {e.args[0]}",
                    }
                }
            ),
            400,
        )

    try:
        result = run_query_and_get_trace(storage, raw_sql)
        trace_output = result.trace_output
        return make_response(jsonify({"trace_output": trace_output}), 200)
    except InvalidCustomQuery as err:
        return make_response(
            jsonify(
                {
                    "error": {
                        "type": "validation",
                        "message": err.message or "Invalid query",
                    }
                }
            ),
            400,
        )
    except ClickhouseError as err:
        details = {
            "type": "clickhouse",
            "message": str(err),
            "code": err.code,
        }
        return make_response(jsonify({"error": details}), 400)
    except Exception as err:
        return make_response(
            jsonify({"error": {"type": "unknown", "message": str(err)}}), 500,
        )


@application.route("/configs", methods=["GET", "POST"])
def configs() -> Response:
    if request.method == "POST":
        data = json.loads(request.data)
        try:
            key, value = data["key"], data["value"]

            assert isinstance(key, str), "Invalid key"
            assert isinstance(value, str), "Invalid value"
            assert key != "", "Key cannot be empty string"

        except (KeyError, AssertionError) as exc:
            return Response(
                json.dumps({"error": f"Invalid config: {str(exc)}"}),
                400,
                {"Content-Type": "application/json"},
            )

        existing_config = state.get_uncached_config(key)
        if existing_config is not None:
            return Response(
                json.dumps({"error": f"Config with key {key} exists"}),
                400,
                {"Content-Type": "application/json"},
            )

        user = request.headers.get(USER_HEADER_KEY)

        state.set_config(
            key, value, user=user,
        )

        evaluated_value = state.get_uncached_config(key)
        assert evaluated_value is not None
        evaluated_type = get_config_type_from_value(evaluated_value)

        config = {"key": key, "value": str(evaluated_value), "type": evaluated_type}

        notification_client.notify(
            RuntimeConfigAction.ADDED,
            {"option": key, "old": None, "new": evaluated_value},
            user,
        )

        return Response(json.dumps(config), 200, {"Content-Type": "application/json"})

    else:

        config_data = [
            {
                "key": k,
                "value": str(v) if v is not None else None,
                "type": get_config_type_from_value(v),
            }
            for (k, v) in state.get_raw_configs().items()
        ]

        return Response(
            json.dumps(config_data), 200, {"Content-Type": "application/json"},
        )


@application.route("/configs/<config_key>", methods=["PUT", "DELETE"])
def config(config_key: str) -> Response:
    if request.method == "DELETE":
        user = request.headers.get(USER_HEADER_KEY)

        # Get the old value for notifications
        old = state.get_uncached_config(config_key)

        state.delete_config(config_key, user=user)

        notification_client.notify(
            RuntimeConfigAction.REMOVED,
            {"option": config_key, "old": old, "new": None},
            user,
        )

        return Response("", 200)

    else:
        # PUT currently only supports editing existing config when old and
        # new types match. Does not currently support passing force to
        # set_config to override the type check.

        user = request.headers.get(USER_HEADER_KEY)
        data = json.loads(request.data)

        # Get the previous value for notifications
        old = state.get_uncached_config(config_key)

        try:
            new_value = data["value"]

            assert isinstance(config_key, str), "Invalid key"
            assert isinstance(new_value, str), "Invalid value"
            assert config_key != "", "Key cannot be empty string"

            state.set_config(
                config_key, new_value, user=user,
            )

        except (KeyError, AssertionError) as exc:
            return Response(
                json.dumps({"error": f"Invalid config: {str(exc)}"}),
                400,
                {"Content-Type": "application/json"},
            )
        except (state.MismatchedTypeException):
            return Response(
                json.dumps({"error": "Mismatched type"}),
                400,
                {"Content-Type": "application/json"},
            )

        # Value was updated successfully, refetch and return it
        evaluated_value = state.get_uncached_config(config_key)
        assert evaluated_value is not None
        evaluated_type = get_config_type_from_value(evaluated_value)

        # Send notification
        notification_client.notify(
            RuntimeConfigAction.UPDATED,
            {"option": config_key, "old": old, "new": evaluated_value},
            user=user,
        )

        config = {
            "key": config_key,
            "value": str(evaluated_value),
            "type": evaluated_type,
        }

        return Response(json.dumps(config), 200, {"Content-Type": "application/json"})


@application.route("/config_auditlog")
def config_changes() -> Response:
    def serialize(
        key: str,
        ts: float,
        user: Optional[str],
        before: Optional[ConfigType],
        after: Optional[ConfigType],
    ) -> ConfigChange:
        return {
            "key": key,
            "timestamp": ts,
            "user": user,
            "before": str(before) if before is not None else None,
            "beforeType": get_config_type_from_value(before),
            "after": str(after) if after is not None else None,
            "afterType": get_config_type_from_value(after),
        }

    data = [
        serialize(key, ts, user, before, after)
        for [key, ts, user, before, after] in state.get_config_changes()
    ]

    return Response(json.dumps(data), 200, {"Content-Type": "application/json"})


@application.route("/clickhouse_nodes")
def clickhouse_nodes() -> Response:
    return Response(
        json.dumps(get_storage_info()), 200, {"Content-Type": "application/json"}
    )<|MERGE_RESOLUTION|>--- conflicted
+++ resolved
@@ -1,9 +1,6 @@
-<<<<<<< HEAD
 from __future__ import annotations
 
-=======
 import logging
->>>>>>> a676bfb6
 from typing import Any, List, MutableMapping, Optional, cast
 
 import simplejson as json
@@ -32,11 +29,8 @@
     get_config_type_from_value,
 )
 from snuba.clickhouse.errors import ClickhouseError
-<<<<<<< HEAD
-=======
 
 logger = logging.getLogger(__name__)
->>>>>>> a676bfb6
 
 application = Flask(__name__, static_url_path="/static", static_folder="dist")
 
