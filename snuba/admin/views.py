--- conflicted
+++ resolved
@@ -1268,11 +1268,10 @@
     return make_response(jsonify(deletes_are_enabled()), 200)
 
 
-<<<<<<< HEAD
-@application.route("/job-manifests", methods=["GET"])
-@check_tool_perms(tools=[AdminTools.ALL])
-def get_job_manifests() -> Response:
-    return make_response(jsonify(read_jobs_manifest()), 200)
+@application.route("/job-specs", methods=["GET"])
+@check_tool_perms(tools=[AdminTools.MANUAL_JOBS])
+def get_job_specs() -> Response:
+    return make_response(jsonify(list_job_specs()), 200)
 
 
 @application.route("/clickhouse_node_info")
@@ -1282,10 +1281,4 @@
         json.dumps(list(map(asdict, get_node_info()))),
         200,
         {"Content-Type": "application/json"},
-    )
-=======
-@application.route("/job-specs", methods=["GET"])
-@check_tool_perms(tools=[AdminTools.MANUAL_JOBS])
-def get_job_specs() -> Response:
-    return make_response(jsonify(list_job_specs()), 200)
->>>>>>> 2228f36c
+    )