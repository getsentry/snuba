import copy
import logging

from hashlib import md5
<<<<<<< HEAD
from typing import Any, Mapping, MutableMapping, NamedTuple
=======
from typing import (
    Any,
    Mapping,
    MutableMapping,
    Optional,
)
>>>>>>> aa74dc1e

import sentry_sdk
from clickhouse_driver.errors import Error as ClickHouseError
from flask import request as http_request
from functools import partial

from snuba import settings, state
from snuba.clickhouse.astquery import AstClickhouseQuery
from snuba.clickhouse.query import DictClickhouseQuery
from snuba.datasets.dataset import Dataset
from snuba.datasets.factory import get_dataset_name
from snuba.environment import reader
from snuba.query.timeseries import TimeSeriesExtensionProcessor
from snuba.reader import Result
from snuba.redis import redis_client
from snuba.request import Request
from snuba.state.cache import Cache, RedisCache
from snuba.state.rate_limit import (
    PROJECT_RATE_LIMIT_NAME,
    RateLimitAggregator,
    RateLimitExceeded,
)
from snuba.util import create_metrics, force_bytes
from snuba.utils.codecs import JSONCodec
from snuba.utils.metrics.timer import Timer
from snuba.web.query_metadata import ClickhouseQueryMetadata, SnubaQueryMetadata
from snuba.web.split import split_query

logger = logging.getLogger("snuba.query")
metrics = create_metrics("snuba.api")


class RawQueryResult(NamedTuple):
    result: Result
    extra: Any


class RawQueryException(Exception):
    def __init__(
        self, err_type: str, message: str, stats: Mapping[str, Any], sql: str, **meta
    ):
        self.err_type = err_type
        self.message = message
        self.stats = stats
        self.sql = sql
        self.meta = meta


cache: Cache[Any] = RedisCache(redis_client, "snuba-query-cache:", JSONCodec())


def raw_query(
    request: Request,
    query: DictClickhouseQuery,
    timer: Timer,
<<<<<<< HEAD
    stats: MutableMapping[str, Any],
) -> RawQueryResult:
=======
    query_metadata: SnubaQueryMetadata,
    stats: Optional[MutableMapping[str, Any]] = None,
    trace_id: str = "",
) -> ClickhouseQueryResult:
>>>>>>> aa74dc1e
    """
    Submit a raw SQL query to clickhouse and do some post-processing on it to
    fix some of the formatting issues in the result JSON
    """

    use_cache, use_deduper, uc_max = state.get_configs(
        [("use_cache", 0), ("use_deduper", 1), ("uncompressed_cache_max_cols", 5)]
    )

    all_confs = state.get_all_configs()
    query_settings: MutableMapping[str, Any] = {
        k.split("/", 1)[1]: v
        for k, v in all_confs.items()
        if k.startswith("query_settings/")
    }

    # Experiment, if we are going to grab more than X columns worth of data,
    # don't use uncompressed_cache in clickhouse, or result cache in snuba.
    if len(request.query.get_all_referenced_columns()) > uc_max:
        query_settings["use_uncompressed_cache"] = 0
        use_cache = 0

    timer.mark("get_configs")

    sql = query.format_sql()
    query_id = md5(force_bytes(sql)).hexdigest()
    with state.deduper(query_id if use_deduper else None) as is_dupe:
        timer.mark("dedupe_wait")

        result = cache.get(query_id) if use_cache else None
        timer.mark("cache_get")

        stats.update(
            {
                "is_duplicate": is_dupe,
                "query_id": query_id,
                "use_cache": bool(use_cache),
                "cache_hit": bool(result),
            }
        ),

        update_with_status = partial(
            update_query_metadata_and_stats,
            request,
            sql,
            timer,
            stats,
            query_metadata,
            query_settings,
            trace_id,
        )

        if not result:
            try:
                with RateLimitAggregator(
                    request.settings.get_rate_limit_params()
                ) as rate_limit_stats_container:
                    stats.update(rate_limit_stats_container.to_dict())
                    timer.mark("rate_limit")

                    project_rate_limit_stats = rate_limit_stats_container.get_stats(
                        PROJECT_RATE_LIMIT_NAME
                    )

                    if (
                        "max_threads" in query_settings
                        and project_rate_limit_stats is not None
                        and project_rate_limit_stats.concurrent > 1
                    ):
                        maxt = query_settings["max_threads"]
                        query_settings["max_threads"] = max(
                            1, maxt - project_rate_limit_stats.concurrent + 1
                        )

                    # Force query to use the first shard replica, which
                    # should have synchronously received any cluster writes
                    # before this query is run.
                    consistent = request.settings.get_consistent()
                    stats["consistent"] = consistent
                    if consistent:
                        query_settings["load_balancing"] = "in_order"
                        query_settings["max_threads"] = 1

                    try:
                        result = reader.execute(
                            query,
                            query_settings,
                            # All queries should already be deduplicated at this point
                            # But the query_id will let us know if they aren't
                            query_id=query_id if use_deduper else None,
                            with_totals=request.query.has_totals(),
                        )

                        timer.mark("execute")
                        stats.update(
                            {
                                "result_rows": len(result["data"]),
                                "result_cols": len(result["meta"]),
                            }
                        )

                        if use_cache:
                            cache.set(query_id, result)
                            timer.mark("cache_set")

                    except BaseException as ex:
                        error = str(ex)
                        logger.exception("Error running query: %s\n%s", sql, error)
                        stats = update_with_status("error")
                        meta = {}
                        if isinstance(ex, ClickHouseError):
                            err_type = "clickhouse"
                            meta["code"] = ex.code
                        else:
                            err_type = "unknown"
                        raise RawQueryException(
                            err_type=err_type,
                            message=error,
                            stats=stats,
                            sql=sql,
                            **meta,
                        )
            except RateLimitExceeded as ex:
                stats = update_with_status("rate-limited")
                raise RawQueryException(
                    err_type="rate-limited",
                    message="rate limit exceeded",
                    stats=stats,
                    sql=sql,
                    detail=str(ex),
                )

    stats = update_with_status("success")

    return RawQueryResult(result, {"stats": stats, "sql": sql})


def update_query_metadata_and_stats(
    request: Request,
    sql: str,
    timer: Timer,
    stats: MutableMapping[str, Any],
    query_metadata: SnubaQueryMetadata,
    query_settings: Mapping[str, Any],
    trace_id: str,
    status: str,
) -> MutableMapping:
    """
    If query logging is enabled then logs details about the query and its status, as
    well as timing information.
    Also updates stats with any relevant information and returns the updated dict.
    """

    stats.update(query_settings)

    query_metadata.query_list.append(
        ClickhouseQueryMetadata(
            sql=sql, stats=stats, status=status, trace_id=trace_id,
        )
    )

    return stats


def record_query(
    request: Request, timer: Timer, query_metadata: SnubaQueryMetadata
) -> None:
    if settings.RECORD_QUERIES:
        # Send to redis
        # We convert this to a dict before passing it to state in order to avoid a
        # circular dependency, where state would depend on the higher level
        # QueryMetadata class
        state.record_query(query_metadata.to_dict())

        final = str(request.query.get_final())
        referrer = request.referrer or "none"
        timer.send_metrics_to(
            metrics,
            tags={
                "status": query_metadata.status,
                "referrer": referrer,
                "final": final,
            },
            mark_tags={"final": final},
        )


def parse_and_run_query(
    dataset: Dataset, request: Request, timer: Timer
<<<<<<< HEAD
) -> RawQueryResult:
=======
) -> ClickhouseQueryResult:
    """
    Runs a query, then records the metadata about each split query that was run.
    """
    request_copy = copy.deepcopy(request)
    query_metadata = SnubaQueryMetadata(
        request=request_copy,
        dataset=get_dataset_name(dataset),
        timer=timer,
        query_list=[],
        referrer=request.referrer,
    )

    try:
        result = _run_query(
            dataset=dataset, request=request, timer=timer, query_metadata=query_metadata
        )
        record_query(request_copy, timer, query_metadata)
    except RawQueryException as error:
        record_query(request_copy, timer, query_metadata)
        raise error

    return result


@split_query
def _run_query(
    dataset: Dataset,
    request: Request,
    timer: Timer,
    query_metadata: SnubaQueryMetadata,
) -> ClickhouseQueryResult:
>>>>>>> aa74dc1e
    from_date, to_date = TimeSeriesExtensionProcessor.get_time_limit(
        request.extensions["timeseries"]
    )

    if (
        request.query.get_sample() is not None and request.query.get_sample() != 1.0
    ) and not request.settings.get_turbo():
        metrics.increment("sample_without_turbo", tags={"referrer": request.referrer})

    extensions = dataset.get_extensions()
    for name, extension in extensions.items():
        extension.get_processor().process_query(
            request.query, request.extensions[name], request.settings
        )

    request.query.add_conditions(dataset.default_conditions())

    if request.settings.get_turbo():
        request.query.set_final(False)

    for processor in dataset.get_query_processors():
        processor.process_query(request.query, request.settings)

    relational_source = request.query.get_data_source()
    request.query.add_conditions(relational_source.get_mandatory_conditions())

    source = relational_source.format_from()
    with sentry_sdk.start_span(description="create_query", op="db"):
        # TODO: consider moving the performance logic and the pre_where generation into
        # ClickhouseQuery since they are Clickhouse specific
        query = DictClickhouseQuery(dataset, request.query, request.settings)
    timer.mark("prepare_query")

    num_days = (to_date - from_date).days
    stats = {
        "clickhouse_table": source,
        "final": request.query.get_final(),
        "referrer": request.referrer,
        "num_days": num_days,
        "sample": request.query.get_sample(),
    }

    with sentry_sdk.configure_scope() as scope:
        if scope.span:
            scope.span.set_tag("dataset", type(dataset).__name__)
            scope.span.set_tag("referrer", http_request.referrer)
            scope.span.set_tag("timeframe_days", num_days)

    with sentry_sdk.start_span(description=query.format_sql(), op="db") as span:
        span.set_tag("dataset", type(dataset).__name__)
        span.set_tag("table", source)
        try:
            span.set_tag(
                "ast_query",
                AstClickhouseQuery(request.query, request.settings).format_sql(),
            )
        except Exception:
            logger.exception("Failed to format ast query")

        result = raw_query(
            request,
            query,
            timer,
            query_metadata,
            stats,
            span.trace_id,
        )

    with sentry_sdk.configure_scope() as scope:
        if scope.span:
            if "max_threads" in stats:
                scope.span.set_tag("max_threads", stats["max_threads"])

    return result<|MERGE_RESOLUTION|>--- conflicted
+++ resolved
@@ -2,16 +2,13 @@
 import logging
 
 from hashlib import md5
-<<<<<<< HEAD
-from typing import Any, Mapping, MutableMapping, NamedTuple
-=======
 from typing import (
     Any,
     Mapping,
     MutableMapping,
+    NamedTuple,
     Optional,
 )
->>>>>>> aa74dc1e
 
 import sentry_sdk
 from clickhouse_driver.errors import Error as ClickHouseError
@@ -67,15 +64,10 @@
     request: Request,
     query: DictClickhouseQuery,
     timer: Timer,
-<<<<<<< HEAD
-    stats: MutableMapping[str, Any],
-) -> RawQueryResult:
-=======
     query_metadata: SnubaQueryMetadata,
     stats: Optional[MutableMapping[str, Any]] = None,
     trace_id: str = "",
-) -> ClickhouseQueryResult:
->>>>>>> aa74dc1e
+) -> RawQueryResult:
     """
     Submit a raw SQL query to clickhouse and do some post-processing on it to
     fix some of the formatting issues in the result JSON
@@ -232,9 +224,7 @@
     stats.update(query_settings)
 
     query_metadata.query_list.append(
-        ClickhouseQueryMetadata(
-            sql=sql, stats=stats, status=status, trace_id=trace_id,
-        )
+        ClickhouseQueryMetadata(sql=sql, stats=stats, status=status, trace_id=trace_id,)
     )
 
     return stats
@@ -265,10 +255,7 @@
 
 def parse_and_run_query(
     dataset: Dataset, request: Request, timer: Timer
-<<<<<<< HEAD
 ) -> RawQueryResult:
-=======
-) -> ClickhouseQueryResult:
     """
     Runs a query, then records the metadata about each split query that was run.
     """
@@ -299,8 +286,7 @@
     request: Request,
     timer: Timer,
     query_metadata: SnubaQueryMetadata,
-) -> ClickhouseQueryResult:
->>>>>>> aa74dc1e
+) -> RawQueryResult:
     from_date, to_date = TimeSeriesExtensionProcessor.get_time_limit(
         request.extensions["timeseries"]
     )
@@ -360,14 +346,7 @@
         except Exception:
             logger.exception("Failed to format ast query")
 
-        result = raw_query(
-            request,
-            query,
-            timer,
-            query_metadata,
-            stats,
-            span.trace_id,
-        )
+        result = raw_query(request, query, timer, query_metadata, stats, span.trace_id,)
 
     with sentry_sdk.configure_scope() as scope:
         if scope.span:
