import copy
import logging
from datetime import datetime
from functools import partial

import sentry_sdk

from snuba import environment
from snuba.clickhouse.astquery import AstSqlQuery
from snuba.clickhouse.query import Query
from snuba.clickhouse.sql import SqlQuery
from snuba.datasets.dataset import Dataset
from snuba.datasets.entities.factory import EntityKey, get_entity
from snuba.datasets.factory import get_dataset_name
from snuba.datasets.entities.factory import EntityKey, get_entity
from snuba.query.timeseries_extension import TimeSeriesExtensionProcessor
from snuba.querylog import record_query
from snuba.querylog.query_metadata import SnubaQueryMetadata
from snuba.reader import Reader
from snuba.request import Request
from snuba.request.request_settings import RequestSettings
from snuba.util import with_span
from snuba.utils.metrics.timer import Timer
from snuba.utils.metrics.wrapper import MetricsWrapper
from snuba.web import QueryException, QueryResult
from snuba.web.db_query import raw_query

logger = logging.getLogger("snuba.query")

metrics = MetricsWrapper(environment.metrics, "api")


@with_span()
def parse_and_run_query(
    dataset: Dataset, request: Request, timer: Timer
) -> QueryResult:
    """
    Runs a Snuba Query, then records the metadata about each split query that was run.
    """
    request_copy = copy.deepcopy(request)
    query_metadata = SnubaQueryMetadata(
        request=request_copy,
        dataset=get_dataset_name(dataset),
        timer=timer,
        query_list=[],
    )

    try:
        result = _run_query_pipeline(
            request=request, timer=timer, query_metadata=query_metadata
        )
        record_query(request_copy, timer, query_metadata)
    except QueryException as error:
        record_query(request_copy, timer, query_metadata)
        raise error

    return result


def _run_query_pipeline(
    request: Request, timer: Timer, query_metadata: SnubaQueryMetadata,
) -> QueryResult:
    """
    Runs the query processing and execution pipeline for a Snuba Query. This means it takes a Dataset
    and a Request and returns the results of the query.

    This process includes:
    - Applying dataset specific syntax extensions (QueryExtension)
    - Applying dataset query processors on the abstract Snuba query.
    - Using the dataset provided ClickhouseQueryPlanBuilder to build a ClickhouseQueryPlan. This step
      transforms the Snuba Query into the Storage Query (that is contextual to the storage/s).
      From this point on none should depend on the dataset.
    - Executing the plan specific query processors.
    - Providing the newly built Query, processors to be run for each DB query and a QueryRunner
      to the QueryExecutionStrategy to actually run the DB Query.
    """
    entity = get_entity(EntityKey(request.query.get_entity_name()))

    # TODO: this will work perfectly with datasets that are not time series. Remove it.
    from_date, to_date = TimeSeriesExtensionProcessor.get_time_limit(
        request.extensions["timeseries"]
    )

    if (
        request.query.get_sample() is not None and request.query.get_sample() != 1.0
    ) and not request.settings.get_turbo():
        metrics.increment("sample_without_turbo", tags={"referrer": request.referrer})

<<<<<<< HEAD
=======
    entity = get_entity(EntityKey(request.query.get_entity_name()))

>>>>>>> b8a403e0
    extensions = entity.get_extensions()
    for name, extension in extensions.items():
        with sentry_sdk.start_span(
            description=type(extension.get_processor()).__name__, op="extension"
        ):
            extension.get_processor().process_query(
                request.query, request.extensions[name], request.settings
            )

    # TODO: Fit this in a query processor. All query transformations should be driven by
    # datasets/storages and never hardcoded.
    if request.settings.get_turbo():
        request.query.set_final(False)

    for processor in entity.get_query_processors():
        with sentry_sdk.start_span(
            description=type(processor).__name__, op="processor"
        ):
            processor.process_query(request.query, request.settings)

    query_plan = entity.get_query_plan_builder().build_plan(request)
    # From this point on. The logical query should not be used anymore by anyone.
    # The Clickhouse Query is the one to be used to run the rest of the query pipeline.

    # TODO: Break the Query Plan execution out of this method. With the division
    # between plan specific processors and DB query specific processors and with
    # the soon to come ClickhouseCluster, there is more coupling between the
    # components of the query plan.

    for clickhouse_processor in query_plan.plan_processors:
        with sentry_sdk.start_span(
            description=type(clickhouse_processor).__name__, op="processor"
        ):
            clickhouse_processor.process_query(query_plan.query, request.settings)

    query_runner = partial(
        _format_storage_query_and_run,
        timer,
        query_metadata,
        from_date,
        to_date,
        request.referrer,
    )

    return query_plan.execution_strategy.execute(
        query_plan.query, request.settings, query_runner
    )


def _format_storage_query_and_run(
    timer: Timer,
    query_metadata: SnubaQueryMetadata,
    from_date: datetime,
    to_date: datetime,
    referrer: str,
    clickhouse_query: Query,
    request_settings: RequestSettings,
    reader: Reader[SqlQuery],
) -> QueryResult:
    """
    Formats the Storage Query and pass it to the DB specific code for execution.
    """

    # TODO: This function (well, it will be a wrapper of this function)
    # where we will transform the result according to the SelectedExpression
    # object in the query to ensure the fields in the QueryResult have
    # the same name the user expects.

    source = clickhouse_query.get_data_source().format_from()
    with sentry_sdk.start_span(description="create_query", op="db") as span:
        formatted_query = AstSqlQuery(clickhouse_query, request_settings)
        span.set_data("query", formatted_query.sql_data())
        metrics.increment("execute")

    timer.mark("prepare_query")

    stats = {
        "clickhouse_table": source,
        "final": clickhouse_query.get_final(),
        "referrer": referrer,
        "num_days": (to_date - from_date).days,
        "sample": clickhouse_query.get_sample(),
    }

    with sentry_sdk.start_span(
        description=formatted_query.format_sql(), op="db"
    ) as span:
        span.set_tag("table", source)

        return raw_query(
            clickhouse_query,
            request_settings,
            formatted_query,
            reader,
            timer,
            query_metadata,
            stats,
            span.trace_id,
        )<|MERGE_RESOLUTION|>--- conflicted
+++ resolved
@@ -12,7 +12,6 @@
 from snuba.datasets.dataset import Dataset
 from snuba.datasets.entities.factory import EntityKey, get_entity
 from snuba.datasets.factory import get_dataset_name
-from snuba.datasets.entities.factory import EntityKey, get_entity
 from snuba.query.timeseries_extension import TimeSeriesExtensionProcessor
 from snuba.querylog import record_query
 from snuba.querylog.query_metadata import SnubaQueryMetadata
@@ -86,11 +85,6 @@
     ) and not request.settings.get_turbo():
         metrics.increment("sample_without_turbo", tags={"referrer": request.referrer})
 
-<<<<<<< HEAD
-=======
-    entity = get_entity(EntityKey(request.query.get_entity_name()))
-
->>>>>>> b8a403e0
     extensions = entity.get_extensions()
     for name, extension in extensions.items():
         with sentry_sdk.start_span(
