import copy
import logging

from datetime import datetime
<<<<<<< HEAD
=======
from hashlib import md5
from typing import (
    Any,
    Mapping,
    MutableMapping,
    Optional,
)
>>>>>>> 6f20e6e1

import sentry_sdk
from flask import request as http_request
from functools import partial

from snuba import environment, settings, state
from snuba.clickhouse.astquery import AstClickhouseQuery
from snuba.clickhouse.query import DictClickhouseQuery
from snuba.datasets.dataset import Dataset
from snuba.datasets.factory import get_dataset_name
from snuba.query.timeseries import TimeSeriesExtensionProcessor
<<<<<<< HEAD
=======
from snuba.redis import redis_client
>>>>>>> 6f20e6e1
from snuba.request import Request
from snuba.utils.metrics.backends.wrapper import MetricsWrapper
from snuba.utils.metrics.timer import Timer
<<<<<<< HEAD
from snuba.web import RawQueryException, RawQueryResult
from snuba.web.db_query import raw_query
from snuba.web.query_metadata import SnubaQueryMetadata
=======
from snuba.web import RawQueryResult
from snuba.web.query_metadata import ClickhouseQueryMetadata, SnubaQueryMetadata
>>>>>>> 6f20e6e1
from snuba.web.split import split_query

logger = logging.getLogger("snuba.query")

metrics = MetricsWrapper(environment.metrics, "api")


<<<<<<< HEAD
=======
class RawQueryException(Exception):
    def __init__(
        self, err_type: str, message: str, stats: Mapping[str, Any], sql: str, **meta
    ):
        self.err_type = err_type
        self.message = message
        self.stats = stats
        self.sql = sql
        self.meta = meta


cache: Cache[Any] = RedisCache(redis_client, "snuba-query-cache:", JSONCodec())


def raw_query(
    request: Request,
    query: DictClickhouseQuery,
    timer: Timer,
    query_metadata: SnubaQueryMetadata,
    stats: MutableMapping[str, Any],
    trace_id: Optional[str] = None,
) -> RawQueryResult:
    """
    Submit a raw SQL query to clickhouse and do some post-processing on it to
    fix some of the formatting issues in the result JSON
    """

    use_cache, use_deduper, uc_max = state.get_configs(
        [
            ("use_cache", settings.USE_RESULT_CACHE),
            ("use_deduper", 1),
            ("uncompressed_cache_max_cols", 5),
        ]
    )

    all_confs = state.get_all_configs()
    query_settings: MutableMapping[str, Any] = {
        k.split("/", 1)[1]: v
        for k, v in all_confs.items()
        if k.startswith("query_settings/")
    }

    # Experiment, if we are going to grab more than X columns worth of data,
    # don't use uncompressed_cache in clickhouse, or result cache in snuba.
    if len(request.query.get_all_referenced_columns()) > uc_max:
        query_settings["use_uncompressed_cache"] = 0
        use_cache = 0

    timer.mark("get_configs")

    sql = query.format_sql()
    query_id = md5(force_bytes(sql)).hexdigest()
    with state.deduper(query_id if use_deduper else None) as is_dupe:
        timer.mark("dedupe_wait")

        result = cache.get(query_id) if use_cache else None
        timer.mark("cache_get")

        stats.update(
            {
                "is_duplicate": is_dupe,
                "query_id": query_id,
                "use_cache": bool(use_cache),
                "cache_hit": bool(result),
            }
        ),

        update_with_status = partial(
            update_query_metadata_and_stats,
            request,
            sql,
            timer,
            stats,
            query_metadata,
            query_settings,
            trace_id,
        )

        if not result:
            try:
                with RateLimitAggregator(
                    request.settings.get_rate_limit_params()
                ) as rate_limit_stats_container:
                    stats.update(rate_limit_stats_container.to_dict())
                    timer.mark("rate_limit")

                    project_rate_limit_stats = rate_limit_stats_container.get_stats(
                        PROJECT_RATE_LIMIT_NAME
                    )

                    if (
                        "max_threads" in query_settings
                        and project_rate_limit_stats is not None
                        and project_rate_limit_stats.concurrent > 1
                    ):
                        maxt = query_settings["max_threads"]
                        query_settings["max_threads"] = max(
                            1, maxt - project_rate_limit_stats.concurrent + 1
                        )

                    # Force query to use the first shard replica, which
                    # should have synchronously received any cluster writes
                    # before this query is run.
                    consistent = request.settings.get_consistent()
                    stats["consistent"] = consistent
                    if consistent:
                        query_settings["load_balancing"] = "in_order"
                        query_settings["max_threads"] = 1

                    try:
                        result = reader.execute(
                            query,
                            query_settings,
                            # All queries should already be deduplicated at this point
                            # But the query_id will let us know if they aren't
                            query_id=query_id if use_deduper else None,
                            with_totals=request.query.has_totals(),
                        )

                        timer.mark("execute")
                        stats.update(
                            {
                                "result_rows": len(result["data"]),
                                "result_cols": len(result["meta"]),
                            }
                        )

                        if use_cache:
                            cache.set(query_id, result)
                            timer.mark("cache_set")

                    except BaseException as ex:
                        error = str(ex)
                        logger.exception("Error running query: %s\n%s", sql, error)
                        stats = update_with_status("error")
                        meta = {}
                        if isinstance(ex, ClickhouseError):
                            err_type = "clickhouse"
                            meta["code"] = ex.code
                        else:
                            err_type = "unknown"
                        raise RawQueryException(
                            err_type=err_type,
                            message=error,
                            stats=stats,
                            sql=sql,
                            **meta,
                        )
            except RateLimitExceeded as ex:
                stats = update_with_status("rate-limited")
                raise RawQueryException(
                    err_type="rate-limited",
                    message="rate limit exceeded",
                    stats=stats,
                    sql=sql,
                    detail=str(ex),
                )

    stats = update_with_status("success")

    return RawQueryResult(result, {"stats": stats, "sql": sql})


def update_query_metadata_and_stats(
    request: Request,
    sql: str,
    timer: Timer,
    stats: MutableMapping[str, Any],
    query_metadata: SnubaQueryMetadata,
    query_settings: Mapping[str, Any],
    trace_id: Optional[str],
    status: str,
) -> MutableMapping:
    """
    If query logging is enabled then logs details about the query and its status, as
    well as timing information.
    Also updates stats with any relevant information and returns the updated dict.
    """

    stats.update(query_settings)

    query_metadata.query_list.append(
        ClickhouseQueryMetadata(sql=sql, stats=stats, status=status, trace_id=trace_id)
    )

    return stats


def record_query(
    request: Request, timer: Timer, query_metadata: SnubaQueryMetadata
) -> None:
    if settings.RECORD_QUERIES:
        # Send to redis
        # We convert this to a dict before passing it to state in order to avoid a
        # circular dependency, where state would depend on the higher level
        # QueryMetadata class
        state.record_query(query_metadata.to_dict())

        final = str(request.query.get_final())
        referrer = request.referrer or "none"
        timer.send_metrics_to(
            metrics,
            tags={
                "status": query_metadata.status,
                "referrer": referrer,
                "final": final,
            },
            mark_tags={"final": final},
        )


>>>>>>> 6f20e6e1
def parse_and_run_query(
    dataset: Dataset, request: Request, timer: Timer
) -> RawQueryResult:
    """
    Runs a query, then records the metadata about each split query that was run.
    """
    request_copy = copy.deepcopy(request)
    query_metadata = SnubaQueryMetadata(
        request=request_copy,
        dataset=get_dataset_name(dataset),
        timer=timer,
        query_list=[],
    )

    with sentry_sdk.configure_scope() as scope:
        if scope.span:
            scope.span.set_tag("dataset", type(dataset).__name__)
            scope.span.set_tag("referrer", http_request.referrer)

    try:
<<<<<<< HEAD
        result = _run_query_pipeline(
=======
        result = _process_and_run_query(
>>>>>>> 6f20e6e1
            dataset=dataset, request=request, timer=timer, query_metadata=query_metadata
        )
        record_query(request_copy, timer, query_metadata)
    except RawQueryException as error:
        record_query(request_copy, timer, query_metadata)
        raise error

    return result


<<<<<<< HEAD
@split_query
def _run_query_pipeline(
=======
# TODO: The responsibilities of the functions of these file are split in a pretty arbitrary way.
# This deserves some refactoring.
def _run_db_query(
>>>>>>> 6f20e6e1
    dataset: Dataset,
    timer: Timer,
    query_metadata: SnubaQueryMetadata,
    from_date: datetime,
    to_date: datetime,
    request: Request,
) -> RawQueryResult:
<<<<<<< HEAD
    from_date, to_date = TimeSeriesExtensionProcessor.get_time_limit(
        request.extensions["timeseries"]
    )

    if (
        request.query.get_sample() is not None and request.query.get_sample() != 1.0
    ) and not request.settings.get_turbo():
        metrics.increment("sample_without_turbo", tags={"referrer": request.referrer})

    extensions = dataset.get_extensions()
    for name, extension in extensions.items():
        extension.get_processor().process_query(
            request.query, request.extensions[name], request.settings
        )

    if request.settings.get_turbo():
        request.query.set_final(False)

    for processor in dataset.get_query_processors():
        processor.process_query(request.query, request.settings)

    storage_query_plan = dataset.get_query_plan_builder().build_plan(request)

    for processor in storage_query_plan.query_processors:
        processor.process_query(request.query, request.settings)

    query_runner = partial(
        _format_storage_query_and_run,
        dataset,
        timer,
        query_metadata,
        from_date,
        to_date,
    )

    return storage_query_plan.execution_strategy.execute(request, query_runner)


def _format_storage_query_and_run(
    dataset: Dataset,
    timer: Timer,
    query_metadata: SnubaQueryMetadata,
    from_date: datetime,
    to_date: datetime,
    request: Request,
) -> RawQueryResult:
=======
>>>>>>> 6f20e6e1
    # TODO: This below should be a query processor.
    relational_source = request.query.get_data_source()
    request.query.add_conditions(relational_source.get_mandatory_conditions())

    source = relational_source.format_from()
    with sentry_sdk.start_span(description="create_query", op="db"):
        # TODO: Move the performance logic and the pre_where generation into
        # ClickhouseQuery since they are Clickhouse specific
        query = DictClickhouseQuery(dataset, request.query, request.settings)
    timer.mark("prepare_query")

    num_days = (to_date - from_date).days
    stats = {
        "clickhouse_table": source,
        "final": request.query.get_final(),
        "referrer": request.referrer,
        "num_days": num_days,
        "sample": request.query.get_sample(),
    }

    with sentry_sdk.start_span(description=query.format_sql(), op="db") as span:
        span.set_tag("dataset", type(dataset).__name__)
        span.set_tag("table", source)
        try:
            span.set_tag(
                "ast_query",
                AstClickhouseQuery(request.query, request.settings).format_sql(),
            )
        except Exception:
            logger.warning("Failed to format ast query", exc_info=True)

        return raw_query(request, query, timer, query_metadata, stats, span.trace_id)


<<<<<<< HEAD
def record_query(
    request: Request, timer: Timer, query_metadata: SnubaQueryMetadata
) -> None:
    if settings.RECORD_QUERIES:
        # Send to redis
        # We convert this to a dict before passing it to state in order to avoid a
        # circular dependency, where state would depend on the higher level
        # QueryMetadata class
        state.record_query(query_metadata.to_dict())

        final = str(request.query.get_final())
        referrer = request.referrer or "none"
        timer.send_metrics_to(
            metrics,
            tags={
                "status": query_metadata.status,
                "referrer": referrer,
                "final": final,
            },
            mark_tags={"final": final},
        )
=======
    return result


@split_query
def _process_and_run_query(
    dataset: Dataset,
    request: Request,
    timer: Timer,
    query_metadata: SnubaQueryMetadata,
) -> RawQueryResult:
    from_date, to_date = TimeSeriesExtensionProcessor.get_time_limit(
        request.extensions["timeseries"]
    )

    if (
        request.query.get_sample() is not None and request.query.get_sample() != 1.0
    ) and not request.settings.get_turbo():
        metrics.increment("sample_without_turbo", tags={"referrer": request.referrer})

    extensions = dataset.get_extensions()
    for name, extension in extensions.items():
        extension.get_processor().process_query(
            request.query, request.extensions[name], request.settings
        )

    if request.settings.get_turbo():
        request.query.set_final(False)

    for processor in dataset.get_query_processors():
        processor.process_query(request.query, request.settings)

    storage_query_plan = dataset.get_query_plan_builder().build_plan(request)

    for processor in storage_query_plan.query_processors:
        processor.process_query(request.query, request.settings)

    query_runner = partial(
        _run_db_query, dataset, timer, query_metadata, from_date, to_date,
    )

    return storage_query_plan.execution_strategy.execute(request, query_runner)
>>>>>>> 6f20e6e1
<|MERGE_RESOLUTION|>--- conflicted
+++ resolved
@@ -2,16 +2,6 @@
 import logging
 
 from datetime import datetime
-<<<<<<< HEAD
-=======
-from hashlib import md5
-from typing import (
-    Any,
-    Mapping,
-    MutableMapping,
-    Optional,
-)
->>>>>>> 6f20e6e1
 
 import sentry_sdk
 from flask import request as http_request
@@ -23,21 +13,12 @@
 from snuba.datasets.dataset import Dataset
 from snuba.datasets.factory import get_dataset_name
 from snuba.query.timeseries import TimeSeriesExtensionProcessor
-<<<<<<< HEAD
-=======
-from snuba.redis import redis_client
->>>>>>> 6f20e6e1
 from snuba.request import Request
 from snuba.utils.metrics.backends.wrapper import MetricsWrapper
 from snuba.utils.metrics.timer import Timer
-<<<<<<< HEAD
 from snuba.web import RawQueryException, RawQueryResult
 from snuba.web.db_query import raw_query
 from snuba.web.query_metadata import SnubaQueryMetadata
-=======
-from snuba.web import RawQueryResult
-from snuba.web.query_metadata import ClickhouseQueryMetadata, SnubaQueryMetadata
->>>>>>> 6f20e6e1
 from snuba.web.split import split_query
 
 logger = logging.getLogger("snuba.query")
@@ -45,220 +26,6 @@
 metrics = MetricsWrapper(environment.metrics, "api")
 
 
-<<<<<<< HEAD
-=======
-class RawQueryException(Exception):
-    def __init__(
-        self, err_type: str, message: str, stats: Mapping[str, Any], sql: str, **meta
-    ):
-        self.err_type = err_type
-        self.message = message
-        self.stats = stats
-        self.sql = sql
-        self.meta = meta
-
-
-cache: Cache[Any] = RedisCache(redis_client, "snuba-query-cache:", JSONCodec())
-
-
-def raw_query(
-    request: Request,
-    query: DictClickhouseQuery,
-    timer: Timer,
-    query_metadata: SnubaQueryMetadata,
-    stats: MutableMapping[str, Any],
-    trace_id: Optional[str] = None,
-) -> RawQueryResult:
-    """
-    Submit a raw SQL query to clickhouse and do some post-processing on it to
-    fix some of the formatting issues in the result JSON
-    """
-
-    use_cache, use_deduper, uc_max = state.get_configs(
-        [
-            ("use_cache", settings.USE_RESULT_CACHE),
-            ("use_deduper", 1),
-            ("uncompressed_cache_max_cols", 5),
-        ]
-    )
-
-    all_confs = state.get_all_configs()
-    query_settings: MutableMapping[str, Any] = {
-        k.split("/", 1)[1]: v
-        for k, v in all_confs.items()
-        if k.startswith("query_settings/")
-    }
-
-    # Experiment, if we are going to grab more than X columns worth of data,
-    # don't use uncompressed_cache in clickhouse, or result cache in snuba.
-    if len(request.query.get_all_referenced_columns()) > uc_max:
-        query_settings["use_uncompressed_cache"] = 0
-        use_cache = 0
-
-    timer.mark("get_configs")
-
-    sql = query.format_sql()
-    query_id = md5(force_bytes(sql)).hexdigest()
-    with state.deduper(query_id if use_deduper else None) as is_dupe:
-        timer.mark("dedupe_wait")
-
-        result = cache.get(query_id) if use_cache else None
-        timer.mark("cache_get")
-
-        stats.update(
-            {
-                "is_duplicate": is_dupe,
-                "query_id": query_id,
-                "use_cache": bool(use_cache),
-                "cache_hit": bool(result),
-            }
-        ),
-
-        update_with_status = partial(
-            update_query_metadata_and_stats,
-            request,
-            sql,
-            timer,
-            stats,
-            query_metadata,
-            query_settings,
-            trace_id,
-        )
-
-        if not result:
-            try:
-                with RateLimitAggregator(
-                    request.settings.get_rate_limit_params()
-                ) as rate_limit_stats_container:
-                    stats.update(rate_limit_stats_container.to_dict())
-                    timer.mark("rate_limit")
-
-                    project_rate_limit_stats = rate_limit_stats_container.get_stats(
-                        PROJECT_RATE_LIMIT_NAME
-                    )
-
-                    if (
-                        "max_threads" in query_settings
-                        and project_rate_limit_stats is not None
-                        and project_rate_limit_stats.concurrent > 1
-                    ):
-                        maxt = query_settings["max_threads"]
-                        query_settings["max_threads"] = max(
-                            1, maxt - project_rate_limit_stats.concurrent + 1
-                        )
-
-                    # Force query to use the first shard replica, which
-                    # should have synchronously received any cluster writes
-                    # before this query is run.
-                    consistent = request.settings.get_consistent()
-                    stats["consistent"] = consistent
-                    if consistent:
-                        query_settings["load_balancing"] = "in_order"
-                        query_settings["max_threads"] = 1
-
-                    try:
-                        result = reader.execute(
-                            query,
-                            query_settings,
-                            # All queries should already be deduplicated at this point
-                            # But the query_id will let us know if they aren't
-                            query_id=query_id if use_deduper else None,
-                            with_totals=request.query.has_totals(),
-                        )
-
-                        timer.mark("execute")
-                        stats.update(
-                            {
-                                "result_rows": len(result["data"]),
-                                "result_cols": len(result["meta"]),
-                            }
-                        )
-
-                        if use_cache:
-                            cache.set(query_id, result)
-                            timer.mark("cache_set")
-
-                    except BaseException as ex:
-                        error = str(ex)
-                        logger.exception("Error running query: %s\n%s", sql, error)
-                        stats = update_with_status("error")
-                        meta = {}
-                        if isinstance(ex, ClickhouseError):
-                            err_type = "clickhouse"
-                            meta["code"] = ex.code
-                        else:
-                            err_type = "unknown"
-                        raise RawQueryException(
-                            err_type=err_type,
-                            message=error,
-                            stats=stats,
-                            sql=sql,
-                            **meta,
-                        )
-            except RateLimitExceeded as ex:
-                stats = update_with_status("rate-limited")
-                raise RawQueryException(
-                    err_type="rate-limited",
-                    message="rate limit exceeded",
-                    stats=stats,
-                    sql=sql,
-                    detail=str(ex),
-                )
-
-    stats = update_with_status("success")
-
-    return RawQueryResult(result, {"stats": stats, "sql": sql})
-
-
-def update_query_metadata_and_stats(
-    request: Request,
-    sql: str,
-    timer: Timer,
-    stats: MutableMapping[str, Any],
-    query_metadata: SnubaQueryMetadata,
-    query_settings: Mapping[str, Any],
-    trace_id: Optional[str],
-    status: str,
-) -> MutableMapping:
-    """
-    If query logging is enabled then logs details about the query and its status, as
-    well as timing information.
-    Also updates stats with any relevant information and returns the updated dict.
-    """
-
-    stats.update(query_settings)
-
-    query_metadata.query_list.append(
-        ClickhouseQueryMetadata(sql=sql, stats=stats, status=status, trace_id=trace_id)
-    )
-
-    return stats
-
-
-def record_query(
-    request: Request, timer: Timer, query_metadata: SnubaQueryMetadata
-) -> None:
-    if settings.RECORD_QUERIES:
-        # Send to redis
-        # We convert this to a dict before passing it to state in order to avoid a
-        # circular dependency, where state would depend on the higher level
-        # QueryMetadata class
-        state.record_query(query_metadata.to_dict())
-
-        final = str(request.query.get_final())
-        referrer = request.referrer or "none"
-        timer.send_metrics_to(
-            metrics,
-            tags={
-                "status": query_metadata.status,
-                "referrer": referrer,
-                "final": final,
-            },
-            mark_tags={"final": final},
-        )
-
-
->>>>>>> 6f20e6e1
 def parse_and_run_query(
     dataset: Dataset, request: Request, timer: Timer
 ) -> RawQueryResult:
@@ -279,11 +46,7 @@
             scope.span.set_tag("referrer", http_request.referrer)
 
     try:
-<<<<<<< HEAD
         result = _run_query_pipeline(
-=======
-        result = _process_and_run_query(
->>>>>>> 6f20e6e1
             dataset=dataset, request=request, timer=timer, query_metadata=query_metadata
         )
         record_query(request_copy, timer, query_metadata)
@@ -294,14 +57,8 @@
     return result
 
 
-<<<<<<< HEAD
 @split_query
 def _run_query_pipeline(
-=======
-# TODO: The responsibilities of the functions of these file are split in a pretty arbitrary way.
-# This deserves some refactoring.
-def _run_db_query(
->>>>>>> 6f20e6e1
     dataset: Dataset,
     timer: Timer,
     query_metadata: SnubaQueryMetadata,
@@ -309,7 +66,6 @@
     to_date: datetime,
     request: Request,
 ) -> RawQueryResult:
-<<<<<<< HEAD
     from_date, to_date = TimeSeriesExtensionProcessor.get_time_limit(
         request.extensions["timeseries"]
     )
@@ -356,8 +112,6 @@
     to_date: datetime,
     request: Request,
 ) -> RawQueryResult:
-=======
->>>>>>> 6f20e6e1
     # TODO: This below should be a query processor.
     relational_source = request.query.get_data_source()
     request.query.add_conditions(relational_source.get_mandatory_conditions())
@@ -392,7 +146,6 @@
         return raw_query(request, query, timer, query_metadata, stats, span.trace_id)
 
 
-<<<<<<< HEAD
 def record_query(
     request: Request, timer: Timer, query_metadata: SnubaQueryMetadata
 ) -> None:
@@ -413,47 +166,4 @@
                 "final": final,
             },
             mark_tags={"final": final},
-        )
-=======
-    return result
-
-
-@split_query
-def _process_and_run_query(
-    dataset: Dataset,
-    request: Request,
-    timer: Timer,
-    query_metadata: SnubaQueryMetadata,
-) -> RawQueryResult:
-    from_date, to_date = TimeSeriesExtensionProcessor.get_time_limit(
-        request.extensions["timeseries"]
-    )
-
-    if (
-        request.query.get_sample() is not None and request.query.get_sample() != 1.0
-    ) and not request.settings.get_turbo():
-        metrics.increment("sample_without_turbo", tags={"referrer": request.referrer})
-
-    extensions = dataset.get_extensions()
-    for name, extension in extensions.items():
-        extension.get_processor().process_query(
-            request.query, request.extensions[name], request.settings
-        )
-
-    if request.settings.get_turbo():
-        request.query.set_final(False)
-
-    for processor in dataset.get_query_processors():
-        processor.process_query(request.query, request.settings)
-
-    storage_query_plan = dataset.get_query_plan_builder().build_plan(request)
-
-    for processor in storage_query_plan.query_processors:
-        processor.process_query(request.query, request.settings)
-
-    query_runner = partial(
-        _run_db_query, dataset, timer, query_metadata, from_date, to_date,
-    )
-
-    return storage_query_plan.execution_strategy.execute(request, query_runner)
->>>>>>> 6f20e6e1
+        )