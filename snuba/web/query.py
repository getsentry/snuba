--- conflicted
+++ resolved
@@ -1,23 +1,22 @@
 from __future__ import annotations
 
 import logging
+import random
 from typing import Optional
 
 from snuba import environment
+from snuba import settings as snuba_settings
+from snuba import state
 from snuba.datasets.dataset import Dataset
 from snuba.datasets.factory import get_dataset_name
 from snuba.pipeline.query_pipeline import QueryPipelineResult
 from snuba.pipeline.stages.query_execution import ExecutionStage
-<<<<<<< HEAD
 from snuba.pipeline.stages.query_processing import (
+    EntityAndStoragePipelineStage,
     EntityProcessingStage,
     StorageProcessingStage,
 )
 from snuba.query.composite import CompositeQuery
-from snuba.query.data_source.simple import Table
-=======
-from snuba.pipeline.stages.query_processing import EntityAndStoragePipelineStage
->>>>>>> 7a5bd199
 from snuba.query.exceptions import QueryPlanException
 from snuba.querylog import record_query
 from snuba.querylog.query_metadata import SnubaQueryMetadata
@@ -41,26 +40,71 @@
     concurrent_queries_gauge: Optional[Gauge] = None,
     force_dry_run: bool = False,
 ) -> QueryResult:
-    clickhouse_query = EntityProcessingStage().execute(
-        QueryPipelineResult(
-            data=request, query_settings=request.query_settings, timer=timer, error=None
+    try_new_query_pipeline_rollout = state.get_float_config(
+        "try_new_query_pipeline", snuba_settings.TRY_NEW_QUERY_PIPELINE_SAMPLE_RATE
+    )
+    run_new_query_pipeline_rollout = state.get_float_config(
+        "run_new_query_pipeline", snuba_settings.USE_NEW_QUERY_PIPELINE_SAMPLE_RATE
+    )
+    try_new_query_pipeline = (
+        random.random() <= try_new_query_pipeline_rollout
+        if try_new_query_pipeline_rollout is not None
+        else False
+    )
+    run_new_query_pipeline = (
+        random.random() <= run_new_query_pipeline_rollout
+        if run_new_query_pipeline_rollout is not None
+        else False
+    )
+    if isinstance(request.query, CompositeQuery):
+        # New pipeline does not support composite queries yet.
+        try_new_query_pipeline = False
+        run_new_query_pipeline = False
+
+    if run_new_query_pipeline:
+        clickhouse_query = EntityProcessingStage().execute(
+            QueryPipelineResult(
+                data=request,
+                query_settings=request.query_settings,
+                timer=timer,
+                error=None,
+            )
         )
-    )
-<<<<<<< HEAD
-    clickhouse_query = StorageProcessingStage().execute(clickhouse_query)
-    if force_dry_run:
-        clickhouse_query.query_settings = HTTPQuerySettings(
-            turbo=clickhouse_query.query_settings.get_turbo(),
-            consistent=clickhouse_query.query_settings.get_consistent(),
-            debug=clickhouse_query.query_settings.get_debug(),
-            dry_run=True,
-            legacy=clickhouse_query.query_settings.get_legacy(),
-            referrer=clickhouse_query.query_settings.referrer,
-            asynchronous=clickhouse_query.query_settings.get_asynchronous(),
+        clickhouse_query = StorageProcessingStage().execute(clickhouse_query)
+    else:
+        clickhouse_query = EntityAndStoragePipelineStage().execute(
+            QueryPipelineResult(
+                data=request,
+                query_settings=request.query_settings,
+                timer=timer,
+                error=None,
+            )
         )
-
-=======
->>>>>>> 7a5bd199
+        if try_new_query_pipeline:
+            try:
+                compare_clickhouse_query = EntityProcessingStage().execute(
+                    QueryPipelineResult(
+                        data=request,
+                        query_settings=request.query_settings,
+                        timer=timer,
+                        error=None,
+                    )
+                )
+                compare_clickhouse_query = StorageProcessingStage().execute(
+                    clickhouse_query
+                )
+                new_sql = str(compare_clickhouse_query.data)
+                old_sql = str(clickhouse_query.data)
+                print(new_sql)
+                print(old_sql)
+                if new_sql != old_sql:
+                    logger.warning(
+                        "New and old query pipeline sql doesn't match: Old: %s, New: %s",
+                        old_sql,
+                        new_sql,
+                    )
+            except Exception as e:
+                logger.exception(e)
     res = ExecutionStage(
         request.attribution_info,
         query_metadata=query_metadata,
@@ -87,29 +131,6 @@
     Processes, runs a Snuba Query, then records the metadata about the query that was run.
     """
     query_metadata = SnubaQueryMetadata(request, get_dataset_name(dataset), timer)
-<<<<<<< HEAD
-    try_new_query_pipeline_rollout = state.get_float_config(
-        "try_new_query_pipeline", snuba_settings.TRY_NEW_QUERY_PIPELINE_SAMPLE_RATE
-    )
-    run_new_query_pipeline_rollout = state.get_float_config(
-        "run_new_query_pipeline", snuba_settings.USE_NEW_QUERY_PIPELINE_SAMPLE_RATE
-    )
-    try_new_query_pipeline = (
-        random.random() <= try_new_query_pipeline_rollout
-        if try_new_query_pipeline_rollout is not None
-        else False
-    )
-    run_new_pipeline = (
-        random.random() <= run_new_query_pipeline_rollout
-        if run_new_query_pipeline_rollout is not None
-        else False
-    )
-    if isinstance(request.query, CompositeQuery):
-        # New pipeline does not support composite queries yet.
-        try_new_query_pipeline = False
-        run_new_pipeline = False
-=======
->>>>>>> 7a5bd199
 
     try:
         result = _run_query_pipeline(
