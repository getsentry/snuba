--- conflicted
+++ resolved
@@ -416,65 +416,6 @@
 
 
 @with_span(op="db")
-<<<<<<< HEAD
-=======
-def execute_query_with_caching(
-    clickhouse_query: Union[Query, CompositeQuery[Table]],
-    query_settings: QuerySettings,
-    formatted_query: FormattedQuery,
-    reader: Reader,
-    timer: Timer,
-    stats: MutableMapping[str, Any],
-    clickhouse_query_settings: MutableMapping[str, Any],
-    robust: bool,
-) -> Result:
-    # XXX: ``uncompressed_cache_max_cols`` is used to control both the result
-    # cache, as well as the uncompressed cache. These should be independent.
-    use_cache, uc_max = state.get_configs(
-        [("use_cache", settings.USE_RESULT_CACHE), ("uncompressed_cache_max_cols", 5)]
-    )
-
-    column_counter = ReferencedColumnsCounter()
-    column_counter.visit(clickhouse_query.get_from_clause())
-    assert isinstance(uc_max, int)
-    if column_counter.count_columns() > uc_max:
-        use_cache = False
-
-    execute = partial(
-        execute_query_with_rate_limits,
-        clickhouse_query,
-        query_settings,
-        formatted_query,
-        reader,
-        timer,
-        stats,
-        clickhouse_query_settings,
-        robust=robust,
-    )
-
-    with sentry_sdk.start_span(description="execute", op="db") as span:
-        key = get_query_cache_key(formatted_query)
-        clickhouse_query_settings["query_id"] = key
-        if use_cache:
-            cache_partition = _get_cache_partition(reader)
-            result = cache_partition.get(key)
-            timer.mark("cache_get")
-            stats["cache_hit"] = result is not None
-            if result is not None:
-                span.set_tag("cache", "hit")
-                return result
-
-            span.set_tag("cache", "miss")
-            result = execute()
-            cache_partition.set(key, result)
-            timer.mark("cache_set")
-            return result
-        else:
-            return execute()
-
-
-@with_span(op="db")
->>>>>>> 5be107c0
 def execute_query_with_query_id(
     clickhouse_query: Union[Query, CompositeQuery[Table]],
     query_settings: QuerySettings,
