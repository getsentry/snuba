import logging

from concurrent.futures import ThreadPoolExecutor
from functools import partial
from hashlib import md5
from typing import (
    Any,
    Mapping,
    MutableMapping,
    Optional,
)

from sentry_sdk.api import configure_scope

from snuba import settings, state
from snuba.clickhouse.errors import ClickhouseError
from snuba.clickhouse.query import ClickhouseQuery
from snuba.environment import reader
<<<<<<< HEAD
from snuba.query.physical import Query
from snuba.redis import redis_client
from snuba.request.request_settings import RequestSettings
from snuba.state.cache import Cache, RedisCache
=======
from snuba.reader import Result
from snuba.redis import redis_client
from snuba.request import Request
from snuba.state.cache.abstract import Cache
from snuba.state.cache.redis.backend import RedisCache
>>>>>>> 4796efbf
from snuba.state.rate_limit import (
    PROJECT_RATE_LIMIT_NAME,
    RateLimitAggregator,
    RateLimitExceeded,
)
from snuba.util import force_bytes
from snuba.utils.codecs import JSONCodec
from snuba.utils.metrics.timer import Timer
from snuba.web import QueryException, QueryResult
from snuba.web.query_metadata import ClickhouseQueryMetadata, SnubaQueryMetadata

cache: Cache[Any] = RedisCache(
    redis_client, "snuba-query-cache:", JSONCodec(), ThreadPoolExecutor()
)

logger = logging.getLogger("snuba.query")


def update_query_metadata_and_stats(
    sql: str,
    timer: Timer,
    stats: MutableMapping[str, Any],
    query_metadata: SnubaQueryMetadata,
    query_settings: Mapping[str, Any],
    trace_id: Optional[str],
    status: str,
) -> MutableMapping[str, Any]:
    """
    If query logging is enabled then logs details about the query and its status, as
    well as timing information.
    Also updates stats with any relevant information and returns the updated dict.
    """
    stats.update(query_settings)

    query_metadata.query_list.append(
        ClickhouseQueryMetadata(sql=sql, stats=stats, status=status, trace_id=trace_id)
    )

    return stats


def execute_query(
    request: Request,
    query: ClickhouseQuery,
    timer: Timer,
    stats: MutableMapping[str, Any],
    query_settings: MutableMapping[str, Any],
    query_id: Optional[str],
) -> Result:
    """
    Execute a query and return a result.
    """
    # Experiment, if we are going to grab more than X columns worth of data,
    # don't use uncompressed_cache in ClickHouse.
    uc_max = state.get_config("uncompressed_cache_max_cols", 5)
    if len(request.query.get_all_referenced_columns()) > uc_max:
        query_settings["use_uncompressed_cache"] = 0

    # Force query to use the first shard replica, which
    # should have synchronously received any cluster writes
    # before this query is run.
    consistent = request.settings.get_consistent()
    stats["consistent"] = consistent
    if consistent:
        query_settings["load_balancing"] = "in_order"
        query_settings["max_threads"] = 1

    result = reader.execute(
        query,
        query_settings,
        query_id=query_id,
        with_totals=request.query.has_totals(),
    )

    timer.mark("execute")
    stats.update(
        {"result_rows": len(result["data"]), "result_cols": len(result["meta"])}
    )

    return result


def execute_query_with_rate_limits(
    request: Request,
    query: ClickhouseQuery,
    timer: Timer,
    stats: MutableMapping[str, Any],
    query_settings: MutableMapping[str, Any],
    query_id: Optional[str],
) -> Result:
    # XXX: We should consider moving this that it applies to the logical query,
    # not the physical query.
    with RateLimitAggregator(
        request.settings.get_rate_limit_params()
    ) as rate_limit_stats_container:
        stats.update(rate_limit_stats_container.to_dict())
        timer.mark("rate_limit")

        project_rate_limit_stats = rate_limit_stats_container.get_stats(
            PROJECT_RATE_LIMIT_NAME
        )

        if (
            "max_threads" in query_settings
            and project_rate_limit_stats is not None
            and project_rate_limit_stats.concurrent > 1
        ):
            maxt = query_settings["max_threads"]
            query_settings["max_threads"] = max(
                1, maxt - project_rate_limit_stats.concurrent + 1
            )

        return execute_query(request, query, timer, stats, query_settings, query_id)


def execute_query_with_caching(
    request: Request,
    query: ClickhouseQuery,
    timer: Timer,
    stats: MutableMapping[str, Any],
    query_settings: MutableMapping[str, Any],
    query_id: Optional[str],
) -> Result:
    # XXX: ``uncompressed_cache_max_cols`` is used to control both the result
    # cache, as well as the uncompressed cache. These should be independent.
    use_cache, uc_max = state.get_configs(
        [("use_cache", settings.USE_RESULT_CACHE), ("uncompressed_cache_max_cols", 5)]
    )

    if len(request.query.get_all_referenced_columns()) > uc_max:
        use_cache = False

    execute = partial(
        execute_query_with_rate_limits,
        request,
        query,
        timer,
        stats,
        query_settings,
        query_id,
    )

    if use_cache:
        key = md5(force_bytes(query.format_sql())).hexdigest()
        result = cache.get(key)
        timer.mark("cache_get")
        stats["cache_hit"] = result is not None
        if result is not None:
            return result
        result = execute()
        cache.set(key, result)
        timer.mark("cache_set")
        return result
    else:
        return execute()


def execute_query_with_deduplication(
    request: Request,
    query: ClickhouseQuery,
    timer: Timer,
    stats: MutableMapping[str, Any],
    query_settings: MutableMapping[str, Any],
) -> Result:
    execute = partial(
        execute_query_with_caching, request, query, timer, stats, query_settings
    )
    if state.get_config("use_deduper", 1):
        query_id = md5(force_bytes(query.format_sql())).hexdigest()
        with state.deduper(query_id) as is_dupe:
            timer.mark("dedupe_wait")
            stats.update({"is_duplicate": is_dupe, "query_id": query_id})
            return execute(query_id=query_id)
    else:
        return execute(query_id=None)


def raw_query(
    physical_query: Query,
    query: ClickhouseQuery,
    request_settings: RequestSettings,
    timer: Timer,
    query_metadata: SnubaQueryMetadata,
    stats: MutableMapping[str, Any],
    trace_id: Optional[str] = None,
) -> QueryResult:
    """
    Submits a raw SQL query to the DB and does some post-processing on it to
    fix some of the formatting issues in the result JSON.
    This function is not supposed to depend on anything higher level than the storage
    query (ClickhouseQuery as of now). If this function ends up depending on the
    dataset, something is wrong.

    TODO: As soon as we have a StorageQuery abstraction remove all the references
    to the original query from the request.
    """
    all_confs = state.get_all_configs()
    query_settings: MutableMapping[str, Any] = {
        k.split("/", 1)[1]: v
        for k, v in all_confs.items()
        if k.startswith("query_settings/")
    }

<<<<<<< HEAD
    # Experiment, if we are going to grab more than X columns worth of data,
    # don't use uncompressed_cache in clickhouse, or result cache in snuba.
    if len(physical_query.get_all_referenced_columns()) > uc_max:
        query_settings["use_uncompressed_cache"] = 0
        use_cache = 0

=======
>>>>>>> 4796efbf
    timer.mark("get_configs")

    sql = query.format_sql()

    update_with_status = partial(
        update_query_metadata_and_stats,
        request,
        sql,
        timer,
        stats,
        query_metadata,
        query_settings,
        trace_id,
    )

<<<<<<< HEAD
        stats.update(
            {
                "is_duplicate": is_dupe,
                "query_id": query_id,
                "use_cache": bool(use_cache),
                "cache_hit": bool(result),
            }
        ),

        update_with_status = partial(
            update_query_metadata_and_stats,
            sql,
            timer,
            stats,
            query_metadata,
            query_settings,
            trace_id,
        )

        if not result:
            try:
                with RateLimitAggregator(
                    request_settings.get_rate_limit_params()
                ) as rate_limit_stats_container:
                    stats.update(rate_limit_stats_container.to_dict())
                    timer.mark("rate_limit")

                    project_rate_limit_stats = rate_limit_stats_container.get_stats(
                        PROJECT_RATE_LIMIT_NAME
                    )

                    if (
                        "max_threads" in query_settings
                        and project_rate_limit_stats is not None
                        and project_rate_limit_stats.concurrent > 1
                    ):
                        maxt = query_settings["max_threads"]
                        query_settings["max_threads"] = max(
                            1, maxt - project_rate_limit_stats.concurrent + 1
                        )

                    # Force query to use the first shard replica, which
                    # should have synchronously received any cluster writes
                    # before this query is run.
                    consistent = request_settings.get_consistent()
                    stats["consistent"] = consistent
                    if consistent:
                        query_settings["load_balancing"] = "in_order"
                        query_settings["max_threads"] = 1

                    try:
                        result = reader.execute(
                            query,
                            query_settings,
                            # All queries should already be deduplicated at this point
                            # But the query_id will let us know if they aren't
                            query_id=query_id if use_deduper else None,
                            with_totals=physical_query.has_totals(),
                        )

                        timer.mark("execute")
                        stats.update(
                            {
                                "result_rows": len(result["data"]),
                                "result_cols": len(result["meta"]),
                            }
                        )

                        if use_cache:
                            cache.set(query_id, result)
                            timer.mark("cache_set")

                    except BaseException as ex:
                        error = str(ex)
                        logger.exception("Error running query: %s\n%s", sql, error)
                        stats = update_with_status("error")
                        meta = {}
                        if isinstance(ex, ClickhouseError):
                            err_type = "clickhouse"
                            meta["code"] = ex.code
                        else:
                            err_type = "unknown"
                        raise RawQueryException(
                            err_type=err_type,
                            message=error,
                            stats=stats,
                            sql=sql,
                            **meta,
                        )
            except RateLimitExceeded as ex:
                stats = update_with_status("rate-limited")
                raise RawQueryException(
                    err_type="rate-limited",
                    message="rate limit exceeded",
                    stats=stats,
                    sql=sql,
                    detail=str(ex),
                )

    stats = update_with_status("success")

    return RawQueryResult(result, {"stats": stats, "sql": sql})
=======
    try:
        result = execute_query_with_deduplication(
            request, query, timer, stats, query_settings,
        )
    except Exception as cause:
        if isinstance(cause, RateLimitExceeded):
            stats = update_with_status("rate-limited")
        else:
            with configure_scope() as scope:
                if isinstance(cause, ClickhouseError):
                    scope.fingerprint = ["{{default}}", str(cause.code)]
                logger.exception("Error running query: %s\n%s", sql, cause)
            stats = update_with_status("error")
        raise QueryException({"stats": stats, "sql": sql}) from cause
    else:
        stats = update_with_status("success")
        return QueryResult(result, {"stats": stats, "sql": sql})
>>>>>>> 4796efbf
<|MERGE_RESOLUTION|>--- conflicted
+++ resolved
@@ -16,18 +16,12 @@
 from snuba.clickhouse.errors import ClickhouseError
 from snuba.clickhouse.query import ClickhouseQuery
 from snuba.environment import reader
-<<<<<<< HEAD
 from snuba.query.physical import Query
+from snuba.reader import Result
 from snuba.redis import redis_client
 from snuba.request.request_settings import RequestSettings
-from snuba.state.cache import Cache, RedisCache
-=======
-from snuba.reader import Result
-from snuba.redis import redis_client
-from snuba.request import Request
 from snuba.state.cache.abstract import Cache
 from snuba.state.cache.redis.backend import RedisCache
->>>>>>> 4796efbf
 from snuba.state.rate_limit import (
     PROJECT_RATE_LIMIT_NAME,
     RateLimitAggregator,
@@ -70,7 +64,8 @@
 
 
 def execute_query(
-    request: Request,
+    physical_query: Query,
+    request_settings: RequestSettings,
     query: ClickhouseQuery,
     timer: Timer,
     stats: MutableMapping[str, Any],
@@ -83,13 +78,13 @@
     # Experiment, if we are going to grab more than X columns worth of data,
     # don't use uncompressed_cache in ClickHouse.
     uc_max = state.get_config("uncompressed_cache_max_cols", 5)
-    if len(request.query.get_all_referenced_columns()) > uc_max:
+    if len(physical_query.get_all_referenced_columns()) > uc_max:
         query_settings["use_uncompressed_cache"] = 0
 
     # Force query to use the first shard replica, which
     # should have synchronously received any cluster writes
     # before this query is run.
-    consistent = request.settings.get_consistent()
+    consistent = request_settings.get_consistent()
     stats["consistent"] = consistent
     if consistent:
         query_settings["load_balancing"] = "in_order"
@@ -99,7 +94,7 @@
         query,
         query_settings,
         query_id=query_id,
-        with_totals=request.query.has_totals(),
+        with_totals=physical_query.has_totals(),
     )
 
     timer.mark("execute")
@@ -111,7 +106,8 @@
 
 
 def execute_query_with_rate_limits(
-    request: Request,
+    physical_query: Query,
+    request_settings: RequestSettings,
     query: ClickhouseQuery,
     timer: Timer,
     stats: MutableMapping[str, Any],
@@ -121,7 +117,7 @@
     # XXX: We should consider moving this that it applies to the logical query,
     # not the physical query.
     with RateLimitAggregator(
-        request.settings.get_rate_limit_params()
+        request_settings.get_rate_limit_params()
     ) as rate_limit_stats_container:
         stats.update(rate_limit_stats_container.to_dict())
         timer.mark("rate_limit")
@@ -140,11 +136,20 @@
                 1, maxt - project_rate_limit_stats.concurrent + 1
             )
 
-        return execute_query(request, query, timer, stats, query_settings, query_id)
+        return execute_query(
+            physical_query,
+            request_settings,
+            query,
+            timer,
+            stats,
+            query_settings,
+            query_id,
+        )
 
 
 def execute_query_with_caching(
-    request: Request,
+    physical_query: Query,
+    request_settings: RequestSettings,
     query: ClickhouseQuery,
     timer: Timer,
     stats: MutableMapping[str, Any],
@@ -157,12 +162,13 @@
         [("use_cache", settings.USE_RESULT_CACHE), ("uncompressed_cache_max_cols", 5)]
     )
 
-    if len(request.query.get_all_referenced_columns()) > uc_max:
+    if len(physical_query.get_all_referenced_columns()) > uc_max:
         use_cache = False
 
     execute = partial(
         execute_query_with_rate_limits,
-        request,
+        physical_query,
+        request_settings,
         query,
         timer,
         stats,
@@ -186,14 +192,21 @@
 
 
 def execute_query_with_deduplication(
-    request: Request,
+    physical_query: Query,
+    request_settings: RequestSettings,
     query: ClickhouseQuery,
     timer: Timer,
     stats: MutableMapping[str, Any],
     query_settings: MutableMapping[str, Any],
 ) -> Result:
     execute = partial(
-        execute_query_with_caching, request, query, timer, stats, query_settings
+        execute_query_with_caching,
+        physical_query,
+        request_settings,
+        query,
+        timer,
+        stats,
+        query_settings,
     )
     if state.get_config("use_deduper", 1):
         query_id = md5(force_bytes(query.format_sql())).hexdigest()
@@ -231,22 +244,12 @@
         if k.startswith("query_settings/")
     }
 
-<<<<<<< HEAD
-    # Experiment, if we are going to grab more than X columns worth of data,
-    # don't use uncompressed_cache in clickhouse, or result cache in snuba.
-    if len(physical_query.get_all_referenced_columns()) > uc_max:
-        query_settings["use_uncompressed_cache"] = 0
-        use_cache = 0
-
-=======
->>>>>>> 4796efbf
     timer.mark("get_configs")
 
     sql = query.format_sql()
 
     update_with_status = partial(
         update_query_metadata_and_stats,
-        request,
         sql,
         timer,
         stats,
@@ -255,113 +258,9 @@
         trace_id,
     )
 
-<<<<<<< HEAD
-        stats.update(
-            {
-                "is_duplicate": is_dupe,
-                "query_id": query_id,
-                "use_cache": bool(use_cache),
-                "cache_hit": bool(result),
-            }
-        ),
-
-        update_with_status = partial(
-            update_query_metadata_and_stats,
-            sql,
-            timer,
-            stats,
-            query_metadata,
-            query_settings,
-            trace_id,
-        )
-
-        if not result:
-            try:
-                with RateLimitAggregator(
-                    request_settings.get_rate_limit_params()
-                ) as rate_limit_stats_container:
-                    stats.update(rate_limit_stats_container.to_dict())
-                    timer.mark("rate_limit")
-
-                    project_rate_limit_stats = rate_limit_stats_container.get_stats(
-                        PROJECT_RATE_LIMIT_NAME
-                    )
-
-                    if (
-                        "max_threads" in query_settings
-                        and project_rate_limit_stats is not None
-                        and project_rate_limit_stats.concurrent > 1
-                    ):
-                        maxt = query_settings["max_threads"]
-                        query_settings["max_threads"] = max(
-                            1, maxt - project_rate_limit_stats.concurrent + 1
-                        )
-
-                    # Force query to use the first shard replica, which
-                    # should have synchronously received any cluster writes
-                    # before this query is run.
-                    consistent = request_settings.get_consistent()
-                    stats["consistent"] = consistent
-                    if consistent:
-                        query_settings["load_balancing"] = "in_order"
-                        query_settings["max_threads"] = 1
-
-                    try:
-                        result = reader.execute(
-                            query,
-                            query_settings,
-                            # All queries should already be deduplicated at this point
-                            # But the query_id will let us know if they aren't
-                            query_id=query_id if use_deduper else None,
-                            with_totals=physical_query.has_totals(),
-                        )
-
-                        timer.mark("execute")
-                        stats.update(
-                            {
-                                "result_rows": len(result["data"]),
-                                "result_cols": len(result["meta"]),
-                            }
-                        )
-
-                        if use_cache:
-                            cache.set(query_id, result)
-                            timer.mark("cache_set")
-
-                    except BaseException as ex:
-                        error = str(ex)
-                        logger.exception("Error running query: %s\n%s", sql, error)
-                        stats = update_with_status("error")
-                        meta = {}
-                        if isinstance(ex, ClickhouseError):
-                            err_type = "clickhouse"
-                            meta["code"] = ex.code
-                        else:
-                            err_type = "unknown"
-                        raise RawQueryException(
-                            err_type=err_type,
-                            message=error,
-                            stats=stats,
-                            sql=sql,
-                            **meta,
-                        )
-            except RateLimitExceeded as ex:
-                stats = update_with_status("rate-limited")
-                raise RawQueryException(
-                    err_type="rate-limited",
-                    message="rate limit exceeded",
-                    stats=stats,
-                    sql=sql,
-                    detail=str(ex),
-                )
-
-    stats = update_with_status("success")
-
-    return RawQueryResult(result, {"stats": stats, "sql": sql})
-=======
     try:
         result = execute_query_with_deduplication(
-            request, query, timer, stats, query_settings,
+            physical_query, request_settings, query, timer, stats, query_settings,
         )
     except Exception as cause:
         if isinstance(cause, RateLimitExceeded):
@@ -375,5 +274,4 @@
         raise QueryException({"stats": stats, "sql": sql}) from cause
     else:
         stats = update_with_status("success")
-        return QueryResult(result, {"stats": stats, "sql": sql})
->>>>>>> 4796efbf
+        return QueryResult(result, {"stats": stats, "sql": sql})