from __future__ import annotations

import logging
from concurrent.futures import ThreadPoolExecutor
from functools import partial, reduce
from hashlib import md5
from threading import Lock
from typing import Any, Mapping, MutableMapping, Optional, Set, Union, cast

import rapidjson
import sentry_sdk
from clickhouse_driver import errors
from sentry_sdk import Hub
from sentry_sdk.api import configure_scope

from snuba import environment, settings, state
from snuba.clickhouse.errors import ClickhouseError
from snuba.clickhouse.formatter.nodes import FormattedQuery
from snuba.clickhouse.formatter.query import format_query_anonymized
from snuba.clickhouse.query import Query
from snuba.clickhouse.query_dsl.accessors import get_time_range_estimate
from snuba.clickhouse.query_profiler import generate_profile
from snuba.query import ProcessableQuery
from snuba.query.composite import CompositeQuery
from snuba.query.data_source.join import IndividualNode, JoinClause, JoinVisitor
from snuba.query.data_source.simple import Table
from snuba.query.data_source.visitor import DataSourceVisitor
from snuba.query.query_settings import QuerySettings
from snuba.querylog.query_metadata import (
    ClickhouseQueryMetadata,
    QueryStatus,
    SnubaQueryMetadata,
)
from snuba.reader import Reader, Result
<<<<<<< HEAD
from snuba.redis import redis_clients
from snuba.state.cache.abstract import (
    Cache,
    ExecutionTimeoutError,
    TigerExecutionTimeoutError,
)
=======
from snuba.redis import redis_client
from snuba.state.cache.abstract import Cache, ExecutionTimeoutError
>>>>>>> 25c3ef59
from snuba.state.cache.redis.backend import RESULT_VALUE, RESULT_WAIT, RedisCache
from snuba.state.rate_limit import (
    ORGANIZATION_RATE_LIMIT_NAME,
    PROJECT_RATE_LIMIT_NAME,
    TABLE_RATE_LIMIT_NAME,
    RateLimitAggregator,
    RateLimitExceeded,
    RateLimitStatsContainer,
)
from snuba.util import force_bytes, with_span
from snuba.utils.codecs import ExceptionAwareCodec
from snuba.utils.metrics.timer import Timer
from snuba.utils.metrics.wrapper import MetricsWrapper
from snuba.utils.serializable_exception import (
    SerializableException,
    SerializableExceptionDict,
)
from snuba.web import QueryException, QueryResult

MAX_HASH_PLUS_ONE = 16**32  # Max value of md5 hash
metrics = MetricsWrapper(environment.metrics, "db_query")


class ResultCacheCodec(ExceptionAwareCodec[bytes, Result]):
    def encode(self, value: Result) -> bytes:
        return cast(str, rapidjson.dumps(value, default=str)).encode("utf-8")

    def decode(self, value: bytes) -> Result:
        ret = rapidjson.loads(value)
        if ret.get("__type__", "DNE") == "SerializableException":
            raise SerializableException.from_dict(cast(SerializableExceptionDict, ret))
        if not isinstance(ret, Mapping) or "meta" not in ret or "data" not in ret:
            raise ValueError("Invalid value type in result cache")
        return cast(Result, ret)

    def encode_exception(self, value: SerializableException) -> bytes:
        return cast(str, rapidjson.dumps(value.to_dict())).encode("utf-8")


DEFAULT_CACHE_PARTITION_ID = "default"

# We are not initializing all the cache partitions here and instead relying on lazy
# initialization because this module only learn of cache partitions ids from the
# reader when running a query.
cache_partitions: MutableMapping[str, Cache[Result]] = {
    DEFAULT_CACHE_PARTITION_ID: RedisCache(
        redis_clients["cache"],
        "snuba-query-cache:",
        ResultCacheCodec(),
        ThreadPoolExecutor(),
    )
}
# This lock prevents us from initializing the cache twice. The cache is initialized
# with a thread pool. In case of race condition we could create the threads twice which
# is a waste.
cache_partitions_lock = Lock()

logger = logging.getLogger("snuba.query")


class ReferencedColumnsCounter(
    DataSourceVisitor[None, Table], JoinVisitor[None, Table]
):
    """
    Traverse a potentially composite data source tree for a query
    and count the physical Clickhouse columns referenced.

    Since get_all_ast_referenced_columns only returns the columns
    referenced directly by a query (ignoring subqueries), we need
    to traverse each node of the data source structure individually.
    """

    def __init__(self) -> None:
        # When we have a join node that references a table directly
        # instead of a subquery we pick the columns list from the
        # query that contains that join. So when visiting the join
        # node we signal that the enclosing query has to count the
        # columns for that join node.
        self.__incomplete_tables: MutableMapping[str, str] = {}
        # Analysed tables with their columns list
        self.__complete_tables: MutableMapping[str, Set[str]] = {}

    def count_columns(self) -> int:
        return reduce(
            lambda total, table: total + len(self.__complete_tables[table]),
            self.__complete_tables,
            0,
        )

    def _visit_simple_source(self, data_source: Table) -> None:
        return

    def _visit_join(self, data_source: JoinClause[Table]) -> None:
        self.visit_join_clause(data_source)

    def _visit_simple_query(self, data_source: ProcessableQuery[Table]) -> None:
        table = data_source.get_from_clause().table_name
        columns = set(
            (
                # Skip aliases when counting columns
                c.column_name
                for c in data_source.get_all_ast_referenced_columns()
            )
        )

        if table in self.__complete_tables:
            self.__complete_tables[table] |= columns
        else:
            self.__complete_tables[table] = columns

    def _visit_composite_query(self, data_source: CompositeQuery[Table]) -> None:
        self.visit(data_source.get_from_clause())
        if self.__incomplete_tables:
            # This case means that we ran into a join node that referenced
            # a table directly. So that table, with its alias is in the
            # incomplete tables mapping and we count all the columns this
            # query references from there.
            for _, table in self.__incomplete_tables.items():
                if table not in self.__complete_tables:
                    self.__complete_tables[table] = set()
            for c in data_source.get_all_ast_referenced_columns():
                if (
                    c.table_name is not None
                    and c.table_name in self.__incomplete_tables
                ):
                    self.__complete_tables[self.__incomplete_tables[c.table_name]].add(
                        c.column_name
                    )
            self.__incomplete_tables = {}

    def visit_individual_node(self, node: IndividualNode[Table]) -> None:
        if isinstance(node.data_source, Table):
            # This is an individual table in a join. So we signal that the
            # enclosing query needs to count the columns that reference this
            # table.
            self.__incomplete_tables[node.alias] = node.data_source.table_name
        else:
            self.visit(node.data_source)

    def visit_join_clause(self, node: JoinClause[Table]) -> None:
        node.left_node.accept(self)
        node.right_node.accept(self)


def update_query_metadata_and_stats(
    query: Query,
    sql: str,
    timer: Timer,
    stats: MutableMapping[str, Any],
    query_metadata: SnubaQueryMetadata,
    query_settings: Mapping[str, Any],
    trace_id: Optional[str],
    status: QueryStatus,
    profile_data: Optional[Mapping[str, Any]] = None,
    error_code: Optional[int] = None,
) -> MutableMapping[str, Any]:
    """
    If query logging is enabled then logs details about the query and its status, as
    well as timing information.
    Also updates stats with any relevant information and returns the updated dict.
    """
    stats.update(query_settings)
    if error_code is not None:
        stats["error_code"] = error_code
    sql_anonymized = format_query_anonymized(query).get_sql()
    start, end = get_time_range_estimate(query)

    query_metadata.query_list.append(
        ClickhouseQueryMetadata(
            sql=sql,
            sql_anonymized=sql_anonymized,
            start_timestamp=start,
            end_timestamp=end,
            stats=stats,
            status=status,
            profile=generate_profile(query),
            trace_id=trace_id,
            result_profile=profile_data,
        )
    )

    return stats


@with_span(op="db")
def execute_query(
    # TODO: Passing the whole clickhouse query here is needed as long
    # as the execute method depends on it. Otherwise we can make this
    # file rely either entirely on clickhouse query or entirely on
    # the formatter.
    clickhouse_query: Union[Query, CompositeQuery[Table]],
    query_settings: QuerySettings,
    formatted_query: FormattedQuery,
    reader: Reader,
    timer: Timer,
    stats: MutableMapping[str, Any],
    clickhouse_query_settings: MutableMapping[str, Any],
    robust: bool,
) -> Result:
    """
    Execute a query and return a result.
    """
    # Experiment, if we are going to grab more than X columns worth of data,
    # don't use uncompressed_cache in ClickHouse.
    uc_max = state.get_config("uncompressed_cache_max_cols", 5)
    assert isinstance(uc_max, int)
    column_counter = ReferencedColumnsCounter()
    column_counter.visit(clickhouse_query.get_from_clause())
    if column_counter.count_columns() > uc_max:
        clickhouse_query_settings["use_uncompressed_cache"] = 0

    # Force query to use the first shard replica, which
    # should have synchronously received any cluster writes
    # before this query is run.
    consistent = query_settings.get_consistent()
    stats["consistent"] = consistent
    if consistent:
        clickhouse_query_settings["load_balancing"] = "in_order"
        clickhouse_query_settings["max_threads"] = 1

    result = reader.execute(
        formatted_query,
        clickhouse_query_settings,
        with_totals=clickhouse_query.has_totals(),
        robust=robust,
    )

    timer.mark("execute")
    stats.update(
        {"result_rows": len(result["data"]), "result_cols": len(result["meta"])}
    )

    return result


def _record_rate_limit_metrics(
    rate_limit_stats_container: RateLimitStatsContainer,
    reader: Reader,
    stats: MutableMapping[str, Any],
) -> None:
    # This is a temporary metric that will be removed once the organization
    # rate limit has been tuned.
    org_rate_limit_stats = rate_limit_stats_container.get_stats(
        ORGANIZATION_RATE_LIMIT_NAME
    )
    if org_rate_limit_stats is not None:
        metrics.gauge(
            name="org_concurrent",
            value=org_rate_limit_stats.concurrent,
        )
        metrics.gauge(
            name="org_per_second",
            value=org_rate_limit_stats.rate,
        )
    table_rate_limit_stats = rate_limit_stats_container.get_stats(TABLE_RATE_LIMIT_NAME)
    if table_rate_limit_stats is not None:
        metrics.gauge(
            name="table_concurrent",
            value=table_rate_limit_stats.concurrent,
            tags={
                "table": stats.get("clickhouse_table", ""),
                "cache_partition": reader.cache_partition_id
                if reader.cache_partition_id
                else "default",
            },
        )
        metrics.gauge(
            name="table_per_second",
            value=table_rate_limit_stats.rate,
            tags={
                "table": stats.get("clickhouse_table", ""),
                "cache_partition": reader.cache_partition_id
                if reader.cache_partition_id
                else "default",
            },
        )


@with_span(op="db")
def execute_query_with_rate_limits(
    clickhouse_query: Union[Query, CompositeQuery[Table]],
    query_settings: QuerySettings,
    formatted_query: FormattedQuery,
    reader: Reader,
    timer: Timer,
    stats: MutableMapping[str, Any],
    clickhouse_query_settings: MutableMapping[str, Any],
    robust: bool,
) -> Result:
    # XXX: We should consider moving this that it applies to the logical query,
    # not the physical query.
    with RateLimitAggregator(
        query_settings.get_rate_limit_params()
    ) as rate_limit_stats_container:
        stats.update(rate_limit_stats_container.to_dict())
        timer.mark("rate_limit")

        project_rate_limit_stats = rate_limit_stats_container.get_stats(
            PROJECT_RATE_LIMIT_NAME
        )

        thread_quota = query_settings.get_resource_quota()
        if (
            ("max_threads" in clickhouse_query_settings or thread_quota is not None)
            and project_rate_limit_stats is not None
            and project_rate_limit_stats.concurrent > 1
        ):
            maxt = (
                clickhouse_query_settings["max_threads"]
                if thread_quota is None
                else thread_quota.max_threads
            )
            clickhouse_query_settings["max_threads"] = max(
                1, maxt - project_rate_limit_stats.concurrent + 1
            )

        _record_rate_limit_metrics(rate_limit_stats_container, reader, stats)

        return execute_query(
            clickhouse_query,
            query_settings,
            formatted_query,
            reader,
            timer,
            stats,
            clickhouse_query_settings,
            robust=robust,
        )


def get_query_cache_key(formatted_query: FormattedQuery) -> str:
    return md5(force_bytes(formatted_query.get_sql())).hexdigest()


def check_sorted_sql_key_in_cache(
    formatted_query_sorted: Optional[FormattedQuery],
    reader: Reader,
    sorted_key_cache_experiment: dict[str, bool],
) -> None:
    cache_partition = _get_cache_partition(reader)
    if formatted_query_sorted:
        key_sorted = get_query_cache_key(formatted_query_sorted)
        percentage = state.get_config(
            "sort_sql_fields_and_conditions_rollout_percentage", 0
        )
        assert isinstance(percentage, int)
        if hash_to_probability(key_sorted) < percentage:
            key_sorted_with_prefix = f"sorted:{key_sorted}"
            result = cache_partition.get(key_sorted_with_prefix)
            if result is not None:
                sorted_key_cache_experiment["is_selected"] = True
                sorted_key_cache_experiment["sorted_key_exists"] = True
            else:
                empty_result: Result = {
                    "meta": [],
                    "data": [],
                    "totals": {},
                    "profile": None,
                    "trace_output": "",
                }
                cache_partition.set(key_sorted_with_prefix, empty_result)
                sorted_key_cache_experiment["is_selected"] = True


def hash_to_probability(hexadecimal: str) -> float:
    return float(int(hexadecimal, 16) / MAX_HASH_PLUS_ONE) * 100


def write_sorted_unsorted_cache_hit_metric(
    sorted_key_cache_experiment: dict[str, bool], unsorted_key_exists: bool
) -> None:
    if sorted_key_cache_experiment["is_selected"]:
        sorted_key_exists = sorted_key_cache_experiment["sorted_key_exists"]
        metrics.increment(
            "sorted_and_unsorted_cache_hit",
            tags={"sorted/unsorted": f"{sorted_key_exists}/{unsorted_key_exists}"},
        )


def _get_cache_partition(reader: Reader) -> Cache[Result]:
    enable_cache_partitioning = state.get_config("enable_cache_partitioning", 1)
    if not enable_cache_partitioning:
        return cache_partitions[DEFAULT_CACHE_PARTITION_ID]

    partition_id = reader.cache_partition_id
    if partition_id is not None and partition_id not in cache_partitions:
        with cache_partitions_lock:
            # This condition was checked before as this lock should be acquired only
            # during the first query. So, for the vast majority of queries, the overhead
            # of acquiring the lock is not needed.
            if partition_id not in cache_partitions:
                cache_partitions[partition_id] = RedisCache(
                    redis_clients["cache"],
                    f"snuba-query-cache:{partition_id}:",
                    ResultCacheCodec(),
                    ThreadPoolExecutor(),
                )

    return cache_partitions[
        partition_id if partition_id is not None else DEFAULT_CACHE_PARTITION_ID
    ]


@with_span(op="db")
def execute_query_with_caching(
    clickhouse_query: Union[Query, CompositeQuery[Table]],
    query_settings: QuerySettings,
    formatted_query: FormattedQuery,
    formatted_query_sorted: Optional[FormattedQuery],
    reader: Reader,
    timer: Timer,
    stats: MutableMapping[str, Any],
    clickhouse_query_settings: MutableMapping[str, Any],
    robust: bool,
) -> Result:
    # XXX: ``uncompressed_cache_max_cols`` is used to control both the result
    # cache, as well as the uncompressed cache. These should be independent.
    use_cache, uc_max = state.get_configs(
        [("use_cache", settings.USE_RESULT_CACHE), ("uncompressed_cache_max_cols", 5)]
    )

    column_counter = ReferencedColumnsCounter()
    column_counter.visit(clickhouse_query.get_from_clause())
    assert isinstance(uc_max, int)
    if column_counter.count_columns() > uc_max:
        use_cache = False

    execute = partial(
        execute_query_with_rate_limits,
        clickhouse_query,
        query_settings,
        formatted_query,
        reader,
        timer,
        stats,
        clickhouse_query_settings,
        robust=robust,
    )

    with sentry_sdk.start_span(description="execute", op="db") as span:
        key = get_query_cache_key(formatted_query)
        clickhouse_query_settings["query_id"] = key
        sorted_key_cache_experiment = {"is_selected": False, "sorted_key_exists": False}
        if use_cache:
            try:
                check_sorted_sql_key_in_cache(
                    formatted_query_sorted, reader, sorted_key_cache_experiment
                )
            except Exception:
                pass
            cache_partition = _get_cache_partition(reader)
            result = cache_partition.get(key)
            timer.mark("cache_get")
            stats["cache_hit"] = result is not None
            if result is not None:
                span.set_tag("cache", "hit")
                write_sorted_unsorted_cache_hit_metric(
                    sorted_key_cache_experiment, True
                )
                return result

            span.set_tag("cache", "miss")
            write_sorted_unsorted_cache_hit_metric(sorted_key_cache_experiment, False)
            result = execute()
            cache_partition.set(key, result)
            timer.mark("cache_set")
            return result
        else:
            return execute()


@with_span(op="db")
def execute_query_with_readthrough_caching(
    clickhouse_query: Union[Query, CompositeQuery[Table]],
    query_settings: QuerySettings,
    formatted_query: FormattedQuery,
    formatted_query_sorted: Optional[FormattedQuery],
    reader: Reader,
    timer: Timer,
    stats: MutableMapping[str, Any],
    clickhouse_query_settings: MutableMapping[str, Any],
    robust: bool,
) -> Result:
    query_id = get_query_cache_key(formatted_query)
    sorted_key_cache_experiment = {"is_selected": False, "sorted_key_exists": False}
    try:
        check_sorted_sql_key_in_cache(
            formatted_query_sorted, reader, sorted_key_cache_experiment
        )
    except Exception:
        pass
    clickhouse_query_settings["query_id"] = query_id

    span = Hub.current.scope.span
    if span:
        span.set_data("query_id", query_id)

    def record_cache_hit_type(hit_type: int) -> None:
        span_tag = "cache_miss"
        if hit_type == RESULT_VALUE:
            stats["cache_hit"] = 1
            span_tag = "cache_hit"
            write_sorted_unsorted_cache_hit_metric(sorted_key_cache_experiment, True)
        elif hit_type == RESULT_WAIT:
            stats["is_duplicate"] = 1
            span_tag = "cache_wait"
        else:
            write_sorted_unsorted_cache_hit_metric(sorted_key_cache_experiment, False)
        sentry_sdk.set_tag("cache_status", span_tag)
        if span:
            span.set_data("cache_status", span_tag)

    cache_partition = _get_cache_partition(reader)
    metrics.increment(
        "cache_partition_loaded",
        tags={"partition_id": reader.cache_partition_id or "default"},
    )

    return cache_partition.get_readthrough(
        query_id,
        partial(
            execute_query_with_rate_limits,
            clickhouse_query,
            query_settings,
            formatted_query,
            reader,
            timer,
            stats,
            clickhouse_query_settings,
            robust,
        ),
        record_cache_hit_type=record_cache_hit_type,
        timeout=_get_cache_wait_timeout(clickhouse_query_settings, reader),
        timer=timer,
    )


def _get_cache_wait_timeout(
    query_settings: MutableMapping[str, Any], reader: Reader
) -> int:
    """
    Helper function to determine how long a query should wait when doing
    a readthrough caching.

    The overrides are primarily used for debugging the ExecutionTimeoutError
    raised by the readthrough caching system on the tigers cluster. When we
    have root caused the problem we can remove the overrides.
    """
    cache_wait_timeout: int = int(query_settings.get("max_execution_time", 30))
    if reader.cache_partition_id and reader.cache_partition_id in {
        "tiger_errors",
        "tiger_transactions",
    }:
        tiger_wait_timeout_config = state.get_config("tiger-cache-wait-time")
        if tiger_wait_timeout_config:
            cache_wait_timeout = tiger_wait_timeout_config
    return cache_wait_timeout


def _get_query_settings_from_config(
    override_prefix: Optional[str],
) -> MutableMapping[str, Any]:
    """
    Helper function to get the query settings from the config.

    #TODO: Make this configurable by entity/dataset. Since we want to use
    #      different settings across different clusters belonging to the
    #      same entity/dataset, using cache_partition right now. This is
    #      not ideal but it works for now.
    """
    all_confs = state.get_all_configs()

    # Populate the query settings with the default values
    clickhouse_query_settings: MutableMapping[str, Any] = {
        k.split("/", 1)[1]: v
        for k, v in all_confs.items()
        if k.startswith("query_settings/")
    }

    if override_prefix:
        for k, v in all_confs.items():
            if k.startswith(f"{override_prefix}/query_settings/"):
                clickhouse_query_settings[k.split("/", 2)[2]] = v

    return clickhouse_query_settings


def raw_query(
    # TODO: Passing the whole clickhouse query here is needed as long
    # as the execute method depends on it. Otherwise we can make this
    # file rely either entirely on clickhouse query or entirely on
    # the formatter.
    clickhouse_query: Union[Query, CompositeQuery[Table]],
    query_settings: QuerySettings,
    formatted_query: FormattedQuery,
    formatted_query_sorted: Optional[FormattedQuery],
    reader: Reader,
    timer: Timer,
    query_metadata: SnubaQueryMetadata,
    stats: MutableMapping[str, Any],
    trace_id: Optional[str] = None,
    robust: bool = False,
) -> QueryResult:
    """
    Submits a raw SQL query to the DB and does some post-processing on it to
    fix some of the formatting issues in the result JSON.
    This function is not supposed to depend on anything higher level than the clickhouse
    query. If this function ends up depending on the dataset, something is wrong.
    """
    clickhouse_query_settings = _get_query_settings_from_config(
        reader.get_query_settings_prefix()
    )

    timer.mark("get_configs")

    sql = formatted_query.get_sql()

    update_with_status = partial(
        update_query_metadata_and_stats,
        clickhouse_query,
        sql,
        timer,
        stats,
        query_metadata,
        clickhouse_query_settings,
        trace_id,
    )

    execute_query_strategy = (
        execute_query_with_readthrough_caching
        if state.get_config("use_readthrough_query_cache", 1)
        else execute_query_with_caching
    )

    try:
        result = execute_query_strategy(
            clickhouse_query,
            query_settings,
            formatted_query,
            formatted_query_sorted,
            reader,
            timer,
            stats,
            clickhouse_query_settings,
            robust=robust,
        )
    except Exception as cause:
        if isinstance(cause, RateLimitExceeded):
            stats = update_with_status(QueryStatus.RATE_LIMITED)
        else:
            error_code = None
            with configure_scope() as scope:
                if isinstance(cause, ClickhouseError):
                    error_code = cause.code
                    scope.fingerprint = ["{{default}}", str(cause.code)]
                    if scope.span:
                        if cause.code == errors.ErrorCodes.TOO_SLOW:
                            sentry_sdk.set_tag("timeout", "predicted")
                        elif cause.code == errors.ErrorCodes.TIMEOUT_EXCEEDED:
                            sentry_sdk.set_tag("timeout", "query_timeout")
                        elif cause.code in (
                            errors.ErrorCodes.SOCKET_TIMEOUT,
                            errors.ErrorCodes.NETWORK_ERROR,
                        ):
                            sentry_sdk.set_tag("timeout", "network")
                elif isinstance(
                    cause,
                    (TimeoutError, ExecutionTimeoutError),
                ):
                    if scope.span:
                        sentry_sdk.set_tag("timeout", "cache_timeout")

                logger.exception("Error running query: %s\n%s", sql, cause)
            stats = update_with_status(QueryStatus.ERROR, error_code=error_code)
        raise QueryException.from_args(
            # This exception needs to have the message of the cause in it for sentry
            # to pick it up properly
            str(cause),
            {
                "stats": stats,
                "sql": sql,
                "experiments": clickhouse_query.get_experiments(),
            },
        ) from cause
    else:
        stats = update_with_status(QueryStatus.SUCCESS, result["profile"])
        return QueryResult(
            result,
            {
                "stats": stats,
                "sql": sql,
                "experiments": clickhouse_query.get_experiments(),
            },
        )<|MERGE_RESOLUTION|>--- conflicted
+++ resolved
@@ -32,17 +32,8 @@
     SnubaQueryMetadata,
 )
 from snuba.reader import Reader, Result
-<<<<<<< HEAD
 from snuba.redis import redis_clients
-from snuba.state.cache.abstract import (
-    Cache,
-    ExecutionTimeoutError,
-    TigerExecutionTimeoutError,
-)
-=======
-from snuba.redis import redis_client
 from snuba.state.cache.abstract import Cache, ExecutionTimeoutError
->>>>>>> 25c3ef59
 from snuba.state.cache.redis.backend import RESULT_VALUE, RESULT_WAIT, RedisCache
 from snuba.state.rate_limit import (
     ORGANIZATION_RATE_LIMIT_NAME,
