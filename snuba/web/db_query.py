--- conflicted
+++ resolved
@@ -1,10 +1,7 @@
 import logging
 
-<<<<<<< HEAD
 from concurrent.futures import ThreadPoolExecutor
-=======
 from contextlib import nullcontext
->>>>>>> df5789ff
 from functools import partial
 from hashlib import md5
 from typing import (
