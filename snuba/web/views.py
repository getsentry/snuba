--- conflicted
+++ resolved
@@ -248,27 +248,16 @@
             raise JsonDecodeException(str(error)) from error
 
 
-<<<<<<< HEAD
-def _trace_transaction(dataset: Dataset) -> None:
+def _trace_transaction(dataset_name: str) -> None:
     scope = sentry_sdk.Scope.get_current_scope()
     if scope.span:
-        scope.span.set_tag("dataset", get_dataset_name(dataset))
+        scope.span.set_tag("dataset", dataset_name)
         scope.span.set_tag("referrer", http_request.referrer)
 
     if scope.transaction:
-        scope.transaction = f"{scope.transaction.name}__{get_dataset_name(dataset)}__{http_request.referrer}"
-=======
-def _trace_transaction(dataset_name: str) -> None:
-    with sentry_sdk.configure_scope() as scope:
-        if scope.span:
-            scope.span.set_tag("dataset", dataset_name)
-            scope.span.set_tag("referrer", http_request.referrer)
-
-        if scope.transaction:
-            scope.transaction = (
-                f"{scope.transaction.name}__{dataset_name}__{http_request.referrer}"
-            )
->>>>>>> a96faf81
+        scope.transaction = (
+            f"{scope.transaction.name}__{dataset_name}__{http_request.referrer}"
+        )
 
 
 @application.route("/query", methods=["GET", "POST"])
