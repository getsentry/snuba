import functools
import itertools
import logging
import os
import time
from collections import defaultdict
from datetime import datetime
from typing import (
    Any,
    Callable,
    Dict,
    Mapping,
    MutableMapping,
    MutableSequence,
    Sequence,
    Set,
    Text,
    Tuple,
    Union,
    cast,
)
from uuid import UUID

import jsonschema
import sentry_sdk
import simplejson as json
from arroyo import Message, Partition, Topic
from arroyo.backends.kafka import KafkaPayload
from flask import Flask, Request, Response, redirect, render_template
from flask import request as http_request
from markdown import markdown
from werkzeug import Response as WerkzeugResponse
from werkzeug.exceptions import InternalServerError

from snuba import environment, settings, state, util
from snuba.clickhouse.errors import ClickhouseError
from snuba.clickhouse.http import JSONRowEncoder
from snuba.clusters.cluster import ClickhouseClientSettings, ConnectionId
from snuba.consumers.types import KafkaMessageMetadata
from snuba.datasets.dataset import Dataset
from snuba.datasets.entities.factory import ENTITY_NAME_LOOKUP
from snuba.datasets.factory import (
    InvalidDatasetError,
    get_dataset,
    get_dataset_name,
    get_enabled_dataset_names,
)
from snuba.datasets.schemas.tables import TableSchema
from snuba.query.exceptions import InvalidQueryException
from snuba.redis import redis_client
from snuba.request.exceptions import InvalidJsonRequestException, JsonDecodeException
from snuba.request.request_settings import HTTPRequestSettings
from snuba.request.schema import RequestSchema
from snuba.request.validation import build_request, parse_snql_query
from snuba.state.rate_limit import RateLimitExceeded
from snuba.subscriptions.codecs import SubscriptionDataCodec
from snuba.subscriptions.data import PartitionId
from snuba.subscriptions.entity_subscription import InvalidSubscriptionError
from snuba.subscriptions.subscription import SubscriptionCreator, SubscriptionDeleter
from snuba.util import with_span
from snuba.utils.metrics.timer import Timer
from snuba.utils.metrics.wrapper import MetricsWrapper
from snuba.web import QueryException
from snuba.web.converters import DatasetConverter
from snuba.web.query import parse_and_run_query
from snuba.writer import BatchWriterEncoderWrapper, WriterTableRow

metrics = MetricsWrapper(environment.metrics, "api")

logger = logging.getLogger("snuba.api")

# Flask wants a Dict, not a Mapping
RespTuple = Tuple[Text, int, Dict[Any, Any]]

try:
    import uwsgi
except ImportError:

    def check_down_file_exists() -> bool:
        return False


else:

    def check_down_file_exists() -> bool:
        try:
            m_time = os.stat("/tmp/snuba.down").st_mtime
            start_time: float = uwsgi.started_on
            return m_time > start_time
        except OSError:
            return False


def check_clickhouse() -> bool:
    """
    Checks if all the tables in all the enabled datasets exist in ClickHouse
    """
    try:
        datasets = [get_dataset(name) for name in get_enabled_dataset_names()]
        entities = itertools.chain(
            *[dataset.get_all_entities() for dataset in datasets]
        )
        storages = list(
            itertools.chain(*[entity.get_all_storages() for entity in entities])
        )

        connection_grouped_table_names: MutableMapping[
            ConnectionId, Set[str]
        ] = defaultdict(set)
        for storage in storages:
            if isinstance(storage.get_schema(), TableSchema):
                cluster = storage.get_cluster()
                connection_grouped_table_names[cluster.get_connection_id()].add(
                    cast(TableSchema, storage.get_schema()).get_table_name()
                )

        # De-dupe clusters by host:TCP port:HTTP port:database
        unique_clusters = {
            storage.get_cluster().get_connection_id(): storage.get_cluster()
            for storage in storages
        }

        for (cluster_key, cluster) in unique_clusters.items():
            clickhouse = cluster.get_query_connection(ClickhouseClientSettings.QUERY)
            clickhouse_tables = clickhouse.execute("show tables")
            known_table_names = connection_grouped_table_names[cluster_key]
            logger.debug(f"checking for {known_table_names} on {cluster_key}")
            for table in known_table_names:
                if (table,) not in clickhouse_tables:
                    logger.error(f"{table} not present in cluster {cluster}")
                    return False

        return True

    except Exception as err:
        logger.error(err)
        return False


def truncate_dataset(dataset: Dataset) -> None:
    for entity in dataset.get_all_entities():
        for storage in entity.get_all_storages():
            cluster = storage.get_cluster()
            nodes = [*cluster.get_local_nodes(), *cluster.get_distributed_nodes()]
            for node in nodes:
                clickhouse = cluster.get_node_connection(
                    ClickhouseClientSettings.MIGRATE, node
                )

                database = cluster.get_database()

                schema = storage.get_schema()

                if not isinstance(schema, TableSchema):
                    return

                table = schema.get_local_table_name()

                clickhouse.execute(f"TRUNCATE TABLE IF EXISTS {database}.{table}")


application = Flask(__name__, static_url_path="")
application.testing = settings.TESTING
application.debug = settings.DEBUG
application.url_map.converters["dataset"] = DatasetConverter


@application.errorhandler(InvalidJsonRequestException)
def handle_invalid_json(exception: InvalidJsonRequestException) -> Response:
    cause = getattr(exception, "__cause__", None)
    data: Mapping[str, Mapping[str, Union[str, Sequence[str]]]]
    if isinstance(cause, json.JSONDecodeError):
        data = {"error": {"type": "json", "message": str(cause)}}
    elif isinstance(cause, jsonschema.ValidationError):
        data = {
            "error": {
                "type": "schema",
                "message": cause.message,
                "path": list(cause.path),
                "schema": cause.schema,
            }
        }
    else:
        data = {"error": {"type": "request", "message": str(exception)}}

    def default_encode(value: Callable[..., str]) -> str:
        # XXX: This is necessary for rendering schema defaults values that are
        # generated by callables, rather than constants.
        if callable(value):
            return value()
        else:
            raise TypeError()

    return Response(
        json.dumps(data, indent=4, default=default_encode),
        400,
        {"Content-Type": "application/json"},
    )


@application.errorhandler(InvalidDatasetError)
def handle_invalid_dataset(exception: InvalidDatasetError) -> Response:
    data = {"error": {"type": "dataset", "message": str(exception)}}
    return Response(
        json.dumps(data, sort_keys=True, indent=4),
        404,
        {"Content-Type": "application/json"},
    )


@application.errorhandler(InvalidQueryException)
def handle_invalid_query(exception: InvalidQueryException) -> Response:
    # TODO: Remove this logging as soon as the query validation code is
    # mature enough that we can trust it.
    if exception.should_report:
        logger.warning("Invalid query", exc_info=exception)
    else:
        logger.info("Invalid query", exc_info=exception)

    # TODO: Add special cases with more structure for specific exceptions
    # if needed.
    return Response(
        json.dumps(
            {"error": {"type": "invalid_query", "message": str(exception)}}, indent=4
        ),
        400,
        {"Content-Type": "application/json"},
    )


@application.errorhandler(InternalServerError)
def handle_internal_server_error(exception: InternalServerError) -> Response:
    original = getattr(exception, "original_exception", None)

    if original is None:
        return Response(
            json.dumps(
                {"error": {"type": "internal_server_error", "message": str(exception)}},
                indent=4,
            ),
            500,
            {"Content-Type": "application/json"},
        )

    return Response(
        json.dumps(
            {"error": {"type": "internal_server_error", "message": str(original)}},
            indent=4,
        ),
        500,
        {"Content-Type": "application/json"},
    )


@application.route("/")
def root() -> str:
    with open("README.rst") as f:
        return render_template("index.html", body=markdown(f.read()))


@application.route("/css/<path:path>")
def send_css(path: str) -> Response:
    return application.send_static_file(os.path.join("css", path))


@application.route("/img/<path:path>")
@application.route("/snuba/web/static/img/<path:path>")
def send_img(path: str) -> Response:
    return application.send_static_file(os.path.join("img", path))


@application.route("/dashboard")
@application.route("/dashboard.<fmt>")
def dashboard(fmt: str = "html") -> Union[Response, RespTuple]:
    if fmt == "json":
        result = {
            "queries": state.get_queries(),
            "concurrent": {k: state.get_concurrent(k) for k in ["global"]},
            "rates": {k: state.get_rates(k) for k in ["global"]},
        }
        return (json.dumps(result), 200, {"Content-Type": "application/json"})
    else:
        return application.send_static_file("dashboard.html")


@application.route("/config")
@application.route("/config.<fmt>", methods=["GET", "POST"])
def config(fmt: str = "html") -> Union[Response, RespTuple]:
    if fmt == "json":
        if http_request.method == "GET":
            return (
                json.dumps(state.get_raw_configs()),
                200,
                {"Content-Type": "application/json"},
            )
        else:
            assert http_request.method == "POST"
            state.set_configs(
                json.loads(http_request.data),
                user=http_request.headers.get("x-forwarded-email"),
            )
            return (
                json.dumps(state.get_raw_configs()),
                200,
                {"Content-Type": "application/json"},
            )

    else:
        return application.send_static_file("config.html")


@application.route("/config/changes.json")
def config_changes() -> RespTuple:
    return (
        json.dumps(state.get_config_changes_legacy()),
        200,
        {"Content-Type": "application/json"},
    )


@application.route("/health")
def health() -> Response:
    down_file_exists = check_down_file_exists()
    thorough = http_request.args.get("thorough", False)
    clickhouse_health = check_clickhouse() if thorough else True

    body: Mapping[str, Union[str, bool]]
    if not down_file_exists and clickhouse_health:
        body = {"status": "ok"}
        status = 200
    else:
        body = {
            "down_file_exists": down_file_exists,
        }
        if thorough:
            body["clickhouse_ok"] = clickhouse_health
        status = 502

    return Response(json.dumps(body), status, {"Content-Type": "application/json"})


def parse_request_body(http_request: Request) -> MutableMapping[str, Any]:
    with sentry_sdk.start_span(description="parse_request_body", op="parse"):
        metrics.timing("http_request_body_length", len(http_request.data))
        try:
            body = json.loads(http_request.data)
            assert isinstance(body, MutableMapping)
            return body
        except json.JSONDecodeError as error:
            raise JsonDecodeException(str(error)) from error


def _trace_transaction(dataset: Dataset) -> None:
    with sentry_sdk.configure_scope() as scope:
        if scope.span:
            scope.span.set_tag("dataset", get_dataset_name(dataset))
            scope.span.set_tag("referrer", http_request.referrer)

        if scope.transaction:
            scope.transaction = f"{scope.transaction.name}__{get_dataset_name(dataset)}__{http_request.referrer}"


@application.route("/query", methods=["GET", "POST"])
@util.time_request("query")
def unqualified_query_view(*, timer: Timer) -> WerkzeugResponse:
    if http_request.method == "GET":
        return redirect(f"/{settings.DEFAULT_DATASET_NAME}/query", code=302)
    elif http_request.method == "POST":
        body = parse_request_body(http_request)
        dataset = get_dataset(body.pop("dataset", settings.DEFAULT_DATASET_NAME))
        _trace_transaction(dataset)
        # Not sure what language to pass into dataset_query here
        return dataset_query(dataset, body, timer)
    else:
        assert False, "unexpected fallthrough"


@application.route("/<dataset:dataset>/snql", methods=["GET", "POST"])
@util.time_request("query")
def snql_dataset_query_view(*, dataset: Dataset, timer: Timer) -> Union[Response, str]:
    if http_request.method == "GET":
        schema = RequestSchema.build(HTTPRequestSettings)
        return render_template(
            "query.html",
            query_template=json.dumps(schema.generate_template(), indent=4),
        )
    elif http_request.method == "POST":
        body = parse_request_body(http_request)
        _trace_transaction(dataset)
        return dataset_query(dataset, body, timer)
    else:
        assert False, "unexpected fallthrough"


@with_span()
def dataset_query(
    dataset: Dataset, body: MutableMapping[str, Any], timer: Timer
) -> Response:
    assert http_request.method == "POST"
    referrer = http_request.referrer or "<unknown>"  # mypy

<<<<<<< HEAD
    metrics.increment(
        "snql.query.incoming", tags={"referrer": referrer, "language": str(language)}
    )
    if language == Language.SNQL:
        parser: Callable[
            [RequestParts, RequestSettings, Dataset],
            Tuple[Union[Query, CompositeQuery[Entity]], str],
        ] = partial(parse_snql_query, [])
    else:
        parser = parse_legacy_query

=======
>>>>>>> 5f79a511
    with sentry_sdk.start_span(description="build_schema", op="validate"):
        schema = RequestSchema.build(HTTPRequestSettings)

    request = build_request(
        body, parse_snql_query, HTTPRequestSettings, schema, dataset, timer, referrer
    )

    try:
        result = parse_and_run_query(dataset, request, timer)
    except QueryException as exception:
        status = 500
        details: Mapping[str, Any]

        cause = exception.__cause__
        if isinstance(cause, RateLimitExceeded):
            status = 429
            details = {
                "type": "rate-limited",
                "message": str(cause),
            }
            logger.warning(
                str(cause), exc_info=True,
            )
        elif isinstance(cause, ClickhouseError):
            details = {
                "type": "clickhouse",
                "message": str(cause),
                "code": cause.code,
            }
        elif isinstance(cause, Exception):
            details = {
                "type": "unknown",
                "message": str(cause),
            }
        else:
            raise  # exception should have been chained

        return Response(
            json.dumps(
                {"error": details, "timing": timer.for_json(), **exception.extra}
            ),
            status,
            {"Content-Type": "application/json"},
        )

    payload: MutableMapping[str, Any] = {**result.result, "timing": timer.for_json()}

    if settings.STATS_IN_RESPONSE or request.settings.get_debug():
        payload.update(result.extra)

    return Response(json.dumps(payload), 200, {"Content-Type": "application/json"})


@application.errorhandler(InvalidSubscriptionError)
def handle_subscription_error(exception: InvalidSubscriptionError) -> Response:
    data = {"error": {"type": "subscription", "message": str(exception)}}
    return Response(
        json.dumps(data, indent=4), 400, {"Content-Type": "application/json"},
    )


@application.route("/<dataset:dataset>/subscriptions", methods=["POST"])
@util.time_request("subscription")
def create_subscription(*, dataset: Dataset, timer: Timer) -> RespTuple:
    entity_key = ENTITY_NAME_LOOKUP[dataset.get_default_entity()]

    subscription = SubscriptionDataCodec(entity_key).decode(http_request.data)
    identifier = SubscriptionCreator(dataset).create(subscription, timer)
    return (
        json.dumps({"subscription_id": str(identifier)}),
        202,
        {"Content-Type": "application/json"},
    )


@application.route(
    "/<dataset:dataset>/subscriptions/<int:partition>/<key>", methods=["DELETE"]
)
def delete_subscription(*, dataset: Dataset, partition: int, key: str) -> RespTuple:
    SubscriptionDeleter(dataset, PartitionId(partition)).delete(UUID(key))
    return "ok", 202, {"Content-Type": "text/plain"}


if application.debug or application.testing:
    # These should only be used for testing/debugging. Note that the database name
    # is checked to avoid scary production mishaps.

    from snuba.datasets.entity import Entity as EntityType
    from snuba.web.converters import EntityConverter

    application.url_map.converters["entity"] = EntityConverter

    def _write_to_entity(*, entity: EntityType) -> RespTuple:
        from snuba.processor import InsertBatch

        rows: MutableSequence[WriterTableRow] = []
        offset_base = int(round(time.time() * 1000))
        writable_storage = entity.get_writable_storage()
        assert writable_storage is not None
        table_writer = writable_storage.get_table_writer()

        for index, message in enumerate(json.loads(http_request.data)):
            offset = offset_base + index

            processed_message = (
                table_writer.get_stream_loader()
                .get_processor()
                .process_message(
                    message,
                    KafkaMessageMetadata(
                        offset=offset, partition=0, timestamp=datetime.utcnow()
                    ),
                )
            )
            if processed_message:
                assert isinstance(processed_message, InsertBatch)
                rows.extend(processed_message.rows)

        BatchWriterEncoderWrapper(
            table_writer.get_batch_writer(metrics), JSONRowEncoder(),
        ).write(rows)

        return ("ok", 200, {"Content-Type": "text/plain"})

    @application.route("/tests/<dataset:dataset>/insert", methods=["POST"])
    def write(*, dataset: Dataset) -> RespTuple:
        return _write_to_entity(entity=dataset.get_default_entity())

    @application.route("/tests/entities/<entity:entity>/insert", methods=["POST"])
    def write_to_entity(*, entity: EntityType) -> RespTuple:
        return _write_to_entity(entity=entity)

    @application.route("/tests/<dataset:dataset>/eventstream", methods=["POST"])
    def eventstream(*, dataset: Dataset) -> RespTuple:
        record = json.loads(http_request.data)

        version = record[0]
        if version != 2:
            raise RuntimeError("Unsupported protocol version: %s" % record)

        message: Message[KafkaPayload] = Message(
            Partition(Topic("topic"), 0),
            0,
            KafkaPayload(None, http_request.data, []),
            datetime.now(),
        )

        type_ = record[1]

        storage = dataset.get_default_entity().get_writable_storage()
        assert storage is not None

        if type_ == "insert":
            from arroyo.processing.strategies.streaming import (
                KafkaConsumerStrategyFactory,
            )

            from snuba.consumers.consumer import build_batch_writer, process_message

            table_writer = storage.get_table_writer()
            stream_loader = table_writer.get_stream_loader()
            strategy = KafkaConsumerStrategyFactory(
                stream_loader.get_pre_filter(),
                functools.partial(process_message, stream_loader.get_processor()),
                build_batch_writer(table_writer, metrics=metrics),
                max_batch_size=1,
                max_batch_time=1.0,
                processes=None,
                input_block_size=None,
                output_block_size=None,
            ).create(lambda offsets: None)
            strategy.submit(message)
            strategy.close()
            strategy.join()
        else:
            from snuba.replacer import ReplacerWorker

            worker = ReplacerWorker(storage, metrics=metrics)
            processed = worker.process_message(message)
            if processed is not None:
                batch = [processed]
                worker.flush_batch(batch)

        return ("ok", 200, {"Content-Type": "text/plain"})

    @application.route("/tests/<dataset:dataset>/drop", methods=["POST"])
    def drop(*, dataset: Dataset) -> RespTuple:
        truncate_dataset(dataset)
        redis_client.flushdb()

        return ("ok", 200, {"Content-Type": "text/plain"})

    @application.route("/tests/error")
    def error() -> RespTuple:
        1 / 0
        # unreachable. A valid response is added for mypy
        return ("error", 500, {"Content-Type": "text/plain"})<|MERGE_RESOLUTION|>--- conflicted
+++ resolved
@@ -399,20 +399,6 @@
     assert http_request.method == "POST"
     referrer = http_request.referrer or "<unknown>"  # mypy
 
-<<<<<<< HEAD
-    metrics.increment(
-        "snql.query.incoming", tags={"referrer": referrer, "language": str(language)}
-    )
-    if language == Language.SNQL:
-        parser: Callable[
-            [RequestParts, RequestSettings, Dataset],
-            Tuple[Union[Query, CompositeQuery[Entity]], str],
-        ] = partial(parse_snql_query, [])
-    else:
-        parser = parse_legacy_query
-
-=======
->>>>>>> 5f79a511
     with sentry_sdk.start_span(description="build_schema", op="validate"):
         schema = RequestSchema.build(HTTPRequestSettings)
 
