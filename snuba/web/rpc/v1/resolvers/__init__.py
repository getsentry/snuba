import os

from sentry_protos.snuba.v1.endpoint_get_trace_pb2 import (
    GetTraceRequest,
    GetTraceResponse,
)
from sentry_protos.snuba.v1.endpoint_time_series_pb2 import (
    TimeSeriesRequest,
    TimeSeriesResponse,
)
from sentry_protos.snuba.v1.endpoint_trace_item_attributes_pb2 import (
    TraceItemAttributeNamesRequest,
    TraceItemAttributeNamesResponse,
    TraceItemAttributeValuesRequest,
    TraceItemAttributeValuesResponse,
)
from sentry_protos.snuba.v1.endpoint_trace_item_stats_pb2 import (
    TraceItemStatsRequest,
    TraceItemStatsResponse,
)
from sentry_protos.snuba.v1.endpoint_trace_item_table_pb2 import (
    TraceItemTableRequest,
    TraceItemTableResponse,
)

from snuba.utils.registered_class import import_submodules_in_directory
from snuba.web.rpc import TraceItemDataResolver


class ResolverTraceItemTable(
    TraceItemDataResolver[TraceItemTableRequest, TraceItemTableResponse]
):
    @classmethod
    def endpoint_name(cls) -> str:
        return "TraceItemTable"


class ResolverTimeSeries(TraceItemDataResolver[TimeSeriesRequest, TimeSeriesResponse]):
    @classmethod
    def endpoint_name(cls) -> str:
        return "TimeSeries"


class ResolverAttributeNames(
    TraceItemDataResolver[
        TraceItemAttributeNamesRequest, TraceItemAttributeNamesResponse
    ]
):
    @classmethod
    def endpoint_name(cls) -> str:
        return "AttributeNames"


class ResolverAttributeValues(
    TraceItemDataResolver[
        TraceItemAttributeValuesRequest, TraceItemAttributeValuesResponse
    ]
):
    @classmethod
    def endpoint_name(cls) -> str:
        return "AttributeValues"


<<<<<<< HEAD
class ResolverTraceItemStats(
    TraceItemDataResolver[TraceItemStatsRequest, TraceItemStatsResponse]
):
    @classmethod
    def endpoint_name(cls) -> str:
        return "TraceItemStats"
=======
class ResolverGetTrace(
    TraceItemDataResolver[
        GetTraceRequest,
        GetTraceResponse,
    ]
):
    @classmethod
    def endpoint_name(cls) -> str:
        return "GetTrace"
>>>>>>> 5afa708d


# TODO: Traces, subscriptions


_TO_IMPORT = {}

for f in os.listdir(os.path.dirname(os.path.realpath(__file__))):
    if f.startswith("R_"):
        _TO_IMPORT[f] = os.path.join(os.path.dirname(os.path.realpath(__file__)), f)


for v, module_path in _TO_IMPORT.items():
    import_submodules_in_directory(module_path, f"snuba.web.rpc.v1.resolvers.{v}")<|MERGE_RESOLUTION|>--- conflicted
+++ resolved
@@ -61,14 +61,6 @@
         return "AttributeValues"
 
 
-<<<<<<< HEAD
-class ResolverTraceItemStats(
-    TraceItemDataResolver[TraceItemStatsRequest, TraceItemStatsResponse]
-):
-    @classmethod
-    def endpoint_name(cls) -> str:
-        return "TraceItemStats"
-=======
 class ResolverGetTrace(
     TraceItemDataResolver[
         GetTraceRequest,
@@ -78,7 +70,14 @@
     @classmethod
     def endpoint_name(cls) -> str:
         return "GetTrace"
->>>>>>> 5afa708d
+
+
+class ResolverTraceItemStats(
+    TraceItemDataResolver[TraceItemStatsRequest, TraceItemStatsResponse]
+):
+    @classmethod
+    def endpoint_name(cls) -> str:
+        return "TraceItemStats"
 
 
 # TODO: Traces, subscriptions
