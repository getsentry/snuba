--- conflicted
+++ resolved
@@ -93,16 +93,12 @@
             trace_item_filters_to_expression(request.filter),
         ),
         order_by=_convert_order_by(request.order_by),
-<<<<<<< HEAD
         groupby=[
             attribute_key_to_expression(attr_key) for attr_key in request.group_by
         ],
-        limit=request.limit,
-=======
         # protobuf sets limit to 0 by default if it is not set,
         # give it a default value that will actually return data
         limit=request.limit if request.limit > 0 else _DEFAULT_ROW_LIMIT,
->>>>>>> 8dba33b1
     )
     treeify_or_and_conditions(res)
     apply_virtual_columns(res, request.virtual_column_contexts)
