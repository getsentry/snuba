--- conflicted
+++ resolved
@@ -301,10 +301,6 @@
         return GetTraceResponse
 
     def _execute(self, in_msg: GetTraceRequest) -> GetTraceResponse:
-<<<<<<< HEAD
-        in_msg.meta.request_id = getattr(in_msg.meta, "request_id", None) or str(uuid.uuid4())
-=======
->>>>>>> e4d413cc
         response_meta = extract_response_meta(
             in_msg.meta.request_id,
             in_msg.meta.debug,
