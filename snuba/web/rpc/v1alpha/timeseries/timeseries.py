import itertools
import time
<<<<<<< HEAD
import uuid
from typing import Any, Iterable, Type
=======
from typing import Any, Iterable, MutableMapping, Optional
>>>>>>> 43e09fd1

from google.protobuf.json_format import MessageToDict
from snuba.web.rpc import RPCEndpoint
from sentry_protos.snuba.v1alpha.endpoint_aggregate_bucket_pb2 import (
    AggregateBucketRequest as AggregateBucketRequestProto,
    AggregateBucketResponse,
)

from snuba.query import SelectedExpression
from snuba.query.dsl import and_cond
from snuba.query.logical import Query
from snuba.utils.metrics.timer import Timer
from snuba.web.rpc.common.common import (
    project_id_and_org_conditions,
    timestamp_in_range_condition,
    trace_item_filters_to_expression,
    treeify_or_and_conditions,
)
from snuba.web.rpc.common.eap_execute import run_eap_query_async
from snuba.web.rpc.v1alpha.timeseries import aggregate_functions

EIGHT_HOUR_GRANULARITY = 60 * 60 * 8
ONE_HOUR_GRANULARITY = 60 * 60


class TimeseriesQuerier:
    def __init__(self, request: AggregateBucketRequestProto, timer: Timer):
        self.start_ts = request.meta.start_timestamp.seconds
        self.end_ts = request.meta.end_timestamp.seconds
        self.rounded_start_ts = self.start_ts - (
            self.start_ts % request.granularity_secs
        )
        self.granularity_secs = request.granularity_secs
        self.timer = timer
        self.original_body = MessageToDict(request)
        self.aggregates = [aggregate_functions.get_aggregate_func(request)]
        self.base_conditions = and_cond(
            project_id_and_org_conditions(request.meta),
            trace_item_filters_to_expression(request.filter),
        )
        self.referrer = request.meta.referrer
        self.organization_id = request.meta.organization_id

    def create_clickhouse_query(
        self, start_ts: int, end_ts: int, bucket_size_secs: int
    ) -> Query:
        query = Query(
            from_clause=None,
            selected_columns=[
                SelectedExpression(
                    name=f"agg{i}", expression=self.aggregates[i].expression
                )
                for i in range(len(self.aggregates))
            ],
            condition=and_cond(
                self.base_conditions,
                timestamp_in_range_condition(start_ts, end_ts),
            ),
        )
        treeify_or_and_conditions(query)
        return query

    @staticmethod
    def get_clickhouse_settings(
        start_ts: int, is_full_bucket: bool, bucket_size_secs: int
    ) -> Optional[MutableMapping[str, Any]]:
        # we don't want to cache the "last bucket", we'll never get cache hits on it
        if not is_full_bucket:
            return None

        clickhouse_settings: MutableMapping[str, Any] = {
            "use_query_cache": "true",
            "query_cache_ttl": 60 * 5,  # 5 minutes
        }
        # store things in the query cache long-term if they are >4 hours old
        if start_ts + bucket_size_secs < time.time() - 4 * 60 * 60:
            clickhouse_settings["query_cache_ttl"] = (
                90 * 24 * 60 * 60
            )  # store this query cache entry for 90 days
        return clickhouse_settings

    def get_request_granularity(self) -> int:
        if (
            self.granularity_secs % EIGHT_HOUR_GRANULARITY == 0
            and self.granularity_secs != EIGHT_HOUR_GRANULARITY
        ):
            return EIGHT_HOUR_GRANULARITY
        if self.granularity_secs % ONE_HOUR_GRANULARITY == 0:
            return ONE_HOUR_GRANULARITY
        return self.granularity_secs

    def merge_results(
        self,
        unmerged_results: Iterable[list[Any]],
        request_granularity: int,
    ) -> Iterable[list[float]]:
        # if we fulfilled a "1 day of data" request with 6 x 4 hour blocks, we need to merge those 6 back into
        # one big bucket to send back to the UI
        number_of_results_to_merge = self.granularity_secs // request_granularity
        while True:
            chunk = list(itertools.islice(unmerged_results, number_of_results_to_merge))
            if not chunk:
                return None
            yield [
                agg.merge(x[agg_idx] for x in chunk)
                for agg_idx, agg in enumerate(self.aggregates)
            ]

    def run(self) -> AggregateBucketResponse:
        # if you request one day of data, we'd ideally like to split that up into 6 requests of 4 hours of data
        # so that if you refresh the page, we don't have to aggregate a bunch of data again.
        # the request granularity is the size of requests that are ultimately sent to clickhouse,
        # so a day of data could be requested as 6 * 4 hour requests, then those 6 requests would be re-merged
        # into one big response (if necessary)
        request_granularity = self.get_request_granularity()

        all_results: Iterable[list[Any]] = (
            [
                run_eap_query_async(
                    dataset="eap_spans",
                    query=self.create_clickhouse_query(
                        start_ts,
                        min(start_ts + request_granularity, self.end_ts),
                        request_granularity,
                    ),
                    clickhouse_settings=self.get_clickhouse_settings(
                        start_ts,
                        start_ts + request_granularity < self.end_ts,
                        request_granularity,
                    ),
                    referrer="eap.timeseries",
                    organization_id=self.organization_id,
                    parent_api="eap.timeseries",
                    timer=self.timer,
                    original_body=self.original_body,
                )
                .result(60)
                .result["data"][0][f"agg{agg_idx}"]
                for agg_idx in range(len(self.aggregates))
            ]
            for start_ts in range(
                self.rounded_start_ts, self.end_ts, request_granularity
            )
        )

        merged_results = self.merge_results(all_results, request_granularity)

        # TODO: allow multiple aggregates once proto is done
        return AggregateBucketResponse(result=[float(r[0]) for r in merged_results])




class AggregateBucketRequest(RPCEndpoint[AggregateBucketRequestProto, AggregateBucketResponse]):

    @classmethod
    def version(cls) -> str:
        return "v1alpha"

    @classmethod
    def request_class(cls) -> Type[AggregateBucketRequestProto]:
        return AggregateBucketRequestProto

    def _execute(self, in_msg: AggregateBucketRequestProto) -> AggregateBucketResponse:
        querier = TimeseriesQuerier(in_msg, self._timer)
        resp: AggregateBucketResponse = querier.run()
        return resp<|MERGE_RESOLUTION|>--- conflicted
+++ resolved
@@ -1,11 +1,7 @@
 import itertools
 import time
-<<<<<<< HEAD
 import uuid
-from typing import Any, Iterable, Type
-=======
-from typing import Any, Iterable, MutableMapping, Optional
->>>>>>> 43e09fd1
+from typing import Any, Iterable, MutableMapping, Optional, Type
 
 from google.protobuf.json_format import MessageToDict
 from snuba.web.rpc import RPCEndpoint
