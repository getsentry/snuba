import logging
import os
import random
import uuid
from bisect import bisect_left
from typing import Generic, List, Tuple, Type, cast, final

import sentry_sdk
from clickhouse_driver.errors import ErrorCodes as clickhouse_errors
from google.protobuf.message import DecodeError
from google.protobuf.message import Message as ProtobufMessage
from sentry_protos.snuba.v1.downsampled_storage_pb2 import DownsampledStorageConfig
from sentry_protos.snuba.v1.error_pb2 import Error as ErrorProto
from sentry_protos.snuba.v1.request_common_pb2 import RequestMeta, TraceItemType

<<<<<<< HEAD
from snuba import environment
=======
from snuba import environment, state
>>>>>>> 36a535b2
from snuba.query.allocation_policies import AllocationPolicyViolations
from snuba.utils.metrics.backends.abstract import MetricsBackend
from snuba.utils.metrics.timer import Timer
from snuba.utils.metrics.wrapper import MetricsWrapper
from snuba.utils.registered_class import (
    InvalidConfigKeyError,
    RegisteredClass,
    import_submodules_in_directory,
)
from snuba.web import QueryException
from snuba.web.rpc.common.common import Tin, Tout
from snuba.web.rpc.common.exceptions import (
    HighAccuracyQueryTimeoutException,
    QueryTimeoutException,
    RPCRequestException,
    convert_rpc_exception_to_proto,
)
from snuba.web.rpc.storage_routing.routing_strategies.storage_routing import (
    RoutingContext,
    RoutingDecision,
    get_stats_dict,
)
from snuba.web.rpc.storage_routing.routing_strategy_selector import (
    RoutingStrategySelector,
)

_TIME_PERIOD_HOURS_BUCKETS = [
    1,
    24,
    7 * 24,
    14 * 24,
    30 * 24,
    90 * 24,
]
_BUCKETS_COUNT = len(_TIME_PERIOD_HOURS_BUCKETS)


def _should_log_rpc_request() -> bool:
    """
    Determine if this RPC request should be logged based on runtime configuration.
    """
    sample_rate = state.get_float_config("rpc_logging_sample_rate", 0)
    if sample_rate is None:
        sample_rate = 0

    # If sample rate is 0, never log
    if sample_rate <= 0.0:
        return False

    # If sample rate is 1, always log
    if sample_rate >= 1.0:
        return True

    # Otherwise, use random sampling
    return random.random() < sample_rate


def _flush_logs() -> None:
    """
    Force flush all log handlers to ensure logs are written immediately.
    This helps prevent data loss when containers are terminated.
    """
    try:
        for handler in logging.getLogger().handlers:
            handler.flush()
    except Exception:
        # Silently ignore flush errors to avoid interfering with main logic
        pass


def _create_rate_limited_exception(
    routing_decision: RoutingDecision,
) -> QueryException:
    """
    Create a QueryException for rate-limited queries with allocation policy details.

    Returns a QueryException with AllocationPolicyViolations as the cause.
    """
    error = QueryException.from_args(
        AllocationPolicyViolations.__name__,
        "Query cannot be run due to routing strategy deciding it cannot run, most likely due to allocation policies",
        extra={
            "stats": get_stats_dict(routing_decision),
            "sql": "no sql run",
            "experiments": {},
        },
    )
    error.__cause__ = AllocationPolicyViolations.from_args(
        {
            "summary": {},
            "details": {
                key: quota_allowance.to_dict()
                for key, quota_allowance in routing_decision.routing_context.allocation_policies_recommendations.items()
            },
        }
    )
    return error


class TraceItemDataResolver(Generic[Tin, Tout], metaclass=RegisteredClass):
    def __init__(
        self, timer: Timer | None = None, metrics_backend: MetricsBackend | None = None
    ) -> None:
        self._timer = timer or Timer("endpoint_timing")
        self._metrics_backend = metrics_backend or environment.metrics

    @classmethod
    def config_key(cls) -> str:
        try:
            trace_item_type = str(cls.trace_item_type())
        except NotImplementedError:
            trace_item_type = "base"
        return f"{cls.endpoint_name()}__{trace_item_type}"

    @classmethod
    def endpoint_name(cls) -> str:
        if cls.__name__ == "TraceItemDataResolver":
            return cls.__name__
        raise NotImplementedError

    @classmethod
    def trace_item_type(cls) -> TraceItemType.ValueType:
        raise NotImplementedError

    @classmethod
    def get_from_trace_item_type(
        cls,
        trace_item_type: TraceItemType.ValueType,
    ) -> "Type[TraceItemDataResolver[Tin, Tout]]":
        registry = getattr(cls, "_registry")
        try:
            shape = registry.get_class_from_name(f"{cls.endpoint_name()}__{trace_item_type}")
        except InvalidConfigKeyError:
            shape = registry.get_class_from_name(
                f"{cls.endpoint_name()}__{TraceItemType.TRACE_ITEM_TYPE_UNSPECIFIED}"
            )
        return cast(
            Type["TraceItemDataResolver[Tin, Tout]"],
            shape,
        )

    def resolve(self, in_msg: Tin, routing_decision: RoutingDecision) -> Tout:
        raise NotImplementedError


class RPCEndpoint(Generic[Tin, Tout], metaclass=RegisteredClass):
    def __init__(self, metrics_backend: MetricsBackend | None = None) -> None:
        self._timer = Timer("endpoint_timing")
        self._metrics_backend = metrics_backend or environment.metrics

    @classmethod
    def request_class(cls) -> Type[Tin]:
        raise NotImplementedError

    @classmethod
    def response_class(cls) -> Type[Tout]:
        raise NotImplementedError

    @classmethod
    def version(cls) -> str:
        raise NotImplementedError

    @classmethod
    def config_key(cls) -> str:
        return f"{cls.__name__}__{cls.version()}"

    def get_resolver(
        self, trace_item_type: TraceItemType.ValueType
    ) -> TraceItemDataResolver[Tin, Tout]:
        raise NotImplementedError

    @property
    def metrics(self) -> MetricsWrapper:
        return MetricsWrapper(
            self._metrics_backend,
            "rpc",
            tags={"endpoint_name": self.__class__.__name__, "version": self.version()},
        )

    @classmethod
    def get_from_name(cls, name: str, version: str) -> Type["RPCEndpoint[Tin, Tout]"]:
        return cast(
            Type["RPCEndpoint[Tin, Tout]"],
            getattr(cls, "_registry").get_class_from_name(f"{name}__{version}"),
        )

    def parse_from_string(self, bytestring: bytes) -> Tin:
        res = self.request_class()()
        res.ParseFromString(bytestring)
        return res

    def _uses_storage_routing(self, in_msg: Tin) -> bool:
        return (
            hasattr(in_msg, "meta")
            and hasattr(in_msg.meta, "downsampled_storage_config")
            and in_msg.meta.downsampled_storage_config.mode
            != DownsampledStorageConfig.MODE_UNSPECIFIED
        )

    @final
    def execute(self, in_msg: Tin) -> Tout:
        scope = sentry_sdk.get_current_scope()
        scope.set_transaction_name(self.config_key())
        span = scope.span
        if span is not None:
            span.description = self.config_key()
        self.routing_context = RoutingContext(
            timer=self._timer,
            in_msg=in_msg,
            query_id=uuid.uuid4().hex,
        )

        self.__before_execute(in_msg)
        error: Exception | None = None
        meta = getattr(in_msg, "meta", RequestMeta())
        try:
            if self.routing_decision.can_run:
                with sentry_sdk.start_span(op="execute") as span:
                    span.set_data("selected_tier", self.routing_decision.tier)
                    out = self._execute(in_msg)
            else:
                self.metrics.increment(
                    "request_rate_limited",
                    tags=self._timer.tags,
                )
                raise _create_rate_limited_exception(self.routing_decision)
        except QueryException as e:
<<<<<<< HEAD
            if isinstance(e.__cause__, AllocationPolicyViolations):
                error = RPCRequestException(
                    status_code=429,
                    message=f"Request rate limited by allocation policy: {e.message}",
                )
                out = self.response_class()()
            elif (
                "error_code" in e.extra["stats"]
                and e.extra["stats"]["error_code"] == 241
            ):
                self.metrics.increment("OOM_query")
                sentry_sdk.capture_exception(e)
                out = self.response_class()()
                error = e
            elif (
                "error_code" in e.extra["stats"]
                and e.extra["stats"]["error_code"] == 159
=======
            out = self.response_class()()
            if (
                "error_code" in e.extra["stats"]
                and e.extra["stats"]["error_code"] == clickhouse_errors.TIMEOUT_EXCEEDED
>>>>>>> 36a535b2
            ):
                sampling_mode = DownsampledStorageConfig.MODE_NORMAL
                tags = {"endpoint": str(self.__class__.__name__)}
                if hasattr(in_msg, "meta"):
                    if hasattr(meta, "referrer"):
                        tags["referrer"] = meta.referrer
                    if self._uses_storage_routing(in_msg):
                        sampling_mode = meta.downsampled_storage_config.mode
                tags["storage_routing_mode"] = DownsampledStorageConfig.Mode.Name(sampling_mode)
                self.metrics.increment("timeout_query", 1, tags)
<<<<<<< HEAD
                sentry_sdk.capture_exception(e)
                out = self.response_class()()
                error = e
            elif (
                "error_code" in e.extra["stats"]
                and e.extra["stats"]["error_code"] == 160
            ):
                tags = {"endpoint": str(self.__class__.__name__)}
                if self._uses_storage_routing(in_msg):
                    tags["storage_routing_mode"] = DownsampledStorageConfig.Mode.Name(
                        in_msg.meta.downsampled_storage_config.mode  # type: ignore
                    )
                self.metrics.increment("estimated_execution_timeout", 1, tags)
                sentry_sdk.capture_exception(e)
                out = self.response_class()()
                error = e
            else:
                out = self.response_class()()
=======
                if sampling_mode == DownsampledStorageConfig.MODE_HIGHEST_ACCURACY:
                    error = HighAccuracyQueryTimeoutException(
                        "High accuracy query timed out, you may be scanning too much data in one request. Try querying in normal mode to get results"
                    )
                else:
                    error = QueryTimeoutException("Query timed out, this violates the EAP SLO")
            else:
                if (
                    "error_code" in e.extra["stats"]
                    and e.extra["stats"]["error_code"] == clickhouse_errors.MEMORY_LIMIT_EXCEEDED
                ):
                    self.metrics.increment("OOM_query")
                    sentry_sdk.capture_exception(e)
                if (
                    "error_code" in e.extra["stats"]
                    and e.extra["stats"]["error_code"] == clickhouse_errors.TOO_SLOW
                ):
                    tags = {"endpoint": str(self.__class__.__name__)}
                    if self._uses_storage_routing(in_msg):
                        tags["storage_routing_mode"] = DownsampledStorageConfig.Mode.Name(
                            meta.downsampled_storage_config.mode
                        )
                    self.metrics.increment("estimated_execution_timeout", 1, tags)
                    sentry_sdk.capture_exception(e)
>>>>>>> 36a535b2
                error = e
        except Exception as e:
            out = self.response_class()()
            error = e
        return self.__after_execute(in_msg, out, error)

    def __before_execute(self, in_msg: Tin) -> None:
        # Generate request_id if not already present
        meta = getattr(in_msg, "meta", None)
        if meta is not None:
            if not hasattr(meta, "request_id") or not meta.request_id:
                meta.request_id = self.routing_context.query_id

        self._timer.update_tags(self.__extract_request_tags(in_msg))

        selected_strategy = RoutingStrategySelector().select_routing_strategy(self.routing_context)
        self.routing_decision = selected_strategy.get_routing_decision(self.routing_context)
        self._timer.mark("rpc_start")
        self._before_execute(in_msg)

    def __extract_request_tags(self, in_msg: Tin) -> dict[str, str]:
        if not hasattr(in_msg, "meta"):
            return {}

        meta = in_msg.meta
        tags = {}

        if hasattr(meta, "start_timestamp") and hasattr(meta, "end_timestamp"):
            start = meta.start_timestamp.ToDatetime()
            end = meta.end_timestamp.ToDatetime()
            delta_in_hours = (end - start).total_seconds() / 3600
            bucket = bisect_left(_TIME_PERIOD_HOURS_BUCKETS, delta_in_hours)
            if delta_in_hours <= 1:
                tags["time_period"] = "lte_1_hour"
            elif delta_in_hours <= 24:
                tags["time_period"] = "lte_1_day"
            else:
                tags["time_period"] = (
                    f"lte_{_TIME_PERIOD_HOURS_BUCKETS[bucket] // 24}_days"
                    if bucket < _BUCKETS_COUNT
                    else f"gt_{_TIME_PERIOD_HOURS_BUCKETS[_BUCKETS_COUNT - 1] // 24}_days"
                )

        if hasattr(meta, "referrer"):
            tags["referrer"] = meta.referrer

        if self._uses_storage_routing(in_msg):
            tags["storage_routing_mode"] = DownsampledStorageConfig.Mode.Name(
                in_msg.meta.downsampled_storage_config.mode
            )

        return tags

    def _before_execute(self, in_msg: Tin) -> None:
        """Override this for any pre-processing/logging before the _execute method"""
        if _should_log_rpc_request():
            request_id = "unknown"
            if hasattr(in_msg, "meta") and hasattr(in_msg.meta, "request_id"):
                request_id = in_msg.meta.request_id

            # Log RPC request start
            logging.info(
                f"RPC request started - endpoint: {self.__class__.__name__}, request_id: {request_id}"
            )

            flush_logs = state.get_float_config("rpc_logging_flush_logs", 0)
            if flush_logs and flush_logs > 0:
                _flush_logs()

    def _execute(self, in_msg: Tin) -> Tout:
        raise NotImplementedError

    def __after_execute(self, in_msg: Tin, out_msg: Tout, error: Exception | None) -> Tout:
        res = self._after_execute(in_msg, out_msg, error)
        self.routing_decision.strategy.after_execute(self.routing_decision, error)

        self._timer.mark("rpc_end")
        self._timer.send_metrics_to(self.metrics)
        if error is not None:
            if isinstance(error, RPCRequestException) and 400 <= error.status_code < 500:
                self.metrics.increment(
                    "request_invalid",
                    tags=self._timer.tags,
                )
            # AllocationPolicyViolations is not a request_error
            elif not isinstance(error.__cause__, AllocationPolicyViolations):
                sentry_sdk.capture_exception(error)
                self.metrics.increment(
                    "request_error",
                    tags=self._timer.tags,
                )
            raise error
        else:
            self.metrics.increment(
                "request_success",
                tags=self._timer.tags,
            )
        return res

    def _after_execute(self, in_msg: Tin, out_msg: Tout, error: Exception | None) -> Tout:
        """Override this for any post-processing/logging after the _execute method"""
        if _should_log_rpc_request():
            request_id = "unknown"
            if hasattr(in_msg, "meta") and hasattr(in_msg.meta, "request_id"):
                request_id = in_msg.meta.request_id

            status = "error" if error is not None else "success"
            logging.info(
                f"RPC request finished - endpoint: {self.__class__.__name__}, request_id: {request_id}, status: {status}"
            )
            flush_logs = state.get_float_config("rpc_logging_flush_logs", 0)
            if flush_logs and flush_logs > 0:
                _flush_logs()

        return out_msg


def list_all_endpoint_names() -> List[Tuple[str, str]]:
    return [
        (name.split("__")[0], name.split("__")[1])
        for name in RPCEndpoint.all_names()
        if name.count("__") == 1
    ]


_VERSIONS = ["v1"]
_TO_IMPORT = {p: os.path.join(os.path.dirname(os.path.realpath(__file__)), p) for p in _VERSIONS}


for v, module_path in _TO_IMPORT.items():
    import_submodules_in_directory(module_path, f"snuba.web.rpc.{v}")


def run_rpc_handler(name: str, version: str, data: bytes) -> ProtobufMessage | ErrorProto:
    try:
        endpoint = RPCEndpoint.get_from_name(name, version)()  # type: ignore
    except (AttributeError, InvalidConfigKeyError) as e:
        return convert_rpc_exception_to_proto(
            RPCRequestException(
                status_code=404,
                message=f"endpoint {name} with version {version} does not exist (did you use the correct version and capitalization?) {e}",
            )
        )
    try:
        deserialized_protobuf = endpoint.parse_from_string(data)
    except DecodeError as e:
        return convert_rpc_exception_to_proto(
            RPCRequestException(
                status_code=400,
                message=f"protobuf gave a decode error {e} (are all fields set and the correct types?)",
            )
        )

    try:
        return cast(ProtobufMessage, endpoint.execute(deserialized_protobuf))
    except (RPCRequestException, QueryException) as e:
        return convert_rpc_exception_to_proto(e)
    except Exception as e:
        sentry_sdk.capture_exception(e)
        return convert_rpc_exception_to_proto(
            RPCRequestException(
                status_code=500,
                message=f"internal error occurred while executing this RPC call: {e}",
            )
        )<|MERGE_RESOLUTION|>--- conflicted
+++ resolved
@@ -13,11 +13,7 @@
 from sentry_protos.snuba.v1.error_pb2 import Error as ErrorProto
 from sentry_protos.snuba.v1.request_common_pb2 import RequestMeta, TraceItemType
 
-<<<<<<< HEAD
-from snuba import environment
-=======
 from snuba import environment, state
->>>>>>> 36a535b2
 from snuba.query.allocation_policies import AllocationPolicyViolations
 from snuba.utils.metrics.backends.abstract import MetricsBackend
 from snuba.utils.metrics.timer import Timer
@@ -33,6 +29,7 @@
     HighAccuracyQueryTimeoutException,
     QueryTimeoutException,
     RPCRequestException,
+    TooManyRPCRequests,
     convert_rpc_exception_to_proto,
 )
 from snuba.web.rpc.storage_routing.routing_strategies.storage_routing import (
@@ -239,36 +236,14 @@
                     span.set_data("selected_tier", self.routing_decision.tier)
                     out = self._execute(in_msg)
             else:
-                self.metrics.increment(
-                    "request_rate_limited",
-                    tags=self._timer.tags,
-                )
                 raise _create_rate_limited_exception(self.routing_decision)
         except QueryException as e:
-<<<<<<< HEAD
+            out = self.response_class()()
             if isinstance(e.__cause__, AllocationPolicyViolations):
-                error = RPCRequestException(
-                    status_code=429,
-                    message=f"Request rate limited by allocation policy: {e.message}",
-                )
-                out = self.response_class()()
+                error = TooManyRPCRequests(e.message)
             elif (
                 "error_code" in e.extra["stats"]
-                and e.extra["stats"]["error_code"] == 241
-            ):
-                self.metrics.increment("OOM_query")
-                sentry_sdk.capture_exception(e)
-                out = self.response_class()()
-                error = e
-            elif (
-                "error_code" in e.extra["stats"]
-                and e.extra["stats"]["error_code"] == 159
-=======
-            out = self.response_class()()
-            if (
-                "error_code" in e.extra["stats"]
                 and e.extra["stats"]["error_code"] == clickhouse_errors.TIMEOUT_EXCEEDED
->>>>>>> 36a535b2
             ):
                 sampling_mode = DownsampledStorageConfig.MODE_NORMAL
                 tags = {"endpoint": str(self.__class__.__name__)}
@@ -279,26 +254,6 @@
                         sampling_mode = meta.downsampled_storage_config.mode
                 tags["storage_routing_mode"] = DownsampledStorageConfig.Mode.Name(sampling_mode)
                 self.metrics.increment("timeout_query", 1, tags)
-<<<<<<< HEAD
-                sentry_sdk.capture_exception(e)
-                out = self.response_class()()
-                error = e
-            elif (
-                "error_code" in e.extra["stats"]
-                and e.extra["stats"]["error_code"] == 160
-            ):
-                tags = {"endpoint": str(self.__class__.__name__)}
-                if self._uses_storage_routing(in_msg):
-                    tags["storage_routing_mode"] = DownsampledStorageConfig.Mode.Name(
-                        in_msg.meta.downsampled_storage_config.mode  # type: ignore
-                    )
-                self.metrics.increment("estimated_execution_timeout", 1, tags)
-                sentry_sdk.capture_exception(e)
-                out = self.response_class()()
-                error = e
-            else:
-                out = self.response_class()()
-=======
                 if sampling_mode == DownsampledStorageConfig.MODE_HIGHEST_ACCURACY:
                     error = HighAccuracyQueryTimeoutException(
                         "High accuracy query timed out, you may be scanning too much data in one request. Try querying in normal mode to get results"
@@ -323,7 +278,6 @@
                         )
                     self.metrics.increment("estimated_execution_timeout", 1, tags)
                     sentry_sdk.capture_exception(e)
->>>>>>> 36a535b2
                 error = e
         except Exception as e:
             out = self.response_class()()
@@ -403,11 +357,17 @@
         self._timer.mark("rpc_end")
         self._timer.send_metrics_to(self.metrics)
         if error is not None:
-            if isinstance(error, RPCRequestException) and 400 <= error.status_code < 500:
-                self.metrics.increment(
-                    "request_invalid",
-                    tags=self._timer.tags,
-                )
+            if isinstance(error, RPCRequestException):
+                if error.status_code == 429:
+                    self.metrics.increment(
+                        "request_rate_limited",
+                        tags=self._timer.tags,
+                    )
+                elif 400 <= error.status_code < 500:
+                    self.metrics.increment(
+                        "request_invalid",
+                        tags=self._timer.tags,
+                    )
             # AllocationPolicyViolations is not a request_error
             elif not isinstance(error.__cause__, AllocationPolicyViolations):
                 sentry_sdk.capture_exception(error)
