import cProfile
import logging
import os
import six
import tempfile
import time
from itertools import chain

from snuba.util import settings_override


logger = logging.getLogger('snuba.perf')


class FakeKafkaMessage(object):
    def __init__(self, topic, partition, offset, value, key=None, headers=None, error=None):
        self._topic = topic
        self._partition = partition
        self._offset = offset
        self._value = value
        self._key = key
        self._headers = {
            six.text_type(k): six.text_type(v) if v else None
            for k, v in six.iteritems(headers)
        } if headers else None
        self._headers = headers
        self._error = error

    def topic(self):
        return self._topic

    def partition(self):
        return self._partition

    def offset(self):
        return self._offset

    def value(self):
        return self._value

    def key(self):
        return self._key

    def headers(self):
        return self._headers

    def error(self):
        return self._error


def get_messages(events_file):
    "Create a FakeKafkaMessage for each JSON event in the file."
    messages = []
    raw_events = open(events_file).readlines()
    for raw_event in raw_events:
        messages.append(FakeKafkaMessage('events', 1, 0, raw_event))
    return messages


def run(events_file, clickhouse, dataset, repeat=1,
        profile_process=False, profile_write=False):
    from snuba.consumer import ConsumerWorker

    clickhouse.execute(dataset.get_schema().get_local_table_definition())
<<<<<<< HEAD
    table_name = dataset.get_schema().get_local_table_name()
=======
>>>>>>> 2cbe4c76
    consumer = ConsumerWorker(
        clickhouse=clickhouse,
        dataset=dataset,
        producer=None,
        replacements_topic=None,
    )

    messages = get_messages(events_file)
    messages = chain(*([messages] * repeat))
    processed = []

    def process():
        with settings_override({'DISCARD_OLD_EVENTS': False}):
            for message in messages:
                result = consumer.process_message(message)
                if result is not None:
                    processed.append(result)

    def write():
        consumer.flush_batch(processed)

    time_start = time.time()
    if profile_process:
        filename = tempfile.NamedTemporaryFile(
            prefix=os.path.basename(events_file) + '.process.',
            suffix='.pstats',
            delete=False,
        ).name
        cProfile.runctx('process()', globals(), locals(), filename=filename)
        logger.info('Profile Data: %s', filename)
    else:
        process()
    time_write = time.time()
    if profile_write:
        filename = tempfile.NamedTemporaryFile(
            prefix=os.path.basename(events_file) + '.write.',
            suffix='.pstats',
            delete=False,
        ).name
        cProfile.runctx('write()', globals(), locals(), filename=filename)
        logger.info('Profile Data: %s', filename)
    else:
        write()
    time_finish = time.time()

    format_time = lambda t: ("%.2f" % t).rjust(10, ' ')

    time_to_process = (time_write - time_start) * 1000
    time_to_write = (time_finish - time_write) * 1000
    time_total = (time_finish - time_start) * 1000
    num_events = len(processed)

    logger.info("Number of events: %s" % six.text_type(num_events).rjust(10, ' '))
    logger.info("Total:            %sms" % format_time(time_total))
    logger.info("Total process:    %sms" % format_time(time_to_process))
    logger.info("Total write:      %sms" % format_time(time_to_write))
    logger.info("Process event:    %sms/ea" % format_time(time_to_process / num_events))
    logger.info("Write event:      %sms/ea" % format_time(time_to_write / num_events))<|MERGE_RESOLUTION|>--- conflicted
+++ resolved
@@ -62,10 +62,6 @@
     from snuba.consumer import ConsumerWorker
 
     clickhouse.execute(dataset.get_schema().get_local_table_definition())
-<<<<<<< HEAD
-    table_name = dataset.get_schema().get_local_table_name()
-=======
->>>>>>> 2cbe4c76
     consumer = ConsumerWorker(
         clickhouse=clickhouse,
         dataset=dataset,
