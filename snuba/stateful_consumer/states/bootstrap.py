import logging
import json

from typing import Optional, Sequence, Tuple
from confluent_kafka import Consumer, Message, TopicPartition

<<<<<<< HEAD
from snuba.stateful_consumer import StateCompletionEvent, StateData
from snuba.stateful_consumer.state_context import State
from snuba.consumers.strict_consumer import CommitDecision, StrictConsumer
from snuba.stateful_consumer.control_protocol import (
    parse_control_message,
    SnapshotInit,
    SnapshotAbort,
    SnapshotLoaded,
    ControlMessage,
)
from snuba import settings
=======
from snuba import settings
from snuba.consumers.strict_consumer import CommitDecision, StrictConsumer
from snuba.stateful_consumer import ConsumerStateData, ConsumerStateCompletionEvent
from snuba.utils.state_machine import State

>>>>>>> 2a98e754

logger = logging.getLogger('snuba.snapshot-load')


<<<<<<< HEAD
class RecoveryState:
    """
    Contains the logic that decides what to do for every message read on the
    control topic.
    It knows which messages should be taken into account and which ones should
    be discarded. Knowing this, it is able to tell what to commit.
    """

    def __init__(self):
        self.__active_snapshot_msg = None
        self.__processed_snapshots = set()
        self.__completion_event = StateCompletionEvent.NO_SNAPSHOT

    def get_completion_event(self) -> StateCompletionEvent:
        return self.__completion_event

    def get_active_snapshot_msg(self) -> Optional[ControlMessage]:
        return self.__active_snapshot_msg

    def process_init(self, msg: SnapshotInit) -> None:
        logger.debug("Processing init message for %r", msg.id)
        if msg.product != settings.SNAPSHOT_LOAD_PRODUCT:
            return
        if self.__active_snapshot_msg:
            if isinstance(self.__active_snapshot_msg, SnapshotInit):
                logger.error(
                    "Overlapping snapshots. Ignoring. Running %r. Init received %r.",
                    msg.id,
                    self.__active_snapshot_msg.id,
                )
                return

        if msg.id in self.__processed_snapshots:
            logger.warning(
                "Duplicate Snapshot init: %r",
                msg.id,
            )
        self.__processed_snapshots.add(msg.id)
        self.__active_snapshot_msg = msg
        self.__completion_event = StateCompletionEvent.SNAPSHOT_INIT_RECEIVED

    def process_abort(self, msg: SnapshotAbort) -> None:
        logger.debug("Processing abort message for %r", msg.id)
        if msg.id not in self.__processed_snapshots:
            return
        if self.__active_snapshot_msg.id != msg.id:
            logger.warning(
                "Aborting a snapshot that is not active. Active %r, Abort %r",
                self.__active_snapshot_msg.id,
                msg.id,
            )
            return
        self.__active_snapshot_msg = None
        self.__completion_event = StateCompletionEvent.NO_SNAPSHOT

    def process_snapshot_loaded(self, msg: SnapshotLoaded) -> None:
        logger.debug("Processing ready message for %r", msg.id)
        if msg.id not in self.__processed_snapshots:
            return
        if self.__active_snapshot_msg.id != msg.id:
            logger.warning(
                "Loaded a snapshot that is not active. Active %r, Abort %r",
                self.__active_snapshot_msg.id,
                msg.id,
            )
            return
        self.__active_snapshot_msg = msg
        self.__completion_event = StateCompletionEvent.SNAPSHOT_READY_RECEIVED


class BootstrapState(State[StateCompletionEvent, StateData]):
=======
class BootstrapState(State[ConsumerStateCompletionEvent, ConsumerStateData]):
>>>>>>> 2a98e754
    """
    This is the state the consumer starts into.
    Its job is to either transition to normal operation or to recover a
    previously running snapshot if the conumer was restarted while the
    process was on going.
    The recovery process is done by consuming the whole control topic.
    """

    def __init__(self,
        topic: str,
        bootstrap_servers: Sequence[str],
        group_id: str,
    ):
        super(BootstrapState, self).__init__()

        def on_partitions_assigned(
            consumer: Consumer,
            partitions: Sequence[TopicPartition],
        ):
            pass

        def on_partitions_revoked(
            consumer: Consumer,
            partitions: Sequence[TopicPartition],
        ):
            pass

        self.__consumer = StrictConsumer(
            topic=topic,
            bootstrap_servers=bootstrap_servers,
            group_id=group_id,
            auto_offset_reset="earliest",
            partition_assignment_timeout=settings.SNAPSHOT_CONTROL_TOPIC_INIT_TIMEOUT,
            on_partitions_assigned=on_partitions_assigned,
            on_partitions_revoked=on_partitions_revoked,
            on_message=self.__handle_msg,
        )

        self.__recovery_state = RecoveryState()

    def __handle_msg(self, message: Message) -> CommitDecision:
        value = json.loads(message.value())
        parsed_message = parse_control_message(value)

        current_snapshot = self.__recovery_state.get_active_snapshot_msg()
        if isinstance(parsed_message, SnapshotInit):
            self.__recovery_state.process_init(parsed_message)
        elif isinstance(parsed_message, SnapshotAbort):
            self.__recovery_state.process_abort(parsed_message)
        elif isinstance(parsed_message, SnapshotLoaded):
            self.__recovery_state.process_snapshot_loaded(
                parsed_message,
            )

        new_snap = self.__recovery_state.get_active_snapshot_msg()
        if new_snap is None:
            logger.debug("Committing offset %r ", message.offset())
            return CommitDecision.COMMIT_THIS
        elif current_snapshot is None or new_snap.id != current_snapshot.id:
            logger.debug("Committing previous offset to %r ", message.offset())
            return CommitDecision.COMMIT_PREV
        else:
            logger.debug("Not committing")
            return CommitDecision.DO_NOT_COMMIT

    def signal_shutdown(self) -> None:
        super(BootstrapState, self).set_shutdown()
        self.__consumer.shutdown()

    def handle(self, state_data: ConsumerStateData) -> Tuple[ConsumerStateCompletionEvent, ConsumerStateData]:
        logger.info("Running Consumer")
        self.__consumer.run()

        logger.info("Caught up on the control topic")
        return (
<<<<<<< HEAD
            self.__recovery_state.get_completion_event(),
            StateData.no_snapshot_state(),
        )
=======
            ConsumerStateCompletionEvent.NO_SNAPSHOT,
            ConsumerStateData.no_snapshot_state(),
        )

    def set_shutdown(self) -> None:
        super(BootstrapState, self).set_shutdown()
        self.__consumer.shutdown()
>>>>>>> 2a98e754
<|MERGE_RESOLUTION|>--- conflicted
+++ resolved
@@ -4,8 +4,7 @@
 from typing import Optional, Sequence, Tuple
 from confluent_kafka import Consumer, Message, TopicPartition
 
-<<<<<<< HEAD
-from snuba.stateful_consumer import StateCompletionEvent, StateData
+from snuba.stateful_consumer import ConsumerStateData, ConsumerStateCompletionEvent
 from snuba.stateful_consumer.state_context import State
 from snuba.consumers.strict_consumer import CommitDecision, StrictConsumer
 from snuba.stateful_consumer.control_protocol import (
@@ -16,18 +15,10 @@
     ControlMessage,
 )
 from snuba import settings
-=======
-from snuba import settings
-from snuba.consumers.strict_consumer import CommitDecision, StrictConsumer
-from snuba.stateful_consumer import ConsumerStateData, ConsumerStateCompletionEvent
-from snuba.utils.state_machine import State
-
->>>>>>> 2a98e754
 
 logger = logging.getLogger('snuba.snapshot-load')
 
 
-<<<<<<< HEAD
 class RecoveryState:
     """
     Contains the logic that decides what to do for every message read on the
@@ -39,9 +30,9 @@
     def __init__(self):
         self.__active_snapshot_msg = None
         self.__processed_snapshots = set()
-        self.__completion_event = StateCompletionEvent.NO_SNAPSHOT
+        self.__completion_event = ConsumerStateCompletionEvent.NO_SNAPSHOT
 
-    def get_completion_event(self) -> StateCompletionEvent:
+    def get_completion_event(self) -> ConsumerStateCompletionEvent:
         return self.__completion_event
 
     def get_active_snapshot_msg(self) -> Optional[ControlMessage]:
@@ -67,7 +58,7 @@
             )
         self.__processed_snapshots.add(msg.id)
         self.__active_snapshot_msg = msg
-        self.__completion_event = StateCompletionEvent.SNAPSHOT_INIT_RECEIVED
+        self.__completion_event = ConsumerStateCompletionEvent.SNAPSHOT_INIT_RECEIVED
 
     def process_abort(self, msg: SnapshotAbort) -> None:
         logger.debug("Processing abort message for %r", msg.id)
@@ -81,7 +72,7 @@
             )
             return
         self.__active_snapshot_msg = None
-        self.__completion_event = StateCompletionEvent.NO_SNAPSHOT
+        self.__completion_event = ConsumerStateCompletionEvent.NO_SNAPSHOT
 
     def process_snapshot_loaded(self, msg: SnapshotLoaded) -> None:
         logger.debug("Processing ready message for %r", msg.id)
@@ -95,13 +86,10 @@
             )
             return
         self.__active_snapshot_msg = msg
-        self.__completion_event = StateCompletionEvent.SNAPSHOT_READY_RECEIVED
+        self.__completion_event = ConsumerStateCompletionEvent.SNAPSHOT_READY_RECEIVED
 
 
-class BootstrapState(State[StateCompletionEvent, StateData]):
-=======
 class BootstrapState(State[ConsumerStateCompletionEvent, ConsumerStateData]):
->>>>>>> 2a98e754
     """
     This is the state the consumer starts into.
     Its job is to either transition to normal operation or to recover a
@@ -177,16 +165,6 @@
 
         logger.info("Caught up on the control topic")
         return (
-<<<<<<< HEAD
             self.__recovery_state.get_completion_event(),
-            StateData.no_snapshot_state(),
-        )
-=======
-            ConsumerStateCompletionEvent.NO_SNAPSHOT,
             ConsumerStateData.no_snapshot_state(),
-        )
-
-    def set_shutdown(self) -> None:
-        super(BootstrapState, self).set_shutdown()
-        self.__consumer.shutdown()
->>>>>>> 2a98e754
+        )