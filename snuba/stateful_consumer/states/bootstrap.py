import logging
import json

from typing import Optional, Sequence, Tuple
from confluent_kafka import Consumer, Message, TopicPartition

from snuba.stateful_consumer import ConsumerStateData, ConsumerStateCompletionEvent
from snuba.utils.state_machine import State
from snuba.consumers.strict_consumer import CommitDecision, StrictConsumer
from snuba.stateful_consumer.control_protocol import (
    parse_control_message,
    SnapshotInit,
    SnapshotAbort,
    SnapshotLoaded,
    ControlMessage,
)
from snuba import settings

logger = logging.getLogger('snuba.snapshot-load')


class RecoveryState:
    """
    Contains the logic that decides what to do for every message read on the
    control topic.
    It knows which messages should be taken into account and which ones should
    be discarded. Knowing this, it is able to tell what to commit.
    """

    def __init__(self):
        self.__active_snapshot_msg = None
        self.__processed_snapshots = set()
        self.__completion_event = ConsumerStateCompletionEvent.NO_SNAPSHOT

    def get_completion_event(self) -> ConsumerStateCompletionEvent:
        return self.__completion_event

    def get_active_snapshot_msg(self) -> Optional[ControlMessage]:
        return self.__active_snapshot_msg

    def process_init(self, msg: SnapshotInit) -> None:
        logger.debug("Processing init message for %r", msg.id)
        if msg.product != settings.SNAPSHOT_LOAD_PRODUCT:
            return
        if self.__active_snapshot_msg:
            if isinstance(self.__active_snapshot_msg, SnapshotInit):
                logger.error(
                    "Overlapping snapshots. Ignoring. Running %r. Init received %r.",
                    msg.id,
                    self.__active_snapshot_msg.id,
                )
                return

        if msg.id in self.__processed_snapshots:
            logger.warning(
                "Duplicate Snapshot init: %r",
                msg.id,
            )
        self.__processed_snapshots.add(msg.id)
        self.__active_snapshot_msg = msg
        self.__completion_event = ConsumerStateCompletionEvent.SNAPSHOT_INIT_RECEIVED

    def process_abort(self, msg: SnapshotAbort) -> None:
        logger.debug("Processing abort message for %r", msg.id)
        if msg.id not in self.__processed_snapshots:
            return
        if self.__active_snapshot_msg.id != msg.id:
            logger.warning(
                "Aborting a snapshot that is not active. Active %r, Abort %r",
                self.__active_snapshot_msg.id,
                msg.id,
            )
            return
        self.__active_snapshot_msg = None
        self.__completion_event = ConsumerStateCompletionEvent.NO_SNAPSHOT

    def process_snapshot_loaded(self, msg: SnapshotLoaded) -> None:
        logger.debug("Processing ready message for %r", msg.id)
        if msg.id not in self.__processed_snapshots:
            return
        if self.__active_snapshot_msg.id != msg.id:
            logger.warning(
                "Loaded a snapshot that is not active. Active %r, Abort %r",
                self.__active_snapshot_msg.id,
                msg.id,
            )
            return
        self.__active_snapshot_msg = msg
        self.__completion_event = ConsumerStateCompletionEvent.SNAPSHOT_READY_RECEIVED


class BootstrapState(State[ConsumerStateCompletionEvent, ConsumerStateData]):
    """
    This is the state the consumer starts into.
    Its job is to either transition to normal operation or to recover a
    previously running snapshot if the conumer was restarted while the
    process was on going.
    The recovery process is done by consuming the whole control topic.
    """

    def __init__(self,
        topic: str,
        bootstrap_servers: Sequence[str],
        group_id: str,
    ):
        self.__consumer = StrictConsumer(
            topic=topic,
            bootstrap_servers=bootstrap_servers,
            group_id=group_id,
            initial_auto_offset_reset="earliest",
            partition_assignment_timeout=settings.SNAPSHOT_CONTROL_TOPIC_INIT_TIMEOUT,
            on_partitions_assigned=None,
            on_partitions_revoked=None,
            on_message=self.__handle_msg,
        )

        self.__recovery_state = RecoveryState()

    def __handle_msg(self, message: Message) -> CommitDecision:
<<<<<<< HEAD
        value = json.loads(message.value())
        parsed_message = parse_control_message(value)

        current_snapshot = self.__recovery_state.get_active_snapshot_msg()
        if isinstance(parsed_message, SnapshotInit):
            self.__recovery_state.process_init(parsed_message)
        elif isinstance(parsed_message, SnapshotAbort):
            self.__recovery_state.process_abort(parsed_message)
        elif isinstance(parsed_message, SnapshotLoaded):
            self.__recovery_state.process_snapshot_loaded(
                parsed_message,
            )

        new_snap = self.__recovery_state.get_active_snapshot_msg()
        if new_snap is None:
            logger.debug("Committing offset %r ", message.offset())
            return CommitDecision.COMMIT_THIS
        elif current_snapshot is None or new_snap.id != current_snapshot.id:
            logger.debug("Committing previous offset to %r ", message.offset())
            return CommitDecision.COMMIT_PREV
        else:
            logger.debug("Not committing")
            return CommitDecision.DO_NOT_COMMIT

    def signal_shutdown(self) -> None:
        super(BootstrapState, self).set_shutdown()
        self.__consumer.shutdown()
=======
        # TODO: Actually do something with the messages and drive the
        # state machine to the next state.
        return CommitDecision.DO_NOT_COMMIT

    def signal_shutdown(self) -> None:
        self.__consumer.signal_shutdown()
>>>>>>> dfc12f87

    def handle(self, state_data: ConsumerStateData) -> Tuple[ConsumerStateCompletionEvent, ConsumerStateData]:
        logger.info("Running %r", self.__consumer)
        self.__consumer.run()

        logger.info("Caught up on the control topic")
        return (
            self.__recovery_state.get_completion_event(),
            ConsumerStateData.no_snapshot_state(),
        )<|MERGE_RESOLUTION|>--- conflicted
+++ resolved
@@ -117,7 +117,6 @@
         self.__recovery_state = RecoveryState()
 
     def __handle_msg(self, message: Message) -> CommitDecision:
-<<<<<<< HEAD
         value = json.loads(message.value())
         parsed_message = parse_control_message(value)
 
@@ -143,16 +142,7 @@
             return CommitDecision.DO_NOT_COMMIT
 
     def signal_shutdown(self) -> None:
-        super(BootstrapState, self).set_shutdown()
-        self.__consumer.shutdown()
-=======
-        # TODO: Actually do something with the messages and drive the
-        # state machine to the next state.
-        return CommitDecision.DO_NOT_COMMIT
-
-    def signal_shutdown(self) -> None:
         self.__consumer.signal_shutdown()
->>>>>>> dfc12f87
 
     def handle(self, state_data: ConsumerStateData) -> Tuple[ConsumerStateCompletionEvent, ConsumerStateData]:
         logger.info("Running %r", self.__consumer)
