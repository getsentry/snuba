--- conflicted
+++ resolved
@@ -1,21 +1,13 @@
+import json
 import logging
-<<<<<<< HEAD
-import json
-
-from typing import Optional, Sequence, Tuple
-from confluent_kafka import Consumer, Message, TopicPartition
-
-=======
 
 from typing import Sequence, Tuple
-from confluent_kafka import Consumer, Message, TopicPartition
+from confluent_kafka import Message, Optional
 
 from snuba import settings
 from snuba.consumers.strict_consumer import CommitDecision, StrictConsumer
->>>>>>> a34583bc
 from snuba.stateful_consumer import ConsumerStateData, ConsumerStateCompletionEvent
 from snuba.utils.state_machine import State
-from snuba.consumers.strict_consumer import CommitDecision, StrictConsumer
 from snuba.stateful_consumer.control_protocol import (
     parse_control_message,
     SnapshotInit,
@@ -23,7 +15,6 @@
     SnapshotLoaded,
     ControlMessage,
 )
-from snuba import settings
 
 logger = logging.getLogger('snuba.snapshot-load')
 
@@ -47,7 +38,6 @@
     def get_active_snapshot_msg(self) -> Optional[ControlMessage]:
         return self.__active_snapshot_msg
 
-<<<<<<< HEAD
     def process_init(self, msg: SnapshotInit) -> None:
         logger.debug("Processing init message for %r", msg.id)
         if msg.product != settings.SNAPSHOT_LOAD_PRODUCT:
@@ -97,10 +87,6 @@
             return
         self.__active_snapshot_msg = msg
         self.__completion_event = ConsumerStateCompletionEvent.SNAPSHOT_READY_RECEIVED
-=======
-
-logger = logging.getLogger('snuba.snapshot-load')
->>>>>>> a34583bc
 
 
 class BootstrapState(State[ConsumerStateCompletionEvent, ConsumerStateData]):
@@ -123,7 +109,6 @@
             group_id=group_id,
             initial_auto_offset_reset="earliest",
             partition_assignment_timeout=settings.SNAPSHOT_CONTROL_TOPIC_INIT_TIMEOUT,
-<<<<<<< HEAD
             on_partitions_assigned=None,
             on_partitions_revoked=None,
             on_message=self.__handle_msg,
@@ -155,15 +140,6 @@
         else:
             logger.debug("Not committing")
             return CommitDecision.DO_NOT_COMMIT
-=======
-            on_message=self.__handle_msg,
-        )
-
-    def __handle_msg(self, message: Message) -> CommitDecision:
-        # TODO: Actually do something with the messages and drive the
-        # state machine to the next state.
-        return CommitDecision.DO_NOT_COMMIT
->>>>>>> a34583bc
 
     def signal_shutdown(self) -> None:
         self.__consumer.signal_shutdown()
