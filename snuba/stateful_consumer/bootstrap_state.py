import logging
import json

<<<<<<< HEAD
from typing import Any, Optional, Sequence, Tuple
=======
from typing import Sequence, Tuple
>>>>>>> 09ed0a70
from confluent_kafka import Consumer, Message, TopicPartition

from snuba.stateful_consumer import StateData, StateOutput
from snuba.stateful_consumer.state_context import State
from snuba.consumers.strict_consumer import CommitDecision, StrictConsumer
from snuba.stateful_consumer.control_protocol import (
    parse_control_message,
    SnapshotInit,
    SnapshotAbort,
    SnapshotLoaded,
    ControlMessage,
)
from snuba import settings

logger = logging.getLogger('snuba.snapshot-load')


<<<<<<< HEAD
class RecoveryState:
    """
    Contains the logic that decides what to do for every message read on the
    control topic.
    It knows which messages should be taken into account and which ones should
    be discarded. Knowing this, it is able to tell what to commit.
    """

    def __init__(self):
        self.__active_snapshot_msg = None
        self.__processed_snapshots = set()
        self.__output = StateOutput.NO_SNAPSHOT

    def get_output(self) -> StateOutput:
        return self.__output

    def get_active_snapshot_msg(self) -> Optional[ControlMessage]:
        return self.__active_snapshot_msg

    def process_init(self, msg: SnapshotInit) -> None:
        logger.debug("Processing init message for %r", msg.id)
        if msg.product != settings.SNAPSHOT_LOAD_PRODUCT:
            return
        if self.__active_snapshot_msg:
            if isinstance(self.__active_snapshot_msg, SnapshotInit):
                logger.error(
                    "Overlapping snapshots. Ignoring. Running %r. Init received %r.",
                    msg.id,
                    self.__active_snapshot_msg.id,
                )
                return

        if msg.id in self.__processed_snapshots:
            logger.warning(
                "Duplicate Snapshot init: %r",
                msg.id,
            )
        self.__processed_snapshots.add(msg.id)
        self.__active_snapshot_msg = msg
        self.__output = StateOutput.SNAPSHOT_INIT_RECEIVED

    def process_abort(self, msg: SnapshotAbort) -> None:
        logger.debug("Processing abort message for %r", msg.id)
        if msg.id not in self.__processed_snapshots:
            return
        if self.__active_snapshot_msg.id != msg.id:
            logger.warning(
                "Aborting a snapshot that is not active. Active %r, Abort %r",
                self.__active_snapshot_msg.id,
                msg.id,
            )
            return
        self.__active_snapshot_msg = None
        self.__output = StateOutput.NO_SNAPSHOT

    def process_snapshot_loaded(self, msg: SnapshotLoaded) -> None:
        logger.debug("Processing ready message for %r", msg.id)
        if msg.id not in self.__processed_snapshots:
            return
        if self.__active_snapshot_msg.id != msg.id:
            logger.warning(
                "Loaded a snapshot that is not active. Active %r, Abort %r",
                self.__active_snapshot_msg.id,
                msg.id,
            )
            return
        self.__active_snapshot_msg = msg
        self.__output = StateOutput.SNAPSHOT_READY_RECEIVED


class BootstrapState(State[StateOutput]):
=======
class BootstrapState(State[StateOutput, StateData]):
>>>>>>> 09ed0a70
    """
    This is the state the consumer starts into.
    Its job is to either transition to normal operation or to recover a
    previously running snapshot if the conumer was restarted while the
    process was on going.
    The recovery process is done by consuming the whole control topic.
    """

    def __init__(self,
        topic: str,
        bootstrap_servers: Sequence[str],
        group_id: str,
    ):
        super(BootstrapState, self).__init__()

        def on_partitions_assigned(
            consumer: Consumer,
            partitions: Sequence[TopicPartition],
        ):
            pass

        def on_partitions_revoked(
            consumer: Consumer,
            partitions: Sequence[TopicPartition],
        ):
            pass

        self.__consumer = StrictConsumer(
            topic=topic,
            bootstrap_servers=bootstrap_servers,
            group_id=group_id,
            auto_offset_reset="earliest",
            partition_assignment_timeout=settings.SNAPSHOT_CONTROL_TOPIC_INIT_TIMEOUT,
            on_partitions_assigned=on_partitions_assigned,
            on_partitions_revoked=on_partitions_revoked,
            on_message=self.__handle_msg,
        )

        self.__recovery_state = RecoveryState()

    def __handle_msg(self, message: Message) -> CommitDecision:
        value = json.loads(message.value())
        parsed_message = parse_control_message(value)

<<<<<<< HEAD
        current_snap = self.__recovery_state.get_active_snapshot_msg()
        if isinstance(parsed_message, SnapshotInit):
            self.__recovery_state.process_init(parsed_message)
        elif isinstance(parsed_message, SnapshotAbort):
            self.__recovery_state.process_abort(parsed_message)
        elif isinstance(parsed_message, SnapshotLoaded):
            self.__recovery_state.process_snapshot_loaded(
                parsed_message,
            )
=======
    def handle(self, state_data: StateData) -> Tuple[StateOutput, StateData]:
        output = StateOutput.NO_SNAPSHOT
>>>>>>> 09ed0a70

        new_snap = self.__recovery_state.get_active_snapshot_msg()
        if new_snap is None:
            logger.debug("Committing offset %r ", message.offset())
            return CommitDecision.COMMIT_THIS
        elif current_snap is None or new_snap.id != current_snap.id:
            logger.debug("Committing previous offset to %r ", message.offset())
            return CommitDecision.COMMIT_PREV
        else:
            logger.debug("Not committing")
            return CommitDecision.DO_NOT_COMMIT

    def handle(self, input: Any) -> Tuple[StateOutput, Any]:
        logger.info("Running Consumer")
        self.__consumer.run()

        logger.info("Caught up on the control topic")
        return (self.__recovery_state.get_output(), None)

    def set_shutdown(self) -> None:
        super(BootstrapState, self).set_shutdown()
        self.__consumer.shutdown()<|MERGE_RESOLUTION|>--- conflicted
+++ resolved
@@ -1,11 +1,7 @@
 import logging
 import json
 
-<<<<<<< HEAD
 from typing import Any, Optional, Sequence, Tuple
-=======
-from typing import Sequence, Tuple
->>>>>>> 09ed0a70
 from confluent_kafka import Consumer, Message, TopicPartition
 
 from snuba.stateful_consumer import StateData, StateOutput
@@ -23,7 +19,6 @@
 logger = logging.getLogger('snuba.snapshot-load')
 
 
-<<<<<<< HEAD
 class RecoveryState:
     """
     Contains the logic that decides what to do for every message read on the
@@ -94,10 +89,7 @@
         self.__output = StateOutput.SNAPSHOT_READY_RECEIVED
 
 
-class BootstrapState(State[StateOutput]):
-=======
 class BootstrapState(State[StateOutput, StateData]):
->>>>>>> 09ed0a70
     """
     This is the state the consumer starts into.
     Its job is to either transition to normal operation or to recover a
@@ -142,7 +134,6 @@
         value = json.loads(message.value())
         parsed_message = parse_control_message(value)
 
-<<<<<<< HEAD
         current_snap = self.__recovery_state.get_active_snapshot_msg()
         if isinstance(parsed_message, SnapshotInit):
             self.__recovery_state.process_init(parsed_message)
@@ -152,10 +143,6 @@
             self.__recovery_state.process_snapshot_loaded(
                 parsed_message,
             )
-=======
-    def handle(self, state_data: StateData) -> Tuple[StateOutput, StateData]:
-        output = StateOutput.NO_SNAPSHOT
->>>>>>> 09ed0a70
 
         new_snap = self.__recovery_state.get_active_snapshot_msg()
         if new_snap is None:
