import logging
from typing import Tuple

from snuba.consumer_initializer import ConsumerBuiler
from snuba.stateful_consumer import StateData, StateOutput
from snuba.stateful_consumer.state_context import State

logger = logging.getLogger('snuba.snapshot-catchup')


class CatchingUpState(State[StateOutput, StateData]):
    """
    In this state the consumer consumes the main topic but
    it discards the transacitons that were present in the
    snapshot (xid < xmax and not in xip_list).
    Once this phase is done the consumer goes back to normal
    consumption.
    """

    def __init__(
        self,
        consumer_builder: ConsumerBuiler
    ) -> None:
        super(CatchingUpState, self).__init__()
        self.__consumer_builder = consumer_builder
        self.__consumer = None

    def set_shutdown(self) -> None:
        super().set_shutdown()
        if self.__consumer:
            self.__consumer.signal_shutdown()

    def handle(self, state_data: StateData) -> Tuple[StateOutput, StateData]:
<<<<<<< HEAD
        assert state_data.snapshot_id is not None
        assert state_data.transaction_data is not None

        self.__consumer = self.__consumer_builder.build_snapshot_aware_worker(
            snapshot_id=state_data.snapshot_id,
            transaction_data=state_data.transaction_data,
        )

        self.__consumer.run()
        return (StateOutput.FINISH, None)
=======
        # TODO: Actually consume cdc topic while discarding xids that were
        # already in the dump
        return (
            StateOutput.SNAPSHOT_CATCHUP_COMPLETED,
            StateData.no_snapshot_state(),
        )
>>>>>>> a76faf79
<|MERGE_RESOLUTION|>--- conflicted
+++ resolved
@@ -31,7 +31,6 @@
             self.__consumer.signal_shutdown()
 
     def handle(self, state_data: StateData) -> Tuple[StateOutput, StateData]:
-<<<<<<< HEAD
         assert state_data.snapshot_id is not None
         assert state_data.transaction_data is not None
 
@@ -41,12 +40,7 @@
         )
 
         self.__consumer.run()
-        return (StateOutput.FINISH, None)
-=======
-        # TODO: Actually consume cdc topic while discarding xids that were
-        # already in the dump
         return (
-            StateOutput.SNAPSHOT_CATCHUP_COMPLETED,
+            StateOutput.FINISH,
             StateData.no_snapshot_state(),
-        )
->>>>>>> a76faf79
+        )