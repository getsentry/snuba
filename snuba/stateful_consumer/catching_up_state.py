<<<<<<< HEAD
import logging

from confluent_kafka import Consumer, Producer

from snuba.consumer import ConsumerWorker
from snuba.consumers.snapshot_worker import SnapshotAwareWorker
from snuba.datasets import Dataset
from snuba.stateful_consumer import StateOutput
from snuba.stateful_consumer.state_context import State

from typing import Any, Callable, Optional, Tuple

logger = logging.getLogger('snuba.snapshot-catchup')
=======
from snuba.stateful_consumer import StateData, StateOutput
from snuba.stateful_consumer.state_context import State

from typing import Tuple
>>>>>>> 0404897c


class CatchingUpState(State[StateOutput, StateData]):
    """
    In this state the consumer consumes the main topic but
    it discards the transacitons that were present in the
    snapshot (xid < xmax and not in xip_list).
    Once this phase is done the consumer goes back to normal
    consumption.
    """

<<<<<<< HEAD
    def __init__(
        self,
        consumer_builder: Callable[
            [Callable[
                [Dataset, Producer, Optional[str], Optional[Any]],
                ConsumerWorker]
            ],
            Consumer],
    ) -> None:
        super(CatchingUpState, self).__init__()
        self.__consumer_builder = consumer_builder
        self.__consumer = None

    def set_shutdown(self) -> None:
        super().set_shutdown()
        if self.__consumer:
            self.__consumer.signal_shutdown()

    def handle(self, input: Any) -> Tuple[StateOutput, Any]:
        assert isinstance(input, dict)
        snapshot_id = input["snapshot_id"]
        transaction_data = input["transaction_data"]

        def build_worker(
            dataset: Dataset,
            producer: Producer,
            replacements_topic: Optional[str],
            metrics: Optional[Any],
        ) -> ConsumerWorker:
            return SnapshotAwareWorker(
                dataset=dataset,
                producer=producer,
                snapshot_id=snapshot_id,
                transaction_data=transaction_data,
                replacements_topic=replacements_topic,
                metrics=metrics,
            )

        self.__consumer = self.__consumer_builder(
            worker_builder=build_worker,
        )

        self.__consumer.run()
        return (StateOutput.FINISH, None)
=======
    def handle(self, state_data: StateData) -> Tuple[StateOutput, StateData]:
        # TODO: Actually consume cdc topic while discarding xids that were
        # already in the dump
        return (StateOutput.SNAPSHOT_CATCHUP_COMPLETED, None)
>>>>>>> 0404897c
<|MERGE_RESOLUTION|>--- conflicted
+++ resolved
@@ -1,4 +1,3 @@
-<<<<<<< HEAD
 import logging
 
 from confluent_kafka import Consumer, Producer
@@ -6,18 +5,12 @@
 from snuba.consumer import ConsumerWorker
 from snuba.consumers.snapshot_worker import SnapshotAwareWorker
 from snuba.datasets import Dataset
-from snuba.stateful_consumer import StateOutput
+from snuba.stateful_consumer import StateData, StateOutput
 from snuba.stateful_consumer.state_context import State
 
 from typing import Any, Callable, Optional, Tuple
 
 logger = logging.getLogger('snuba.snapshot-catchup')
-=======
-from snuba.stateful_consumer import StateData, StateOutput
-from snuba.stateful_consumer.state_context import State
-
-from typing import Tuple
->>>>>>> 0404897c
 
 
 class CatchingUpState(State[StateOutput, StateData]):
@@ -29,7 +22,6 @@
     consumption.
     """
 
-<<<<<<< HEAD
     def __init__(
         self,
         consumer_builder: Callable[
@@ -48,7 +40,7 @@
         if self.__consumer:
             self.__consumer.signal_shutdown()
 
-    def handle(self, input: Any) -> Tuple[StateOutput, Any]:
+    def handle(self, state_data: StateData) -> Tuple[StateOutput, StateData]:
         assert isinstance(input, dict)
         snapshot_id = input["snapshot_id"]
         transaction_data = input["transaction_data"]
@@ -73,10 +65,4 @@
         )
 
         self.__consumer.run()
-        return (StateOutput.FINISH, None)
-=======
-    def handle(self, state_data: StateData) -> Tuple[StateOutput, StateData]:
-        # TODO: Actually consume cdc topic while discarding xids that were
-        # already in the dump
-        return (StateOutput.SNAPSHOT_CATCHUP_COMPLETED, None)
->>>>>>> 0404897c
+        return (StateOutput.FINISH, None)