from batching_kafka_consumer import BatchingKafkaConsumer
from confluent_kafka import Producer
<<<<<<< HEAD
from typing import Any, Optional, Sequence, Callable
=======
from typing import Sequence
>>>>>>> 0404897c

from snuba.datasets import Dataset
from snuba.consumer import ConsumerWorker
from snuba import settings
from snuba import util


<<<<<<< HEAD
def initialize_batching_consumer(
    dataset: Dataset,
    dataset_name: str,
    raw_topic: str,
    replacements_topic: str,
    max_batch_size: int,
    max_batch_time_ms: int,
    bootstrap_server: Sequence[str],
    group_id: str,
    commit_log_topic: str,
    auto_offset_reset: str,
    queued_max_messages_kbytes: int,
    queued_min_messages: int,
    dogstatsd_host: str,
    dogstatsd_port: int,
    worker_builder: Callable[[Dataset, Producer, Optional[str], Optional[Any]], ConsumerWorker],
) -> BatchingKafkaConsumer:
    if not bootstrap_server:
        bootstrap_server = settings.DEFAULT_DATASET_BROKERS.get(
            dataset_name,
            settings.DEFAULT_BROKERS,
        )
=======
class ConsumerBuiler:
    def __init__(
        self,
        dataset: Dataset,
        dataset_name: str,
        raw_topic: str,
        replacements_topic: str,
        max_batch_size: int,
        max_batch_time_ms: int,
        bootstrap_servers: Sequence[str],
        group_id: str,
        commit_log_topic: str,
        auto_offset_reset: str,
        queued_max_messages_kbytes: int,
        queued_min_messages: int,
        dogstatsd_host: str,
        dogstatsd_port: int
    ) -> None:
        self.dataset = dataset
        self.dataset_name = dataset_name
        if not bootstrap_servers:
            self.bootstrap_servers = settings.DEFAULT_DATASET_BROKERS.get(
                dataset_name,
                settings.DEFAULT_BROKERS,
            )
        else:
            self.bootstrap_servers = bootstrap_servers

        self.raw_topic = raw_topic or dataset.get_default_topic()
        self.replacements_topic = replacements_topic or dataset.get_default_replacement_topic()
        self.commit_log_topic = commit_log_topic or dataset.get_default_commit_log_topic()
>>>>>>> 0404897c

        self.producer = Producer({
            'bootstrap.servers': ','.join(bootstrap_servers),
            'partitioner': 'consistent',
            'message.max.bytes': 50000000,  # 50MB, default is 1MB
        })

        self.metrics = util.create_metrics(
            dogstatsd_host, dogstatsd_port, 'snuba.consumer',
            tags=[
                "group:%s" % group_id,
                "dataset:%s" % dataset_name,
            ]
        )

        self.max_batch_size = max_batch_size
        self.max_batch_time_ms = max_batch_time_ms
        self.group_id = group_id
        self.auto_offset_reset = auto_offset_reset
        self.queued_max_messages_kbytes = queued_max_messages_kbytes
        self.queued_min_messages = queued_min_messages

<<<<<<< HEAD
    worker = worker_builder(
        dataset,
        producer=producer,
        replacements_topic=replacements_topic,
        metrics=metrics
    )

    return BatchingKafkaConsumer(
        raw_events_topic,
        worker=worker,
        max_batch_size=max_batch_size,
        max_batch_time=max_batch_time_ms,
        metrics=metrics,
        bootstrap_servers=bootstrap_server,
        group_id=group_id,
        producer=producer,
        commit_log_topic=commit_log_topic,
        auto_offset_reset=auto_offset_reset,
        queued_max_messages_kbytes=queued_max_messages_kbytes,
        queued_min_messages=queued_min_messages,
    )
=======
    def build_base_worker(self):
        return BatchingKafkaConsumer(
            self.raw_topic,
            worker=ConsumerWorker(
                self.dataset,
                producer=self.producer,
                replacements_topic=self.replacements_topic,
                metrics=self.metrics
            ),
            max_batch_size=self.max_batch_size,
            max_batch_time=self.max_batch_time_ms,
            metrics=self.metrics,
            bootstrap_servers=self.bootstrap_servers,
            group_id=self.group_id,
            producer=self.producer,
            commit_log_topic=self.commit_log_topic,
            auto_offset_reset=self.auto_offset_reset,
            queued_max_messages_kbytes=self.queued_max_messages_kbytes,
            queued_min_messages=self.queued_min_messages,
        )
>>>>>>> 0404897c
<|MERGE_RESOLUTION|>--- conflicted
+++ resolved
@@ -1,10 +1,6 @@
 from batching_kafka_consumer import BatchingKafkaConsumer
 from confluent_kafka import Producer
-<<<<<<< HEAD
-from typing import Any, Optional, Sequence, Callable
-=======
 from typing import Sequence
->>>>>>> 0404897c
 
 from snuba.datasets import Dataset
 from snuba.consumer import ConsumerWorker
@@ -12,30 +8,6 @@
 from snuba import util
 
 
-<<<<<<< HEAD
-def initialize_batching_consumer(
-    dataset: Dataset,
-    dataset_name: str,
-    raw_topic: str,
-    replacements_topic: str,
-    max_batch_size: int,
-    max_batch_time_ms: int,
-    bootstrap_server: Sequence[str],
-    group_id: str,
-    commit_log_topic: str,
-    auto_offset_reset: str,
-    queued_max_messages_kbytes: int,
-    queued_min_messages: int,
-    dogstatsd_host: str,
-    dogstatsd_port: int,
-    worker_builder: Callable[[Dataset, Producer, Optional[str], Optional[Any]], ConsumerWorker],
-) -> BatchingKafkaConsumer:
-    if not bootstrap_server:
-        bootstrap_server = settings.DEFAULT_DATASET_BROKERS.get(
-            dataset_name,
-            settings.DEFAULT_BROKERS,
-        )
-=======
 class ConsumerBuiler:
     def __init__(
         self,
@@ -67,7 +39,6 @@
         self.raw_topic = raw_topic or dataset.get_default_topic()
         self.replacements_topic = replacements_topic or dataset.get_default_replacement_topic()
         self.commit_log_topic = commit_log_topic or dataset.get_default_commit_log_topic()
->>>>>>> 0404897c
 
         self.producer = Producer({
             'bootstrap.servers': ','.join(bootstrap_servers),
@@ -90,29 +61,6 @@
         self.queued_max_messages_kbytes = queued_max_messages_kbytes
         self.queued_min_messages = queued_min_messages
 
-<<<<<<< HEAD
-    worker = worker_builder(
-        dataset,
-        producer=producer,
-        replacements_topic=replacements_topic,
-        metrics=metrics
-    )
-
-    return BatchingKafkaConsumer(
-        raw_events_topic,
-        worker=worker,
-        max_batch_size=max_batch_size,
-        max_batch_time=max_batch_time_ms,
-        metrics=metrics,
-        bootstrap_servers=bootstrap_server,
-        group_id=group_id,
-        producer=producer,
-        commit_log_topic=commit_log_topic,
-        auto_offset_reset=auto_offset_reset,
-        queued_max_messages_kbytes=queued_max_messages_kbytes,
-        queued_min_messages=queued_min_messages,
-    )
-=======
     def build_base_worker(self):
         return BatchingKafkaConsumer(
             self.raw_topic,
@@ -133,4 +81,6 @@
             queued_max_messages_kbytes=self.queued_max_messages_kbytes,
             queued_min_messages=self.queued_min_messages,
         )
->>>>>>> 0404897c
+
+    def build_snapshot_aware_worker(self):
+        pass