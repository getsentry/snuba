import logging
import sys
import time
import uuid
from collections import ChainMap, namedtuple
from contextlib import AbstractContextManager, ExitStack, contextmanager
from dataclasses import dataclass
from types import TracebackType
from typing import ChainMap as TypingChainMap
from typing import Iterator, MutableMapping, Optional, Sequence, Type

from snuba import environment, state
from snuba.redis import RedisClientKey, get_redis_client
from snuba.utils.metrics.wrapper import MetricsWrapper
from snuba.utils.serializable_exception import SerializableException

logger = logging.getLogger("snuba.state.rate_limit")

ORGANIZATION_RATE_LIMIT_NAME = "organization"
PROJECT_RATE_LIMIT_NAME = "project"
PROJECT_REFERRER_RATE_LIMIT_NAME = "project_referrer"
REFERRER_RATE_LIMIT_NAME = "referrer"
TABLE_RATE_LIMIT_NAME = "table"

metrics = MetricsWrapper(environment.metrics, "api")

rds = get_redis_client(RedisClientKey.RATE_LIMITER)


@dataclass(frozen=True)
class RateLimitParameters:
    """
    The configuration object which defines all the needed properties to create
    a rate limit.
    """

    rate_limit_name: str
    bucket: str
    per_second_limit: Optional[float]
    concurrent_limit: Optional[int]


class RateLimitExceeded(SerializableException):
    """
    Exception thrown when the rate limit is exceeded. scope and name are
    additional parameters which are provided when the exception is raised.
    """


@dataclass(frozen=True)
class RateLimitStats:
    """
    The stats returned after the rate limit is run to tell the caller about the current
    rate and number of concurrent requests.
    """

    rate: float
    concurrent: int


class RateLimitStatsContainer:
    """
    A container to collect stats for all the rate limits that have been run.
    """

    def __init__(self) -> None:
        self.__stats: MutableMapping[str, RateLimitStats] = {}

    def add_stats(self, rate_limit_name: str, rate_limit_stats: RateLimitStats) -> None:
        self.__stats[rate_limit_name] = rate_limit_stats

    def get_stats(self, rate_limit_name: str) -> Optional[RateLimitStats]:
        return self.__stats.get(rate_limit_name)

    def __format_single_dict(
        self, name: str, stats: RateLimitStats
    ) -> MutableMapping[str, float]:
        return {
            f"{name}_rate": stats.rate,
            f"{name}_concurrent": stats.concurrent,
        }

    def to_dict(self) -> TypingChainMap[str, float]:
        """
        Converts the internal representation into a mapping so that it can be added to
        the stats that are returned in the response body
        """
        grouped_stats = [
            self.__format_single_dict(name, rate_limit)
            for name, rate_limit in self.__stats.items()
        ]
        return ChainMap(*grouped_stats)


def _get_bucket_key(prefix: str, bucket: str, shard_id: int) -> str:
    shard_suffix = ""
    if shard_id > 0:
        # special case shard 0 so that it is backwards-compatible with the
        # previous version of this rate limiter that did not have a concept of
        # sharding.
        shard_suffix = f":shard-{shard_id}"

    return "{}{}{}".format(prefix, bucket, shard_suffix)


@contextmanager
def rate_limit(
    rate_limit_params: RateLimitParameters,
) -> Iterator[Optional[RateLimitStats]]:
    """
    A context manager for rate limiting that allows for limiting based on:
        * a rolling-window per-second rate
        * the number of queries concurrently running.

    It uses one redis sorted set to keep track of both of these limits
    The following mapping is kept in redis:

        bucket: SortedSet([(timestamp1, query_id1), (timestamp2, query_id2) ...])


    Queries are thrown ahead in time when they start so we can count them
    as concurrent, and thrown back to their start time once they finish so
    we can count them towards the historical rate. See the comments for
    an example.

               time >>----->
    +-----------------------------+--------------------------------+
    | historical query window     | currently executing queries    |
    +-----------------------------+--------------------------------+
                                  ^
                                 now
    """
    bypass_rate_limit, rate_history_s, rate_limit_shard_factor = state.get_configs(
        [
            # bool (0/1) flag to disable rate limits altogether
            ("bypass_rate_limit", 0),
            # number of seconds the timestamps are kept
            ("rate_history_sec", 3600),
            # number of shards that each redis set is supposed to have.
            # increasing this value multiplies the number of redis keys by that
            # factor, and (on average) reduces the size of each redis set
            ("rate_limit_shard_factor", 1),
        ]
    )
    assert isinstance(rate_history_s, (int, float))
    assert isinstance(rate_limit_shard_factor, int)
    assert rate_limit_shard_factor > 0

    if bypass_rate_limit == 1:
        yield None
        return

    now = time.time()

    query_id_uuid = uuid.uuid4()
    query_id = str(query_id_uuid)

    bucket_shard = int(query_id_uuid) % rate_limit_shard_factor
    query_bucket = _get_bucket_key(
        state.ratelimit_prefix, rate_limit_params.bucket, bucket_shard
    )

    pipe = rds.pipeline(transaction=False)
    # cleanup old query timestamps past our retention window
<<<<<<< HEAD
    #
    # it is fine to only perform this cleanup for the shard of the current
    # query, because on average there will be many other queries that hit other
    # shards and perform cleanup there.
    stale_queries = pipe.zremrangebyscore(
        query_bucket, "-inf", "({:f}".format(now - rate_history_s)
    )
    metrics.increment("rate_limit.stale", stale_queries, tags={"bucket": query_bucket})
=======
    pipe.zremrangebyscore(bucket, "-inf", "({:f}".format(now - rate_history_s))
>>>>>>> 96a05192

    # Now for the tricky bit:
    # ======================
    # The query's *deadline* is added to the sorted set of timestamps, therefore
    # labeling its execution as in the future.

    # All queries with timestamps in the future are considered to be executing *right now*
    # Example:

    # now = 100
    # max_query_duration_s = 30
    # rate_lookback_s = 10
    # sorted_set (timestamps only for clarity) = [91, 94, 97, 103, 105, 130]

    # EXPLANATION:
    # ===========

    # queries that have finished running
    # (in this example there are 3 queries in the last 10 seconds
    #  thus the per second rate is 3/10 = 0.3)
    #      |
    #      v
    #  -----------              v--- the current query, vaulted into the future
    #  [91, 94, 97, 103, 105, 130]
    #               -------------- < - queries currently running
    #                                (how many queries are
    #                                   running concurrently; in this case 3)
    #              ^
    #              | current time
    pipe.zadd(query_bucket, {query_id: now + state.max_query_duration_s})

    if rate_limit_params.per_second_limit is not None:
        # count queries that have finished for the per-second rate
        for shard_i in range(rate_limit_shard_factor):
            bucket = _get_bucket_key(
                state.ratelimit_prefix, rate_limit_params.bucket, shard_i
            )
            pipe.zcount(bucket, now - state.rate_lookback_s, now)

    if rate_limit_params.concurrent_limit is not None:
        # count the amount queries in the "future" which tells us the amount
        # of concurrent queries
        for shard_i in range(rate_limit_shard_factor):
            bucket = _get_bucket_key(
                state.ratelimit_prefix, rate_limit_params.bucket, shard_i
            )
            pipe.zcount(bucket, "({:f}".format(now), "+inf")

    try:
        pipe_results = iter(pipe.execute())

        # skip zremrangebyscore and zadd
        next(pipe_results)
        next(pipe_results)

        if rate_limit_params.per_second_limit is not None:
            historical = sum(next(pipe_results) for _ in range(rate_limit_shard_factor))
        else:
            historical = 0

        if rate_limit_params.concurrent_limit is not None:
            concurrent = sum(next(pipe_results) for _ in range(rate_limit_shard_factor))
        else:
            concurrent = 0
    except Exception as ex:
        logger.exception(ex)
        yield None  # fail open if redis is having issues
        return

    per_second = historical / float(state.rate_lookback_s)

    stats = RateLimitStats(rate=per_second, concurrent=concurrent)

    rate_limit_name = rate_limit_params.rate_limit_name

    Reason = namedtuple("Reason", "scope name val limit")
    reasons = [
        Reason(
            rate_limit_name,
            "concurrent",
            concurrent,
            rate_limit_params.concurrent_limit,
        ),
        Reason(
            rate_limit_name,
            "per-second",
            per_second,
            rate_limit_params.per_second_limit,
        ),
    ]
    reason = next((r for r in reasons if r.limit is not None and r.val > r.limit), None)
    if reason:
        try:
            # Remove the query from the sorted set
            # because we rate limited it. It shouldn't count towards
            # rate limiting future queries in this bucket.
            rds.zrem(query_bucket, query_id)
        except Exception as ex:
            logger.exception(ex)

        raise RateLimitExceeded(
            "{r.scope} {r.name} of {r.val:.0f} exceeds limit of {r.limit:.0f}".format(
                r=reason
            ),
            scope=reason.scope,
            name=reason.name,
        )

    rate_limited = False
    try:
        yield stats
        _, err, _ = sys.exc_info()
        if isinstance(err, RateLimitExceeded):
            # If another rate limiter throws an exception, it won't be propagated
            # through this context. So check for the exception explicitly.
            # If another rate limit was hit, we don't want to count this query
            # against this limit.
            try:
                rds.zrem(query_bucket, query_id)  # not allowed / not counted
                rate_limited = True
            except Exception as ex:
                logger.exception(ex)
    finally:
        try:
            # return the query to its start time, if the query_id was actually added.
            if not rate_limited:
                rds.zincrby(query_bucket, -float(state.max_query_duration_s), query_id)
        except Exception as ex:
            logger.exception(ex)


def _record_metrics(
    exc: RateLimitExceeded, rate_limit_param: RateLimitParameters
) -> None:
    """
    Record rate limit metrics if needed.

    We only record the metrics for global and table rate limits since
    those indicate capacity of clickhouse clusters.

    We get the scope and name from the message of RateLimitExceeded
    exception since we want to know whether we exceeded the concurrent
    or per second limit.
    """
    scope = str(exc.extra_data.get("scope", ""))
    name = str(exc.extra_data.get("name", ""))
    if scope == TABLE_RATE_LIMIT_NAME:
        tags = {"scope": scope, "type": name, "table": rate_limit_param.bucket}
        metrics.increment("rate-limited", tags=tags)


class RateLimitAggregator(AbstractContextManager):  # type: ignore
    """
    Runs the rate limits provided by the `rate_limit_params` configuration object.

    It runs the rate limits in the order described by `rate_limit_params`.
    """

    def __init__(self, rate_limit_params: Sequence[RateLimitParameters]) -> None:
        self.rate_limit_params = rate_limit_params
        self.stack = ExitStack()

    def __enter__(self) -> RateLimitStatsContainer:
        stats = RateLimitStatsContainer()

        for rate_limit_param in self.rate_limit_params:
            try:
                child_stats = self.stack.enter_context(rate_limit(rate_limit_param))
                if child_stats:
                    stats.add_stats(rate_limit_param.rate_limit_name, child_stats)
            except RateLimitExceeded as e:
                # If an exception occurs in one of the rate limiters, the __exit__ callbacks are not
                # called since the error happened in the __enter__ method and not in the context
                # block itself. In the case that one of the rate limiters caught a limit, we need
                # these exit functions to be called so we can roll back any limits that were set
                # earlier in the stack.
                self.__exit__(*sys.exc_info())
                _record_metrics(e, rate_limit_param)
                raise e

        return stats

    def __exit__(
        self,
        exc_type: Optional[Type[BaseException]],
        exc_val: Optional[BaseException],
        exc_tb: Optional[TracebackType],
    ) -> None:
        self.stack.pop_all().close()<|MERGE_RESOLUTION|>--- conflicted
+++ resolved
@@ -162,18 +162,11 @@
 
     pipe = rds.pipeline(transaction=False)
     # cleanup old query timestamps past our retention window
-<<<<<<< HEAD
     #
     # it is fine to only perform this cleanup for the shard of the current
     # query, because on average there will be many other queries that hit other
     # shards and perform cleanup there.
-    stale_queries = pipe.zremrangebyscore(
-        query_bucket, "-inf", "({:f}".format(now - rate_history_s)
-    )
-    metrics.increment("rate_limit.stale", stale_queries, tags={"bucket": query_bucket})
-=======
-    pipe.zremrangebyscore(bucket, "-inf", "({:f}".format(now - rate_history_s))
->>>>>>> 96a05192
+    pipe.zremrangebyscore(query_bucket, "-inf", "({:f}".format(now - rate_history_s))
 
     # Now for the tricky bit:
     # ======================
