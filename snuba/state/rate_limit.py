import logging
import time
import uuid
from collections import ChainMap, namedtuple
from contextlib import AbstractContextManager, ExitStack, contextmanager
from dataclasses import dataclass
from types import TracebackType
from typing import ChainMap as TypingChainMap
from typing import Iterator, Mapping, MutableMapping, Optional, Sequence, Type

from snuba import state
from snuba.redis import redis_client as rds

logger = logging.getLogger("snuba.state.rate_limit")

PROJECT_RATE_LIMIT_NAME = "project"
GLOBAL_RATE_LIMIT_NAME = "global"


@dataclass(frozen=True)
class RateLimitParameters:
    """
    The configuration object which defines all the needed properties to create
    a rate limit.
    """

    rate_limit_name: str
    bucket: str
    per_second_limit: Optional[float]
    concurrent_limit: Optional[int]


class RateLimitExceeded(Exception):
    """
    Exception thrown when the rate limit is exceeded
    """


@dataclass(frozen=True)
class RateLimitStats:
    """
    The stats returned after the rate limit is run to tell the caller about the current
    rate and number of concurrent requests.
    """

    rate: float
    concurrent: int


class RateLimitStatsContainer:
    """
    A container to collect stats for all the rate limits that have been run.
    """

    def __init__(self) -> None:
        self.__stats: MutableMapping[str, RateLimitStats] = {}

    def add_stats(self, rate_limit_name: str, rate_limit_stats: RateLimitStats) -> None:
        self.__stats[rate_limit_name] = rate_limit_stats

    def get_stats(self, rate_limit_name: str) -> Optional[RateLimitStats]:
        return self.__stats.get(rate_limit_name)

    def __format_single_dict(
        self, name: str, stats: RateLimitStats
    ) -> Mapping[str, float]:
        return {
            f"{name}_rate": stats.rate,
            f"{name}_concurrent": stats.concurrent,
        }

    def to_dict(self) -> TypingChainMap[str, float]:
        """
        Converts the internal representation into a mapping so that it can be added to
        the stats that are returned in the response body
        """
        grouped_stats = [
            self.__format_single_dict(name, rate_limit)
            for name, rate_limit in self.__stats.items()
        ]
        return ChainMap(*grouped_stats)


@contextmanager
def rate_limit(
    rate_limit_params: RateLimitParameters,
) -> Iterator[Optional[RateLimitStats]]:
    """
    A context manager for rate limiting that allows for limiting based on
    on a rolling-window per-second rate as well as the number of requests
    concurrently running.

    Uses a single redis sorted set per rate-limiting bucket to track both the
    concurrency and rate, the score is the query timestamp. Queries are thrown
    ahead in time when they start so we can count them as concurrent, and
    thrown back to their start time once they finish so we can count them
    towards the historical rate.

               time >>----->
    +-----------------------------+--------------------------------+
    | historical query window     | currently executing queries    |
    +-----------------------------+--------------------------------+
                                  ^
                                 now
    """

    bucket = "{}{}".format(state.ratelimit_prefix, rate_limit_params.bucket)
    query_id = uuid.uuid4()

    now = time.time()
    bypass_rate_limit, rate_history_s = state.get_configs(
        [("bypass_rate_limit", 0), ("rate_history_sec", 3600)]
    )
<<<<<<< HEAD
    assert rate_history_s is not None
=======
    assert isinstance(rate_history_s, (int, float))

>>>>>>> 1efb1a8a
    if bypass_rate_limit == 1:
        yield None
        return

    pipe = rds.pipeline(transaction=False)
    pipe.zremrangebyscore(
        bucket, "-inf", "({:f}".format(now - rate_history_s)
    )  # cleanup
    pipe.zadd(bucket, now + state.max_query_duration_s, query_id)  # type: ignore
    if rate_limit_params.per_second_limit is None:
        pipe.exists("nosuchkey")  # no-op if we don't need per-second
    else:
        pipe.zcount(bucket, now - state.rate_lookback_s, now)  # get historical
    if rate_limit_params.concurrent_limit is None:
        pipe.exists("nosuchkey")  # no-op if we don't need concurrent
    else:
        pipe.zcount(bucket, "({:f}".format(now), "+inf")  # get concurrent

    try:
        _, _, historical, concurrent = pipe.execute()
        historical = int(historical)
        concurrent = int(concurrent)
    except Exception as ex:
        logger.exception(ex)
        yield None  # fail open if redis is having issues
        return

    per_second = historical / float(state.rate_lookback_s)

    stats = RateLimitStats(rate=per_second, concurrent=concurrent)

    rate_limit_name = rate_limit_params.rate_limit_name

    Reason = namedtuple("Reason", "scope name val limit")
    reasons = [
        Reason(
            rate_limit_name,
            "concurrent",
            concurrent,
            rate_limit_params.concurrent_limit,
        ),
        Reason(
            rate_limit_name,
            "per-second",
            per_second,
            rate_limit_params.per_second_limit,
        ),
    ]

    reason = next((r for r in reasons if r.limit is not None and r.val > r.limit), None)

    if reason:
        try:
            rds.zrem(bucket, query_id)  # not allowed / not counted
        except Exception as ex:
            logger.exception(ex)

        raise RateLimitExceeded(
            "{r.scope} {r.name} of {r.val:.0f} exceeds limit of {r.limit:.0f}".format(
                r=reason
            )
        )

    try:
        yield stats
    finally:
        try:
            # return the query to its start time
            rds.zincrby(bucket, query_id, -float(state.max_query_duration_s))
        except Exception as ex:
            logger.exception(ex)


def get_global_rate_limit_params() -> RateLimitParameters:
    """
    Returns the configuration object for the global rate limit
    """

    (per_second, concurr) = state.get_configs(
        [("global_per_second_limit", None), ("global_concurrent_limit", 1000)]
    )

    return RateLimitParameters(
        rate_limit_name=GLOBAL_RATE_LIMIT_NAME,
        bucket="global",
        per_second_limit=per_second,
        concurrent_limit=concurr,
    )


class RateLimitAggregator(AbstractContextManager):  # type: ignore
    """
    Runs the rate limits provided by the `rate_limit_params` configuration object.

    It runs the rate limits in the order described by `rate_limit_params`.
    """

    def __init__(self, rate_limit_params: Sequence[RateLimitParameters]) -> None:
        self.rate_limit_params = rate_limit_params
        self.stack = ExitStack()

    def __enter__(self) -> RateLimitStatsContainer:
        stats = RateLimitStatsContainer()

        for rate_limit_param in self.rate_limit_params:
            child_stats = self.stack.enter_context(rate_limit(rate_limit_param))
            if child_stats:
                stats.add_stats(rate_limit_param.rate_limit_name, child_stats)

        return stats

    def __exit__(
        self,
        exc_type: Optional[Type[BaseException]],
        exc_val: Optional[BaseException],
        exc_tb: Optional[TracebackType],
    ) -> None:
        self.stack.pop_all().close()<|MERGE_RESOLUTION|>--- conflicted
+++ resolved
@@ -111,12 +111,8 @@
     bypass_rate_limit, rate_history_s = state.get_configs(
         [("bypass_rate_limit", 0), ("rate_history_sec", 3600)]
     )
-<<<<<<< HEAD
-    assert rate_history_s is not None
-=======
     assert isinstance(rate_history_s, (int, float))
 
->>>>>>> 1efb1a8a
     if bypass_rate_limit == 1:
         yield None
         return
