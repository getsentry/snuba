import logging
import sys
import time
import uuid
from collections import ChainMap, namedtuple
from contextlib import AbstractContextManager, ExitStack, contextmanager
from dataclasses import dataclass
from types import TracebackType
from typing import ChainMap as TypingChainMap
from typing import Iterator, Mapping, MutableMapping, Optional, Sequence, Type

from snuba import state
from snuba.redis import redis_client as rds

logger = logging.getLogger("snuba.state.rate_limit")

PROJECT_RATE_LIMIT_NAME = "project"
GLOBAL_RATE_LIMIT_NAME = "global"
TABLE_RATE_LIMIT_NAME = "table"


@dataclass(frozen=True)
class RateLimitParameters:
    """
    The configuration object which defines all the needed properties to create
    a rate limit.
    """

    rate_limit_name: str
    bucket: str
    per_second_limit: Optional[float]
    concurrent_limit: Optional[int]


class RateLimitExceeded(Exception):
    """
    Exception thrown when the rate limit is exceeded
    """


@dataclass(frozen=True)
class RateLimitStats:
    """
    The stats returned after the rate limit is run to tell the caller about the current
    rate and number of concurrent requests.
    """

    rate: float
    concurrent: int


class RateLimitStatsContainer:
    """
    A container to collect stats for all the rate limits that have been run.
    """

    def __init__(self) -> None:
        self.__stats: MutableMapping[str, RateLimitStats] = {}

    def add_stats(self, rate_limit_name: str, rate_limit_stats: RateLimitStats) -> None:
        self.__stats[rate_limit_name] = rate_limit_stats

    def get_stats(self, rate_limit_name: str) -> Optional[RateLimitStats]:
        return self.__stats.get(rate_limit_name)

    def __format_single_dict(
        self, name: str, stats: RateLimitStats
    ) -> Mapping[str, float]:
        return {
            f"{name}_rate": stats.rate,
            f"{name}_concurrent": stats.concurrent,
        }

    def to_dict(self) -> TypingChainMap[str, float]:
        """
        Converts the internal representation into a mapping so that it can be added to
        the stats that are returned in the response body
        """
        grouped_stats = [
            self.__format_single_dict(name, rate_limit)
            for name, rate_limit in self.__stats.items()
        ]
        return ChainMap(*grouped_stats)


@contextmanager
def rate_limit(
    rate_limit_params: RateLimitParameters,
) -> Iterator[Optional[RateLimitStats]]:
    """
    A context manager for rate limiting that allows for limiting based on:
        * a rolling-window per-second rate
        * the number of queries concurrently running.

    It uses one redis sorted set to keep track of both of these limits
    The following mapping is kept in redis:

        bucket: SortedSet([(timestamp1, query_id1), (timestamp2, query_id2) ...])


    Queries are thrown ahead in time when they start so we can count them
    as concurrent, and thrown back to their start time once they finish so
    we can count them towards the historical rate. See the comments for
    an example.

               time >>----->
    +-----------------------------+--------------------------------+
    | historical query window     | currently executing queries    |
    +-----------------------------+--------------------------------+
                                  ^
                                 now
    """

    bucket = "{}{}".format(state.ratelimit_prefix, rate_limit_params.bucket)
    query_id = uuid.uuid4()

    now = time.time()
    bypass_rate_limit, rate_history_s = state.get_configs(
        [("bypass_rate_limit", 0), ("rate_history_sec", 3600)]
        #                               ^ number of seconds the timestamps are kept
    )
    assert isinstance(rate_history_s, (int, float))

    if bypass_rate_limit == 1:
        yield None
        return

    pipe = rds.pipeline(transaction=False)
    # cleanup old query timestamps past our retention window
    pipe.zremrangebyscore(bucket, "-inf", "({:f}".format(now - rate_history_s))

    # Now for the tricky bit:
    # ======================
    # The query's *deadline* is added to the sorted set of timestamps, therefore
    # labeling its execution as in the future.

    # All queries with timestamps in the future are considered to be executing *right now*
    # Example:

    # now = 100
    # max_query_duration_s = 30
    # rate_lookback_s = 10
    # sorted_set (timestamps only for clarity) = [91, 94, 97, 103, 105, 130]

    # EXPLANATION:
    # ===========

    # queries that have finished running
    # (in this example there are 3 queries in the last 10 seconds
    #  thus the per second rate is 3/10 = 0.3)
    #      |
    #      v
    #  -----------              v--- the current query, vaulted into the future
    #  [91, 94, 97, 103, 105, 130]
    #               -------------- < - queries currently running
    #                                (how many queries are
    #                                   running concurrently; in this case 3)
    #              ^
    #              | current time

    pipe.zadd(bucket, now + state.max_query_duration_s, query_id)  # type: ignore
    if rate_limit_params.per_second_limit is None:
        pipe.exists("nosuchkey")  # no-op if we don't need per-second
    else:
        # count queries that have finished for the per-second rate
        pipe.zcount(bucket, now - state.rate_lookback_s, now)
    if rate_limit_params.concurrent_limit is None:
        pipe.exists("nosuchkey")  # no-op if we don't need concurrent
    else:
        # count the amount queries in the "future" which tells us the amount
        # of concurrent queries
        pipe.zcount(bucket, "({:f}".format(now), "+inf")

    try:
        _, _, historical, concurrent = pipe.execute()
        historical = int(historical)
        concurrent = int(concurrent)
    except Exception as ex:
        logger.exception(ex)
        yield None  # fail open if redis is having issues
        return

    per_second = historical / float(state.rate_lookback_s)

    stats = RateLimitStats(rate=per_second, concurrent=concurrent)

    rate_limit_name = rate_limit_params.rate_limit_name

    Reason = namedtuple("Reason", "scope name val limit")
    reasons = [
        Reason(
            rate_limit_name,
            "concurrent",
            concurrent,
            rate_limit_params.concurrent_limit,
        ),
        Reason(
            rate_limit_name,
            "per-second",
            per_second,
            rate_limit_params.per_second_limit,
        ),
    ]
    reason = next((r for r in reasons if r.limit is not None and r.val > r.limit), None)
    if reason:
        try:
            # Remove the query from the sorted set
            # because we rate limited it. It shouldn't count towards
            # rate limiting future queries in this bucket.
            rds.zrem(bucket, query_id)
        except Exception as ex:
            logger.exception(ex)

        raise RateLimitExceeded(
            "{r.scope} {r.name} of {r.val:.0f} exceeds limit of {r.limit:.0f}".format(
                r=reason
            )
        )

    rate_limited = False
    try:
        yield stats
        _, err, _ = sys.exc_info()
        if isinstance(err, RateLimitExceeded):
            # If another rate limiter throws an exception, it won't be propagated
            # through this context. So check for the exception explicitly.
            # If another rate limit was hit, we don't want to count this query
            # against this limit.
            try:
                rds.zrem(bucket, query_id)  # not allowed / not counted
                rate_limited = True
            except Exception as ex:
                logger.exception(ex)
    finally:
        try:
<<<<<<< HEAD
            # return the query to its start time, if the query_id was actually added.
            if not rate_limited:
                rds.zincrby(bucket, query_id, -float(state.max_query_duration_s))
=======
            # once a query has finished, its timestamp is updated to be
            # the time the query started. This way, the per-second rate can be
            # calculated accurately
            rds.zincrby(bucket, query_id, -float(state.max_query_duration_s))
>>>>>>> efb11e71
        except Exception as ex:
            logger.exception(ex)


def get_global_rate_limit_params() -> RateLimitParameters:
    """
    Returns the configuration object for the global rate limit
    """

    (per_second, concurr) = state.get_configs(
        [("global_per_second_limit", None), ("global_concurrent_limit", 1000)]
    )

    return RateLimitParameters(
        rate_limit_name=GLOBAL_RATE_LIMIT_NAME,
        bucket="global",
        per_second_limit=per_second,
        concurrent_limit=concurr,
    )


class RateLimitAggregator(AbstractContextManager):  # type: ignore
    """
    Runs the rate limits provided by the `rate_limit_params` configuration object.

    It runs the rate limits in the order described by `rate_limit_params`.
    """

    def __init__(self, rate_limit_params: Sequence[RateLimitParameters]) -> None:
        self.rate_limit_params = rate_limit_params
        self.stack = ExitStack()

    def __enter__(self) -> RateLimitStatsContainer:
        stats = RateLimitStatsContainer()

        for rate_limit_param in self.rate_limit_params:
            try:
                child_stats = self.stack.enter_context(rate_limit(rate_limit_param))
                if child_stats:
                    stats.add_stats(rate_limit_param.rate_limit_name, child_stats)
            except RateLimitExceeded as e:
                # If an exception occurs in one of the rate limiters, the __exit__ callbacks are not
                # called since the error happened in the __enter__ method and not in the context
                # block itself. In the case that one of the rate limiters caught a limit, we need
                # these exit functions to be called so we can roll back any limits that were set
                # earlier in the stack.
                self.__exit__(*sys.exc_info())
                raise e

        return stats

    def __exit__(
        self,
        exc_type: Optional[Type[BaseException]],
        exc_val: Optional[BaseException],
        exc_tb: Optional[TracebackType],
    ) -> None:
        self.stack.pop_all().close()<|MERGE_RESOLUTION|>--- conflicted
+++ resolved
@@ -233,16 +233,9 @@
                 logger.exception(ex)
     finally:
         try:
-<<<<<<< HEAD
             # return the query to its start time, if the query_id was actually added.
             if not rate_limited:
                 rds.zincrby(bucket, query_id, -float(state.max_query_duration_s))
-=======
-            # once a query has finished, its timestamp is updated to be
-            # the time the query started. This way, the per-second rate can be
-            # calculated accurately
-            rds.zincrby(bucket, query_id, -float(state.max_query_duration_s))
->>>>>>> efb11e71
         except Exception as ex:
             logger.exception(ex)
 
