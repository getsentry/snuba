from __future__ import absolute_import

<<<<<<< HEAD
=======
from confluent_kafka import Producer
>>>>>>> 05748d1d
import logging
import random
import re
import time
<<<<<<< HEAD
import uuid
from contextlib import contextmanager
=======
>>>>>>> 05748d1d
from functools import partial
from typing import Any, Iterable, Mapping, Optional, Sequence, Tuple

import simplejson as json
from confluent_kafka import KafkaError
from confluent_kafka import Message as KafkaMessage
from confluent_kafka import Producer

from snuba import environment, settings
from snuba.redis import redis_client as rds
from snuba.utils.metrics.backends.wrapper import MetricsWrapper

metrics = MetricsWrapper(environment.metrics, "snuba.state")
logger = logging.getLogger("snuba.state")

kfk = None

ratelimit_prefix = "snuba-ratelimit:"
query_lock_prefix = "snuba-query-lock:"
config_hash = "snuba-config"
config_history_hash = "snuba-config-history"
config_changes_list = "snuba-config-changes"
config_changes_list_limit = 25
queries_list = "snuba-queries"

# Rate Limiting and Deduplication

# Window for concurrent query counting
max_query_duration_s = 60
# Window for determining query rate
rate_lookback_s = 60


def get_concurrent(bucket: str) -> Any:
    now = time.time()
    bucket = "{}{}".format(ratelimit_prefix, bucket)
    return rds.zcount(bucket, "({:f}".format(now), "+inf")


def get_rates(bucket: str, rollup: int = 60) -> Sequence[Any]:
    now = int(time.time())
    bucket = "{}{}".format(ratelimit_prefix, bucket)
    pipe = rds.pipeline(transaction=False)
    rate_history_s = get_config("rate_history_sec", 3600)
    for i in reversed(range(now - rollup, now - rate_history_s, -rollup)):
        pipe.zcount(bucket, i, "({:f}".format(i + rollup))
    return [c / float(rollup) for c in pipe.execute()]


# Runtime Configuration


class memoize:
    """
    Simple expiring memoizer for functions with no args.
    """

    def __init__(self, timeout: int = 1) -> None:
        self.timeout = timeout
        self.saved = None
        self.at = 0

    def __call__(self, func):
        def wrapper():
            now = time.time()
            if now > self.at + self.timeout or self.saved is None:
                self.saved, self.at = func(), now
            return self.saved

        return wrapper


def numeric(value: Optional[Any]) -> Optional[Any]:
    try:
        return int(value)
    except ValueError:
        try:
            return float(value)
        except ValueError:
            return value


ABTEST_RE = re.compile("(?:(-?\d+\.?\d*)(?:\:(\d+))?\/?)")


def abtest(value: Optional[Any]) -> Optional[Any]:
    """
    Recognizes a value that consists of a '/'-separated sequence of
    value:weight tuples. Value is numeric. Weight is an optional integer and
    defaults to 1. Returns a weighted random value from the set of values.
    eg.
    1000/2000 => returns 1000 or 2000 with equal weight
    1000:1/2000:1 => returns 1000 or 2000 with equal weight
    1000:2/2000:1 => returns 1000 twice as often as 2000
    """
    if isinstance(value, str) and ABTEST_RE.match(value):
        values = ABTEST_RE.findall(value)
        total_weight = sum(int(weight or 1) for (_, weight) in values)
        r = random.randint(1, total_weight)
        i = 0
        for (v, weight) in values:
            i += int(weight or 1)
            if i >= r:
                return numeric(v)
    else:
        return value


def set_config(key: str, value: Optional[Any], user: Optional[str] = None) -> None:
    if value is not None:
        value = "{}".format(value).encode("utf-8")

    try:
        original_value = rds.hget(config_hash, key)
        if value == original_value:
            return

        change_record = (time.time(), user, original_value, value)
        if value is None:
            rds.hdel(config_hash, key)
            rds.hdel(config_history_hash, key)
        else:
            rds.hset(config_hash, key, value)
            rds.hset(config_history_hash, key, json.dumps(change_record))
        rds.lpush(config_changes_list, json.dumps((key, change_record)))
        rds.ltrim(config_changes_list, 0, config_changes_list_limit)
    except Exception as ex:
        logger.exception(ex)


def set_configs(
    values: Mapping[str, Optional[Any]], user: Optional[str] = None
) -> None:
    for k, v in values.items():
        set_config(k, v, user=user)


def get_config(key: str, default: Optional[Any] = None) -> Optional[Any]:
    return get_all_configs().get(key, default)


def get_configs(
    key_defaults: Iterable[Tuple[str, Optional[Any]]]
) -> Sequence[Optional[Any]]:
    all_confs = get_all_configs()
    return [all_confs.get(k, d) for k, d in key_defaults]


def get_all_configs() -> Mapping[str, Optional[Any]]:
    return {k: abtest(v) for k, v in get_raw_configs().items()}


@memoize(settings.CONFIG_MEMOIZE_TIMEOUT)
def get_raw_configs() -> Mapping[str, Optional[Any]]:
    try:
        all_configs = rds.hgetall(config_hash)
        return {
            k.decode("utf-8"): numeric(v.decode("utf-8"))
            for k, v in all_configs.items()
            if v is not None
        }
    except Exception as ex:
        logger.exception(ex)
        return {}


def delete_config(key: str, user: Optional[Any] = None) -> None:
    return set_config(key, None, user=user)


def get_config_changes() -> Sequence[Any]:
    return [json.loads(change) for change in rds.lrange(config_changes_list, 0, -1)]


# Query Recording


def safe_dumps_default(value: Any) -> Any:
    if isinstance(value, Mapping):
        return {**value}
    raise TypeError(
        f"Cannot convert object of type {type(value).__name__} to JSON-safe type"
    )


safe_dumps = partial(json.dumps, for_json=True, default=safe_dumps_default)


def _record_query_delivery_callback(
    error: Optional[KafkaError], message: KafkaMessage
) -> None:
    metrics.increment(
        "record_query.delivery_callback",
        tags={"status": "success" if error is None else "failure"},
    )

    if error is not None:
        logger.warning("Could not record query due to error: %r", error)


def record_query(query_metadata: Mapping[str, Any]) -> None:
    global kfk
    max_redis_queries = 200
    try:
        data = safe_dumps(query_metadata)
        rds.pipeline(transaction=False).lpush(queries_list, data).ltrim(
            queries_list, 0, max_redis_queries - 1
        ).execute()

        if kfk is None:
            kfk = Producer({"bootstrap.servers": ",".join(settings.DEFAULT_BROKERS)})

        kfk.produce(
            settings.QUERIES_TOPIC,
            data.encode("utf-8"),
            on_delivery=_record_query_delivery_callback,
        )
    except Exception as ex:
        logger.exception("Could not record query due to error: %r", ex)


def get_queries() -> Sequence[Mapping[str, Optional[Any]]]:
    try:
        queries = []
        for q in rds.lrange(queries_list, 0, -1):
            try:
                queries.append(json.loads(q))
            except BaseException:
                pass
    except Exception as ex:
        logger.exception(ex)

    return queries<|MERGE_RESOLUTION|>--- conflicted
+++ resolved
@@ -1,18 +1,9 @@
 from __future__ import absolute_import
 
-<<<<<<< HEAD
-=======
-from confluent_kafka import Producer
->>>>>>> 05748d1d
 import logging
 import random
 import re
 import time
-<<<<<<< HEAD
-import uuid
-from contextlib import contextmanager
-=======
->>>>>>> 05748d1d
 from functools import partial
 from typing import Any, Iterable, Mapping, Optional, Sequence, Tuple
 
