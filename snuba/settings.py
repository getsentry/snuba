--- conflicted
+++ resolved
@@ -132,12 +132,7 @@
         "tagstore.__get_tag_keys_and_top_values": 100,
         "tagstore.__get_release": 100,
         "tagstore.get_group_seen_values_for_environments": 100,
-<<<<<<< HEAD
         "tagstore.get_groups_user_counts": 100,
-        # Eventstore
-        "eventstore.get_next_or_prev_event_id": 100,
-=======
->>>>>>> deabfa24
     },
     "transactions": {
         # Simple time bucketed queries
