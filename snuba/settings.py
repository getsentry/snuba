--- conflicted
+++ resolved
@@ -105,11 +105,8 @@
 AST_DATASET_ROLLOUT: Mapping[str, int] = {
     "events": 100,
     "outcomes": 100,
-<<<<<<< HEAD
     "sessions": 100,
-=======
     "transactions": 100,
->>>>>>> a5e92338
 }  # (dataset name: percentage)
 AST_REFERRER_ROLLOUT: Mapping[str, Mapping[Optional[str], int]] = {
     "discover": {
