--- conflicted
+++ resolved
@@ -11,11 +11,7 @@
 PORT = 1218
 
 DEFAULT_DATASET_NAME = "events"
-<<<<<<< HEAD
-DISABLED_DATASETS = {"querylog"}
-=======
-DISABLED_DATASETS: Set[str] = set()
->>>>>>> a77f944a
+DISABLED_DATASETS: Set[str] = {"querylog"}
 DATASET_MODE = "local"
 
 # Clickhouse Options
