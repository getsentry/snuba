--- conflicted
+++ resolved
@@ -68,18 +68,14 @@
         columns: Sequence[Column],
         engine: TableEngine,
     ):
-<<<<<<< HEAD
-        super().__init__(storage_set)
-=======
-        self.__storage_set_key = storage_set
->>>>>>> 52928452
+        super().__init__(storage_set)
         self.__table_name = table_name
         self.__columns = columns
         self.__engine = engine
 
     def format_sql(self) -> str:
         columns = ", ".join([col.for_schema() for col in self.__columns])
-        cluster = get_cluster(self.__storage_set_key)
+        cluster = get_cluster(self._storage_set)
         engine = self.__engine.get_sql(cluster, self.__table_name)
 
         return f"CREATE TABLE IF NOT EXISTS {self.__table_name} ({columns}) ENGINE {engine};"
