from abc import ABC, abstractmethod
from typing import Sequence


from snuba.clickhouse.columns import Column
from snuba.clusters.cluster import ClickhouseClientSettings, get_cluster
from snuba.clusters.storage_sets import StorageSetKey
from snuba.migrations.table_engines import TableEngine


class Operation(ABC):
    """
    Executed on all the nodes of the cluster.
    """

    @abstractmethod
    def execute(self) -> None:
        raise NotImplementedError


class SqlOperation(Operation, ABC):
    def __init__(self, storage_set: StorageSetKey):
        self._storage_set = storage_set

    def execute(self) -> None:
        cluster = get_cluster(self._storage_set)

        for node in cluster.get_local_nodes():
            connection = cluster.get_node_connection(
                ClickhouseClientSettings.MIGRATE, node
            )
            connection.execute(self.format_sql())

    @abstractmethod
    def format_sql(self) -> str:
        raise NotImplementedError


class RunSql(SqlOperation):
    def __init__(self, storage_set: StorageSetKey, statement: str) -> None:
        self.statement = statement
        super().__init__(storage_set)

    def format_sql(self) -> str:
        return self.statement


class DropTable(SqlOperation):
    def __init__(self, storage_set: StorageSetKey, table_name: str) -> None:
        self.table_name = table_name
        super().__init__(storage_set)

    def format_sql(self) -> str:
        return f"DROP TABLE IF EXISTS {self.table_name};"


class CreateTable(SqlOperation):
    """
    The create table operation takes a table name, column list and table engine.
<<<<<<< HEAD
    Engine specific clauses like ORDER BY, PARTITION BY, SETTINGS, etc are
    defined by the table engine.
=======
    All other clauses (e.g. ORDER BY, PARTITION BY, SETTINGS) are parameters to
    engine as they are specific to the ClickHouse table engine selected.
>>>>>>> 81461b16
    """

    def __init__(
        self,
        storage_set: StorageSetKey,
        table_name: str,
        columns: Sequence[Column],
        engine: TableEngine,
    ):
        self.__table_name = table_name
        self.__columns = columns
        self.__engine = engine
        super().__init__(storage_set)

    def format_sql(self) -> str:
        columns = ", ".join([col.for_schema() for col in self.__columns])
        engine = self.__engine.get_sql()

<<<<<<< HEAD
        single_node = get_cluster(self._storage_set).is_single_node()

        engine = self.__engine.get_sql(single_node, self.__table_name)

=======
>>>>>>> 81461b16
        return f"CREATE TABLE IF NOT EXISTS {self.__table_name} ({columns}) ENGINE {engine};"<|MERGE_RESOLUTION|>--- conflicted
+++ resolved
@@ -57,13 +57,8 @@
 class CreateTable(SqlOperation):
     """
     The create table operation takes a table name, column list and table engine.
-<<<<<<< HEAD
-    Engine specific clauses like ORDER BY, PARTITION BY, SETTINGS, etc are
-    defined by the table engine.
-=======
     All other clauses (e.g. ORDER BY, PARTITION BY, SETTINGS) are parameters to
     engine as they are specific to the ClickHouse table engine selected.
->>>>>>> 81461b16
     """
 
     def __init__(
@@ -80,13 +75,7 @@
 
     def format_sql(self) -> str:
         columns = ", ".join([col.for_schema() for col in self.__columns])
-        engine = self.__engine.get_sql()
-
-<<<<<<< HEAD
         single_node = get_cluster(self._storage_set).is_single_node()
-
         engine = self.__engine.get_sql(single_node, self.__table_name)
 
-=======
->>>>>>> 81461b16
         return f"CREATE TABLE IF NOT EXISTS {self.__table_name} ({columns}) ENGINE {engine};"