--- conflicted
+++ resolved
@@ -70,12 +70,9 @@
             "0003_errors",
             "0004_errors_onpremise_compatibility",
             "0005_events_tags_hash_map",
-<<<<<<< HEAD
+            "0006_errors_tags_hash_map",
             "0006_groupedmessages",
             "0007_groupassignees",
-=======
-            "0006_errors_tags_hash_map",
->>>>>>> e049660b
         ]
 
 
