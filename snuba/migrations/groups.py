--- conflicted
+++ resolved
@@ -1,9 +1,3 @@
-from __future__ import annotations
-
-<<<<<<< HEAD
-=======
-from abc import ABC, abstractmethod
->>>>>>> 6bc82191
 from enum import Enum
 
 from snuba.migrations.group_loader import (
