--- conflicted
+++ resolved
@@ -17,11 +17,8 @@
     SESSIONS = "sessions"
     QUERYLOG = "querylog"
     PROFILES = "profiles"
-<<<<<<< HEAD
     REPLAYS = "replays"
-=======
     GENERIC_METRICS = "generic_metrics"
->>>>>>> 2a61e5c4
 
 
 # Migration groups are mandatory by default, unless they are on this list
@@ -30,11 +27,8 @@
     MigrationGroup.SESSIONS,
     MigrationGroup.QUERYLOG,
     MigrationGroup.PROFILES,
-<<<<<<< HEAD
     MigrationGroup.REPLAYS,
-=======
     MigrationGroup.GENERIC_METRICS,
->>>>>>> 2a61e5c4
 }
 
 
@@ -261,11 +255,8 @@
     MigrationGroup.SESSIONS: SessionsLoader(),
     MigrationGroup.QUERYLOG: QuerylogLoader(),
     MigrationGroup.PROFILES: ProfilesLoader(),
-<<<<<<< HEAD
     MigrationGroup.REPLAYS: ReplaysLoader(),
-=======
     MigrationGroup.GENERIC_METRICS: GenericMetricsLoader(),
->>>>>>> 2a61e5c4
 }
 
 
