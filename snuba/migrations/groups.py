from enum import Enum
from typing import Dict, Set

from snuba.clusters.storage_sets import StorageSetKey
from snuba.datasets.readiness_state import ReadinessState
from snuba.migrations.group_loader import (
    DiscoverLoader,
    EventsLoader,
    FunctionsLoader,
    GenericMetricsLoader,
    GroupAttributesLoader,
    GroupLoader,
    MetricsLoader,
    MetricsSummariesLoader,
    OutcomesLoader,
    ProfilesLoader,
    QuerylogLoader,
    ReplaysLoader,
    SearchIssuesLoader,
    SessionsLoader,
    SpansLoader,
    SystemLoader,
    TestMigrationLoader,
    TransactionsLoader,
)


class MigrationGroup(Enum):
    SYSTEM = "system"
    EVENTS = "events"
    TRANSACTIONS = "transactions"
    DISCOVER = "discover"
    OUTCOMES = "outcomes"
    METRICS = "metrics"
    SESSIONS = "sessions"
    QUERYLOG = "querylog"
    PROFILES = "profiles"
    FUNCTIONS = "functions"
    REPLAYS = "replays"
    GENERIC_METRICS = "generic_metrics"
    TEST_MIGRATION = "test_migration"
    SEARCH_ISSUES = "search_issues"
    SPANS = "spans"
    GROUP_ATTRIBUTES = "group_attributes"
    METRICS_SUMMARIES = "metrics_summaries"


# Migration groups are mandatory by default. Specific groups can
# only be skipped (SKIPPED_MIGRATION_GROUPS) if the exist in this list.
OPTIONAL_GROUPS = {
    MigrationGroup.METRICS,
    MigrationGroup.SESSIONS,
    MigrationGroup.QUERYLOG,
    MigrationGroup.PROFILES,
    MigrationGroup.FUNCTIONS,
    MigrationGroup.REPLAYS,
    MigrationGroup.GENERIC_METRICS,
    MigrationGroup.TEST_MIGRATION,
    MigrationGroup.SEARCH_ISSUES,
    MigrationGroup.SPANS,
    MigrationGroup.GROUP_ATTRIBUTES,
    MigrationGroup.METRICS_SUMMARIES,
}


class _MigrationGroup:
    def __init__(
        self,
        loader: GroupLoader,
        storage_sets_keys: Set[StorageSetKey],
        readiness_state: ReadinessState,
    ) -> None:
        self.loader = loader
        self.storage_set_keys = storage_sets_keys
        self.readiness_state = readiness_state


_REGISTERED_MIGRATION_GROUPS: Dict[MigrationGroup, _MigrationGroup] = {
    MigrationGroup.SYSTEM: _MigrationGroup(
        loader=SystemLoader(),
        storage_sets_keys={StorageSetKey.MIGRATIONS},
        readiness_state=ReadinessState.COMPLETE,
    ),
    MigrationGroup.EVENTS: _MigrationGroup(
        loader=EventsLoader(),
        storage_sets_keys={
            StorageSetKey.EVENTS,
            StorageSetKey.EVENTS_RO,
            StorageSetKey.CDC,
        },
        readiness_state=ReadinessState.COMPLETE,
    ),
    MigrationGroup.TRANSACTIONS: _MigrationGroup(
        loader=TransactionsLoader(),
        storage_sets_keys={StorageSetKey.TRANSACTIONS},
        readiness_state=ReadinessState.COMPLETE,
    ),
    MigrationGroup.DISCOVER: _MigrationGroup(
        loader=DiscoverLoader(),
        storage_sets_keys={StorageSetKey.DISCOVER},
        readiness_state=ReadinessState.COMPLETE,
    ),
    MigrationGroup.METRICS: _MigrationGroup(
        loader=MetricsLoader(),
        storage_sets_keys={StorageSetKey.METRICS},
        readiness_state=ReadinessState.COMPLETE,
    ),
    MigrationGroup.OUTCOMES: _MigrationGroup(
        loader=OutcomesLoader(),
        storage_sets_keys={StorageSetKey.OUTCOMES},
        readiness_state=ReadinessState.COMPLETE,
    ),
    MigrationGroup.SESSIONS: _MigrationGroup(
        loader=SessionsLoader(),
        storage_sets_keys={StorageSetKey.SESSIONS},
        readiness_state=ReadinessState.DEPRECATE,
    ),
    MigrationGroup.QUERYLOG: _MigrationGroup(
        loader=QuerylogLoader(),
        storage_sets_keys={StorageSetKey.QUERYLOG},
        readiness_state=ReadinessState.PARTIAL,
    ),
    MigrationGroup.PROFILES: _MigrationGroup(
        loader=ProfilesLoader(),
        storage_sets_keys={StorageSetKey.PROFILES},
        readiness_state=ReadinessState.COMPLETE,
    ),
    MigrationGroup.FUNCTIONS: _MigrationGroup(
        loader=FunctionsLoader(),
        storage_sets_keys={StorageSetKey.FUNCTIONS},
        readiness_state=ReadinessState.COMPLETE,
    ),
    MigrationGroup.REPLAYS: _MigrationGroup(
        loader=ReplaysLoader(),
        storage_sets_keys={StorageSetKey.REPLAYS},
        readiness_state=ReadinessState.COMPLETE,
    ),
    MigrationGroup.GENERIC_METRICS: _MigrationGroup(
        loader=GenericMetricsLoader(),
        storage_sets_keys={
            StorageSetKey.GENERIC_METRICS_SETS,
            StorageSetKey.GENERIC_METRICS_DISTRIBUTIONS,
            StorageSetKey.GENERIC_METRICS_COUNTERS,
            StorageSetKey.GENERIC_METRICS_GAUGES,
        },
        readiness_state=ReadinessState.COMPLETE,
    ),
    MigrationGroup.TEST_MIGRATION: _MigrationGroup(
        loader=TestMigrationLoader(),
        storage_sets_keys=set(),
        readiness_state=ReadinessState.PARTIAL,
    ),
    MigrationGroup.SEARCH_ISSUES: _MigrationGroup(
        loader=SearchIssuesLoader(),
        storage_sets_keys={StorageSetKey.SEARCH_ISSUES},
        readiness_state=ReadinessState.COMPLETE,
    ),
    MigrationGroup.SPANS: _MigrationGroup(
        loader=SpansLoader(),
        storage_sets_keys={StorageSetKey.SPANS},
        readiness_state=ReadinessState.PARTIAL,
    ),
    MigrationGroup.GROUP_ATTRIBUTES: _MigrationGroup(
        loader=GroupAttributesLoader(),
        storage_sets_keys={StorageSetKey.GROUP_ATTRIBUTES},
        readiness_state=ReadinessState.PARTIAL,
    ),
    MigrationGroup.METRICS_SUMMARIES: _MigrationGroup(
        loader=MetricsSummariesLoader(),
        storage_sets_keys={StorageSetKey.METRICS_SUMMARIES},
<<<<<<< HEAD
        readiness_state=ReadinessState.PARTIAL,
=======
        readiness_state=ReadinessState.EXPERIMENTAL,
>>>>>>> 5221f4a3
    ),
}


class DuplicateStorageSetFoundInGroup(Exception):
    pass


def build_storage_set_to_group_mapping() -> Dict[StorageSetKey, MigrationGroup]:
    result = {}
    for migration_group, _migration_group in _REGISTERED_MIGRATION_GROUPS.items():
        for storage_set_key in _migration_group.storage_set_keys:
            if storage_set_key in result:
                raise DuplicateStorageSetFoundInGroup(
                    f"The storage_set={storage_set_key} is present in more than one MigrationGroup. Each storage_set should only reference one migration group."
                )
            result[storage_set_key] = migration_group
    return result


_STORAGE_SET_TO_MIGRATION_GROUP_MAPPING: Dict[
    StorageSetKey, MigrationGroup
] = build_storage_set_to_group_mapping()


def get_group_loader(group: MigrationGroup) -> GroupLoader:
    return _REGISTERED_MIGRATION_GROUPS[group].loader


def get_group_readiness_state_from_storage_set(
    storage_set_key: StorageSetKey,
) -> ReadinessState:
    migration_group = _STORAGE_SET_TO_MIGRATION_GROUP_MAPPING[storage_set_key]
    return _REGISTERED_MIGRATION_GROUPS[migration_group].readiness_state


def get_group_readiness_state(group: MigrationGroup) -> ReadinessState:
    return _REGISTERED_MIGRATION_GROUPS[group].readiness_state<|MERGE_RESOLUTION|>--- conflicted
+++ resolved
@@ -168,11 +168,7 @@
     MigrationGroup.METRICS_SUMMARIES: _MigrationGroup(
         loader=MetricsSummariesLoader(),
         storage_sets_keys={StorageSetKey.METRICS_SUMMARIES},
-<<<<<<< HEAD
-        readiness_state=ReadinessState.PARTIAL,
-=======
         readiness_state=ReadinessState.EXPERIMENTAL,
->>>>>>> 5221f4a3
     ),
 }
 
