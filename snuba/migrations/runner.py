--- conflicted
+++ resolved
@@ -9,21 +9,16 @@
 from snuba.clusters.cluster import ClickhouseClientSettings, get_cluster, CLUSTERS
 from snuba.clusters.storage_sets import StorageSetKey
 from snuba.migrations.context import Context
-<<<<<<< HEAD
 from snuba.migrations.errors import (
     InvalidMigrationState,
     MigrationError,
     MigrationInProgress,
 )
-from snuba.migrations.groups import get_group_loader, MigrationGroup
-=======
-from snuba.migrations.errors import InvalidMigrationState, MigrationInProgress
 from snuba.migrations.groups import (
     ACTIVE_MIGRATION_GROUPS,
     get_group_loader,
     MigrationGroup,
 )
->>>>>>> f9ae7a38
 from snuba.migrations.status import Status
 
 logger = logging.getLogger("snuba.migrations")
