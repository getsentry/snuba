--- conflicted
+++ resolved
@@ -82,21 +82,13 @@
 
         return migrations
 
-<<<<<<< HEAD
-    def run_migration(self, migration_key: MigrationKey, force: bool = False) -> None:
-        """
-        Run a single migration given its migration key and marks the migration as complete.
-
-        Blocking migrations must be run with force.
-=======
     def run_migration(
         self, migration_key: MigrationKey, reverse: bool = False, force: bool = False
     ) -> None:
         """
         Run a single migration given its migration key and marks the migration as complete.
 
-        TODO: Ensure that blocking migrations are run with force.
->>>>>>> 978d06f3
+        Blocking migrations must be run with force.
         """
         migration_id = migration_key.migration_id
 
@@ -109,19 +101,15 @@
         )
         migration = get_group_loader(migration_key.group).load_migration(migration_id)
 
-<<<<<<< HEAD
-        if migration.blocking and not force:
-            raise MigrationError("Blocking migrations must be run with force")
-
-        migration.forwards(context)
-=======
         if reverse:
             if not force:
                 raise MigrationError("Reverse migration must be run with 'force'")
             migration.backwards(context)
         else:
+            if migration.blocking and not force:
+                raise MigrationError("Blocking migrations must be run with force")
+
             migration.forwards(context)
->>>>>>> 978d06f3
 
     def _update_migration_status(
         self, migration_key: MigrationKey, status: Status
