import logging

from clickhouse_driver import errors
from datetime import datetime
from functools import partial
from typing import List, Mapping, MutableMapping, NamedTuple

from snuba.clickhouse.errors import ClickhouseError
from snuba.clusters.cluster import ClickhouseClientSettings, get_cluster, CLUSTERS
from snuba.clusters.storage_sets import StorageSetKey
from snuba.migrations.context import Context
from snuba.migrations.errors import (
    InvalidMigrationState,
    MigrationError,
    MigrationInProgress,
)
from snuba.migrations.groups import (
    ACTIVE_MIGRATION_GROUPS,
    get_group_loader,
    MigrationGroup,
)
from snuba.migrations.status import Status

logger = logging.getLogger("snuba.migrations")

LOCAL_TABLE_NAME = "migrations_local"
DIST_TABLE_NAME = "migrations_dist"


class MigrationKey(NamedTuple):
    group: MigrationGroup
    migration_id: str


class Runner:
    def __init__(self) -> None:
        assert all(
            cluster.is_single_node() for cluster in CLUSTERS
        ), "Cannot run migrations for multi node clusters"

        migrations_cluster = get_cluster(StorageSetKey.MIGRATIONS)
        self.__table_name = (
            LOCAL_TABLE_NAME if migrations_cluster.is_single_node() else DIST_TABLE_NAME
        )

        self.__connection = migrations_cluster.get_query_connection(
            ClickhouseClientSettings.MIGRATE
        )

        assert all(
            cluster.is_single_node() for cluster in CLUSTERS
        ), "Cannot run migrations for multi node clusters"

    def run_all(self, *, force: bool = False) -> None:
        """
        Run all pending migrations. Throws an error if any migration is in progress.

        Requires force to run blocking migrations.
        """
        for migration in self._get_pending_migrations():
            self.run_migration(migration, force=force)

    def _get_pending_migrations(self) -> List[MigrationKey]:
        migrations: List[MigrationKey] = []

        migration_status = self._get_migration_status()

        def get_status(migration_key: MigrationKey) -> Status:
            return migration_status.get(migration_key, Status.NOT_STARTED)

        for group in ACTIVE_MIGRATION_GROUPS:
            group_loader = get_group_loader(group)
            group_migrations: List[MigrationKey] = []

            for migration_id in group_loader.get_migrations():
                migration_key = MigrationKey(group, migration_id)
                status = get_status(migration_key)
                if status == Status.IN_PROGRESS:
                    raise MigrationInProgress(migration_key)
                if status == Status.NOT_STARTED:
                    group_migrations.append(migration_key)
                elif status == Status.COMPLETED and len(group_migrations):
                    # We should never have a completed migration after a pending one for that group
                    missing_migrations = ", ".join(
                        [m.migration_id for m in group_migrations]
                    )
                    raise InvalidMigrationState(
                        f"Missing migrations: {missing_migrations}"
                    )

            migrations.extend(group_migrations)

        return migrations

    def run_migration(
        self, migration_key: MigrationKey, *, force: bool = False
    ) -> None:
        """
        Run a single migration given its migration key and marks the migration as complete.

        Blocking migrations must be run with force.
        """
        migration_id = migration_key.migration_id

<<<<<<< HEAD
=======
        context = Context(
            migration_id, logger, partial(self._update_migration_status, migration_key),
        )
        migration = get_group_loader(migration_key.group).load_migration(migration_id)

        if migration.blocking and not force:
            raise MigrationError("Blocking migrations must be run with force")

        migration.forwards(context)

    def reverse_migration(self, migration_key: MigrationKey) -> None:
        migration_id = migration_key.migration_id

>>>>>>> 826f6c6f
        context = Context(
            migration_id, logger, partial(self._update_migration_status, migration_key),
        )
        migration = get_group_loader(migration_key.group).load_migration(migration_id)

        migration.backwards(context)

    def _update_migration_status(
        self, migration_key: MigrationKey, status: Status
    ) -> None:
        next_version = self._get_next_version(migration_key)

        statement = f"INSERT INTO {self.__table_name} FORMAT JSONEachRow"
        data = [
            {
                "group": migration_key.group.value,
                "migration_id": migration_key.migration_id,
                "timestamp": datetime.now(),
                "status": status.value,
                "version": next_version,
            }
        ]
        self.__connection.execute(statement, data)

    def _get_next_version(self, migration_key: MigrationKey) -> int:
        result = self.__connection.execute(
            f"SELECT version FROM {self.__table_name} FINAL WHERE group = %(group)s AND migration_id = %(migration_id)s;",
            {
                "group": migration_key.group.value,
                "migration_id": migration_key.migration_id,
            },
        )
        if result:
            (version,) = result[0]
            return int(version) + 1

        return 1

    def _get_migration_status(self) -> Mapping[MigrationKey, Status]:
        data: MutableMapping[MigrationKey, Status] = {}

        try:
            for row in self.__connection.execute(
                f"SELECT group, migration_id, status FROM {self.__table_name} FINAL"
            ):
                group_name, migration_id, status_name = row
                data[MigrationKey(MigrationGroup(group_name), migration_id)] = Status(
                    status_name
                )
        except ClickhouseError as e:
            # If the table wasn't created yet, no migrations have started.
            if e.code != errors.ErrorCodes.UNKNOWN_TABLE:
                raise e

        return data<|MERGE_RESOLUTION|>--- conflicted
+++ resolved
@@ -102,8 +102,6 @@
         """
         migration_id = migration_key.migration_id
 
-<<<<<<< HEAD
-=======
         context = Context(
             migration_id, logger, partial(self._update_migration_status, migration_key),
         )
@@ -117,7 +115,6 @@
     def reverse_migration(self, migration_key: MigrationKey) -> None:
         migration_id = migration_key.migration_id
 
->>>>>>> 826f6c6f
         context = Context(
             migration_id, logger, partial(self._update_migration_status, migration_key),
         )
