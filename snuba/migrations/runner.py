import logging

from clickhouse_driver import errors
from datetime import datetime
from functools import partial
from typing import List, Mapping, MutableMapping, NamedTuple, Optional, Tuple

from snuba.clickhouse.escaping import escape_string
from snuba.clickhouse.errors import ClickhouseError
from snuba.clusters.cluster import ClickhouseClientSettings, get_cluster, CLUSTERS
from snuba.clusters.storage_sets import StorageSetKey
from snuba.migrations.context import Context
from snuba.migrations.errors import (
    InvalidMigrationState,
    MigrationDoesNotExist,
    MigrationError,
    MigrationInProgress,
)
from snuba.migrations.groups import (
    ACTIVE_MIGRATION_GROUPS,
    get_group_loader,
    MigrationGroup,
)
from snuba.migrations.status import Status

logger = logging.getLogger("snuba.migrations")

LOCAL_TABLE_NAME = "migrations_local"
DIST_TABLE_NAME = "migrations_dist"


class MigrationKey(NamedTuple):
    group: MigrationGroup
    migration_id: str


class MigrationStatus(NamedTuple):
    migration_id: str
    status: Status
    blocking: bool


class Runner:
    def __init__(self) -> None:
        assert all(
            cluster.is_single_node() for cluster in CLUSTERS
        ), "Cannot run migrations for multi node clusters"

        migrations_cluster = get_cluster(StorageSetKey.MIGRATIONS)
        self.__table_name = (
            LOCAL_TABLE_NAME if migrations_cluster.is_single_node() else DIST_TABLE_NAME
        )

        self.__connection = migrations_cluster.get_query_connection(
            ClickhouseClientSettings.MIGRATE
        )

    def show_all(self) -> List[Tuple[MigrationGroup, List[MigrationStatus]]]:
        """
        Returns the list of migrations and their statuses for each group.
        """
        migrations: List[Tuple[MigrationGroup, List[MigrationStatus]]] = []

        migration_status = self._get_migration_status()

        def get_status(migration_key: MigrationKey) -> Status:
            return migration_status.get(migration_key, Status.NOT_STARTED)

        for group in ACTIVE_MIGRATION_GROUPS:
            group_migrations: List[MigrationStatus] = []
            group_loader = get_group_loader(group)

            for migration_id in group_loader.get_migrations():
                migration_key = MigrationKey(group, migration_id)
                migration = group_loader.load_migration(migration_id)
                group_migrations.append(
                    MigrationStatus(
                        migration_id, get_status(migration_key), migration.blocking
                    )
                )

            migrations.append((group, group_migrations))

        return migrations

    def run_all(self, *, force: bool = False) -> None:
        """
        Run all pending migrations. Throws an error if any migration is in progress.

        Requires force to run blocking migrations.
        """
<<<<<<< HEAD
        pending_migrations = self._get_pending_migrations()

        # Do not run migrations if any are blocking
        if not force:
            for migration_key in pending_migrations:
                migration = get_group_loader(migration_key.group).load_migration(
                    migration_key.migration_id
                )
                if migration.blocking:
                    raise MigrationError("Requires force to run blocking migrations")

        for migration_key in pending_migrations:
            self.run_migration(migration_key, force=force)
=======
        for migration in self._get_pending_migrations():
            self._run_migration_impl(migration, force=force)
>>>>>>> 0e8530aa

    def run_migration(
        self, migration_key: MigrationKey, *, force: bool = False
    ) -> None:
        """
        Run a single migration given its migration key and marks the migration as complete.

        Blocking migrations must be run with force.
        """
        migration_group, migration_id = migration_key

        pending_migrations = self._get_pending_migrations(migration_key.group)

        if migration_key.migration_id not in [
            m.migration_id for m in pending_migrations
        ]:
            # Ensure migration exists
            try:
                get_group_loader(migration_group).load_migration(migration_id)
            except MigrationDoesNotExist as e:
                raise MigrationError(e)

            raise MigrationError(
                f"{migration_group.value}: {migration_id} is already completed"
            )

        next_migration_id = pending_migrations[0].migration_id

        if next_migration_id != migration_id:
            raise MigrationError("Earlier migrations need to be completed first")

        return self._run_migration_impl(migration_key, force=force)

    def _run_migration_impl(
        self, migration_key: MigrationKey, *, force: bool = False
    ) -> None:
        migration_id = migration_key.migration_id

        context = Context(
            migration_id, logger, partial(self._update_migration_status, migration_key),
        )
        migration = get_group_loader(migration_key.group).load_migration(migration_id)

        if migration.blocking and not force:
            raise MigrationError("Blocking migrations must be run with force")

        migration.forwards(context)

    def reverse_migration(self, migration_key: MigrationKey) -> None:
        migration_id = migration_key.migration_id

        context = Context(
            migration_id, logger, partial(self._update_migration_status, migration_key),
        )
        migration = get_group_loader(migration_key.group).load_migration(migration_id)

        migration.backwards(context)

    def _get_pending_migrations(
        self, group: Optional[MigrationGroup] = None
    ) -> List[MigrationKey]:
        """
        Runs pending migration for either a single group, or all groups.
        """
        migrations: List[MigrationKey] = []

        migration_status = self._get_migration_status()

        def get_status(migration_key: MigrationKey) -> Status:
            return migration_status.get(migration_key, Status.NOT_STARTED)

        groups = [group] if group else ACTIVE_MIGRATION_GROUPS

        for group in groups:
            group_loader = get_group_loader(group)
            group_migrations: List[MigrationKey] = []

            for migration_id in group_loader.get_migrations():
                migration_key = MigrationKey(group, migration_id)
                status = get_status(migration_key)
                if status == Status.IN_PROGRESS:
                    raise MigrationInProgress(migration_key)
                if status == Status.NOT_STARTED:
                    group_migrations.append(migration_key)
                elif status == Status.COMPLETED and len(group_migrations):
                    # We should never have a completed migration after a pending one for that group
                    missing_migrations = ", ".join(
                        [m.migration_id for m in group_migrations]
                    )
                    raise InvalidMigrationState(
                        f"Missing migrations: {missing_migrations}"
                    )

            migrations.extend(group_migrations)

        return migrations

    def _update_migration_status(
        self, migration_key: MigrationKey, status: Status
    ) -> None:
        next_version = self._get_next_version(migration_key)

        statement = f"INSERT INTO {self.__table_name} FORMAT JSONEachRow"
        data = [
            {
                "group": migration_key.group.value,
                "migration_id": migration_key.migration_id,
                "timestamp": datetime.now(),
                "status": status.value,
                "version": next_version,
            }
        ]
        self.__connection.execute(statement, data)

    def _get_next_version(self, migration_key: MigrationKey) -> int:
        result = self.__connection.execute(
            f"SELECT version FROM {self.__table_name} FINAL WHERE group = %(group)s AND migration_id = %(migration_id)s;",
            {
                "group": migration_key.group.value,
                "migration_id": migration_key.migration_id,
            },
        )
        if result:
            (version,) = result[0]
            return int(version) + 1

        return 1

    def _get_migration_status(self) -> Mapping[MigrationKey, Status]:
        data: MutableMapping[MigrationKey, Status] = {}
        migration_groups = (
            "("
            + (
                ", ".join(
                    [escape_string(group.value) for group in ACTIVE_MIGRATION_GROUPS]
                )
            )
            + ")"
        )

        try:
            for row in self.__connection.execute(
                f"SELECT group, migration_id, status FROM {self.__table_name} FINAL WHERE group IN {migration_groups}"
            ):
                group_name, migration_id, status_name = row
                data[MigrationKey(MigrationGroup(group_name), migration_id)] = Status(
                    status_name
                )
        except ClickhouseError as e:
            # If the table wasn't created yet, no migrations have started.
            if e.code != errors.ErrorCodes.UNKNOWN_TABLE:
                raise e

        return data<|MERGE_RESOLUTION|>--- conflicted
+++ resolved
@@ -89,7 +89,6 @@
 
         Requires force to run blocking migrations.
         """
-<<<<<<< HEAD
         pending_migrations = self._get_pending_migrations()
 
         # Do not run migrations if any are blocking
@@ -102,11 +101,7 @@
                     raise MigrationError("Requires force to run blocking migrations")
 
         for migration_key in pending_migrations:
-            self.run_migration(migration_key, force=force)
-=======
-        for migration in self._get_pending_migrations():
-            self._run_migration_impl(migration, force=force)
->>>>>>> 0e8530aa
+            self._run_migration_impl(migration_key, force=force)
 
     def run_migration(
         self, migration_key: MigrationKey, *, force: bool = False
