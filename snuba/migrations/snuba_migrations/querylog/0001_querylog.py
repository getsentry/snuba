--- conflicted
+++ resolved
@@ -13,17 +13,11 @@
 )
 from snuba.clusters.storage_sets import StorageSetKey
 from snuba.migrations import migration, operations, table_engines
-<<<<<<< HEAD
-from snuba.migrations.columns import lowcardinality, MigrationModifiers, nullable
-=======
 from snuba.migrations.columns import MigrationModifiers as Modifiers
->>>>>>> 4ea59596
 
-status_type = Enum[MigrationModifiers](
-    [("success", 0), ("error", 1), ("rate-limited", 2)]
-)
+status_type = Enum[Modifiers]([("success", 0), ("error", 1), ("rate-limited", 2)])
 
-columns: Sequence[Column[MigrationModifiers]] = [
+columns: Sequence[Column[Modifiers]] = [
     Column("request_id", UUID()),
     Column("request_body", String()),
     Column("referrer", String(Modifiers(low_cardinality=True))),
