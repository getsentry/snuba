import logging

from clickhouse_driver import Client
from typing import MutableSequence

from snuba.clusters.cluster import ClickhouseClientSettings
from snuba.datasets.dataset import Dataset
from snuba.datasets.schemas import Schema
from snuba.datasets.schemas.tables import TableSchema
from snuba.migrations.parse_schema import get_local_schema


logger = logging.getLogger("snuba.migrate")


def _run_schema(conn: Client, schema: Schema) -> None:
    if not isinstance(schema, TableSchema):
        return
    clickhouse_table = schema.get_local_table_name()

    local_schema = get_local_schema(conn, clickhouse_table)

    migrations = schema.get_migration_statements()(clickhouse_table, local_schema)
    for statement in migrations:
        logger.info(f"Executing migration: {statement}")
        conn.execute(statement)

    # Refresh after alters
    refreshed_schema = get_local_schema(conn, clickhouse_table)

    # Warn user about any *other* schema diffs
    differences = schema.get_column_differences(refreshed_schema)

    for difference in differences:
        logger.warn(difference)


def run(dataset: Dataset) -> None:
    schemas: MutableSequence[Schema] = []
    writable_storage = dataset.get_writable_storage()
    if writable_storage:
        # This ensures that the writable storage table is always migrated before
        # other storages required for that dataset
        schemas.append(writable_storage.get_table_writer().get_schema())

    for storage in dataset.get_all_storages():
        schemas.append(storage.get_schemas().get_read_schema())

    for schema in schemas:
<<<<<<< HEAD
        conn = storage.get_cluster().get_connection(ClickhouseClientSettings.MIGRATE)
=======
        conn = storage.get_cluster().get_clickhouse_rw()
>>>>>>> 18dd7ea1
        _run_schema(conn, schema)<|MERGE_RESOLUTION|>--- conflicted
+++ resolved
@@ -47,9 +47,5 @@
         schemas.append(storage.get_schemas().get_read_schema())
 
     for schema in schemas:
-<<<<<<< HEAD
         conn = storage.get_cluster().get_connection(ClickhouseClientSettings.MIGRATE)
-=======
-        conn = storage.get_cluster().get_clickhouse_rw()
->>>>>>> 18dd7ea1
         _run_schema(conn, schema)