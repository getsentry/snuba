--- conflicted
+++ resolved
@@ -366,11 +366,7 @@
         super().__init__("snuba.snuba_migrations.metrics_summaries")
 
     def get_migrations(self) -> Sequence[str]:
-<<<<<<< HEAD
-        return []
-=======
         return [
             "0001_metrics_summaries_create_table",
             "0002_metrics_summaries_add_tags_hashmap",
-        ]
->>>>>>> 5221f4a3
+        ]