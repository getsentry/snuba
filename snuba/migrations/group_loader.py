from __future__ import annotations

from abc import ABC, abstractmethod
from importlib import import_module
from typing import Sequence

from snuba.migrations.errors import MigrationDoesNotExist
from snuba.migrations.migration import Migration


class GroupLoader(ABC):
    """
    Provides the list of migrations associated with an group and a loader that returns
    the requested migration.
    """

    @abstractmethod
    def get_migrations(self) -> Sequence[str]:
        """
        Returns the list of migration IDs in the order they should be executed.
        """
        raise NotImplementedError

    @abstractmethod
    def load_migration(self, migration_id: str) -> Migration:
        raise NotImplementedError


class DirectoryLoader(GroupLoader, ABC):
    """
    Loads migrations that are defined as files of a directory. The file name
    represents the migration ID.
    """

    def __init__(self, module_path: str) -> None:
        self.__module = module_path

    @abstractmethod
    def get_migrations(self) -> Sequence[str]:
        raise NotImplementedError

    def load_migration(self, migration_id: str) -> Migration:
        try:
            module = import_module(f"{self.__module}.{migration_id}")
            return module.Migration()  # type: ignore
        except ModuleNotFoundError:
            raise MigrationDoesNotExist("Invalid migration ID")


class SystemLoader(DirectoryLoader):
    def __init__(self) -> None:
        super().__init__("snuba.migrations.system_migrations")

    def get_migrations(self) -> Sequence[str]:
        return ["0001_migrations"]


class EventsLoader(DirectoryLoader):
    def __init__(self) -> None:
        super().__init__("snuba.snuba_migrations.events")

    def get_migrations(self) -> Sequence[str]:
        return [
            "0001_events_initial",
            "0002_events_onpremise_compatibility",
            "0003_errors",
            "0004_errors_onpremise_compatibility",
            "0005_events_tags_hash_map",
            "0006_errors_tags_hash_map",
            "0007_groupedmessages",
            "0008_groupassignees",
            "0009_errors_add_http_fields",
            "0010_groupedmessages_onpremise_compatibility",
            "0011_rebuild_errors",
            "0012_errors_make_level_nullable",
            "0013_errors_add_hierarchical_hashes",
            "0014_backfill_errors",
            "0015_truncate_events",
            "0016_drop_legacy_events",
            "0017_errors_add_indexes",
            "0018_errors_ro_add_tags_hash_map",
            "0019_add_replay_id_column",
            "0020_add_main_thread_column",
            "0021_add_replay_id_errors_ro",
            "0022_add_main_thread_column_errors_ro",
            "0023_add_trace_sampled_num_processing_errors_columns",
            "0024_add_trace_sampled_num_processing_errors_columns_ro",
        ]


class TransactionsLoader(DirectoryLoader):
    def __init__(self) -> None:
        super().__init__("snuba.snuba_migrations.transactions")

    def get_migrations(self) -> Sequence[str]:
        return [
            "0001_transactions",
            "0002_transactions_onpremise_fix_orderby_and_partitionby",
            "0003_transactions_onpremise_fix_columns",
            "0004_transactions_add_tags_hash_map",
            "0005_transactions_add_measurements",
            "0006_transactions_add_http_fields",
            "0007_transactions_add_discover_cols",
            "0008_transactions_add_timestamp_index",
            "0009_transactions_fix_title_and_message",
            "0010_transactions_nullable_trace_id",
            "0011_transactions_add_span_op_breakdowns",
            "0012_transactions_add_spans",
            "0013_transactions_reduce_spans_exclusive_time",
            "0014_transactions_remove_flattened_columns",
            "0015_transactions_add_source_column",
            "0016_transactions_add_group_ids_column",
            "0017_transactions_add_app_start_type_column",
            "0018_transactions_add_profile_id",
            "0019_transactions_add_indexes_and_context_hash",
            "0020_transactions_add_codecs",
            "0021_transactions_add_replay_id",
            "0022_transactions_add_index_on_trace_id",
        ]


class DiscoverLoader(DirectoryLoader):
    """
    This migration group depends on events and transactions
    """

    def __init__(self) -> None:
        super().__init__("snuba.snuba_migrations.discover")

    def get_migrations(self) -> Sequence[str]:
        return [
            "0001_discover_merge_table",
            "0002_discover_add_deleted_tags_hash_map",
            "0003_discover_fix_user_column",
            "0004_discover_fix_title_and_message",
            "0005_discover_fix_transaction_name",
            "0006_discover_add_trace_id",
            "0007_discover_add_span_id",
            "0008_discover_fix_add_local_table",
            "0009_discover_add_replay_id",
        ]


class OutcomesLoader(DirectoryLoader):
    def __init__(self) -> None:
        super().__init__("snuba.snuba_migrations.outcomes")

    def get_migrations(self) -> Sequence[str]:
        return [
            "0001_outcomes",
            "0002_outcomes_remove_size_and_bytes",
            "0003_outcomes_add_category_and_quantity",
            "0004_outcomes_matview_additions",
            "0005_outcomes_ttl",
            "0006_outcomes_add_size_col",
            "0007_outcomes_add_event_id_ttl_codec",
            "0008_outcomes_add_indexes",
        ]


class ReplaysLoader(DirectoryLoader):
    def __init__(self) -> None:
        super().__init__("snuba.snuba_migrations.replays")

    def get_migrations(self) -> Sequence[str]:
        return [
            "0001_replays",
            "0002_add_url",
            "0003_alter_url_allow_null",
            "0004_add_error_ids_column",
            "0005_add_urls_user_agent_replay_start_timestamp",
            "0006_add_is_archived_column",
            "0007_add_replay_type_column",
            "0008_add_sample_rate",
            "0009_add_dom_index_columns",
            "0010_add_nullable_columns",
            "0011_add_is_dead_rage",
            "0012_materialize_counts",
            "0013_add_low_cardinality_codecs",
            "0014_add_id_event_columns",
            "0015_index_frequently_accessed_columns",
            "0016_materialize_new_event_counts",
            "0017_add_component_name_column",
            "0018_add_viewed_by_id_column",
            "0019_add_materialization",
        ]


class MetricsLoader(DirectoryLoader):
    def __init__(self) -> None:
        super().__init__("snuba.snuba_migrations.metrics")

    def get_migrations(self) -> Sequence[str]:
        return [
            "0001_metrics_buckets",
            "0002_metrics_sets",
            "0003_counters_to_buckets",
            "0004_metrics_counters",
            "0005_metrics_distributions_buckets",
            "0006_metrics_distributions",
            "0007_metrics_sets_granularity_10",
            "0008_metrics_counters_granularity_10",
            "0009_metrics_distributions_granularity_10",
            "0010_metrics_sets_granularity_1h",
            "0011_metrics_counters_granularity_1h",
            "0012_metrics_distributions_granularity_1h",
            "0013_metrics_sets_granularity_1d",
            "0014_metrics_counters_granularity_1d",
            "0015_metrics_distributions_granularity_1d",
            "0016_metrics_sets_consolidated_granularity",
            "0017_metrics_counters_consolidated_granularity",
            "0018_metrics_distributions_consolidated_granularity",
            "0019_aggregate_tables_add_ttl",
            "0020_polymorphic_buckets_table",
            "0021_polymorphic_bucket_materialized_views",
            "0022_repartition_polymorphic_table",
            "0023_polymorphic_repartitioned_bucket_matview",
            "0024_metrics_distributions_add_histogram",
            "0025_metrics_counters_aggregate_v2",
            "0026_metrics_counters_v2_writing_matview",
            "0027_fix_migration_0026",
            "0028_metrics_sets_aggregate_v2",
            "0029_metrics_distributions_aggregate_v2",
            "0030_metrics_distributions_v2_writing_mv",
            "0031_metrics_sets_v2_writing_mv",
            "0032_redo_0030_and_0031_without_timestamps",
            "0033_metrics_cleanup_old_views",
            "0034_metrics_cleanup_old_tables",
            "0035_metrics_raw_timeseries_id",
        ]


class SessionsLoader(DirectoryLoader):
    def __init__(self) -> None:
        super().__init__("snuba.snuba_migrations.sessions")

    def get_migrations(self) -> Sequence[str]:
        return [
            "0001_sessions",
            "0002_sessions_aggregates",
            "0003_sessions_matview",
            "0004_sessions_ttl",
        ]


class QuerylogLoader(DirectoryLoader):
    def __init__(self) -> None:
        super().__init__("snuba.snuba_migrations.querylog")

    def get_migrations(self) -> Sequence[str]:
        return [
            "0001_querylog",
            "0002_status_type_change",
            "0003_add_profile_fields",
            "0004_add_bytes_scanned",
            "0005_add_codec_update_settings",
            "0006_sorting_key_change",
            "0007_add_offset_column",
        ]


class TestMigrationLoader(DirectoryLoader):
    def __init__(self) -> None:
        super().__init__("snuba.snuba_migrations.test_migration")

    def get_migrations(self) -> Sequence[str]:
        return ["0001_create_test_table", "0002_add_test_col"]


class ProfilesLoader(DirectoryLoader):
    def __init__(self) -> None:
        super().__init__("snuba.snuba_migrations.profiles")

    def get_migrations(self) -> Sequence[str]:
        return [
            "0001_profiles",
            "0002_disable_vertical_merge_algorithm",
            "0003_add_device_architecture",
            "0004_drop_profile_column",
        ]


class FunctionsLoader(DirectoryLoader):
    def __init__(self) -> None:
        super().__init__("snuba.snuba_migrations.functions")

    def get_migrations(self) -> Sequence[str]:
        return ["0001_functions", "0002_add_new_columns_to_raw_functions"]


class GenericMetricsLoader(DirectoryLoader):
    def __init__(self) -> None:
        super().__init__("snuba.snuba_migrations.generic_metrics")

    def get_migrations(self) -> Sequence[str]:
        return [
            "0001_sets_aggregate_table",
            "0002_sets_raw_table",
            "0003_sets_mv",
            "0004_sets_raw_add_granularities",
            "0005_sets_replace_mv",
            "0006_sets_raw_add_granularities_dist_table",
            "0007_distributions_aggregate_table",
            "0008_distributions_raw_table",
            "0009_distributions_mv",
            "0010_counters_aggregate_table",
            "0011_counters_raw_table",
            "0012_counters_mv",
            "0013_distributions_dist_tags_hash",
            "0014_distribution_add_options",
            "0015_sets_add_options",
            "0016_counters_add_options",
            "0017_distributions_mv2",
            "0018_sets_update_opt_default",
            "0019_counters_update_opt_default",
            "0020_sets_mv2",
            "0021_counters_mv2",
            "0022_gauges_aggregate_table",
            "0023_gauges_raw_table",
            "0024_gauges_mv",
            "0025_counters_add_raw_tags_hash_column",
            "0026_gauges_add_raw_tags_hash_column",
            "0027_sets_add_raw_tags_column",
            "0028_distributions_add_indexed_tags_column",
            "0029_add_use_case_id_index",
            "0030_add_record_meta_column",
            "0031_counters_meta_table",
            "0032_counters_meta_table_mv",
            "0033_counters_meta_tag_values_table",
            "0034_counters_meta_tag_values_table_mv",
            "0035_recreate_counters_meta_tag_value_table_mv",
<<<<<<< HEAD
            "0036_gauges_meta_tables",
=======
            "0036_counters_meta_tables_final",
            "0037_add_record_meta_column_sets",
            "0038_add_record_meta_column_distributions",
            "0039_add_record_meta_column_gauges",
            "0040_remove_counters_meta_tables",
            "0041_adjust_partitioning_meta_tables",
>>>>>>> eadc30bb
        ]


class SearchIssuesLoader(DirectoryLoader):
    def __init__(self) -> None:
        super().__init__("snuba.snuba_migrations.search_issues")

    def get_migrations(self) -> Sequence[str]:
        return [
            "0001_search_issues",
            "0002_search_issues_add_tags_hash_map",
            "0003_search_issues_modify_occurrence_type_id_size",
            "0004_rebuild_search_issues_with_version",
            "0005_search_issues_v2",
            "0006_add_subtitle_culprit_level_resource_id",
            "0007_add_transaction_duration",
            "0008_add_profile_id_replay_id",
            "0009_add_message",
        ]


class SpansLoader(DirectoryLoader):
    def __init__(self) -> None:
        super().__init__("snuba.snuba_migrations.spans")

    def get_migrations(self) -> Sequence[str]:
        return [
            "0001_spans_v1",
            "0002_spans_add_tags_hashmap",
            "0003_spans_add_ms_columns",
            "0004_spans_group_raw_col",
            "0005_spans_add_sentry_tags",
            "0006_spans_add_profile_id",
            "0007_spans_add_metrics_summary",
            "0008_spans_add_index_on_span_id",
            "0009_spans_add_measure_hashmap",
            "0010_spans_add_compression",
            "0011_spans_add_index_on_trace_id",
            "0012_spans_add_index_on_transaction_name",
        ]


class GroupAttributesLoader(DirectoryLoader):
    def __init__(self) -> None:
        super().__init__("snuba.snuba_migrations.group_attributes")

    def get_migrations(self) -> Sequence[str]:
        return [
            "0001_group_attributes",
        ]


class MetricsSummariesLoader(DirectoryLoader):
    def __init__(self) -> None:
        super().__init__("snuba.snuba_migrations.metrics_summaries")

    def get_migrations(self) -> Sequence[str]:
        return [
            "0001_metrics_summaries_create_table",
            "0002_metrics_summaries_add_tags_hashmap",
            "0003_metrics_summaries_add_segment_id_duration_group_columns",
        ]<|MERGE_RESOLUTION|>--- conflicted
+++ resolved
@@ -329,16 +329,13 @@
             "0033_counters_meta_tag_values_table",
             "0034_counters_meta_tag_values_table_mv",
             "0035_recreate_counters_meta_tag_value_table_mv",
-<<<<<<< HEAD
-            "0036_gauges_meta_tables",
-=======
             "0036_counters_meta_tables_final",
             "0037_add_record_meta_column_sets",
             "0038_add_record_meta_column_distributions",
             "0039_add_record_meta_column_gauges",
             "0040_remove_counters_meta_tables",
             "0041_adjust_partitioning_meta_tables",
->>>>>>> eadc30bb
+            "0042_gauges_meta_tables",
         ]
 
 
