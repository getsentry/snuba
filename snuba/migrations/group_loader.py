from __future__ import annotations

from abc import ABC, abstractmethod
from importlib import import_module
from typing import Sequence

from snuba.migrations.errors import MigrationDoesNotExist
from snuba.migrations.migration import Migration


class GroupLoader(ABC):
    """
    Provides the list of migrations associated with an group and a loader that returns
    the requested migration.
    """

    @abstractmethod
    def get_migrations(self) -> Sequence[str]:
        """
        Returns the list of migration IDs in the order they should be executed.
        """
        raise NotImplementedError

    @abstractmethod
    def load_migration(self, migration_id: str) -> Migration:
        raise NotImplementedError


class DirectoryLoader(GroupLoader, ABC):
    """
    Loads migrations that are defined as files of a directory. The file name
    represents the migration ID.
    """

    def __init__(self, module_path: str) -> None:
        self.__module = module_path

    @abstractmethod
    def get_migrations(self) -> Sequence[str]:
        raise NotImplementedError

    def load_migration(self, migration_id: str) -> Migration:
        try:
            module = import_module(f"{self.__module}.{migration_id}")
            return module.Migration()  # type: ignore
        except ModuleNotFoundError:
            raise MigrationDoesNotExist("Invalid migration ID")


class SystemLoader(DirectoryLoader):
    def __init__(self) -> None:
        super().__init__("snuba.migrations.system_migrations")

    def get_migrations(self) -> Sequence[str]:
        return ["0001_migrations"]


class EventsLoader(DirectoryLoader):
    def __init__(self) -> None:
        super().__init__("snuba.snuba_migrations.events")

    def get_migrations(self) -> Sequence[str]:
        return [
            "0001_events_initial",
            "0002_events_onpremise_compatibility",
            "0003_errors",
            "0004_errors_onpremise_compatibility",
            "0005_events_tags_hash_map",
            "0006_errors_tags_hash_map",
            "0007_groupedmessages",
            "0008_groupassignees",
            "0009_errors_add_http_fields",
            "0010_groupedmessages_onpremise_compatibility",
            "0011_rebuild_errors",
            "0012_errors_make_level_nullable",
            "0013_errors_add_hierarchical_hashes",
            "0014_backfill_errors",
            "0015_truncate_events",
            "0016_drop_legacy_events",
            "0017_errors_add_indexes",
            "0018_errors_ro_add_tags_hash_map",
            "0019_add_replay_id_column",
            "0020_add_main_thread_column",
            "0021_add_replay_id_errors_ro",
            "0022_add_main_thread_column_errors_ro",
            "0023_add_trace_sampled_num_processing_errors_columns",
            "0024_add_trace_sampled_num_processing_errors_columns_ro",
        ]


class TransactionsLoader(DirectoryLoader):
    def __init__(self) -> None:
        super().__init__("snuba.snuba_migrations.transactions")

    def get_migrations(self) -> Sequence[str]:
        return [
            "0001_transactions",
            "0002_transactions_onpremise_fix_orderby_and_partitionby",
            "0003_transactions_onpremise_fix_columns",
            "0004_transactions_add_tags_hash_map",
            "0005_transactions_add_measurements",
            "0006_transactions_add_http_fields",
            "0007_transactions_add_discover_cols",
            "0008_transactions_add_timestamp_index",
            "0009_transactions_fix_title_and_message",
            "0010_transactions_nullable_trace_id",
            "0011_transactions_add_span_op_breakdowns",
            "0012_transactions_add_spans",
            "0013_transactions_reduce_spans_exclusive_time",
            "0014_transactions_remove_flattened_columns",
            "0015_transactions_add_source_column",
            "0016_transactions_add_group_ids_column",
            "0017_transactions_add_app_start_type_column",
            "0018_transactions_add_profile_id",
            "0019_transactions_add_indexes_and_context_hash",
            "0020_transactions_add_codecs",
            "0021_transactions_add_replay_id",
        ]


class DiscoverLoader(DirectoryLoader):
    """
    This migration group depends on events and transactions
    """

    def __init__(self) -> None:
        super().__init__("snuba.snuba_migrations.discover")

    def get_migrations(self) -> Sequence[str]:
        return [
            "0001_discover_merge_table",
            "0002_discover_add_deleted_tags_hash_map",
            "0003_discover_fix_user_column",
            "0004_discover_fix_title_and_message",
            "0005_discover_fix_transaction_name",
            "0006_discover_add_trace_id",
            "0007_discover_add_span_id",
        ]


class OutcomesLoader(DirectoryLoader):
    def __init__(self) -> None:
        super().__init__("snuba.snuba_migrations.outcomes")

    def get_migrations(self) -> Sequence[str]:
        return [
            "0001_outcomes",
            "0002_outcomes_remove_size_and_bytes",
            "0003_outcomes_add_category_and_quantity",
            "0004_outcomes_matview_additions",
            "0005_outcomes_ttl",
            "0006_outcomes_add_size_col",
            "0007_outcomes_add_event_id_ttl_codec",
            "0008_outcomes_add_indexes",
        ]


class ReplaysLoader(DirectoryLoader):
    def __init__(self) -> None:
        super().__init__("snuba.snuba_migrations.replays")

    def get_migrations(self) -> Sequence[str]:
        return [
            "0001_replays",
            "0002_add_url",
            "0003_alter_url_allow_null",
            "0004_add_error_ids_column",
            "0005_add_urls_user_agent_replay_start_timestamp",
            "0006_add_is_archived_column",
            "0007_add_replay_type_column",
            "0008_add_sample_rate",
            "0009_add_dom_index_columns",
            "0010_add_nullable_columns",
            "0011_add_is_dead_rage",
            "0012_materialize_counts",
            "0013_add_low_cardinality_codecs",
<<<<<<< HEAD
            "0014_urls_index",
=======
            "0014_add_id_event_columns",
>>>>>>> 93683761
        ]


class MetricsLoader(DirectoryLoader):
    def __init__(self) -> None:
        super().__init__("snuba.snuba_migrations.metrics")

    def get_migrations(self) -> Sequence[str]:
        return [
            "0001_metrics_buckets",
            "0002_metrics_sets",
            "0003_counters_to_buckets",
            "0004_metrics_counters",
            "0005_metrics_distributions_buckets",
            "0006_metrics_distributions",
            "0007_metrics_sets_granularity_10",
            "0008_metrics_counters_granularity_10",
            "0009_metrics_distributions_granularity_10",
            "0010_metrics_sets_granularity_1h",
            "0011_metrics_counters_granularity_1h",
            "0012_metrics_distributions_granularity_1h",
            "0013_metrics_sets_granularity_1d",
            "0014_metrics_counters_granularity_1d",
            "0015_metrics_distributions_granularity_1d",
            "0016_metrics_sets_consolidated_granularity",
            "0017_metrics_counters_consolidated_granularity",
            "0018_metrics_distributions_consolidated_granularity",
            "0019_aggregate_tables_add_ttl",
            "0020_polymorphic_buckets_table",
            "0021_polymorphic_bucket_materialized_views",
            "0022_repartition_polymorphic_table",
            "0023_polymorphic_repartitioned_bucket_matview",
            "0024_metrics_distributions_add_histogram",
            "0025_metrics_counters_aggregate_v2",
            "0026_metrics_counters_v2_writing_matview",
            "0027_fix_migration_0026",
            "0028_metrics_sets_aggregate_v2",
            "0029_metrics_distributions_aggregate_v2",
            "0030_metrics_distributions_v2_writing_mv",
            "0031_metrics_sets_v2_writing_mv",
            "0032_redo_0030_and_0031_without_timestamps",
            "0033_metrics_cleanup_old_views",
            "0034_metrics_cleanup_old_tables",
            "0035_metrics_raw_timeseries_id",
        ]


class SessionsLoader(DirectoryLoader):
    def __init__(self) -> None:
        super().__init__("snuba.snuba_migrations.sessions")

    def get_migrations(self) -> Sequence[str]:
        return [
            "0001_sessions",
            "0002_sessions_aggregates",
            "0003_sessions_matview",
            "0004_sessions_ttl",
        ]


class QuerylogLoader(DirectoryLoader):
    def __init__(self) -> None:
        super().__init__("snuba.snuba_migrations.querylog")

    def get_migrations(self) -> Sequence[str]:
        return [
            "0001_querylog",
            "0002_status_type_change",
            "0003_add_profile_fields",
            "0004_add_bytes_scanned",
            "0005_add_codec_update_settings",
            "0006_sorting_key_change",
        ]


class TestMigrationLoader(DirectoryLoader):
    def __init__(self) -> None:
        super().__init__("snuba.snuba_migrations.test_migration")

    def get_migrations(self) -> Sequence[str]:
        return ["0001_create_test_table", "0002_add_test_col"]


class ProfilesLoader(DirectoryLoader):
    def __init__(self) -> None:
        super().__init__("snuba.snuba_migrations.profiles")

    def get_migrations(self) -> Sequence[str]:
        return [
            "0001_profiles",
            "0002_disable_vertical_merge_algorithm",
            "0003_add_device_architecture",
            "0004_drop_profile_column",
        ]


class FunctionsLoader(DirectoryLoader):
    def __init__(self) -> None:
        super().__init__("snuba.snuba_migrations.functions")

    def get_migrations(self) -> Sequence[str]:
        return ["0001_functions", "0002_add_new_columns_to_raw_functions"]


class GenericMetricsLoader(DirectoryLoader):
    def __init__(self) -> None:
        super().__init__("snuba.snuba_migrations.generic_metrics")

    def get_migrations(self) -> Sequence[str]:
        return [
            "0001_sets_aggregate_table",
            "0002_sets_raw_table",
            "0003_sets_mv",
            "0004_sets_raw_add_granularities",
            "0005_sets_replace_mv",
            "0006_sets_raw_add_granularities_dist_table",
            "0007_distributions_aggregate_table",
            "0008_distributions_raw_table",
            "0009_distributions_mv",
            "0010_counters_aggregate_table",
            "0011_counters_raw_table",
            "0012_counters_mv",
            "0013_distributions_dist_tags_hash",
            "0014_distribution_add_options",
            "0015_sets_add_options",
            "0016_counters_add_options",
            "0017_distributions_mv2",
        ]


class SearchIssuesLoader(DirectoryLoader):
    def __init__(self) -> None:
        super().__init__("snuba.snuba_migrations.search_issues")

    def get_migrations(self) -> Sequence[str]:
        return [
            "0001_search_issues",
            "0002_search_issues_add_tags_hash_map",
            "0003_search_issues_modify_occurrence_type_id_size",
            "0004_rebuild_search_issues_with_version",
            "0005_search_issues_v2",
            "0006_add_subtitle_culprit_level_resource_id",
            "0007_add_transaction_duration",
            "0008_add_profile_id_replay_id",
            "0009_add_message",
        ]


class SpansLoader(DirectoryLoader):
    def __init__(self) -> None:
        super().__init__("snuba.snuba_migrations.spans")

    def get_migrations(self) -> Sequence[str]:
        return [
            "0001_spans_v1",
            "0002_spans_add_tags_hashmap",
            "0003_spans_add_ms_columns",
            "0004_spans_group_raw_col",
            "0005_spans_add_sentry_tags",
        ]


class GroupAttributesLoader(DirectoryLoader):
    def __init__(self) -> None:
        super().__init__("snuba.snuba_migrations.group_attributes")

    def get_migrations(self) -> Sequence[str]:
        return [
            "0001_group_attributes",
        ]<|MERGE_RESOLUTION|>--- conflicted
+++ resolved
@@ -174,11 +174,8 @@
             "0011_add_is_dead_rage",
             "0012_materialize_counts",
             "0013_add_low_cardinality_codecs",
-<<<<<<< HEAD
-            "0014_urls_index",
-=======
             "0014_add_id_event_columns",
->>>>>>> 93683761
+            "0015_index_frequently_accessed_columns",
         ]
 
 
