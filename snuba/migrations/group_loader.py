from __future__ import annotations

from abc import ABC, abstractmethod
from importlib import import_module
from typing import Sequence

from snuba.migrations.errors import MigrationDoesNotExist
from snuba.migrations.migration import Migration


class GroupLoader(ABC):
    """
    Provides the list of migrations associated with an group and a loader that returns
    the requested migration.
    """

    @abstractmethod
    def get_migrations(self) -> Sequence[str]:
        """
        Returns the list of migration IDs in the order they should be executed.
        """
        raise NotImplementedError

    @abstractmethod
    def load_migration(self, migration_id: str) -> Migration:
        raise NotImplementedError


class DirectoryLoader(GroupLoader, ABC):
    """
    Loads migrations that are defined as files of a directory. The file name
    represents the migration ID.
    """

    def __init__(self, module_path: str) -> None:
        self.__module = module_path

    @abstractmethod
    def get_migrations(self) -> Sequence[str]:
        raise NotImplementedError

    def load_migration(self, migration_id: str) -> Migration:
        try:
            module = import_module(f"{self.__module}.{migration_id}")
            return module.Migration()  # type: ignore
        except ModuleNotFoundError:
            raise MigrationDoesNotExist("Invalid migration ID")


class SystemLoader(DirectoryLoader):
    def __init__(self) -> None:
        super().__init__("snuba.migrations.system_migrations")

    def get_migrations(self) -> Sequence[str]:
        return ["0001_migrations"]


class EventsLoader(DirectoryLoader):
    def __init__(self) -> None:
        super().__init__("snuba.snuba_migrations.events")

    def get_migrations(self) -> Sequence[str]:
        return [
            "0001_events_initial",
            "0002_events_onpremise_compatibility",
            "0003_errors",
            "0004_errors_onpremise_compatibility",
            "0005_events_tags_hash_map",
            "0006_errors_tags_hash_map",
            "0007_groupedmessages",
            "0008_groupassignees",
            "0009_errors_add_http_fields",
            "0010_groupedmessages_onpremise_compatibility",
            "0011_rebuild_errors",
            "0012_errors_make_level_nullable",
            "0013_errors_add_hierarchical_hashes",
            "0014_backfill_errors",
            "0015_truncate_events",
            "0016_drop_legacy_events",
            "0017_errors_add_indexes",
            "0018_errors_ro_add_tags_hash_map",
            "0019_add_replay_id_column",
            "0020_add_main_thread_column",
            "0021_add_replay_id_errors_ro",
            "0022_add_main_thread_column_errors_ro",
            "0023_add_trace_sampled_num_processing_errors_columns",
            "0024_add_trace_sampled_num_processing_errors_columns_ro",
        ]


class TransactionsLoader(DirectoryLoader):
    def __init__(self) -> None:
        super().__init__("snuba.snuba_migrations.transactions")

    def get_migrations(self) -> Sequence[str]:
        return [
            "0001_transactions",
            "0002_transactions_onpremise_fix_orderby_and_partitionby",
            "0003_transactions_onpremise_fix_columns",
            "0004_transactions_add_tags_hash_map",
            "0005_transactions_add_measurements",
            "0006_transactions_add_http_fields",
            "0007_transactions_add_discover_cols",
            "0008_transactions_add_timestamp_index",
            "0009_transactions_fix_title_and_message",
            "0010_transactions_nullable_trace_id",
            "0011_transactions_add_span_op_breakdowns",
            "0012_transactions_add_spans",
            "0013_transactions_reduce_spans_exclusive_time",
            "0014_transactions_remove_flattened_columns",
            "0015_transactions_add_source_column",
            "0016_transactions_add_group_ids_column",
            "0017_transactions_add_app_start_type_column",
            "0018_transactions_add_profile_id",
            "0019_transactions_add_indexes_and_context_hash",
            "0020_transactions_add_codecs",
            "0021_transactions_add_replay_id",
            "0022_transactions_add_index_on_trace_id",
        ]


class DiscoverLoader(DirectoryLoader):
    """
    This migration group depends on events and transactions
    """

    def __init__(self) -> None:
        super().__init__("snuba.snuba_migrations.discover")

    def get_migrations(self) -> Sequence[str]:
        return [
            "0001_discover_merge_table",
            "0002_discover_add_deleted_tags_hash_map",
            "0003_discover_fix_user_column",
            "0004_discover_fix_title_and_message",
            "0005_discover_fix_transaction_name",
            "0006_discover_add_trace_id",
            "0007_discover_add_span_id",
<<<<<<< HEAD
            "0008_discover_add_replay_id",
=======
            "0008_discover_fix_add_local_table",
            "0009_discover_add_replay_id",
>>>>>>> b4186f99
        ]


class OutcomesLoader(DirectoryLoader):
    def __init__(self) -> None:
        super().__init__("snuba.snuba_migrations.outcomes")

    def get_migrations(self) -> Sequence[str]:
        return [
            "0001_outcomes",
            "0002_outcomes_remove_size_and_bytes",
            "0003_outcomes_add_category_and_quantity",
            "0004_outcomes_matview_additions",
            "0005_outcomes_ttl",
            "0006_outcomes_add_size_col",
            "0007_outcomes_add_event_id_ttl_codec",
            "0008_outcomes_add_indexes",
        ]


class ReplaysLoader(DirectoryLoader):
    def __init__(self) -> None:
        super().__init__("snuba.snuba_migrations.replays")

    def get_migrations(self) -> Sequence[str]:
        return [
            "0001_replays",
            "0002_add_url",
            "0003_alter_url_allow_null",
            "0004_add_error_ids_column",
            "0005_add_urls_user_agent_replay_start_timestamp",
            "0006_add_is_archived_column",
            "0007_add_replay_type_column",
            "0008_add_sample_rate",
            "0009_add_dom_index_columns",
            "0010_add_nullable_columns",
            "0011_add_is_dead_rage",
            "0012_materialize_counts",
            "0013_add_low_cardinality_codecs",
            "0014_add_id_event_columns",
            "0015_index_frequently_accessed_columns",
            "0016_materialize_new_event_counts",
            "0017_add_component_name_column",
            "0018_add_viewed_by_id_column",
        ]


class MetricsLoader(DirectoryLoader):
    def __init__(self) -> None:
        super().__init__("snuba.snuba_migrations.metrics")

    def get_migrations(self) -> Sequence[str]:
        return [
            "0001_metrics_buckets",
            "0002_metrics_sets",
            "0003_counters_to_buckets",
            "0004_metrics_counters",
            "0005_metrics_distributions_buckets",
            "0006_metrics_distributions",
            "0007_metrics_sets_granularity_10",
            "0008_metrics_counters_granularity_10",
            "0009_metrics_distributions_granularity_10",
            "0010_metrics_sets_granularity_1h",
            "0011_metrics_counters_granularity_1h",
            "0012_metrics_distributions_granularity_1h",
            "0013_metrics_sets_granularity_1d",
            "0014_metrics_counters_granularity_1d",
            "0015_metrics_distributions_granularity_1d",
            "0016_metrics_sets_consolidated_granularity",
            "0017_metrics_counters_consolidated_granularity",
            "0018_metrics_distributions_consolidated_granularity",
            "0019_aggregate_tables_add_ttl",
            "0020_polymorphic_buckets_table",
            "0021_polymorphic_bucket_materialized_views",
            "0022_repartition_polymorphic_table",
            "0023_polymorphic_repartitioned_bucket_matview",
            "0024_metrics_distributions_add_histogram",
            "0025_metrics_counters_aggregate_v2",
            "0026_metrics_counters_v2_writing_matview",
            "0027_fix_migration_0026",
            "0028_metrics_sets_aggregate_v2",
            "0029_metrics_distributions_aggregate_v2",
            "0030_metrics_distributions_v2_writing_mv",
            "0031_metrics_sets_v2_writing_mv",
            "0032_redo_0030_and_0031_without_timestamps",
            "0033_metrics_cleanup_old_views",
            "0034_metrics_cleanup_old_tables",
            "0035_metrics_raw_timeseries_id",
        ]


class SessionsLoader(DirectoryLoader):
    def __init__(self) -> None:
        super().__init__("snuba.snuba_migrations.sessions")

    def get_migrations(self) -> Sequence[str]:
        return [
            "0001_sessions",
            "0002_sessions_aggregates",
            "0003_sessions_matview",
            "0004_sessions_ttl",
        ]


class QuerylogLoader(DirectoryLoader):
    def __init__(self) -> None:
        super().__init__("snuba.snuba_migrations.querylog")

    def get_migrations(self) -> Sequence[str]:
        return [
            "0001_querylog",
            "0002_status_type_change",
            "0003_add_profile_fields",
            "0004_add_bytes_scanned",
            "0005_add_codec_update_settings",
            "0006_sorting_key_change",
            "0007_add_offset_column",
        ]


class TestMigrationLoader(DirectoryLoader):
    def __init__(self) -> None:
        super().__init__("snuba.snuba_migrations.test_migration")

    def get_migrations(self) -> Sequence[str]:
        return ["0001_create_test_table", "0002_add_test_col"]


class ProfilesLoader(DirectoryLoader):
    def __init__(self) -> None:
        super().__init__("snuba.snuba_migrations.profiles")

    def get_migrations(self) -> Sequence[str]:
        return [
            "0001_profiles",
            "0002_disable_vertical_merge_algorithm",
            "0003_add_device_architecture",
            "0004_drop_profile_column",
        ]


class FunctionsLoader(DirectoryLoader):
    def __init__(self) -> None:
        super().__init__("snuba.snuba_migrations.functions")

    def get_migrations(self) -> Sequence[str]:
        return ["0001_functions", "0002_add_new_columns_to_raw_functions"]


class GenericMetricsLoader(DirectoryLoader):
    def __init__(self) -> None:
        super().__init__("snuba.snuba_migrations.generic_metrics")

    def get_migrations(self) -> Sequence[str]:
        return [
            "0001_sets_aggregate_table",
            "0002_sets_raw_table",
            "0003_sets_mv",
            "0004_sets_raw_add_granularities",
            "0005_sets_replace_mv",
            "0006_sets_raw_add_granularities_dist_table",
            "0007_distributions_aggregate_table",
            "0008_distributions_raw_table",
            "0009_distributions_mv",
            "0010_counters_aggregate_table",
            "0011_counters_raw_table",
            "0012_counters_mv",
            "0013_distributions_dist_tags_hash",
            "0014_distribution_add_options",
            "0015_sets_add_options",
            "0016_counters_add_options",
            "0017_distributions_mv2",
            "0018_sets_update_opt_default",
            "0019_counters_update_opt_default",
            "0020_sets_mv2",
            "0021_counters_mv2",
            "0022_gauges_aggregate_table",
            "0023_gauges_raw_table",
            "0024_gauges_mv",
            "0025_counters_add_raw_tags_hash_column",
            "0026_gauges_add_raw_tags_hash_column",
            "0027_sets_add_raw_tags_column",
            "0028_distributions_add_indexed_tags_column",
            "0029_add_use_case_id_index",
            "0030_add_record_meta_column",
            "0031_counters_meta_table",
            "0032_counters_meta_table_mv",
            "0033_counters_meta_tag_values_table",
            "0034_counters_meta_tag_values_table_mv",
            "0035_recreate_counters_meta_tag_value_table_mv",
            "0036_counters_meta_tables_final",
            "0037_add_record_meta_column_sets",
            "0038_add_record_meta_column_distributions",
            "0039_add_record_meta_column_gauges",
        ]


class SearchIssuesLoader(DirectoryLoader):
    def __init__(self) -> None:
        super().__init__("snuba.snuba_migrations.search_issues")

    def get_migrations(self) -> Sequence[str]:
        return [
            "0001_search_issues",
            "0002_search_issues_add_tags_hash_map",
            "0003_search_issues_modify_occurrence_type_id_size",
            "0004_rebuild_search_issues_with_version",
            "0005_search_issues_v2",
            "0006_add_subtitle_culprit_level_resource_id",
            "0007_add_transaction_duration",
            "0008_add_profile_id_replay_id",
            "0009_add_message",
        ]


class SpansLoader(DirectoryLoader):
    def __init__(self) -> None:
        super().__init__("snuba.snuba_migrations.spans")

    def get_migrations(self) -> Sequence[str]:
        return [
            "0001_spans_v1",
            "0002_spans_add_tags_hashmap",
            "0003_spans_add_ms_columns",
            "0004_spans_group_raw_col",
            "0005_spans_add_sentry_tags",
            "0006_spans_add_profile_id",
            "0007_spans_add_metrics_summary",
            "0008_spans_add_index_on_span_id",
            "0009_spans_add_measure_hashmap",
            "0010_spans_add_compression",
            "0011_spans_add_index_on_trace_id",
            "0012_spans_add_index_on_transaction_name",
        ]


class GroupAttributesLoader(DirectoryLoader):
    def __init__(self) -> None:
        super().__init__("snuba.snuba_migrations.group_attributes")

    def get_migrations(self) -> Sequence[str]:
        return [
            "0001_group_attributes",
        ]


class MetricsSummariesLoader(DirectoryLoader):
    def __init__(self) -> None:
        super().__init__("snuba.snuba_migrations.metrics_summaries")

    def get_migrations(self) -> Sequence[str]:
        return [
            "0001_metrics_summaries_create_table",
            "0002_metrics_summaries_add_tags_hashmap",
            "0003_metrics_summaries_add_segment_id_duration_group_columns",
        ]<|MERGE_RESOLUTION|>--- conflicted
+++ resolved
@@ -136,12 +136,9 @@
             "0005_discover_fix_transaction_name",
             "0006_discover_add_trace_id",
             "0007_discover_add_span_id",
-<<<<<<< HEAD
             "0008_discover_add_replay_id",
-=======
             "0008_discover_fix_add_local_table",
             "0009_discover_add_replay_id",
->>>>>>> b4186f99
         ]
 
 
