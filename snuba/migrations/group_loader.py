from __future__ import annotations

from abc import ABC, abstractmethod
from importlib import import_module
from typing import Sequence

from snuba.migrations.errors import MigrationDoesNotExist
from snuba.migrations.migration import Migration


class GroupLoader(ABC):
    """
    Provides the list of migrations associated with an group and a loader that returns
    the requested migration.
    """

    @abstractmethod
    def get_migrations(self) -> Sequence[str]:
        """
        Returns the list of migration IDs in the order they should be executed.
        """
        raise NotImplementedError

    @abstractmethod
    def load_migration(self, migration_id: str) -> Migration:
        raise NotImplementedError


class DirectoryLoader(GroupLoader, ABC):
    """
    Loads migrations that are defined as files of a directory. The file name
    represents the migration ID.
    """

    def __init__(self, module_path: str) -> None:
        self.__module = module_path

    @abstractmethod
    def get_migrations(self) -> Sequence[str]:
        raise NotImplementedError

    def load_migration(self, migration_id: str) -> Migration:
        try:
            module = import_module(f"{self.__module}.{migration_id}")
            return module.Migration()  # type: ignore
        except ModuleNotFoundError:
            raise MigrationDoesNotExist("Invalid migration ID")


class SystemLoader(DirectoryLoader):
    def __init__(self) -> None:
        super().__init__("snuba.migrations.system_migrations")

    def get_migrations(self) -> Sequence[str]:
        return ["0001_migrations"]


class EventsLoader(DirectoryLoader):
    def __init__(self) -> None:
        super().__init__("snuba.snuba_migrations.events")

    def get_migrations(self) -> Sequence[str]:
        return [
            "0001_events_initial",
            "0002_events_onpremise_compatibility",
            "0003_errors",
            "0004_errors_onpremise_compatibility",
            "0005_events_tags_hash_map",
            "0006_errors_tags_hash_map",
            "0007_groupedmessages",
            "0008_groupassignees",
            "0009_errors_add_http_fields",
            "0010_groupedmessages_onpremise_compatibility",
            "0011_rebuild_errors",
            "0012_errors_make_level_nullable",
            "0013_errors_add_hierarchical_hashes",
            "0014_backfill_errors",
            "0015_truncate_events",
            "0016_drop_legacy_events",
            "0017_errors_add_indexes",
            "0018_errors_ro_add_tags_hash_map",
            "0019_add_replay_id_column",
            "0020_add_main_thread_column",
            "0021_add_replay_id_errors_ro",
            "0022_add_main_thread_column_errors_ro",
        ]


class TransactionsLoader(DirectoryLoader):
    def __init__(self) -> None:
        super().__init__("snuba.snuba_migrations.transactions")

    def get_migrations(self) -> Sequence[str]:
        return [
            "0001_transactions",
            "0002_transactions_onpremise_fix_orderby_and_partitionby",
            "0003_transactions_onpremise_fix_columns",
            "0004_transactions_add_tags_hash_map",
            "0005_transactions_add_measurements",
            "0006_transactions_add_http_fields",
            "0007_transactions_add_discover_cols",
            "0008_transactions_add_timestamp_index",
            "0009_transactions_fix_title_and_message",
            "0010_transactions_nullable_trace_id",
            "0011_transactions_add_span_op_breakdowns",
            "0012_transactions_add_spans",
            "0013_transactions_reduce_spans_exclusive_time",
            "0014_transactions_remove_flattened_columns",
            "0015_transactions_add_source_column",
            "0016_transactions_add_group_ids_column",
            "0017_transactions_add_app_start_type_column",
            "0018_transactions_add_profile_id",
            "0019_transactions_add_indexes_and_context_hash",
            "0020_transactions_add_codecs",
            "0021_transactions_add_replay_id",
        ]


class DiscoverLoader(DirectoryLoader):
    """
    This migration group depends on events and transactions
    """

    def __init__(self) -> None:
        super().__init__("snuba.snuba_migrations.discover")

    def get_migrations(self) -> Sequence[str]:
        return [
            "0001_discover_merge_table",
            "0002_discover_add_deleted_tags_hash_map",
            "0003_discover_fix_user_column",
            "0004_discover_fix_title_and_message",
            "0005_discover_fix_transaction_name",
            "0006_discover_add_trace_id",
            "0007_discover_add_span_id",
        ]


class OutcomesLoader(DirectoryLoader):
    def __init__(self) -> None:
        super().__init__("snuba.snuba_migrations.outcomes")

    def get_migrations(self) -> Sequence[str]:
        return [
            "0001_outcomes",
            "0002_outcomes_remove_size_and_bytes",
            "0003_outcomes_add_category_and_quantity",
            "0004_outcomes_matview_additions",
            "0005_outcomes_ttl",
            "0006_outcomes_add_size_col",
            "0007_outcomes_add_event_id_ttl_codec",
            "0008_outcomes_add_indexes",
        ]


class ReplaysLoader(DirectoryLoader):
    def __init__(self) -> None:
        super().__init__("snuba.snuba_migrations.replays")

    def get_migrations(self) -> Sequence[str]:
        return [
            "0001_replays",
            "0002_add_url",
            "0003_alter_url_allow_null",
            "0004_add_error_ids_column",
            "0005_add_urls_user_agent_replay_start_timestamp",
            "0006_add_is_archived_column",
            "0007_add_replay_type_column",
            "0008_add_sample_rate",
            "0009_add_dom_index_columns",
            "0010_add_nullable_columns",
        ]


class MetricsLoader(DirectoryLoader):
    def __init__(self) -> None:
        super().__init__("snuba.snuba_migrations.metrics")

    def get_migrations(self) -> Sequence[str]:
        return [
            "0001_metrics_buckets",
            "0002_metrics_sets",
            "0003_counters_to_buckets",
            "0004_metrics_counters",
            "0005_metrics_distributions_buckets",
            "0006_metrics_distributions",
            "0007_metrics_sets_granularity_10",
            "0008_metrics_counters_granularity_10",
            "0009_metrics_distributions_granularity_10",
            "0010_metrics_sets_granularity_1h",
            "0011_metrics_counters_granularity_1h",
            "0012_metrics_distributions_granularity_1h",
            "0013_metrics_sets_granularity_1d",
            "0014_metrics_counters_granularity_1d",
            "0015_metrics_distributions_granularity_1d",
            "0016_metrics_sets_consolidated_granularity",
            "0017_metrics_counters_consolidated_granularity",
            "0018_metrics_distributions_consolidated_granularity",
            "0019_aggregate_tables_add_ttl",
            "0020_polymorphic_buckets_table",
            "0021_polymorphic_bucket_materialized_views",
            "0022_repartition_polymorphic_table",
            "0023_polymorphic_repartitioned_bucket_matview",
            "0024_metrics_distributions_add_histogram",
            "0025_metrics_counters_aggregate_v2",
            "0026_metrics_counters_v2_writing_matview",
            "0027_fix_migration_0026",
            "0028_metrics_sets_aggregate_v2",
            "0029_metrics_distributions_aggregate_v2",
            "0030_metrics_distributions_v2_writing_mv",
            "0031_metrics_sets_v2_writing_mv",
            "0032_redo_0030_and_0031_without_timestamps",
            "0033_metrics_cleanup_old_views",
            "0034_metrics_cleanup_old_tables",
            "0035_metrics_raw_timeseries_id",
        ]


class SessionsLoader(DirectoryLoader):
    def __init__(self) -> None:
        super().__init__("snuba.snuba_migrations.sessions")

    def get_migrations(self) -> Sequence[str]:
        return [
            "0001_sessions",
            "0002_sessions_aggregates",
            "0003_sessions_matview",
            "0004_sessions_ttl",
        ]


class QuerylogLoader(DirectoryLoader):
    def __init__(self) -> None:
        super().__init__("snuba.snuba_migrations.querylog")

    def get_migrations(self) -> Sequence[str]:
        return [
            "0001_querylog",
            "0002_status_type_change",
            "0003_add_profile_fields",
            "0004_add_bytes_scanned",
            "0005_add_codec_update_settings",
            "0006_sorting_key_change",
        ]


class TestMigrationLoader(DirectoryLoader):
    def __init__(self) -> None:
        super().__init__("snuba.snuba_migrations.test_migration")

    def get_migrations(self) -> Sequence[str]:
        return ["0001_create_test_table", "0002_add_test_col"]


class ProfilesLoader(DirectoryLoader):
    def __init__(self) -> None:
        super().__init__("snuba.snuba_migrations.profiles")

    def get_migrations(self) -> Sequence[str]:
        return [
            "0001_profiles",
            "0002_disable_vertical_merge_algorithm",
            "0003_add_device_architecture",
            "0004_drop_profile_column",
        ]


class FunctionsLoader(DirectoryLoader):
    def __init__(self) -> None:
        super().__init__("snuba.snuba_migrations.functions")

    def get_migrations(self) -> Sequence[str]:
        return ["0001_functions", "0002_add_new_columns_to_raw_functions"]


class GenericMetricsLoader(DirectoryLoader):
    def __init__(self) -> None:
        super().__init__("snuba.snuba_migrations.generic_metrics")

    def get_migrations(self) -> Sequence[str]:
        return [
            "0001_sets_aggregate_table",
            "0002_sets_raw_table",
            "0003_sets_mv",
            "0004_sets_raw_add_granularities",
            "0005_sets_replace_mv",
            "0006_sets_raw_add_granularities_dist_table",
            "0007_distributions_aggregate_table",
            "0008_distributions_raw_table",
            "0009_distributions_mv",
            "0010_counters_aggregate_table",
            "0011_counters_raw_table",
            "0012_counters_mv",
        ]


class SearchIssuesLoader(DirectoryLoader):
    def __init__(self) -> None:
        super().__init__("snuba.snuba_migrations.search_issues")

    def get_migrations(self) -> Sequence[str]:
        return [
            "0001_search_issues",
            "0002_search_issues_add_tags_hash_map",
            "0003_search_issues_modify_occurrence_type_id_size",
            "0004_rebuild_search_issues_with_version",
            "0005_search_issues_v2",
            "0006_add_subtitle_culprit_level_resource_id",
<<<<<<< HEAD
            "0007_drop_search_issues_old_table",
=======
            "0007_add_transaction_duration",
        ]


class SpansLoader(DirectoryLoader):
    def __init__(self) -> None:
        super().__init__("snuba.snuba_migrations.spans")

    def get_migrations(self) -> Sequence[str]:
        return [
            "0001_spans_v1",
            "0002_spans_add_tags_hashmap",
>>>>>>> 0cca074a
        ]<|MERGE_RESOLUTION|>--- conflicted
+++ resolved
@@ -306,9 +306,7 @@
             "0004_rebuild_search_issues_with_version",
             "0005_search_issues_v2",
             "0006_add_subtitle_culprit_level_resource_id",
-<<<<<<< HEAD
             "0007_drop_search_issues_old_table",
-=======
             "0007_add_transaction_duration",
         ]
 
@@ -321,5 +319,4 @@
         return [
             "0001_spans_v1",
             "0002_spans_add_tags_hashmap",
->>>>>>> 0cca074a
         ]