import logging
import re
from typing import Any, Iterable, Mapping, Sequence, Tuple

from clickhouse_driver import Client
from parsimonious.grammar import Grammar
from parsimonious.nodes import Node, NodeVisitor
from snuba.clickhouse.columns import (
    UUID,
    AggregateFunction,
    Array,
    ColumnType,
    Date,
    DateTime,
    Enum,
    FixedString,
    Float,
    IPv4,
    IPv6,
    String,
    UInt,
)
from snuba.migrations.columns import MigrationModifiers

logger = logging.getLogger("snuba.migrate")


grammar = Grammar(
    r"""
    type             = primitive / lowcardinality / agg / nullable / array
    primitive        = basic_type / uint / float / fixedstring / enum
    # DateTime must come before Date
    basic_type       = "DateTime" / "Date" / "IPv4" / "IPv6" / "String" / "UUID"
    uint             = "UInt" uint_size
    uint_size        = "8" / "16" / "32" / "64"
    float            = "Float" float_size
    float_size       = "32" / "64"
    fixedstring      = "FixedString" open_paren space* fixedstring_size space* close_paren
    fixedstring_size = ~r"\d+"
    enum             = "Enum" enum_size open_paren space* enum_pairs space* close_paren
    enum_size        = "8" / "16"
    enum_pairs       = (enum_pair (space* comma space*)?)*
    enum_pair        = quote enum_str quote space* equal space* enum_val
    enum_str         = ~r"([a-zA-Z0-9\-]+)"
    enum_val         = ~r"\d+"
    agg              = "AggregateFunction" open_paren space* agg_func space* comma space* agg_types space* close_paren
    agg_func         = ~r"[a-zA-Z]+\([a-zA-Z0-9\,\.\s]+\)|[a-zA-Z]+"
    agg_types        = (primitive (space* comma space*)?)*
    array            = "Array" open_paren space* (array / primitive / lowcardinality / nullable) space* close_paren
    lowcardinality   = "LowCardinality" open_paren space* (primitive / nullable) space* close_paren
    nullable         = "Nullable" open_paren space* (primitive / basic_type) space* close_paren
    open_paren       = "("
    close_paren      = ")"
    equal            = "="
    comma            = ","
    space            = " "
    quote            = "'"
    """
)


def merge_modifiers(
    col_type: ColumnType[MigrationModifiers], modifiers: MigrationModifiers
) -> ColumnType[MigrationModifiers]:
<<<<<<< HEAD
    # TODO: Remove these assertions when ColumnType will be generic
=======
>>>>>>> ceb4ba1d
    existing_modifiers = col_type.get_modifiers()
    if existing_modifiers is None:
        return col_type.set_modifiers(modifiers)
    else:
        return col_type.set_modifiers(existing_modifiers.merge(modifiers))


class Visitor(NodeVisitor):
    def visit_basic_type(
        self, node: Node, visited_children: Iterable[Any]
    ) -> ColumnType[MigrationModifiers]:
        return {
            "Date": Date,
            "DateTime": DateTime,
            "IPv4": IPv4,
            "IPv6": IPv6,
            "String": String,
            "UUID": UUID,
        }[node.text]()

    def visit_uint(
        self, node: Node, visited_children: Iterable[Any]
    ) -> ColumnType[MigrationModifiers]:
        size = int(node.children[1].text)
        return UInt(size)

    def visit_float(
        self, node: Node, visited_children: Iterable[Any]
    ) -> ColumnType[MigrationModifiers]:
        size = int(node.children[1].text)
        return Float(size)

    def visit_fixedstring(
        self, node: Node, visited_children: Iterable[Any]
    ) -> ColumnType[MigrationModifiers]:
        size = int(node.children[3].text)
        return FixedString(size)

    def visit_enum(
        self, node: Node, visited_children: Iterable[Any]
    ) -> ColumnType[MigrationModifiers]:
        _enum, _size, _open, _sp, pairs, _sp, _close = visited_children
        return Enum(pairs)

    def visit_enum_pairs(
        self, node: Node, visited_children: Iterable[Any]
    ) -> Sequence[Tuple[str, int]]:
        return [c[0] for c in visited_children]

    def visit_enum_pair(
        self, node: Node, visited_children: Iterable[Any]
    ) -> Tuple[str, int]:
        (_quot, enum_str, _quot, _sp, _eq, _sp, enum_val) = visited_children
        return (enum_str, enum_val)

    def visit_enum_str(self, node: Node, visited_children: Iterable[Any]) -> str:
        return str(node.text)

    def visit_enum_val(self, node: Node, visited_children: Iterable[Any]) -> int:
        return int(node.text)

    def visit_agg(
        self, node: Node, visited_children: Iterable[Any]
    ) -> AggregateFunction[MigrationModifiers]:
        (
            _agg,
            _paren,
            _sp,
            agg_func,
            _sp,
            _comma,
            _sp,
            agg_types,
            _sp,
            _paren,
        ) = visited_children
        return AggregateFunction(agg_func, [*agg_types])

    def visit_agg_func(self, node: Node, visited_children: Iterable[Any]) -> str:
        return str(node.text)

    def visit_agg_types(
        self, node: Node, visited_children: Iterable[Any]
    ) -> Sequence[ColumnType[MigrationModifiers]]:
        return [c[0] for c in visited_children]

    def visit_lowcardinality(
        self,
        node: Node,
        visited_children: Tuple[
            Any, Any, Any, ColumnType[MigrationModifiers], Any, Any
        ],
    ) -> ColumnType[MigrationModifiers]:
        (_lc, _paren, _sp, inner_type, _sp, _paren) = visited_children
        return merge_modifiers(inner_type, MigrationModifiers(low_cardinality=True))

    def visit_nullable(
        self,
        node: Node,
        visited_children: Tuple[
            Any, Any, Any, ColumnType[MigrationModifiers], Any, Any
        ],
    ) -> ColumnType[MigrationModifiers]:
        (_null, _paren, _sp, inner_type, _sp, _paren) = visited_children
        # TODO: Remove these assertions when ColumnType will be generic
        return merge_modifiers(inner_type, MigrationModifiers(nullable=True))

    def visit_array(
        self, node: Node, visited_children: Iterable[Any]
    ) -> ColumnType[MigrationModifiers]:
        (_arr, _paren, _sp, inner_type, _sp, _paren) = visited_children
        return Array(inner_type)

    def generic_visit(self, node: Node, visited_children: Iterable[Any]) -> Any:
        if isinstance(visited_children, list) and len(visited_children) == 1:
            return visited_children[0]
        return visited_children or node


STRIP_CAST_RE = re.compile(r"^CAST\((.*), (.*)\)$", re.IGNORECASE)


def _strip_cast(default_expr: str) -> str:
    match = STRIP_CAST_RE.match(default_expr)
    if match:
        default_expr = match.groups()[0]
    return default_expr


def _get_column(
    column_type: str, default_type: str, default_expr: str, codec_expr: str
) -> ColumnType[MigrationModifiers]:
    column: ColumnType[MigrationModifiers] = Visitor().visit(grammar.parse(column_type))

    if default_type == "MATERIALIZED":
        column = merge_modifiers(
            column, MigrationModifiers(materialized=_strip_cast(default_expr))
        )
    elif default_type == "DEFAULT":
        column = merge_modifiers(
            column, MigrationModifiers(default=_strip_cast(default_expr))
        )

    if codec_expr:
        column = merge_modifiers(
            column, MigrationModifiers(codecs=codec_expr.split(", "))
        )

    return column


def get_local_schema(
    conn: Client, table_name: str
) -> Mapping[str, ColumnType[MigrationModifiers]]:
    return {
        column_name: _get_column(column_type, default_type, default_expr, codec_expr)
        for column_name, column_type, default_type, default_expr, _comment, codec_expr in [
            cols[:6] for cols in conn.execute("DESCRIBE TABLE %s" % table_name)
        ]
    }<|MERGE_RESOLUTION|>--- conflicted
+++ resolved
@@ -62,10 +62,6 @@
 def merge_modifiers(
     col_type: ColumnType[MigrationModifiers], modifiers: MigrationModifiers
 ) -> ColumnType[MigrationModifiers]:
-<<<<<<< HEAD
-    # TODO: Remove these assertions when ColumnType will be generic
-=======
->>>>>>> ceb4ba1d
     existing_modifiers = col_type.get_modifiers()
     if existing_modifiers is None:
         return col_type.set_modifiers(modifiers)
