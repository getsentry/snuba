--- conflicted
+++ resolved
@@ -8,11 +8,7 @@
 
 
 def run(conn, dataset):
-<<<<<<< HEAD
-    clickhouse_table = dataset.get_schema().get_table_name()
-=======
     clickhouse_table = dataset.get_schema().get_local_table_name()
->>>>>>> 83575481
     get_schema = lambda: {
         column_name: column_type
         for column_name, column_type, default_type, default_expr
