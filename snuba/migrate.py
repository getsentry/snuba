"""\
Simple schema migration tool. Only intended for local development environment.
"""

import logging

logger = logging.getLogger('snuba.migrate')


def run(conn, dataset):
    clickhouse_table = dataset.get_schema().get_table_name()
    get_schema = lambda: {
        column_name: column_type
        for column_name, column_type, default_type, default_expr
        in [cols[:4] for cols in conn.execute("DESCRIBE TABLE %s" % clickhouse_table)]
    }

    local_schema = get_schema()

    # Add/remove known migrations
    if 'group_id' not in local_schema:
        logger.info("Adding `group_id` column.")
        conn.execute("ALTER TABLE %s ADD COLUMN group_id UInt64 DEFAULT 0" % clickhouse_table)

    if 'device_model' in local_schema:
        logger.info("Dropping unused `device_model` column.")
        conn.execute("ALTER TABLE %s DROP COLUMN device_model" % clickhouse_table)

    if 'sdk_integrations' not in local_schema:
        logger.info("Adding `sdk_integrations` column.")
        conn.execute("ALTER TABLE %s ADD COLUMN sdk_integrations Array(String)" % clickhouse_table)

    if 'modules.name' not in local_schema:
        logger.info("Adding `modules` columns.")
        conn.execute("ALTER TABLE %s ADD COLUMN modules Nested(name String, version String)" % clickhouse_table)

    if 'culprit' not in local_schema:
        logger.info("Adding `culprit` column.")
        conn.execute("ALTER TABLE %s ADD COLUMN culprit Nullable(String)" % clickhouse_table)

    if 'search_message' not in local_schema:
        logger.info("Adding `search_message` column.")
        conn.execute("ALTER TABLE %s ADD COLUMN search_message Nullable(String)" % clickhouse_table)

    if 'title' not in local_schema:
        logger.info("Adding `title` column.")
        conn.execute("ALTER TABLE %s ADD COLUMN title Nullable(String)" % clickhouse_table)

    if 'location' not in local_schema:
        logger.info("Adding `location` column.")
        conn.execute("ALTER TABLE %s ADD COLUMN location Nullable(String)" % clickhouse_table)

    # Refresh after alters
    local_schema = get_schema()

    # Warn user about any *other* schema diffs
<<<<<<< HEAD
    columns = dataset.get_schema().get_all_columns()
=======
    columns = dataset.get_schema().get_columns()
>>>>>>> b9cad48a
    for column_name, column_type in local_schema.items():
        if column_name not in columns:
            logger.warn("Column '%s' exists in local ClickHouse but not in schema!", column_name)
            continue

        expected_type = columns[column_name].type.for_schema()
        if column_type != expected_type:
            logger.warn(
                "Column '%s' type differs between local ClickHouse and schema! (expected: %s, is: %s)",
                column_name,
                expected_type,
                column_type
            )


def rename_dev_table(conn):
    # Migrate from the old events table to the new one if needed
    from snuba.datasets.factory import get_dataset
    local_table = get_dataset('events').get_schema().get_local_table_name()
    clickhouse_tables = conn.execute('show tables')
    if not (local_table,) in clickhouse_tables and ("dev",) in clickhouse_tables:
        conn.execute("RENAME TABLE dev TO %s" % local_table)<|MERGE_RESOLUTION|>--- conflicted
+++ resolved
@@ -54,11 +54,7 @@
     local_schema = get_schema()
 
     # Warn user about any *other* schema diffs
-<<<<<<< HEAD
-    columns = dataset.get_schema().get_all_columns()
-=======
     columns = dataset.get_schema().get_columns()
->>>>>>> b9cad48a
     for column_name, column_type in local_schema.items():
         if column_name not in columns:
             logger.warn("Column '%s' exists in local ClickHouse but not in schema!", column_name)
