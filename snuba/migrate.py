--- conflicted
+++ resolved
@@ -27,7 +27,6 @@
         logger.info("Dropping unused `device_model` column.")
         conn.execute("ALTER TABLE %s DROP COLUMN device_model" % clickhouse_table)
 
-<<<<<<< HEAD
     if 'sdk_integrations' not in local_schema:
         logger.info("Adding `sdk_integrations` column.")
         conn.execute("ALTER TABLE %s ADD COLUMN sdk_integrations Array(String)" % clickhouse_table)
@@ -35,11 +34,10 @@
     if 'modules.name' not in local_schema:
         logger.info("Adding `modules` columns.")
         conn.execute("ALTER TABLE %s ADD COLUMN modules Nested(name String, version String)" % clickhouse_table)
-=======
+
     if 'culprit' not in local_schema:
         logger.info("Adding `culprit` column.")
         conn.execute("ALTER TABLE %s ADD COLUMN culprit Nullable(String)" % clickhouse_table)
->>>>>>> cbb3d194
 
     # Refresh after alters
     local_schema = get_schema()
