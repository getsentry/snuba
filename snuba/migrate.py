"""\
Simple schema migration tool. Only intended for local development environment.
"""

import logging

from snuba.datasets.schemas.tables import MigrationSchemaColumn, TableSchema

logger = logging.getLogger("snuba.migrate")


def _run_schema(conn, schema):
    if not isinstance(schema, TableSchema):
        return
    clickhouse_table = schema.get_local_table_name()

    def get_schema():
        return {
            column_name: MigrationSchemaColumn(column_type, default_type, default_expr)
            for column_name, column_type, default_type, default_expr in [
                cols[:4]
                for cols in conn.execute("DESCRIBE TABLE %s" % clickhouse_table)
            ]
        }

    local_schema = get_schema()

    migrations = schema.get_migration_statements()(clickhouse_table, local_schema)
    for statement in migrations:
        logger.info(f"Executing migration: {statement}")
        conn.execute(statement)

    # Refresh after alters
    local_schema = get_schema()
    refreshed_schema = {col: col_desc[0] for col, col_desc in local_schema.items()}

    # Warn user about any *other* schema diffs
    differences = schema.get_column_differences(refreshed_schema)

    for difference in differences:
        logger.warn(difference)


def run(conn, dataset):
<<<<<<< HEAD
    schemas = []
=======
    schemas = [dataset.get_dataset_schemas().get_read_schema()]
>>>>>>> 57e98459
    if dataset.get_table_writer():
        schemas.append(dataset.get_table_writer().get_schema())
    schemas = [dataset.get_dataset_schemas().get_read_schema()]
    schemas.extend(dataset.get_dataset_schemas().get_intermediary_schemas())

    for schema in schemas:
        _run_schema(conn, schema)<|MERGE_RESOLUTION|>--- conflicted
+++ resolved
@@ -1,4 +1,4 @@
-"""\
+"""
 Simple schema migration tool. Only intended for local development environment.
 """
 
@@ -42,14 +42,10 @@
 
 
 def run(conn, dataset):
-<<<<<<< HEAD
     schemas = []
-=======
-    schemas = [dataset.get_dataset_schemas().get_read_schema()]
->>>>>>> 57e98459
     if dataset.get_table_writer():
         schemas.append(dataset.get_table_writer().get_schema())
-    schemas = [dataset.get_dataset_schemas().get_read_schema()]
+    schemas.append(dataset.get_dataset_schemas().get_read_schema())
     schemas.extend(dataset.get_dataset_schemas().get_intermediary_schemas())
 
     for schema in schemas:
