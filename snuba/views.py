import logging
import os

from datetime import datetime
from flask import Flask, redirect, render_template, request as http_request
from markdown import markdown
from uuid import uuid1
import sentry_sdk
from sentry_sdk.integrations.flask import FlaskIntegration
from sentry_sdk.integrations.gnu_backtrace import GnuBacktraceIntegration
import simplejson as json
from werkzeug.exceptions import BadRequest
import jsonschema
from uuid import UUID

from snuba import schemas, settings, state, util
from snuba.api.query import QueryResult, raw_query
from snuba.api.split import split_query
from snuba.query.schema import SETTINGS_SCHEMA
from snuba.clickhouse.native import ClickhousePool
from snuba.clickhouse.query import ClickhouseQuery
from snuba.query.timeseries import TimeSeriesExtensionProcessor
from snuba.datasets.dataset import Dataset
from snuba.datasets.factory import InvalidDatasetError, enforce_table_writer, get_dataset, get_enabled_dataset_names
from snuba.datasets.schemas.tables import TableSchema
from snuba.request import Request
from snuba.request.schema import RequestSchema
from snuba.redis import redis_client
from snuba.util import local_dataset_mode
from snuba.utils.metrics.backends.dummy import DummyMetricsBackend
from snuba.utils.metrics.timer import Timer
from snuba.utils.streams.kafka import KafkaMessage, TopicPartition


logger = logging.getLogger('snuba.api')
logging.basicConfig(level=getattr(logging, settings.LOG_LEVEL.upper()), format='%(asctime)s %(message)s')

clickhouse_rw = ClickhousePool()
clickhouse_ro = ClickhousePool(client_settings={
    'readonly': True,
})


try:
    import uwsgi
except ImportError:
    def check_down_file_exists():
        return False
else:
    def check_down_file_exists():
        try:
            return os.stat('/tmp/snuba.down').st_mtime > uwsgi.started_on
        except OSError:
            return False


def check_clickhouse():
    """
    Checks if all the tables in all the enabled datasets exist in ClickHouse
    """
    try:
        clickhouse_tables = clickhouse_ro.execute('show tables')
        for name in get_enabled_dataset_names():
            dataset = get_dataset(name)
            source = dataset.get_dataset_schemas().get_read_schema()
            if isinstance(source, TableSchema):
                table_name = source.get_table_name()
                if (table_name,) not in clickhouse_tables:
                    return False

        return True

    except Exception:
        return False


application = Flask(__name__, static_url_path='')
application.testing = settings.TESTING
application.debug = settings.DEBUG

sentry_sdk.init(
    dsn=settings.SENTRY_DSN,
    integrations=[FlaskIntegration(), GnuBacktraceIntegration()],
    release=os.getenv('SNUBA_RELEASE')
)


@application.errorhandler(BadRequest)
def handle_bad_request(exception: BadRequest):
    cause = getattr(exception, '__cause__', None)
    if isinstance(cause, json.errors.JSONDecodeError):
        data = {'error': {'type': 'json', 'message': str(cause)}}
    elif isinstance(cause, jsonschema.ValidationError):
        data = {'error': {
            'type': 'schema',
            'message': cause.message,
            'path': list(cause.path),
            'schema': cause.schema,
        }}
    else:
        data = {'error': {'type': 'request', 'message': str(exception)}}

    def default_encode(value):
        # XXX: This is necessary for rendering schema defaults values that are
        # generated by callables, rather than constants.
        if callable(value):
            return value()
        else:
            raise TypeError()

    return json.dumps(data, indent=4, default=default_encode), 400, {'Content-Type': 'application/json'}


@application.errorhandler(InvalidDatasetError)
def handle_invalid_dataset(exception: InvalidDatasetError):
    data = {'error': {'type': 'dataset', 'message': str(exception)}}
    return json.dumps(data, sort_keys=True, indent=4), 404, {'Content-Type': 'application/json'}


@application.route('/')
def root():
    with open('README.md') as f:
        return render_template('index.html', body=markdown(f.read()))


@application.route('/css/<path:path>')
def send_css(path):
    return application.send_static_file(os.path.join('css', path))


@application.route('/img/<path:path>')
@application.route('/snuba/static/img/<path:path>')
def send_img(path):
    return application.send_static_file(os.path.join('img', path))


@application.route('/dashboard')
@application.route('/dashboard.<fmt>')
def dashboard(fmt='html'):
    if fmt == 'json':
        result = {
            'queries': state.get_queries(),
            'concurrent': {k: state.get_concurrent(k) for k in ['global']},
            'rates': {k: state.get_rates(k) for k in ['global']},
        }
        return (json.dumps(result), 200, {'Content-Type': 'application/json'})
    else:
        return application.send_static_file('dashboard.html')


@application.route('/config')
@application.route('/config.<fmt>', methods=['GET', 'POST'])
def config(fmt='html'):
    if fmt == 'json':
        if http_request.method == 'GET':
            return (json.dumps(state.get_raw_configs()), 200, {'Content-Type': 'application/json'})
        elif http_request.method == 'POST':
            state.set_configs(json.loads(http_request.data), user=http_request.headers.get('x-forwarded-email'))
            return (json.dumps(state.get_raw_configs()), 200, {'Content-Type': 'application/json'})
    else:
        return application.send_static_file('config.html')


@application.route('/config/changes.json')
def config_changes():
    return (
        json.dumps(state.get_config_changes()),
        200,
        {'Content-Type': 'application/json'},
    )


@application.route('/health')
def health():
    down_file_exists = check_down_file_exists()
    thorough = http_request.args.get('thorough', False)
    clickhouse_health = check_clickhouse() if thorough else True

    if not down_file_exists and clickhouse_health:
        body = {'status': 'ok'}
        status = 200
    else:
        body = {
            'down_file_exists': down_file_exists,
        }
        if thorough:
            body['clickhouse_ok'] = clickhouse_health
        status = 502

    return (json.dumps(body), status, {'Content-Type': 'application/json'})


def parse_request_body(http_request):
    try:
        return json.loads(http_request.data)
    except json.errors.JSONDecodeError as error:
        raise BadRequest(str(error)) from error


def validate_request_content(body, schema: RequestSchema, timer, dataset: Dataset) -> Request:
    source = dataset.get_dataset_schemas().get_read_schema().get_data_source()
    try:
        request = schema.validate(body, source)
    except jsonschema.ValidationError as error:
        raise BadRequest(str(error)) from error

    timer.mark('validate_schema')

    return request


@application.route('/query', methods=['GET', 'POST'])
@util.time_request('query')
def unqualified_query_view(*, timer: Timer):
    if http_request.method == 'GET':
        return redirect(f"/{settings.DEFAULT_DATASET_NAME}/query", code=302)
    elif http_request.method == 'POST':
        body = parse_request_body(http_request)
        dataset = get_dataset(body.pop('dataset', settings.DEFAULT_DATASET_NAME))
        return dataset_query(dataset, body, timer)
    else:
        assert False, 'unexpected fallthrough'


@application.route('/<dataset_name>/query', methods=['GET', 'POST'])
@util.time_request('query')
def dataset_query_view(*, dataset_name: str, timer: Timer):
    dataset = get_dataset(dataset_name)
    if http_request.method == 'GET':
        schema = RequestSchema.build_with_extensions(dataset.get_extensions())
        return render_template(
            'query.html',
            query_template=json.dumps(
                schema.generate_template(),
                indent=4,
            ),
        )
    elif http_request.method == 'POST':
        body = parse_request_body(http_request)
        return dataset_query(dataset, body, timer)
    else:
        assert False, 'unexpected fallthrough'


def dataset_query(dataset, body, timer):
    assert http_request.method == 'POST'
    ensure_table_exists(dataset)

    schema = RequestSchema.build_with_extensions(dataset.get_extensions())
    query_result = parse_and_run_query(
        dataset,
        validate_request_content(body, schema, timer, dataset),
        timer,
    )

    def json_default(obj):
        if isinstance(obj, datetime):
            return obj.isoformat()
        elif isinstance(obj, UUID):
            return str(obj)
        return obj

    return (
        json.dumps(
            query_result.result,
            for_json=True,
            default=json_default),
        query_result.status,
        {'Content-Type': 'application/json'}
    )


@split_query
def parse_and_run_query(dataset, request: Request, timer) -> QueryResult:
    from_date, to_date = TimeSeriesExtensionProcessor.get_time_limit(request.extensions['timeseries'])

    extensions = dataset.get_extensions()
    for name, extension in extensions.items():
        extension.get_processor().process_query(
            request.query,
            request.extensions[name],
            request.settings
        )

    request.query.add_conditions(dataset.default_conditions())

    if request.settings.get_turbo():
        request.query.set_final(False)

    prewhere_conditions = []
    # Add any condition to PREWHERE if:
    # - It is a single top-level condition (not OR-nested), and
    # - Any of its referenced columns are in dataset.get_prewhere_keys()
    prewhere_candidates = [
        (util.columns_in_expr(cond[0]), cond)
        for cond in request.query.get_conditions() if util.is_condition(cond) and
        any(col in dataset.get_prewhere_keys() for col in util.columns_in_expr(cond[0]))
    ]
    # Use the condition that has the highest priority (based on the
    # position of its columns in the prewhere keys list)
    prewhere_candidates = sorted([
        (min(dataset.get_prewhere_keys().index(col) for col in cols if col in dataset.get_prewhere_keys()), cond)
        for cols, cond in prewhere_candidates
    ], key=lambda priority_and_col: priority_and_col[0])
    if prewhere_candidates:
        prewhere_conditions = [cond for _, cond in prewhere_candidates][:settings.MAX_PREWHERE_CONDITIONS]
        request.query.set_conditions(
            list(filter(lambda cond: cond not in prewhere_conditions, request.query.get_conditions()))
        )

<<<<<<< HEAD
    for processor in dataset.get_query_processors():
        processor.process_query(request.query, request.settings)

    source = dataset.get_dataset_schemas().get_read_schema().get_data_source().format_from()
=======
    relational_source = dataset.get_dataset_schemas().get_read_schema().get_data_source()
    request.query.add_conditions(relational_source.get_mandatory_conditions())

    source = relational_source.format_from()
>>>>>>> 91b42866
    # TODO: consider moving the performance logic and the pre_where generation into
    # ClickhouseQuery since they are Clickhouse specific
    query = ClickhouseQuery(dataset, request.query, request.settings, prewhere_conditions)
    timer.mark('prepare_query')

    stats = {
        'clickhouse_table': source,
        'final': request.query.get_final(),
        'referrer': http_request.referrer,
        'num_days': (to_date - from_date).days,
        'sample': request.query.get_sample(),
    }

    return raw_query(request, query, clickhouse_ro, timer, stats)


# Special internal endpoints that compute global aggregate data that we want to
# use internally.

@application.route('/internal/sdk-stats', methods=['POST'])
@util.time_request('sdk-stats')
def sdk_distribution(*, timer: Timer):
    dataset = get_dataset('events')
    request = validate_request_content(
        parse_request_body(http_request),
        RequestSchema(
            schemas.SDK_STATS_BASE_SCHEMA,
            SETTINGS_SCHEMA,
            schemas.SDK_STATS_EXTENSIONS_SCHEMA,
        ),
        timer,
        dataset,
    )

    request.query.set_aggregations([
        ['uniq', 'project_id', 'projects'],
        ['count()', None, 'count'],
    ])
    request.query.add_groupby(['sdk_name', 'rtime'])
    request.extensions['project'] = {
        'project': [],
    }

    ensure_table_exists(dataset)

    query_result = parse_and_run_query(dataset, request, timer)
    return (
        json.dumps(
            query_result.result,
            for_json=True,
            default=lambda obj: obj.isoformat() if isinstance(obj, datetime) else obj),
        query_result.status,
        {'Content-Type': 'application/json'}
    )


@application.route('/subscriptions', methods=['POST'])
def create_subscription():
    return json.dumps({'subscription_id': uuid1().hex}), 202, {'Content-Type': 'application/json'}


@application.route('/subscriptions/<uuid>/renew', methods=['POST'])
def renew_subscription(uuid):
    return 'ok', 202, {'Content-Type': 'text/plain'}


@application.route('/subscriptions/<uuid>', methods=['DELETE'])
def delete_subscription(uuid):
    return 'ok', 202, {'Content-Type': 'text/plain'}


if application.debug or application.testing:
    # These should only be used for testing/debugging. Note that the database name
    # is checked to avoid scary production mishaps.

    _ensured = {}

    def ensure_table_exists(dataset, force=False):
        if not force and _ensured.get(dataset, False):
            return

        assert local_dataset_mode(), "Cannot create table in distributed mode"

        from snuba import migrate

        # We cannot build distributed tables this way. So this only works in local
        # mode.
        for statement in dataset.get_dataset_schemas().get_create_statements():
            clickhouse_rw.execute(statement)

        migrate.run(clickhouse_rw, dataset)

        _ensured[dataset] = True

    @application.route('/tests/<dataset_name>/insert', methods=['POST'])
    def write(dataset_name):
        from snuba.processor import ProcessorAction

        dataset = get_dataset(dataset_name)
        ensure_table_exists(dataset)

        rows = []
        for message in json.loads(http_request.data):
            processed_message = enforce_table_writer(dataset) \
                .get_stream_loader() \
                .get_processor() \
                .process_message(message)
            if processed_message:
                assert processed_message.action is ProcessorAction.INSERT
                rows.extend(processed_message.data)

        enforce_table_writer(dataset).get_writer().write(rows)

        return ('ok', 200, {'Content-Type': 'text/plain'})

    @application.route('/tests/<dataset_name>/eventstream', methods=['POST'])
    def eventstream(dataset_name):
        dataset = get_dataset(dataset_name)
        ensure_table_exists(dataset)
        record = json.loads(http_request.data)

        version = record[0]
        if version != 2:
            raise RuntimeError("Unsupported protocol version: %s" % record)

        message = KafkaMessage(
            TopicPartition('topic', 0),
            0,
            http_request.data,
        )

        type_ = record[1]
        metrics = DummyMetricsBackend()
        if type_ == 'insert':
            from snuba.consumer import ConsumerWorker
            worker = ConsumerWorker(dataset, producer=None, replacements_topic=None, metrics=metrics)
        else:
            from snuba.replacer import ReplacerWorker
            worker = ReplacerWorker(clickhouse_rw, dataset, metrics=metrics)

        processed = worker.process_message(message)
        if processed is not None:
            batch = [processed]
            worker.flush_batch(batch)

        return ('ok', 200, {'Content-Type': 'text/plain'})

    @application.route('/tests/<dataset_name>/drop', methods=['POST'])
    def drop(dataset_name):
        dataset = get_dataset(dataset_name)
        for statement in dataset.get_dataset_schemas().get_drop_statements():
            clickhouse_rw.execute(statement)

        ensure_table_exists(dataset, force=True)
        redis_client.flushdb()
        return ('ok', 200, {'Content-Type': 'text/plain'})

    @application.route('/tests/error')
    def error():
        1 / 0

else:
    def ensure_table_exists(dataset, force=False):
        pass<|MERGE_RESOLUTION|>--- conflicted
+++ resolved
@@ -308,17 +308,13 @@
             list(filter(lambda cond: cond not in prewhere_conditions, request.query.get_conditions()))
         )
 
-<<<<<<< HEAD
     for processor in dataset.get_query_processors():
         processor.process_query(request.query, request.settings)
 
-    source = dataset.get_dataset_schemas().get_read_schema().get_data_source().format_from()
-=======
     relational_source = dataset.get_dataset_schemas().get_read_schema().get_data_source()
     request.query.add_conditions(relational_source.get_mandatory_conditions())
 
     source = relational_source.format_from()
->>>>>>> 91b42866
     # TODO: consider moving the performance logic and the pre_where generation into
     # ClickhouseQuery since they are Clickhouse specific
     query = ClickhouseQuery(dataset, request.query, request.settings, prewhere_conditions)
