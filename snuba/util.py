from clickhouse_driver.errors import Error as ClickHouseError
from collections import namedtuple, OrderedDict
from contextlib import contextmanager
from datetime import date, datetime, timedelta
from dateutil.parser import parse as dateutil_parse
from functools import wraps
from hashlib import md5
from itertools import chain, groupby
from typing import NamedTuple, Optional
import logging
import numbers
import re
import _strptime  # NOQA fixes _strptime deferred import issue
import time

from snuba import settings, state
from snuba.query.schema import CONDITION_OPERATORS, POSITIVE_OPERATORS
from snuba.request import Request

logger = logging.getLogger('snuba.util')


# example partition name: "('2018-03-13 00:00:00', 90)"
PART_RE = re.compile(r"\('(\d{4}-\d{2}-\d{2})',\s*(\d+)\)")
QUOTED_LITERAL_RE = re.compile(r"^'.*'$")
ESCAPE_STRING_RE = re.compile(r"(['\\])")
SAFE_FUNCTION_RE = re.compile(r'-?[a-zA-Z_][a-zA-Z0-9_]*$')
TOPK_FUNCTION_RE = re.compile(r'^top([1-9]\d*)$')
ESCAPE_COL_RE = re.compile(r"([`\\])")
NEGATE_RE = re.compile(r'^(-?)(.*)$')
SAFE_COL_RE = re.compile(r'^-?[a-zA-Z_][a-zA-Z0-9_\.]*$')
SAFE_ALIAS_RE = re.compile(r'^-?[a-zA-Z_][a-zA-Z0-9_]*$')


class InvalidConditionException(Exception):
    pass


def local_dataset_mode():
    return settings.DATASET_MODE == "local"


def to_list(value):
    return value if isinstance(value, list) else [value]


<<<<<<< HEAD
def qualified_column(column_name: str, alias: str="") -> str:
    """
    Returns a column in the form "table.column" if the table is not
    empty. If the table is empty it returns the column itself.
    """
    return column_name if not alias else f"{alias}.{column_name}"


def string_col(dataset, col):
    col_type = dataset.get_dataset_schemas().get_read_schema().get_columns().get(col, None)
    col_type = str(col_type) if col_type else None

    if col_type and 'String' in col_type and 'FixedString' not in col_type:
        return escape_col(col)
    else:
        return 'toString({})'.format(escape_col(col))


def escape_expression(expr: Optional[str], regex) -> Optional[str]:
    if not expr:
        return expr
    elif regex.match(expr):
        # Column/Alias is safe to use without wrapping.
        return expr
=======
def escape_col(col):
    if not col:
        return col
    elif SAFE_COL_RE.match(col):
        # Column is safe to use without wrapping.
        return col
>>>>>>> 97fae5f7
    else:
        # Column/Alias needs special characters escaped, and to be wrapped with
        # backticks. If the column starts with a '-', keep that outside the
        # backticks as it is not part of the column name, but used by the query
        # generator to signify the sort order if we are sorting by this column.
        col = ESCAPE_COL_RE.sub(r"\\\1", expr)
        return u'{}`{}`'.format(*NEGATE_RE.match(col).groups())


def escape_alias(alias):
    """
    Alias escaping is different than column names when we introduce table aliases.
    Using the column escaping function would consider "." safe, which is not for
    an alias.
    """
    return escape_expression(alias, SAFE_ALIAS_RE)


def escape_col(col):
    return escape_expression(col, SAFE_COL_RE)


def parse_datetime(value, alignment=1):
    dt = dateutil_parse(value, ignoretz=True).replace(microsecond=0)
    return dt - timedelta(seconds=(dt - dt.min).seconds % alignment)


def function_expr(fn, args_expr=''):
    """
    Generate an expression for a given function name and an already-evaluated
    args expression. This is a place to define convenience functions that evaluate
    to more complex expressions.

    """
    # For functions with no args, (or static args) we allow them to already
    # include them as part of the function name, eg, "count()" or "sleep(1)"
    if not args_expr and fn.endswith(')'):
        return fn

    # Convenience topK function eg "top10", "top3" etc.
    topk = TOPK_FUNCTION_RE.match(fn)
    if topk:
        return 'topK({})({})'.format(topk.group(1), args_expr)

    # turn uniq() into ifNull(uniq(), 0) so it doesn't return null where
    # a number was expected.
    if fn == 'uniq':
        return 'ifNull({}({}), 0)'.format(fn, args_expr)

    # emptyIfNull(col) is a simple pseudo function supported by Snuba that expands
    # to the actual clickhouse function ifNull(col, '') Until we figure out the best
    # way to disambiguate column names from string literals in complex functions.
    if fn == 'emptyIfNull' and args_expr:
        return 'ifNull({}, \'\')'.format(args_expr)

    # default: just return fn(args_expr)
    return u'{}({})'.format(fn, args_expr)


def is_function(column_expr, depth=0):
    """
    Returns a 3-tuple of (name, args, alias) if column_expr is a function,
    otherwise None.

    A function expression is of the form:

        [func, [arg1, arg2]]  => func(arg1, arg2)

    If a string argument is followed by list arg, the pair of them is assumed
    to be a nested function call, with extra args to the outer function afterward.

        [func1, [func2, [arg1, arg2], arg3]]  => func1(func2(arg1, arg2), arg3)

    Although at the top level, there is no outer function call, and the optional
    3rd argument is interpreted as an alias for the entire expression.

        [func, [arg1], alias] => function(arg1) AS alias

    """
    if (isinstance(column_expr, (tuple, list))
            and len(column_expr) >= 2
            and isinstance(column_expr[0], str)
            and isinstance(column_expr[1], (tuple, list))
            and (depth > 0 or len(column_expr) <= 3)):
        assert SAFE_FUNCTION_RE.match(column_expr[0])
        if len(column_expr) == 2:
            return tuple(column_expr) + (None,)
        else:
            return tuple(column_expr)
    else:
        return None


def column_expr(dataset, column_name, body, alias=None, aggregate=None):
    """
    Certain special column names expand into more complex expressions. Return
    a 2-tuple of:
        (expanded column expression, sanitized alias)

    Needs the body of the request for some extra data used to expand column expressions.
    """
    assert column_name or aggregate
    assert not aggregate or (aggregate and (column_name or alias))
    column_name = column_name or ''

    if is_function(column_name, 0):
        return complex_column_expr(dataset, column_name, body)
    elif isinstance(column_name, (list, tuple)) and aggregate:
        return complex_column_expr(dataset, [aggregate, column_name, alias], body)
    elif isinstance(column_name, str) and QUOTED_LITERAL_RE.match(column_name):
        return escape_literal(column_name[1:-1])
    else:
        expr = dataset.column_expr(column_name, body)

    if aggregate:
        expr = function_expr(aggregate, expr)

    use_escape_alias = state.get_config("use_escape_alias", 0)
    # This is a precaution during the rollout.
    alias = escape_alias(alias or column_name) \
        if use_escape_alias \
        else escape_col(alias or column_name)
    return alias_expr(expr, alias, body)


def complex_column_expr(dataset, expr, body, depth=0):
    function_tuple = is_function(expr, depth)
    if function_tuple is None:
        raise ValueError('complex_column_expr was given an expr %s that is not a function at depth %d.' % (expr, depth))

    name, args, alias = function_tuple
    out = []
    i = 0
    while i < len(args):
        next_2 = args[i:i + 2]
        if is_function(next_2, depth + 1):
            out.append(complex_column_expr(dataset, next_2, body, depth + 1))
            i += 2
        else:
            nxt = args[i]
            if is_function(nxt, depth + 1):  # Embedded function
                out.append(complex_column_expr(dataset, nxt, body, depth + 1))
            elif isinstance(nxt, str):
                out.append(column_expr(dataset, nxt, body))
            else:
                out.append(escape_literal(nxt))
            i += 1

    ret = function_expr(name, ', '.join(out))
    if alias:
        ret = alias_expr(ret, alias, body)
    return ret


def alias_expr(expr, alias, body):
    """
    Return the correct expression to use in the final SQL. Keeps a cache of
    the previously created expressions and aliases, so it knows when it can
    subsequently replace a redundant expression with an alias.

    1. If the expression and alias are equal, just return that.
    2. Otherwise, if the expression is new, add it to the cache and its alias so
       it can be reused later and return `expr AS alias`
    3. If the expression has been aliased before, return the alias
    """
    alias_cache = body.setdefault('alias_cache', [])

    if expr == alias:
        return expr
    elif alias in alias_cache:
        return alias
    else:
        alias_cache.append(alias)
        return u'({} AS {})'.format(expr, alias)


def is_condition(cond_or_list):
    return (
        # A condition is:
        # a 3-tuple
        len(cond_or_list) == 3 and
        # where the middle element is an operator
        cond_or_list[1] in CONDITION_OPERATORS and
        # and the first element looks like a column name or expression
        isinstance(cond_or_list[0], (str, tuple, list))
    )


def all_referenced_columns(query_body):
    """
    Return the set of all columns that are used by a query.
    """
    col_exprs = []

    # These fields can reference column names
    for field in ['arrayjoin', 'groupby', 'orderby', 'selected_columns']:
        if field in query_body:
            col_exprs.extend(to_list(query_body[field]))

    # Conditions need flattening as they can be nested as AND/OR
    if 'conditions' in query_body:
        flat_conditions = list(chain(*[[c] if is_condition(c) else c for c in query_body['conditions']]))
        col_exprs.extend([c[0] for c in flat_conditions])

    if 'aggregations' in query_body:
        col_exprs.extend([a[1] for a in query_body['aggregations']])

    # Return the set of all columns referenced in any expression
    return set(chain(*[columns_in_expr(ex) for ex in col_exprs]))


def columns_in_expr(expr):
    """
    Get the set of columns that are referenced by a single column expression.
    Either it is a simple string with the column name, or a nested function
    that could reference multiple columns
    """
    cols = []
    # TODO possibly exclude quoted args to functions as those are
    # string literals, not column names.
    if isinstance(expr, str):
        cols.append(expr.lstrip('-'))
    elif (isinstance(expr, (list, tuple)) and len(expr) >= 2
          and isinstance(expr[1], (list, tuple))):
        for func_arg in expr[1]:
            cols.extend(columns_in_expr(func_arg))
    return cols


def tuplify(nested):
    if isinstance(nested, (list, tuple)):
        return tuple(tuplify(child) for child in nested)
    return nested


def conditions_expr(dataset, conditions, body, depth=0):
    """
    Return a boolean expression suitable for putting in the WHERE clause of the
    query.  The expression is constructed by ANDing groups of OR expressions.
    Expansion of columns is handled, as is replacement of columns with aliases,
    if the column has already been expanded and aliased elsewhere.
    """
    from snuba.clickhouse.columns import Array

    if not conditions:
        return ''

    if depth == 0:
        # dedupe conditions at top level, but keep them in order
        sub = OrderedDict((conditions_expr(dataset, cond, body, depth + 1), None) for cond in conditions)
        return u' AND '.join(s for s in sub.keys() if s)
    elif is_condition(conditions):
        lhs, op, lit = dataset.process_condition(conditions)

        # facilitate deduping IN conditions by sorting them.
        if op in ('IN', 'NOT IN') and isinstance(lit, tuple):
            lit = tuple(sorted(lit))

        # If the LHS is a simple column name that refers to an array column
        # (and we are not arrayJoining on that column, which would make it
        # scalar again) and the RHS is a scalar value, we assume that the user
        # actually means to check if any (or all) items in the array match the
        # predicate, so we return an `any(x == value for x in array_column)`
        # type expression. We assume that operators looking for a specific value
        # (IN, =, LIKE) are looking for rows where any array value matches, and
        # exclusionary operators (NOT IN, NOT LIKE, !=) are looking for rows
        # where all elements match (eg. all NOT LIKE 'foo').
        columns = dataset.get_dataset_schemas().get_read_schema().get_columns()
        if (
            isinstance(lhs, str) and
            lhs in columns and
            isinstance(columns[lhs].type, Array) and
            columns[lhs].base_name != body.get('arrayjoin') and
            not isinstance(lit, (list, tuple))
        ):
            any_or_all = 'arrayExists' if op in POSITIVE_OPERATORS else 'arrayAll'
            return u'{}(x -> assumeNotNull(x {} {}), {})'.format(
                any_or_all,
                op,
                escape_literal(lit),
                column_expr(dataset, lhs, body)
            )
        else:
            return u'{} {} {}'.format(
                column_expr(dataset, lhs, body),
                op,
                escape_literal(lit)
            )

    elif depth == 1:
        sub = (conditions_expr(dataset, cond, body, depth + 1) for cond in conditions)
        sub = [s for s in sub if s]
        res = u' OR '.join(sub)
        return u'({})'.format(res) if len(sub) > 1 else res
    else:
        raise InvalidConditionException(str(conditions))


def escape_string(str):
    str = ESCAPE_STRING_RE.sub(r"\\\1", str)
    return u"'{}'".format(str)


def escape_literal(value):
    """
    Escape a literal value for use in a SQL clause.
    """
    if isinstance(value, str):
        return escape_string(value)
    elif isinstance(value, datetime):
        value = value.replace(tzinfo=None, microsecond=0)
        return "toDateTime('{}')".format(value.isoformat())
    elif isinstance(value, date):
        return "toDate('{}')".format(value.isoformat())
    elif isinstance(value, (list, tuple)):
        return u"({})".format(', '.join(escape_literal(v) for v in value))
    elif isinstance(value, numbers.Number):
        return str(value)
    elif value is None:
        return ''
    else:
        raise ValueError(u'Do not know how to escape {} for SQL'.format(type(value)))


def raw_query(request: Request, sql, client, timer, stats=None):
    """
    Submit a raw SQL query to clickhouse and do some post-processing on it to
    fix some of the formatting issues in the result JSON
    """
    from snuba.clickhouse.native import NativeDriverReader

    project_ids = to_list(request.extensions['project']['project'])
    project_id = project_ids[0] if project_ids else 0  # TODO rate limit on every project in the list?
    stats = stats or {}
    grl, gcl, prl, pcl, use_cache, use_deduper, uc_max = state.get_configs([
        ('global_per_second_limit', None),
        ('global_concurrent_limit', 1000),
        ('project_per_second_limit', 1000),
        ('project_concurrent_limit', 1000),
        ('use_cache', 0),
        ('use_deduper', 1),
        ('uncompressed_cache_max_cols', 5),
    ])

    # Specific projects can have their rate limits overridden
    prl, pcl = state.get_configs([
        ('project_per_second_limit_{}'.format(project_id), prl),
        ('project_concurrent_limit_{}'.format(project_id), pcl),
    ])

    all_confs = state.get_all_configs()
    query_settings = {
        k.split('/', 1)[1]: v
        for k, v in all_confs.items()
        if k.startswith('query_settings/')
    }

    # Experiment, if we are going to grab more than X columns worth of data,
    # don't use uncompressed_cache in clickhouse, or result cache in snuba.
    if len(all_referenced_columns(request.query.get_body())) > uc_max:
        query_settings['use_uncompressed_cache'] = 0
        use_cache = 0

    timer.mark('get_configs')

    query_id = md5(force_bytes(sql)).hexdigest()
    with state.deduper(query_id if use_deduper else None) as is_dupe:
        timer.mark('dedupe_wait')

        result = state.get_result(query_id) if use_cache else None
        timer.mark('cache_get')

        stats.update({
            'is_duplicate': is_dupe,
            'query_id': query_id,
            'use_cache': bool(use_cache),
            'cache_hit': bool(result)}
        ),

        if result:
            status = 200
        else:
            with state.rate_limit('global', grl, gcl) as (g_allowed, g_rate, g_concurr):
                metrics.gauge('query.global_concurrent', g_concurr)
                stats.update({'global_rate': g_rate, 'global_concurrent': g_concurr})

                with state.rate_limit(project_id, prl, pcl) as (p_allowed, p_rate, p_concurr):
                    stats.update({'project_rate': p_rate, 'project_concurrent': p_concurr})
                    timer.mark('rate_limit')

                    if g_allowed and p_allowed:

                        # Experiment, reduce max threads by 1 for each extra concurrent query
                        # that a project has running beyond the first one
                        if 'max_threads' in query_settings and p_concurr > 1:
                            maxt = query_settings['max_threads']
                            query_settings['max_threads'] = max(1, maxt - p_concurr + 1)

                        # Force query to use the first shard replica, which
                        # should have synchronously received any cluster writes
                        # before this query is run.
                        consistent = request.settings.consistent
                        stats['consistent'] = consistent
                        if consistent:
                            query_settings['load_balancing'] = 'in_order'
                            query_settings['max_threads'] = 1

                        try:
                            result = NativeDriverReader(client).execute(
                                sql,
                                query_settings,
                                # All queries should already be deduplicated at this point
                                # But the query_id will let us know if they aren't
                                query_id=query_id if use_deduper else None,
                                with_totals=request.query.get_body().get('totals', False),
                            )
                            status = 200

                            logger.debug(sql)
                            timer.mark('execute')
                            stats.update({
                                'result_rows': len(result['data']),
                                'result_cols': len(result['meta']),
                            })

                            if use_cache:
                                state.set_result(query_id, result)
                                timer.mark('cache_set')

                        except BaseException as ex:
                            error = str(ex)
                            status = 500
                            logger.exception("Error running query: %s\n%s", sql, error)
                            if isinstance(ex, ClickHouseError):
                                result = {'error': {
                                    'type': 'clickhouse',
                                    'code': ex.code,
                                    'message': error,
                                }}
                            else:
                                result = {'error': {
                                    'type': 'unknown',
                                    'message': error,
                                }}

                    else:
                        status = 429
                        Reason = namedtuple('reason', 'scope name val limit')
                        reasons = [
                            Reason('global', 'concurrent', g_concurr, gcl),
                            Reason('global', 'per-second', g_rate, grl),
                            Reason('project', 'concurrent', p_concurr, pcl),
                            Reason('project', 'per-second', p_rate, prl)
                        ]
                        reason = next((r for r in reasons if r.limit is not None and r.val > r.limit), None)
                        result = {'error': {
                            'type': 'ratelimit',
                            'message': 'rate limit exceeded',
                            'detail': reason and '{r.scope} {r.name} of {r.val:.0f} exceeds limit of {r.limit:.0f}'.format(r=reason)
                        }}

    stats.update(query_settings)

    if settings.RECORD_QUERIES:
        # send to redis
        state.record_query({
            'request': request.body,
            'sql': sql,
            'timing': timer,
            'stats': stats,
            'status': status,
        })

        # send to datadog
        tags = [
            'status:{}'.format(status),
            'referrer:{}'.format(stats.get('referrer', 'none')),
            'final:{}'.format(stats.get('final', False))
        ]
        mark_tags = [
            'final:{}'.format(stats.get('final', False))
        ]
        timer.send_metrics_to(metrics, tags=tags, mark_tags=mark_tags)

    result['timing'] = timer

    if settings.STATS_IN_RESPONSE or request.settings.debug:
        result['stats'] = stats
        result['sql'] = sql

    return (result, status)


class Timer(object):
    def __init__(self, name=''):
        self.marks = [(name, time.time())]
        self.final = None

    def mark(self, name):
        self.final = None
        self.marks.append((name, time.time()))

    def finish(self):
        if not self.final:
            start = self.marks[0][1]
            end = time.time() if len(self.marks) == 1 else self.marks[-1][1]
            diff_ms = lambda start, end: int((end - start) * 1000)
            durations = [(name, diff_ms(self.marks[i][1], ts)) for i, (name, ts) in enumerate(self.marks[1:])]
            self.final = {
                'timestamp': int(start),
                'duration_ms': diff_ms(start, end),
                'marks_ms': {
                    key: sum(d[1] for d in group) for key, group in groupby(sorted(durations), key=lambda x: x[0])
                }
            }
        return self.final

    def for_json(self):
        return self.finish()

    def send_metrics_to(self, metrics, tags=None, mark_tags=None):
        name = self.marks[0][0]
        final = self.finish()
        metrics.timing(name, final['duration_ms'], tags=tags)
        for mark, duration in final['marks_ms'].items():
            metrics.timing('{}.{}'.format(name, mark), duration, tags=mark_tags)


def time_request(name):
    def decorator(func):
        @wraps(func)
        def wrapper(*args, **kwargs):
            kwargs['timer'] = Timer(name)
            return func(*args, **kwargs)
        return wrapper
    return decorator


class Part(NamedTuple):
    date: datetime
    retention_days: int


def decode_part_str(part_str: str) -> Part:
    match = PART_RE.match(part_str)
    if not match:
        raise ValueError("Unknown part name/format: " + str(part_str))

    date_str, retention_days = match.groups()
    date = datetime.strptime(date_str, '%Y-%m-%d')

    return Part(date, int(retention_days))


def force_bytes(s):
    if isinstance(s, bytes):
        return s
    return s.encode('utf-8', 'replace')


@contextmanager
def settings_override(overrides):
    previous = {}
    for k, v in overrides.items():
        previous[k] = getattr(settings, k, None)
        setattr(settings, k, v)

    try:
        yield
    finally:
        for k, v in previous.items():
            setattr(settings, k, v)


def create_metrics(host, port, prefix, tags=None):
    """Create a DogStatsd object with the specified prefix and tags. Prefixes
    must start with `snuba.<category>`, for example: `snuba.processor`."""

    from datadog import DogStatsd

    bits = prefix.split('.', 2)
    assert len(bits) >= 2 and bits[0] == 'snuba', "prefix must be like `snuba.<category>`"

    return DogStatsd(host=host, port=port, namespace=prefix, constant_tags=tags)


metrics = create_metrics(settings.DOGSTATSD_HOST, settings.DOGSTATSD_PORT, 'snuba.api')<|MERGE_RESOLUTION|>--- conflicted
+++ resolved
@@ -44,23 +44,12 @@
     return value if isinstance(value, list) else [value]
 
 
-<<<<<<< HEAD
 def qualified_column(column_name: str, alias: str="") -> str:
     """
     Returns a column in the form "table.column" if the table is not
     empty. If the table is empty it returns the column itself.
     """
     return column_name if not alias else f"{alias}.{column_name}"
-
-
-def string_col(dataset, col):
-    col_type = dataset.get_dataset_schemas().get_read_schema().get_columns().get(col, None)
-    col_type = str(col_type) if col_type else None
-
-    if col_type and 'String' in col_type and 'FixedString' not in col_type:
-        return escape_col(col)
-    else:
-        return 'toString({})'.format(escape_col(col))
 
 
 def escape_expression(expr: Optional[str], regex) -> Optional[str]:
@@ -69,14 +58,6 @@
     elif regex.match(expr):
         # Column/Alias is safe to use without wrapping.
         return expr
-=======
-def escape_col(col):
-    if not col:
-        return col
-    elif SAFE_COL_RE.match(col):
-        # Column is safe to use without wrapping.
-        return col
->>>>>>> 97fae5f7
     else:
         # Column/Alias needs special characters escaped, and to be wrapped with
         # backticks. If the column starts with a '-', keep that outside the
