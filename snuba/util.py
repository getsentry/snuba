--- conflicted
+++ resolved
@@ -15,12 +15,7 @@
 import time
 
 from snuba import clickhouse, schemas, settings, state
-<<<<<<< HEAD
-from snuba.clickhouse import escape_col
-from snuba.reader import NativeDriverReader
 from snuba.schemas import Request
-=======
->>>>>>> caa82fee
 
 
 logger = logging.getLogger('snuba.util')
@@ -381,13 +376,9 @@
     Submit a raw SQL query to clickhouse and do some post-processing on it to
     fix some of the formatting issues in the result JSON
     """
-<<<<<<< HEAD
+    from snuba.clickhouse.native import NativeDriverReader
+
     project_ids = to_list(request.extensions['project']['project'])
-=======
-    from snuba.clickhouse.native import NativeDriverReader
-
-    project_ids = to_list(body['project'])
->>>>>>> caa82fee
     project_id = project_ids[0] if project_ids else 0  # TODO rate limit on every project in the list?
     stats = stats or {}
     grl, gcl, prl, pcl, use_cache, uc_max = state.get_configs([
