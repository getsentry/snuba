--- conflicted
+++ resolved
@@ -61,75 +61,6 @@
     return dt - timedelta(seconds=(dt - dt.min).seconds % alignment)
 
 
-<<<<<<< HEAD
-def function_expr(fn: str, args_expr: str = "") -> str:
-    """
-    DEPRECATED. Please do not add anything else here. In order to manipulate the
-    query, create a QueryProcessor and register it into your dataset.
-
-    Generate an expression for a given function name and an already-evaluated
-    args expression. This is a place to define convenience functions that evaluate
-    to more complex expressions.
-
-    """
-    if fn.startswith("apdex("):
-        match = APDEX_FUNCTION_RE.match(fn)
-        if match:
-            return "(countIf({col} <= {satisfied}) + (countIf(({col} > {satisfied}) AND ({col} <= {tolerated})) / 2)) / count()".format(
-                col=escape_identifier(match.group(1)),
-                satisfied=match.group(2),
-                tolerated=int(match.group(2)) * 4,
-            )
-        raise ValueError("Invalid format for apdex()")
-    elif fn.startswith("impact("):
-        match = IMPACT_FUNCTION_RE.match(fn)
-        if match:
-            apdex = "(countIf({col} <= {satisfied}) + (countIf(({col} > {satisfied}) AND ({col} <= {tolerated})) / 2)) / count()".format(
-                col=escape_identifier(match.group(1)),
-                satisfied=match.group(2),
-                tolerated=int(match.group(2)) * 4,
-            )
-
-            return "(1 - {apdex}) + ((1 - (1 / sqrt(uniq({user_col})))) * 3)".format(
-                apdex=apdex, user_col=escape_identifier(match.group(3)),
-            )
-        raise ValueError("Invalid format for impact()")
-    elif fn.startswith("failure_rate("):
-        match = FAILURE_RATE_FUNCTION_RE.match(fn)
-        if match:
-            return "countIf(notIn(transaction_status, tuple({ok}, {cancelled}, {unknown}))) / count()".format(
-                ok=SPAN_STATUS_NAME_TO_CODE["ok"],
-                cancelled=SPAN_STATUS_NAME_TO_CODE["cancelled"],
-                unknown=SPAN_STATUS_NAME_TO_CODE["unknown_error"],
-            )
-        raise ValueError("Invalid format for failure_rate()")
-    # For functions with no args, (or static args) we allow them to already
-    # include them as part of the function name, eg, "count()" or "sleep(1)"
-    if not args_expr and fn.endswith(")"):
-        return fn
-
-    # Convenience topK function eg "top10", "top3" etc.
-    topk = TOPK_FUNCTION_RE.match(fn)
-    if topk:
-        return "topK({})({})".format(topk.group(1), args_expr)
-
-    # turn uniq() into ifNull(uniq(), 0) so it doesn't return null where
-    # a number was expected.
-    if fn == "uniq":
-        return "ifNull({}({}), 0)".format(fn, args_expr)
-
-    # emptyIfNull(col) is a simple pseudo function supported by Snuba that expands
-    # to the actual clickhouse function ifNull(col, '') Until we figure out the best
-    # way to disambiguate column names from string literals in complex functions.
-    if fn == "emptyIfNull" and args_expr:
-        return "ifNull({}, '')".format(args_expr)
-
-    # default: just return fn(args_expr)
-    return "{}({})".format(fn, args_expr)
-
-
-=======
->>>>>>> 03612b8d
 # TODO: Fix the type of Tuple concatenation when mypy supports it.
 def is_function(column_expr: Any, depth: int = 0) -> Optional[Tuple[Any, ...]]:
     """
