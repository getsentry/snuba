--- conflicted
+++ resolved
@@ -192,13 +192,9 @@
         col = column_expr(col, body)
         lit = escape_literal(tuple(lit) if isinstance(lit, list) else lit)
         if op == 'LIKE':
-<<<<<<< HEAD
             return u'like({}, {})'.format(string_col(col), lit)
-=======
-            return u'like({}, {})'.format(col, lit)
         elif op == 'NOT LIKE':
-            return u'notLike({}, {})'.format(col, lit)
->>>>>>> cc4ea410
+            return u'notLike({}, {})'.format(string_col(col), lit)
         else:
             return u'{} {} {}'.format(col, op, lit)
     elif depth == 1:
