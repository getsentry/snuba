--- conflicted
+++ resolved
@@ -1,8 +1,3 @@
-<<<<<<< HEAD
-from clickhouse_driver.errors import Error as ClickHouseError
-from collections import OrderedDict
-=======
->>>>>>> f4ed3d34
 from contextlib import contextmanager
 from datetime import date, datetime, timedelta
 from dateutil.parser import parse as dateutil_parse
@@ -14,12 +9,7 @@
 import re
 import _strptime  # NOQA fixes _strptime deferred import issue
 
-<<<<<<< HEAD
-from snuba import settings, state
-from snuba.state.rate_limit import RateLimitAggregator, RateLimitExceeded, PROJECT_RATE_LIMIT_NAME
-=======
 from snuba import settings
->>>>>>> f4ed3d34
 from snuba.query.schema import CONDITION_OPERATORS, POSITIVE_OPERATORS
 from snuba.utils.metrics.backends.abstract import MetricsBackend
 from snuba.utils.metrics.timer import Timer
@@ -384,158 +374,6 @@
         raise ValueError(u'Do not know how to escape {} for SQL'.format(type(value)))
 
 
-<<<<<<< HEAD
-def raw_query(request: Request, sql, client, timer, stats=None):
-    """
-    Submit a raw SQL query to clickhouse and do some post-processing on it to
-    fix some of the formatting issues in the result JSON
-    """
-    from snuba.clickhouse.native import NativeDriverReader
-
-    stats = stats or {}
-    use_cache, use_deduper, uc_max = state.get_configs([
-        ('use_cache', 0),
-        ('use_deduper', 1),
-        ('uncompressed_cache_max_cols', 5),
-    ])
-
-    all_confs = state.get_all_configs()
-    query_settings = {
-        k.split('/', 1)[1]: v
-        for k, v in all_confs.items()
-        if k.startswith('query_settings/')
-    }
-
-    # Experiment, if we are going to grab more than X columns worth of data,
-    # don't use uncompressed_cache in clickhouse, or result cache in snuba.
-    if len(all_referenced_columns(request.query.get_body())) > uc_max:
-        query_settings['use_uncompressed_cache'] = 0
-        use_cache = 0
-
-    timer.mark('get_configs')
-
-    query_id = md5(force_bytes(sql)).hexdigest()
-    with state.deduper(query_id if use_deduper else None) as is_dupe:
-        timer.mark('dedupe_wait')
-
-        result = state.get_result(query_id) if use_cache else None
-        timer.mark('cache_get')
-
-        stats.update({
-            'is_duplicate': is_dupe,
-            'query_id': query_id,
-            'use_cache': bool(use_cache),
-            'cache_hit': bool(result)}
-        ),
-
-        if result:
-            status = 200
-        else:
-            try:
-                with RateLimitAggregator(request.settings.get_rate_limit_params()) as rate_limit_stats_container:
-                    stats.update(rate_limit_stats_container.to_dict())
-                    timer.mark('rate_limit')
-
-                    # Experiment, reduce max threads by 1 for each extra concurrent query
-                    # that a project has running beyond the first one
-                    project_rate_limit_stats = rate_limit_stats_container.get_stats(PROJECT_RATE_LIMIT_NAME)
-
-                    if 'max_threads' in query_settings and \
-                            project_rate_limit_stats is not None \
-                            and project_rate_limit_stats.concurrent > 1:
-                        maxt = query_settings['max_threads']
-                        query_settings['max_threads'] = max(1, maxt - project_rate_limit_stats.concurrent + 1)
-
-                    # Force query to use the first shard replica, which
-                    # should have synchronously received any cluster writes
-                    # before this query is run.
-                    consistent = request.settings.get_consistent()
-                    stats['consistent'] = consistent
-                    if consistent:
-                        query_settings['load_balancing'] = 'in_order'
-                        query_settings['max_threads'] = 1
-
-                    try:
-                        result = NativeDriverReader(client).execute(
-                            sql,
-                            query_settings,
-                            # All queries should already be deduplicated at this point
-                            # But the query_id will let us know if they aren't
-                            query_id=query_id if use_deduper else None,
-                            with_totals=request.query.has_totals(),
-                        )
-                        status = 200
-
-                        logger.debug(sql)
-                        timer.mark('execute')
-                        stats.update({
-                            'result_rows': len(result['data']),
-                            'result_cols': len(result['meta']),
-                        })
-
-                        if use_cache:
-                            state.set_result(query_id, result)
-                            timer.mark('cache_set')
-
-                    except BaseException as ex:
-                        error = str(ex)
-                        status = 500
-                        logger.exception("Error running query: %s\n%s", sql, error)
-                        if isinstance(ex, ClickHouseError):
-                            result = {'error': {
-                                'type': 'clickhouse',
-                                'code': ex.code,
-                                'message': error,
-                            }}
-                        else:
-                            result = {'error': {
-                                'type': 'unknown',
-                                'message': error,
-                            }}
-            except RateLimitExceeded as ex:
-                error = str(ex)
-                status = 429
-                result = {'error': {
-                    'type': 'ratelimit',
-                    'message': 'rate limit exceeded',
-                    'detail': error
-                }}
-
-    stats.update(query_settings)
-
-    if settings.RECORD_QUERIES:
-        # send to redis
-        state.record_query({
-            'request': request.body,
-            'sql': sql,
-            'timing': timer,
-            'stats': stats,
-            'status': status,
-        })
-
-        timer.send_metrics_to(
-            metrics,
-            tags={
-                'status': str(status),
-                'referrer': stats.get('referrer', 'none'),
-                'final': str(stats.get('final', False)),
-            },
-            mark_tags={
-                'final': str(stats.get('final', False)),
-            }
-        )
-
-    result['timing'] = timer
-
-    if settings.STATS_IN_RESPONSE or request.settings.get_debug():
-        result['stats'] = stats
-        result['sql'] = sql
-
-    return (result, status)
-
-
-=======
->>>>>>> f4ed3d34
 def time_request(name):
     def decorator(func):
         @wraps(func)
