from datetime import datetime, timedelta
from hashlib import md5
import logging
import re
import simplejson as json
import six
import _strptime  # fixes _strptime deferred import issue

from snuba import settings
from snuba.util import force_bytes


logger = logging.getLogger('snuba.processor')


HASH_RE = re.compile(r'^[0-9a-f]{32}$', re.IGNORECASE)
MAX_UINT32 = 2 ** 32 - 1

# action types
INSERT = object()
ALTER = object()

PAYLOAD_DATETIME_FORMAT = "%Y-%m-%dT%H:%M:%S.%fZ"
CLICKHOUSE_DATETIME_FORMAT = "%Y-%m-%d %H:%M:%S"


class EventTooOld(Exception):
    pass


def _collapse_uint32(n):
    if (n is None) or (n < 0) or (n > MAX_UINT32):
        return None
    return n


def _boolify(s):
    if s is None:
        return None

    if isinstance(s, bool):
        return s

    s = _unicodify(s)

    if s in ('yes', 'true', '1'):
        return True
    elif s in ('false', 'no', '0'):
        return False

    return None


def _floatify(s):
    if not s:
        return None

    if isinstance(s, float):
        return s

    try:
        s = float(s)
    except (ValueError, TypeError):
        return None
    else:
        return s

    return None


def _unicodify(s):
    if s is None:
        return None

    if isinstance(s, dict) or isinstance(s, list):
        return json.dumps(s)

    return six.text_type(s)


def extract_required(output, message):
    output['event_id'] = message['event_id']
    project_id = message['project_id']
    output['project_id'] = project_id
<<<<<<< HEAD
    timestamp = datetime.strptime(message['datetime'], PAYLOAD_DATETIME_FORMAT)
=======
    output['group_id'] = message['group_id']
    timestamp = datetime.strptime(message['datetime'], "%Y-%m-%dT%H:%M:%S.%fZ")
>>>>>>> 9e4a49c3

    retention_days = settings.RETENTION_OVERRIDES.get(project_id)
    if retention_days is None:
        retention_days = int(message.get('retention_days') or settings.DEFAULT_RETENTION_DAYS)

    # TODO: We may need to allow for older events in the future when post
    # processing triggers are based off of Snuba. Or this branch could be put
    # behind a "backfill-only" optional switch.
    if timestamp < (datetime.utcnow() - timedelta(days=retention_days)):
        raise EventTooOld

    output['timestamp'] = timestamp
    output['retention_days'] = retention_days


def extract_common(output, message, data):
    output['platform'] = _unicodify(message['platform'])
    output['message'] = _unicodify(message['message'])
    primary_hash = message['primary_hash']
    if not HASH_RE.match(primary_hash):
        primary_hash = md5(force_bytes(primary_hash)).hexdigest()
    output['primary_hash'] = primary_hash
    output['received'] = datetime.utcfromtimestamp(int(data['received']))
    output['type'] = _unicodify(data.get('type', None))
    output['version'] = _unicodify(data.get('version', None))


def extract_sdk(output, sdk):
    output['sdk_name'] = _unicodify(sdk.get('name', None))
    output['sdk_version'] = _unicodify(sdk.get('version', None))


def extract_promoted_tags(output, tags):
    output.update({name: _unicodify(tags.get(name, None))
        for name in settings.PROMOTED_TAG_COLUMNS
    })


def extract_promoted_contexts(output, contexts, tags):
    app_ctx = contexts.get('app', {})
    output['app_device'] = _unicodify(tags.get('app.device', None))
    app_ctx.pop('device_app_hash', None)  # tag=app.device

    os_ctx = contexts.get('os', {})
    output['os'] = _unicodify(tags.get('os', None))
    output['os_name'] = _unicodify(tags.get('os.name', None))
    os_ctx.pop('name', None)  # tag=os and/or os.name
    os_ctx.pop('version', None)  # tag=os
    output['os_rooted'] = _boolify(tags.get('os.rooted', None))
    os_ctx.pop('rooted', None)  # tag=os.rooted
    output['os_build'] = _unicodify(os_ctx.pop('build', None))
    output['os_kernel_version'] = _unicodify(os_ctx.pop('kernel_version', None))

    runtime_ctx = contexts.get('runtime', {})
    output['runtime'] = _unicodify(tags.get('runtime', None))
    output['runtime_name'] = _unicodify(tags.get('runtime.name', None))
    runtime_ctx.pop('name', None)  # tag=runtime and/or runtime.name
    runtime_ctx.pop('version', None)  # tag=runtime

    browser_ctx = contexts.get('browser', {})
    output['browser'] = _unicodify(tags.get('browser', None))
    output['browser_name'] = _unicodify(tags.get('browser.name', None))
    browser_ctx.pop('name', None)  # tag=browser and/or browser.name
    browser_ctx.pop('version', None)  # tag=browser

    device_ctx = contexts.get('device', {})
    output['device'] = _unicodify(tags.get('device', None))
    device_ctx.pop('model', None)  # tag=device
    output['device_family'] = _unicodify(tags.get('device.family', None))
    device_ctx.pop('family', None)  # tag=device.family
    output['device_name'] = _unicodify(device_ctx.pop('name', None))
    output['device_brand'] = _unicodify(device_ctx.pop('brand', None))
    output['device_locale'] = _unicodify(device_ctx.pop('locale', None))
    output['device_uuid'] = _unicodify(device_ctx.pop('uuid', None))
    output['device_model_id'] = _unicodify(device_ctx.pop('model_id', None))
    output['device_arch'] = _unicodify(device_ctx.pop('arch', None))
    output['device_battery_level'] = _floatify(device_ctx.pop('battery_level', None))
    output['device_orientation'] = _unicodify(device_ctx.pop('orientation', None))
    output['device_simulator'] = _boolify(device_ctx.pop('simulator', None))
    output['device_online'] = _boolify(device_ctx.pop('online', None))
    output['device_charging'] = _boolify(device_ctx.pop('charging', None))


def extract_extra_contexts(output, contexts):
    context_keys = []
    context_values = []
    valid_types = (int, float) + six.string_types
    for ctx_name, ctx_obj in contexts.items():
        if isinstance(ctx_obj, dict):
            ctx_obj.pop('type', None)  # ignore type alias
            for inner_ctx_name, ctx_value in ctx_obj.items():
                if isinstance(ctx_value, valid_types):
                    value = _unicodify(ctx_value)
                    if value:
                        context_keys.append("%s.%s" % (ctx_name, inner_ctx_name))
                        context_values.append(_unicodify(ctx_value))

    output['contexts.key'] = context_keys
    output['contexts.value'] = context_values


def extract_extra_tags(output, tags):
    tag_keys = []
    tag_values = []
    for tag_key, tag_value in sorted(tags.items()):
        value = _unicodify(tag_value)
        if value:
            tag_keys.append(_unicodify(tag_key))
            tag_values.append(value)

    output['tags.key'] = tag_keys
    output['tags.value'] = tag_values


def extract_user(output, user):
    output['user_id'] = _unicodify(user.get('id', None))
    output['username'] = _unicodify(user.get('username', None))
    output['email'] = _unicodify(user.get('email', None))
    output['ip_address'] = _unicodify(user.get('ip_address', None))


def extract_geo(output, geo):
    output['geo_country_code'] = _unicodify(geo.get('country_code', None))
    output['geo_region'] = _unicodify(geo.get('region', None))
    output['geo_city'] = _unicodify(geo.get('city', None))


def extract_http(output, http):
    output['http_method'] = _unicodify(http.get('method', None))
    http_headers = dict(http.get('headers', []))
    output['http_referer'] = _unicodify(http_headers.get('Referer', None))


def extract_stacktraces(output, stacks):
    stack_types = []
    stack_values = []
    stack_mechanism_types = []
    stack_mechanism_handled = []

    frame_abs_paths = []
    frame_filenames = []
    frame_packages = []
    frame_modules = []
    frame_functions = []
    frame_in_app = []
    frame_colnos = []
    frame_linenos = []
    frame_stack_levels = []

    stack_level = 0
    for stack in stacks:
        stack_types.append(_unicodify(stack.get('type', None)))
        stack_values.append(_unicodify(stack.get('value', None)))

        mechanism = stack.get('mechanism', {})
        stack_mechanism_types.append(_unicodify(mechanism.get('type', None)))
        stack_mechanism_handled.append(_boolify(mechanism.get('handled', None)))

        frames = stack.get('stacktrace', {}).get('frames', [])
        for frame in frames:
            frame_abs_paths.append(_unicodify(frame.get('abs_path', None)))
            frame_filenames.append(_unicodify(frame.get('filename', None)))
            frame_packages.append(_unicodify(frame.get('package', None)))
            frame_modules.append(_unicodify(frame.get('module', None)))
            frame_functions.append(_unicodify(frame.get('function', None)))
            frame_in_app.append(frame.get('in_app', None))
            frame_colnos.append(_collapse_uint32(frame.get('colno', None)))
            frame_linenos.append(_collapse_uint32(frame.get('lineno', None)))
            frame_stack_levels.append(stack_level)

        stack_level += 1

    output['exception_stacks.type'] = stack_types
    output['exception_stacks.value'] = stack_values
    output['exception_stacks.mechanism_type'] = stack_mechanism_types
    output['exception_stacks.mechanism_handled'] = stack_mechanism_handled
    output['exception_frames.abs_path'] = frame_abs_paths
    output['exception_frames.filename'] = frame_filenames
    output['exception_frames.package'] = frame_packages
    output['exception_frames.module'] = frame_modules
    output['exception_frames.function'] = frame_functions
    output['exception_frames.in_app'] = frame_in_app
    output['exception_frames.colno'] = frame_colnos
    output['exception_frames.lineno'] = frame_linenos
    output['exception_frames.stack_level'] = frame_stack_levels


class InvalidMessageType(Exception):
    pass


class InvalidMessageVersion(Exception):
    pass


def process_message(message):
    """\
    Process a raw message into a tuple of (action_type, processed_message):
    * action_type: one of the sentinel values INSERT or ALTER
    * processed_message: dict representing the processed column -> value(s)

    Returns `None` if the event is too old to be written.
    """
    action_type = None

    if isinstance(message, dict):
        # deprecated unwrapped event message == insert
        action_type = INSERT
        try:
            processed = process_insert(message)
        except EventTooOld:
            return None
    elif isinstance(message, (list, tuple)) and len(message) >= 2:
        version = message[0]

        if version in (0, 1):
            # version 0: (version, type, data)
            # version 1: (version, type, data, state)
            type_, event = message[1:3]
            if type_ == 'insert':
                action_type = INSERT
                try:
                    processed = process_insert(event)
                except EventTooOld:
                    return None
            elif type_ == 'delete_groups':
                action_type = ALTER
                processed = process_delete_groups(event)
            elif type_ == 'merge':
                action_type = ALTER
                processed = process_merge(event)
            elif type_ == 'unmerge':
                action_type = ALTER
                processed = process_unmerge(event)
            else:
                raise InvalidMessageType("Invalid message type: {}".format(type_))

    if action_type is None:
        raise InvalidMessageVersion("Unknown message format: " + str(message))

    return (action_type, processed)


def process_insert(message):
    processed = {'deleted': 0}
    extract_required(processed, message)

    data = message.get('data', {})
    extract_common(processed, message, data)

    sdk = data.get('sdk', {})
    extract_sdk(processed, sdk)

    tags = dict(data.get('tags', []))
    extract_promoted_tags(processed, tags)

    contexts = data.get('contexts', {})
    extract_promoted_contexts(processed, contexts, tags)

    user = data.get('user', data.get('sentry.interfaces.User', {}))
    extract_user(processed, user)

    geo = user.get('geo', {})
    extract_geo(processed, geo)

    http = data.get('http', data.get('sentry.interfaces.Http', {}))
    extract_http(processed, http)

    extract_extra_contexts(processed, contexts)
    extract_extra_tags(processed, tags)

    exception = data.get('exception', data.get('sentry.interfaces.Exception', {}))
    stacks = exception.get('values', [])
    extract_stacktraces(processed, stacks)

    return processed


def process_delete_groups(message):
    # NOTE: This could also use ALTER DELETE but deletes take a lot more work than updates in ClickHouse
    timestamp = datetime.strptime(message['datetime'], PAYLOAD_DATETIME_FORMAT)
    group_ids = message['group_ids']
    assert len(group_ids) > 0
    assert all(isinstance(gid, int) for gid in group_ids)

    return ("""
        ALTER TABLE %(local_table_name)s
        UPDATE deleted = 1
        WHERE project_id = %(project_id)s
        AND group_id IN (%(group_ids)s)
        AND timestamp <= CAST('%(timestamp)s' AS DateTime)
    """, {
        'project_id': message['project_id'],
        'group_ids': ", ".join(str(gid) for gid in group_ids),
        'timestamp': timestamp.strftime(CLICKHOUSE_DATETIME_FORMAT),
    })


def process_merge(message):
    timestamp = datetime.strptime(message['datetime'], PAYLOAD_DATETIME_FORMAT)
    event_ids = message['event_ids']
    assert len(event_ids) > 0
    assert all(isinstance(eid, six.string_types) for eid in event_ids)

    return ("""
        ALTER TABLE %(local_table_name)s
        UPDATE group_id = %(new_group_id)s
        WHERE project_id = %(project_id)s
        AND event_id IN (%(event_ids)s)
        AND timestamp <= CAST('%(timestamp)s' AS DateTime)
    """, {
        'new_group_id': message['new_group_id'],
        'project_id': message['project_id'],
        'event_ids': ", ".join("'%s'" % eid for eid in event_ids),
        'timestamp': timestamp.strftime(CLICKHOUSE_DATETIME_FORMAT),
    })


def process_unmerge(message):
    timestamp = datetime.strptime(message['datetime'], PAYLOAD_DATETIME_FORMAT)
    return ("""
        ALTER TABLE %(local_table_name)s
        UPDATE group_id = %(new_group_id)s
        WHERE project_id = %(project_id)s
        AND group_id = %(old_group_id)s
        AND timestamp <= CAST('%(timestamp)s' AS DateTime)
    """, {
        'new_group_id': message['new_group_id'],
        'project_id': message['project_id'],
        'old_group_id': message['old_group_id'],
        'timestamp': timestamp.strftime(CLICKHOUSE_DATETIME_FORMAT),
    })<|MERGE_RESOLUTION|>--- conflicted
+++ resolved
@@ -82,12 +82,8 @@
     output['event_id'] = message['event_id']
     project_id = message['project_id']
     output['project_id'] = project_id
-<<<<<<< HEAD
+    output['group_id'] = message['group_id']
     timestamp = datetime.strptime(message['datetime'], PAYLOAD_DATETIME_FORMAT)
-=======
-    output['group_id'] = message['group_id']
-    timestamp = datetime.strptime(message['datetime'], "%Y-%m-%dT%H:%M:%S.%fZ")
->>>>>>> 9e4a49c3
 
     retention_days = settings.RETENTION_OVERRIDES.get(project_id)
     if retention_days is None:
