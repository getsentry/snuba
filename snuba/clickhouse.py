import logging
import re
import time

from six.moves import queue, range

from clickhouse_driver import Client, errors
from snuba import settings

logger = logging.getLogger('snuba.clickhouse')


SAFE_COL_RE = re.compile(r'^-?[a-zA-Z_][a-zA-Z0-9_\.]*$')
NEGATE_RE = re.compile(r'^(-?)(.*)$')
ESCAPE_COL_RE = re.compile(r"([`\\])")


def escape_col(col):
    if not col:
        return col
    elif SAFE_COL_RE.match(col):
        # Column is safe to use without wrapping.
        return col
    else:
        # Column needs special characters escaped, and to be wrapped with
        # backticks. If the column starts with a '-', keep that outside the
        # backticks as it is not part of the column name, but used by the query
        # generator to signify the sort order if we are sorting by this column.
        col = ESCAPE_COL_RE.sub(r"\\\1", col)
        return u'{}`{}`'.format(*NEGATE_RE.match(col).groups())


class ClickhousePool(object):
    def __init__(self,
                 host=settings.CLICKHOUSE_SERVER.split(':')[0],
                 port=int(settings.CLICKHOUSE_SERVER.split(':')[1]),
                 connect_timeout=1,
                 send_receive_timeout=300,
                 max_pool_size=settings.CLICKHOUSE_MAX_POOL_SIZE,
                 client_settings={},
                 metrics=None,
                 ):
        self.host = host
        self.port = port
        self.connect_timeout = connect_timeout
        self.send_receive_timeout = send_receive_timeout
        self.client_settings = client_settings
        self.metrics = metrics

        self.pool = queue.LifoQueue(max_pool_size)

        # Fill the queue up so that doing get() on it will block properly
        for _ in range(max_pool_size):
            self.pool.put(None)

    def execute(self, *args, **kwargs):
        """
        Execute a clickhouse query with a single quick retry in case of
        connection failure.

        This should smooth over any Clickhouse instance restarts, but will also
        return relatively quickly with an error in case of more persistent
        failures.
        """
        try:
            conn = self.pool.get(block=True)

            attempts_remaining = 2
            while attempts_remaining > 0:
                attempts_remaining -= 1
                # Lazily create connection instances
                if conn is None:
                    conn = self._create_conn()

                try:
                    result = conn.execute(*args, **kwargs)
                    return result
                except (errors.NetworkError, errors.SocketTimeoutError, EOFError) as e:
                    # Force a reconnection next time
                    conn = None
                    if attempts_remaining == 0:
                        raise e
                    else:
                        # Short sleep to make sure we give the load
                        # balancer a chance to mark a bad host as down.
                        time.sleep(0.1)
        finally:
            self.pool.put(conn, block=False)

    def execute_robust(self, *args, **kwargs):
        """
        Execute a clickhouse query with a bit more tenacity. Make more retry
        attempts, (infinite in the case of too many simultaneous queries
        errors) and wait a second between retries.

        This is used by the writer, which needs to either complete its current
        write successfully or else quit altogether. Note that each retry in this
        loop will be doubled by the retry in execute()
        """
        attempts_remaining = 3
        while True:
            try:
                return self.execute(*args, **kwargs)
            except (errors.NetworkError, errors.SocketTimeoutError, EOFError) as e:
                # Try 3 times on connection issues.
                logger.warning("Write to ClickHouse failed: %s (%d tries left)", str(e), attempts_remaining)
                attempts_remaining -= 1
                if attempts_remaining <= 0:
                    raise

                if self.metrics:
                    self.metrics.increment('clickhouse.network-error')

                time.sleep(1)
                continue
            except errors.ServerException as e:
                logger.warning("Write to ClickHouse failed: %s (retrying)", str(e))
                if e.code == errors.ErrorCodes.TOO_MANY_SIMULTANEOUS_QUERIES:
                    # Try forever if the server is overloaded.
                    if self.metrics:
                        self.metrics.increment('clickhouse.too-many-queries')
                    time.sleep(1)
                    continue
                else:
                    # Quit immediately for other types of server errors.
                    raise

    def _create_conn(self):
        return Client(
            host=self.host,
            port=self.port,
            connect_timeout=self.connect_timeout,
            send_receive_timeout=self.send_receive_timeout,
            settings=self.client_settings
        )

    def close(self):
        try:
            while True:
                conn = self.pool.get(block=False)
                if conn:
                    conn.disconnect()
        except queue.Empty:
            pass


class Column(object):
    def __init__(self, name, type):
        self.name = name
        self.type = type

    def __repr__(self):
        return 'Column({}, {})'.format(repr(self.name), repr(self.type))

    def __eq__(self, other):
        return self.__class__ == other.__class__ \
            and self.name == other.name \
            and self.type == other.type

    def for_schema(self):
        return '{} {}'.format(escape_col(self.name), self.type.for_schema())

    @staticmethod
    def to_columns(columns):
        return [
            Column(*col) if not isinstance(col, Column) else col
            for col in columns
        ]


class FlattenedColumn(object):
    def __init__(self, base_name, name, type):
        self.base_name = base_name
        self.name = name
        self.type = type

        self.flattened = '{}.{}'.format(self.base_name, self.name) if self.base_name else self.name
        self.escaped = escape_col(self.flattened)

    def __repr__(self):
        return 'FlattenedColumn({}, {}, {})'.format(
            repr(self.base_name), repr(self.name), repr(self.type)
        )

    def __eq__(self, other):
        return self.__class__ == other.__class__ \
            and self.flattened == other.flattened \
            and self.type == other.type


class ColumnType(object):
    def __repr__(self):
        return self.__class__.__name__ + '()'

    def __eq__(self, other):
        return self.__class__ == other.__class__

    def for_schema(self):
        return self.__class__.__name__

    def flatten(self, name):
        return [FlattenedColumn(None, name, self)]


class Nullable(ColumnType):
    def __init__(self, inner_type):
        self.inner_type = inner_type

    def __repr__(self):
        return u'Nullable({})'.format(repr(self.inner_type))

    def __eq__(self, other):
        return self.__class__ == other.__class__ \
            and self.inner_type == other.inner_type

    def for_schema(self):
        return u'Nullable({})'.format(self.inner_type.for_schema())


class Array(ColumnType):
    def __init__(self, inner_type):
        self.inner_type = inner_type

    def __repr__(self):
        return u'Array({})'.format(repr(self.inner_type))

    def __eq__(self, other):
        return self.__class__ == other.__class__ \
            and self.inner_type == other.inner_type

    def for_schema(self):
        return u'Array({})'.format(self.inner_type.for_schema())


class Nested(ColumnType):
    def __init__(self, nested_columns):
        self.nested_columns = Column.to_columns(nested_columns)

    def __repr__(self):
        return u'Nested({})'.format(repr(self.nested_columns))

    def __eq__(self, other):
        return self.__class__ == other.__class__ \
            and self.nested_columns == other.nested_columns

    def for_schema(self):
        return u'Nested({})'.format(u", ".join(
            column.for_schema() for column in self.nested_columns
        ))

    def flatten(self, name):
        return [
            FlattenedColumn(name, column.name, Array(column.type))
            for column in self.nested_columns
        ]


class String(ColumnType):
    pass


class FixedString(ColumnType):
    def __init__(self, length):
        self.length = length

    def __repr__(self):
        return 'FixedString({})'.format(self.length)

    def __eq__(self, other):
        return self.__class__ == other.__class__ \
            and self.length == other.length

    def for_schema(self):
        return 'FixedString({})'.format(self.length)


class UInt(ColumnType):
    def __init__(self, size):
        assert size in (8, 16, 32, 64)
        self.size = size

    def __repr__(self):
        return 'UInt({})'.format(self.size)

    def __eq__(self, other):
        return self.__class__ == other.__class__ \
            and self.size == other.size

    def for_schema(self):
        return 'UInt{}'.format(self.size)


class Float(ColumnType):
    def __init__(self, size):
        assert size in (32, 64)
        self.size = size

    def __repr__(self):
        return 'Float({})'.format(self.size)

    def __eq__(self, other):
        return self.__class__ == other.__class__ \
            and self.size == other.size

    def for_schema(self):
        return 'Float{}'.format(self.size)


class DateTime(ColumnType):
    pass


class ColumnSet(object):
    """\
    A set of columns, unique by column name.

    Initialized with a list of Column objects or
    (column_name: String, column_type: ColumnType) tuples.

    Offers simple functionality:
    * ColumnSets can be added together (order is maintained)
    * Columns can be looked up by ClickHouse normalized names, e.g. 'tags.key'
    * `for_schema()` can be used to generate valid ClickHouse column names
      and types for a table schema.
    """

    def __init__(self, columns):
        self.columns = Column.to_columns(columns)

        self._lookup = {}
        self._flattened = []
        for column in self.columns:
            self._flattened.extend(column.type.flatten(column.name))

        for col in self._flattened:
            if col.flattened in self._lookup:
                raise RuntimeError("Duplicate column: {}".format(col.flattened))

            self._lookup[col.flattened] = col
            # also store it by the escaped name
            self._lookup[col.escaped] = col

    def __repr__(self):
        return 'ColumnSet({})'.format(repr(self.columns))

    def __eq__(self, other):
        return self.__class__ == other.__class__ \
            and self._flattened == other._flattened

    def __len__(self):
        return len(self._flattened)

    def __add__(self, other):
        if isinstance(other, ColumnSet):
            return ColumnSet(self.columns + other.columns)
        return ColumnSet(self.columns + other)

    def __contains__(self, key):
        return key in self._lookup

    def __getitem__(self, key):
        return self._lookup[key]

    def __iter__(self):
        return iter(self._flattened)

    def get(self, key, default=None):
        try:
            return self[key]
        except KeyError:
            return default

    def for_schema(self):
        return ', '.join(column.for_schema() for column in self.columns)


# These functions are temporary and are used to help the migration of the DDL to
# the dataset abstractions. Please do not introduce dependencies on them.
# We need them right now because there is plenty of code that depends on the DDL of the
# default dataset but that does not have access to the dataset object.

def get_metadata_columns():
    from snuba.datasets.factory import get_dataset
    dataset = get_dataset("events")
    return dataset.get_metadata_columns()


def get_promoted_tag_columns():
    from snuba.datasets.factory import get_dataset
    dataset = get_dataset("events")
    return dataset.get_promoted_tag_columns()
<<<<<<< HEAD


def get_promoted_context_tag_columns():
    from snuba.datasets.factory import get_dataset
    dataset = get_dataset("events")
    return dataset.get_promoted_context_tag_columns()


def get_promoted_context_columns():
    from snuba.datasets.factory import get_dataset
    dataset = get_dataset("events")
    return dataset.get_promoted_context_columns()


def get_all_columns():
    from snuba.datasets.factory import get_dataset
    dataset = get_dataset("events")
    return dataset.get_schema().get_columns()
=======


def get_promoted_context_tag_columns():
    from snuba.datasets.factory import get_dataset
    dataset = get_dataset("events")
    return dataset.get_promoted_context_tag_columns()


def get_promoted_context_columns():
    from snuba.datasets.factory import get_dataset
    dataset = get_dataset("events")
    return dataset.get_promoted_context_columns()

>>>>>>> 2cbe4c76

def get_required_columns():
    from snuba.datasets.factory import get_dataset
    dataset = get_dataset("events")
    return dataset.get_required_columns()

<<<<<<< HEAD
def get_required_columns():
    from snuba.datasets.factory import get_dataset
    dataset = get_dataset("events")
    return dataset.get_required_columns()

=======
>>>>>>> 2cbe4c76

def get_promoted_cols():
    # The set of columns, and associated keys that have been promoted
    # to the top level table namespace.

    return {
        'tags': frozenset(col.flattened for col in (get_promoted_tag_columns() + get_promoted_context_tag_columns())),
        'contexts': frozenset(col.flattened for col in get_promoted_context_columns()),
    }


def get_column_tag_map():
    # For every applicable promoted column,  a map of translations from the column
    # name  we save in the database to the tag we receive in the query.
    return {
        'tags': {col.flattened: col.flattened.replace('_', '.') for col in get_promoted_context_tag_columns()},
        'contexts': {},
    }
<<<<<<< HEAD
=======

>>>>>>> 2cbe4c76

def get_tag_column_map():
    # And a reverse map from the tags the client expects to the database columns
    return {
        col: dict(map(reversed, trans.items())) for col, trans in get_column_tag_map().items()
    }

<<<<<<< HEAD
def get_tag_column_map():
    # And a reverse map from the tags the client expects to the database columns
    return {
        col: dict(map(reversed, trans.items())) for col, trans in get_column_tag_map().items()
    }


=======

>>>>>>> 2cbe4c76
def get_promoted_tags():
    # The canonical list of foo.bar strings that you can send as a `tags[foo.bar]` query
    # and they can/will use a promoted column.
    return {
        col: [get_column_tag_map()[col].get(x, x) for x in get_promoted_cols()[col]]
        for col in get_promoted_cols()
    }<|MERGE_RESOLUTION|>--- conflicted
+++ resolved
@@ -389,7 +389,6 @@
     from snuba.datasets.factory import get_dataset
     dataset = get_dataset("events")
     return dataset.get_promoted_tag_columns()
-<<<<<<< HEAD
 
 
 def get_promoted_context_tag_columns():
@@ -404,39 +403,11 @@
     return dataset.get_promoted_context_columns()
 
 
-def get_all_columns():
-    from snuba.datasets.factory import get_dataset
-    dataset = get_dataset("events")
-    return dataset.get_schema().get_columns()
-=======
-
-
-def get_promoted_context_tag_columns():
-    from snuba.datasets.factory import get_dataset
-    dataset = get_dataset("events")
-    return dataset.get_promoted_context_tag_columns()
-
-
-def get_promoted_context_columns():
-    from snuba.datasets.factory import get_dataset
-    dataset = get_dataset("events")
-    return dataset.get_promoted_context_columns()
-
->>>>>>> 2cbe4c76
-
 def get_required_columns():
     from snuba.datasets.factory import get_dataset
     dataset = get_dataset("events")
     return dataset.get_required_columns()
 
-<<<<<<< HEAD
-def get_required_columns():
-    from snuba.datasets.factory import get_dataset
-    dataset = get_dataset("events")
-    return dataset.get_required_columns()
-
-=======
->>>>>>> 2cbe4c76
 
 def get_promoted_cols():
     # The set of columns, and associated keys that have been promoted
@@ -455,10 +426,6 @@
         'tags': {col.flattened: col.flattened.replace('_', '.') for col in get_promoted_context_tag_columns()},
         'contexts': {},
     }
-<<<<<<< HEAD
-=======
-
->>>>>>> 2cbe4c76
 
 def get_tag_column_map():
     # And a reverse map from the tags the client expects to the database columns
@@ -466,7 +433,6 @@
         col: dict(map(reversed, trans.items())) for col, trans in get_column_tag_map().items()
     }
 
-<<<<<<< HEAD
 def get_tag_column_map():
     # And a reverse map from the tags the client expects to the database columns
     return {
@@ -474,9 +440,6 @@
     }
 
 
-=======
-
->>>>>>> 2cbe4c76
 def get_promoted_tags():
     # The canonical list of foo.bar strings that you can send as a `tags[foo.bar]` query
     # and they can/will use a promoted column.
