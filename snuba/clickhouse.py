import logging
import re
import time

from six.moves import queue, range

from clickhouse_driver import Client, errors
from snuba import settings

logger = logging.getLogger('snuba.clickhouse')


SAFE_COL_RE = re.compile(r'^-?[a-zA-Z_][a-zA-Z0-9_\.]*$')
NEGATE_RE = re.compile(r'^(-?)(.*)$')
ESCAPE_COL_RE = re.compile(r"([`\\])")


def escape_col(col):
    if not col:
        return col
    elif SAFE_COL_RE.match(col):
        # Column is safe to use without wrapping.
        return col
    else:
        # Column needs special characters escaped, and to be wrapped with
        # backticks. If the column starts with a '-', keep that outside the
        # backticks as it is not part of the column name, but used by the query
        # generator to signify the sort order if we are sorting by this column.
        col = ESCAPE_COL_RE.sub(r"\\\1", col)
        return u'{}`{}`'.format(*NEGATE_RE.match(col).groups())


class ClickhousePool(object):
    def __init__(self,
                 host=settings.CLICKHOUSE_SERVER.split(':')[0],
                 port=int(settings.CLICKHOUSE_SERVER.split(':')[1]),
                 connect_timeout=1,
                 send_receive_timeout=300,
                 max_pool_size=settings.CLICKHOUSE_MAX_POOL_SIZE,
                 client_settings={},
                 metrics=None,
                 ):
        self.host = host
        self.port = port
        self.connect_timeout = connect_timeout
        self.send_receive_timeout = send_receive_timeout
        self.client_settings = client_settings
        self.metrics = metrics

        self.pool = queue.LifoQueue(max_pool_size)

        # Fill the queue up so that doing get() on it will block properly
        for _ in range(max_pool_size):
            self.pool.put(None)

    def execute(self, *args, **kwargs):
        """
        Execute a clickhouse query with a single quick retry in case of
        connection failure.

        This should smooth over any Clickhouse instance restarts, but will also
        return relatively quickly with an error in case of more persistent
        failures.
        """
        try:
            conn = self.pool.get(block=True)

            attempts_remaining = 2
            while attempts_remaining > 0:
                attempts_remaining -= 1
                # Lazily create connection instances
                if conn is None:
                    conn = self._create_conn()

                try:
                    result = conn.execute(*args, **kwargs)
                    return result
                except (errors.NetworkError, errors.SocketTimeoutError, EOFError) as e:
                    # Force a reconnection next time
                    conn = None
                    if attempts_remaining == 0:
                        raise e
                    else:
                        # Short sleep to make sure we give the load
                        # balancer a chance to mark a bad host as down.
                        time.sleep(0.1)
        finally:
            self.pool.put(conn, block=False)

    def execute_robust(self, *args, **kwargs):
        """
        Execute a clickhouse query with a bit more tenacity. Make more retry
        attempts, (infinite in the case of too many simultaneous queries
        errors) and wait a second between retries.

        This is used by the writer, which needs to either complete its current
        write successfully or else quit altogether. Note that each retry in this
        loop will be doubled by the retry in execute()
        """
        attempts_remaining = 3
        while True:
            try:
                return self.execute(*args, **kwargs)
            except (errors.NetworkError, errors.SocketTimeoutError, EOFError) as e:
                # Try 3 times on connection issues.
                logger.warning("Write to ClickHouse failed: %s (%d tries left)", str(e), attempts_remaining)
                attempts_remaining -= 1
                if attempts_remaining <= 0:
                    raise

                if self.metrics:
                    self.metrics.increment('clickhouse.network-error')

                time.sleep(1)
                continue
            except errors.ServerException as e:
                logger.warning("Write to ClickHouse failed: %s (retrying)", str(e))
                if e.code == errors.ErrorCodes.TOO_MANY_SIMULTANEOUS_QUERIES:
                    # Try forever if the server is overloaded.
                    if self.metrics:
                        self.metrics.increment('clickhouse.too-many-queries')
                    time.sleep(1)
                    continue
                else:
                    # Quit immediately for other types of server errors.
                    raise

    def _create_conn(self):
        return Client(
            host=self.host,
            port=self.port,
            connect_timeout=self.connect_timeout,
            send_receive_timeout=self.send_receive_timeout,
            settings=self.client_settings
        )

    def close(self):
        try:
            while True:
                conn = self.pool.get(block=False)
                if conn:
                    conn.disconnect()
        except queue.Empty:
            pass


class Column(object):
    def __init__(self, name, type):
        self.name = name
        self.type = type

    def __repr__(self):
        return 'Column({}, {})'.format(repr(self.name), repr(self.type))

    def __eq__(self, other):
        return self.__class__ == other.__class__ \
            and self.name == other.name \
            and self.type == other.type

    def for_schema(self):
        return '{} {}'.format(escape_col(self.name), self.type.for_schema())

    @staticmethod
    def to_columns(columns):
        return [
            Column(*col) if not isinstance(col, Column) else col
            for col in columns
        ]


class FlattenedColumn(object):
    def __init__(self, base_name, name, type):
        self.base_name = base_name
        self.name = name
        self.type = type

        self.flattened = '{}.{}'.format(self.base_name, self.name) if self.base_name else self.name
        self.escaped = escape_col(self.flattened)

    def __repr__(self):
        return 'FlattenedColumn({}, {}, {})'.format(
            repr(self.base_name), repr(self.name), repr(self.type)
        )

    def __eq__(self, other):
        return self.__class__ == other.__class__ \
            and self.flattened == other.flattened \
            and self.type == other.type


class ColumnType(object):
    def __repr__(self):
        return self.__class__.__name__ + '()'

    def __eq__(self, other):
        return self.__class__ == other.__class__

    def for_schema(self):
        return self.__class__.__name__

    def flatten(self, name):
        return [FlattenedColumn(None, name, self)]


class Nullable(ColumnType):
    def __init__(self, inner_type):
        self.inner_type = inner_type

    def __repr__(self):
        return u'Nullable({})'.format(repr(self.inner_type))

    def __eq__(self, other):
        return self.__class__ == other.__class__ \
            and self.inner_type == other.inner_type

    def for_schema(self):
        return u'Nullable({})'.format(self.inner_type.for_schema())


class Array(ColumnType):
    def __init__(self, inner_type):
        self.inner_type = inner_type

    def __repr__(self):
        return u'Array({})'.format(repr(self.inner_type))

    def __eq__(self, other):
        return self.__class__ == other.__class__ \
            and self.inner_type == other.inner_type

    def for_schema(self):
        return u'Array({})'.format(self.inner_type.for_schema())


class Nested(ColumnType):
    def __init__(self, nested_columns):
        self.nested_columns = Column.to_columns(nested_columns)

    def __repr__(self):
        return u'Nested({})'.format(repr(self.nested_columns))

    def __eq__(self, other):
        return self.__class__ == other.__class__ \
            and self.nested_columns == other.nested_columns

    def for_schema(self):
        return u'Nested({})'.format(u", ".join(
            column.for_schema() for column in self.nested_columns
        ))

    def flatten(self, name):
        return [
            FlattenedColumn(name, column.name, Array(column.type))
            for column in self.nested_columns
        ]


class String(ColumnType):
    pass


class FixedString(ColumnType):
    def __init__(self, length):
        self.length = length

    def __repr__(self):
        return 'FixedString({})'.format(self.length)

    def __eq__(self, other):
        return self.__class__ == other.__class__ \
            and self.length == other.length

    def for_schema(self):
        return 'FixedString({})'.format(self.length)


class UInt(ColumnType):
    def __init__(self, size):
        assert size in (8, 16, 32, 64)
        self.size = size

    def __repr__(self):
        return 'UInt({})'.format(self.size)

    def __eq__(self, other):
        return self.__class__ == other.__class__ \
            and self.size == other.size

    def for_schema(self):
        return 'UInt{}'.format(self.size)


class Float(ColumnType):
    def __init__(self, size):
        assert size in (32, 64)
        self.size = size

    def __repr__(self):
        return 'Float({})'.format(self.size)

    def __eq__(self, other):
        return self.__class__ == other.__class__ \
            and self.size == other.size

    def for_schema(self):
        return 'Float{}'.format(self.size)


class DateTime(ColumnType):
    pass


class ColumnSet(object):
    """\
    A set of columns, unique by column name.

    Initialized with a list of Column objects or
    (column_name: String, column_type: ColumnType) tuples.

    Offers simple functionality:
    * ColumnSets can be added together (order is maintained)
    * Columns can be looked up by ClickHouse normalized names, e.g. 'tags.key'
    * `for_schema()` can be used to generate valid ClickHouse column names
      and types for a table schema.
    """

    def __init__(self, columns):
        self.columns = Column.to_columns(columns)

        self._lookup = {}
        self._flattened = []
        for column in self.columns:
            self._flattened.extend(column.type.flatten(column.name))

        for col in self._flattened:
            if col.flattened in self._lookup:
                raise RuntimeError("Duplicate column: {}".format(col.flattened))

            self._lookup[col.flattened] = col
            # also store it by the escaped name
            self._lookup[col.escaped] = col

    def __repr__(self):
        return 'ColumnSet({})'.format(repr(self.columns))

    def __eq__(self, other):
        return self.__class__ == other.__class__ \
            and self._flattened == other._flattened

    def __len__(self):
        return len(self._flattened)

    def __add__(self, other):
        if isinstance(other, ColumnSet):
            return ColumnSet(self.columns + other.columns)
        return ColumnSet(self.columns + other)

    def __contains__(self, key):
        return key in self._lookup

    def __getitem__(self, key):
        return self._lookup[key]

    def __iter__(self):
        return iter(self._flattened)

    def get(self, key, default=None):
        try:
            return self[key]
        except KeyError:
            return default

    def for_schema(self):
        return ', '.join(column.for_schema() for column in self.columns)


# These functions are temporary and are used to help the migration of the DDL to
# the dataset abstractions. Please do not introduce dependencies on them.
# We need them right now because there is plenty of code that depends on the DDL of the
# default dataset but that does not have access to the dataset object.

def get_metadata_columns():
    from snuba.datasets.factory import get_dataset
    dataset = get_dataset("events")
    return dataset.get_metadata_columns()


def get_promoted_tag_columns():
    from snuba.datasets.factory import get_dataset
    dataset = get_dataset("events")
    return dataset.get_promoted_tag_columns()


def get_promoted_context_tag_columns():
    from snuba.datasets.factory import get_dataset
    dataset = get_dataset("events")
    return dataset.get_promoted_context_tag_columns()


def get_promoted_context_columns():
    from snuba.datasets.factory import get_dataset
    dataset = get_dataset("events")
    return dataset.get_promoted_context_columns()


<<<<<<< HEAD
=======
def get_all_columns():
    from snuba.datasets.factory import get_dataset
    dataset = get_dataset("events")
    return dataset.get_schema().get_columns()


>>>>>>> b9cad48a
def get_required_columns():
    from snuba.datasets.factory import get_dataset
    dataset = get_dataset("events")
    return dataset.get_required_columns()


def get_promoted_cols():
    # The set of columns, and associated keys that have been promoted
    # to the top level table namespace.

    return {
        'tags': frozenset(col.flattened for col in (get_promoted_tag_columns() + get_promoted_context_tag_columns())),
        'contexts': frozenset(col.flattened for col in get_promoted_context_columns()),
    }


def get_column_tag_map():
    # For every applicable promoted column,  a map of translations from the column
    # name  we save in the database to the tag we receive in the query.
    return {
        'tags': {col.flattened: col.flattened.replace('_', '.') for col in get_promoted_context_tag_columns()},
        'contexts': {},
    }


def get_tag_column_map():
    # And a reverse map from the tags the client expects to the database columns
    return {
        col: dict(map(reversed, trans.items())) for col, trans in get_column_tag_map().items()
    }


def get_promoted_tags():
    # The canonical list of foo.bar strings that you can send as a `tags[foo.bar]` query
    # and they can/will use a promoted column.
    return {
        col: [get_column_tag_map()[col].get(x, x) for x in get_promoted_cols()[col]]
        for col in get_promoted_cols()
    }<|MERGE_RESOLUTION|>--- conflicted
+++ resolved
@@ -403,15 +403,6 @@
     return dataset.get_promoted_context_columns()
 
 
-<<<<<<< HEAD
-=======
-def get_all_columns():
-    from snuba.datasets.factory import get_dataset
-    dataset = get_dataset("events")
-    return dataset.get_schema().get_columns()
-
-
->>>>>>> b9cad48a
 def get_required_columns():
     from snuba.datasets.factory import get_dataset
     dataset = get_dataset("events")
