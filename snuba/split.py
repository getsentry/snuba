--- conflicted
+++ resolved
@@ -33,11 +33,7 @@
             min_col_count = len(util.all_referenced_columns({**request.query.get_body(), 'selected_columns': MIN_COLS}))
 
             if (
-<<<<<<< HEAD
-                request.query.get_selected_column()
-=======
                 request.query.get_selected_columns()
->>>>>>> be6d275d
                 and not request.query.get_aggregations()
                 and total_col_count > min_col_count
             ):
