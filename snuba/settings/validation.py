--- conflicted
+++ resolved
@@ -1,22 +1,12 @@
-import logging
 from typing import Any, Mapping
 
 
 def _validate_settings(locals: Mapping[str, Any]) -> None:
-    logger = logging.getLogger("snuba.settings")
-
     if locals.get("QUERIES_TOPIC"):
         raise ValueError("QUERIES_TOPIC is deprecated. Use KAFKA_TOPIC_MAP instead.")
 
-<<<<<<< HEAD
-    if locals["STORAGE_TOPICS"]:
-        logger.warning(
-            "DEPRECATED: STORAGE_TOPICS is deprecated. Use KAFKA_TOPIC_MAP instead."
-        )
-=======
     if locals.get("STORAGE_TOPICS"):
         raise ValueError("STORAGE_TOPICS is deprecated. Use KAFKA_TOPIC_MAP instead.")
->>>>>>> 6a6977fd
 
     if locals.get("STORAGE_BROKER_CONFIG"):
         raise ValueError(
