from typing import Any, Mapping, MutableMapping


def validate_settings(locals: Mapping[str, Any]) -> None:
    if locals.get("QUERIES_TOPIC"):
        raise ValueError("QUERIES_TOPIC is deprecated. Use KAFKA_TOPIC_MAP instead.")

    if locals.get("STORAGE_TOPICS"):
        raise ValueError("STORAGE_TOPICS is deprecated. Use KAFKA_TOPIC_MAP instead.")

    if locals.get("STORAGE_BROKER_CONFIG"):
        raise ValueError(
            "DEPRECATED: STORAGE_BROKER_CONFIG is deprecated. Use KAFKA_BROKER_CONFIG instead."
        )

    if locals.get("DEFAULT_STORAGE_BROKERS"):
        raise ValueError(
            "DEFAULT_STORAGE_BROKERS is deprecated. Use KAFKA_BROKER_CONFIG instead."
        )

    topic_names = {
        "events",
        "event-replacements",
        "transactions",
        "snuba-commit-log",
        "snuba-transactions-commit-log",
        "snuba-sessions-commit-log",
        "snuba-metrics-commit-log",
        "cdc",
        "snuba-metrics",
        "outcomes",
        "ingest-sessions",
        "snuba-queries",
        "scheduled-subscriptions-events",
        "scheduled-subscriptions-transactions",
        "scheduled-subscriptions-sessions",
        "scheduled-subscriptions-metrics",
        "scheduled-subscriptions-generic-metrics-sets",
        "scheduled-subscriptions-generic-metrics-distributions",
        "events-subscription-results",
        "transactions-subscription-results",
        "sessions-subscription-results",
        "metrics-subscription-results",
        "generic-metrics-sets-subscription-results",
        "generic-metrics-distributions-subscription-results",
        "snuba-dead-letter-inserts",
        "processed-profiles",
        "snuba-attribution",
        "profiles-call-tree",
<<<<<<< HEAD
=======
        "snuba-replay-events",
>>>>>>> 18836766
        "ingest-replay-events",
        "snuba-generic-metrics",
        "snuba-generic-metrics-sets-commit-log",
        "snuba-generic-metrics-distributions-commit-log",
        "snuba-dead-letter-generic-metrics",
        "snuba-dead-letter-sessions",
        "snuba-dead-letter-metrics",
        "snuba-dead-letter-replays",
    }

    for key in locals["KAFKA_TOPIC_MAP"].keys():
        if key not in topic_names:
            raise ValueError(f"Invalid topic value: {key}")

    for key in locals["KAFKA_BROKER_CONFIG"].keys():
        if key not in topic_names:
            raise ValueError(f"Invalid topic value {key}")

    # Validate cluster configuration
    from snuba.clusters.storage_sets import JOINABLE_STORAGE_SETS, StorageSetKey

    storage_set_to_cluster: MutableMapping[StorageSetKey, Any] = {}

    for cluster in locals["CLUSTERS"]:
        for cluster_storage_set in cluster["storage_sets"]:
            try:
                storage_set_to_cluster[StorageSetKey(cluster_storage_set)] = cluster
            except ValueError:
                # We allow definition of storage_sets in configuration files
                # that are not defined in StorageSetKey.
                pass

    for group in JOINABLE_STORAGE_SETS:
        clusters = [storage_set_to_cluster[storage_set] for storage_set in group]

        first = clusters[0]
        for cluster in clusters[1:]:
            if first != cluster:
                for property in [
                    "host",
                    "port",
                    "user",
                    "password",
                    "database",
                    "http_port",
                    "single_node",
                    "distributed_cluster_name",
                ]:
                    assert first.get(property) == cluster.get(
                        property
                    ), f"Invalid property: {property}"<|MERGE_RESOLUTION|>--- conflicted
+++ resolved
@@ -47,10 +47,6 @@
         "processed-profiles",
         "snuba-attribution",
         "profiles-call-tree",
-<<<<<<< HEAD
-=======
-        "snuba-replay-events",
->>>>>>> 18836766
         "ingest-replay-events",
         "snuba-generic-metrics",
         "snuba-generic-metrics-sets-commit-log",
