--- conflicted
+++ resolved
@@ -240,22 +240,11 @@
 COLUMN_SPLIT_MAX_LIMIT = 1000
 COLUMN_SPLIT_MAX_RESULTS = 5000
 
-<<<<<<< HEAD
-=======
 # The migration groups that can be skipped are listed in OPTIONAL_GROUPS.
 # Migrations for skipped groups will not be run.
 SKIPPED_MIGRATION_GROUPS: Set[str] = {
-    "querylog",
-    "profiles",
-    "functions",
-    "test_migration",
-    "search_issues",
     "spans",
 }
-
-if os.environ.get("ENABLE_AUTORUN_MIGRATION_SEARCH_ISSUES", False):
-    SKIPPED_MIGRATION_GROUPS.remove("search_issues")
->>>>>>> 13442141
 
 if os.environ.get("ENABLE_AUTORUN_MIGRATION_SPANS", False):
     SKIPPED_MIGRATION_GROUPS.remove("spans")
