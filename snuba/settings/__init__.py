--- conflicted
+++ resolved
@@ -188,22 +188,10 @@
 # rather than using materialized views
 WRITE_METRICS_AGG_DIRECTLY = False
 
-<<<<<<< HEAD
-# This is used to rollout specific referrers during the errors Clickhosue upgrade.
-# This mapping decides when to trust the upgraded version
-ERRORS_UPGRADE_TRUST_SECONDARY: Mapping[str, float] = {}
-ERRORS_UPGRADE_TRUST_SECONDARY_GLOBAL = 0.0
-ERRORS_UPGRADE_EXECUTE_BOTH: Mapping[str, float] = {}
-ERRORS_UPGRADE_EXECUTE_BOTH_GLOBAL = 0.0
-
-# Place the actual time we start ingesting on the new version.
-ERRORS_UPGRADE_BEGINING_OF_TIME: Optional[datetime] = None
-
-MAX_ROWS_TO_CHECK_FOR_SIMILARITY = 1000
-=======
 # Place the actual time we start ingesting on the new version.
 ERRORS_UPGRADE_BEGINING_OF_TIME: Optional[datetime] = datetime(2022, 2, 23, 0, 0, 0)
->>>>>>> c5c20d8a
+
+MAX_ROWS_TO_CHECK_FOR_SIMILARITY = 1000
 
 
 def _load_settings(obj: MutableMapping[str, Any] = locals()) -> None:
