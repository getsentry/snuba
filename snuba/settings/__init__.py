from __future__ import annotations

import os
from pathlib import Path
from typing import (
    Any,
    Mapping,
    MutableMapping,
    Optional,
    Sequence,
    Set,
    Tuple,
    TypedDict,
)

from snuba.settings.validation import validate_settings

# All settings must be uppercased, have a default value and cannot start with _.
# The Rust consumer relies on this to create a JSON file from the evaluated settings
# upon startup with any variables in this module that conform to this format.
# Similarly, variables that are not supposed to be settings for override/export should not
# follow this convention otherwise they will be included in the JSON.
# Sets will be converted to arrays.

LOG_LEVEL = os.environ.get("LOG_LEVEL", "INFO")
LOG_FORMAT = "%(asctime)s %(message)s"

TESTING = False
DEBUG = True

HOST = "0.0.0.0"
PORT = 1218

ADMIN_HOST = os.environ.get("ADMIN_HOST", "0.0.0.0")
ADMIN_PORT = int(os.environ.get("ADMIN_PORT", 1219))
ADMIN_URL = os.environ.get("ADMIN_URL", "http://127.0.0.1:1219")

ADMIN_AUTH_PROVIDER = "NOOP"
ADMIN_AUTH_JWT_AUDIENCE = ""

# file path to the IAM policy file which contains the roles
ADMIN_IAM_POLICY_FILE = os.environ.get(
    "ADMIN_IAM_POLICY_FILE",
    f"{Path(__file__).parent.parent.as_posix()}/admin/iam_policy/iam_policy.json",
)

MAX_MIGRATIONS_REVERT_TIME_WINDOW_HRS = 24

ENABLE_DEV_FEATURES = os.environ.get("ENABLE_DEV_FEATURES", False)

DEFAULT_DATASET_NAME = "events"
DISABLED_ENTITIES: Set[str] = set()
DISABLED_DATASETS: Set[str] = set()

# Clickhouse Options
CLICKHOUSE_MAX_POOL_SIZE = 25

CLUSTERS: Sequence[Mapping[str, Any]] = [
    {
        "host": os.environ.get("CLICKHOUSE_HOST", "127.0.0.1"),
        "port": int(os.environ.get("CLICKHOUSE_PORT", 9000)),
        "user": os.environ.get("CLICKHOUSE_USER", "default"),
        "password": os.environ.get("CLICKHOUSE_PASSWORD", ""),
        "database": os.environ.get("CLICKHOUSE_DATABASE", "default"),
        "http_port": int(os.environ.get("CLICKHOUSE_HTTP_PORT", 8123)),
        "storage_sets": {
            "cdc",
            "discover",
            "events",
            "events_ro",
            "metrics",
            "migrations",
            "outcomes",
            "querylog",
            "sessions",
            "transactions",
            "profiles",
            "functions",
            "replays",
            "generic_metrics_sets",
            "generic_metrics_distributions",
            "search_issues",
            "generic_metrics_counters",
            "spans",
        },
        "single_node": True,
    },
]

# Dogstatsd Options
DOGSTATSD_HOST: str | None = None
DOGSTATSD_PORT: int | None = None
DOGSTATSD_SAMPLING_RATES = {
    "metrics.processor.set.size": 0.1,
    "metrics.processor.distribution.size": 0.1,
}

CLICKHOUSE_READONLY_USER = os.environ.get("CLICKHOUSE_READONLY_USER", "default")
CLICKHOUSE_READONLY_PASSWORD = os.environ.get("CLICKHOUSE_READONLY_PASS", "")

CLICKHOUSE_TRACE_USER = os.environ.get("CLICKHOUSE_TRACE_USER", "default")
CLICKHOUSE_TRACE_PASSWORD = os.environ.get("CLICKHOUSE_TRACE_PASS", "")

# Redis Options


class RedisClusterConfig(TypedDict):
    use_redis_cluster: bool

    cluster_startup_nodes: list[dict[str, Any]] | None
    host: str
    port: int
    password: str | None
    db: int
    reinitialize_steps: int


# The default cluster is configured using these global constants. If a config
# for a particular usecase in REDIS_CLUSTERS is missing/null, the default
# cluster is used.
USE_REDIS_CLUSTER = os.environ.get("USE_REDIS_CLUSTER", "0") != "0"

REDIS_CLUSTER_STARTUP_NODES: list[dict[str, Any]] | None = None
REDIS_HOST = os.environ.get("REDIS_HOST", "127.0.0.1")
REDIS_PORT = int(os.environ.get("REDIS_PORT", 6379))
REDIS_PASSWORD = os.environ.get("REDIS_PASSWORD")
REDIS_DB = int(os.environ.get("REDIS_DB", 1))
REDIS_INIT_MAX_RETRIES = 3
REDIS_REINITIALIZE_STEPS = 10


class RedisClusters(TypedDict):
    cache: RedisClusterConfig | None
    rate_limiter: RedisClusterConfig | None
    subscription_store: RedisClusterConfig | None
    replacements_store: RedisClusterConfig | None
    config: RedisClusterConfig | None
    dlq: RedisClusterConfig | None
    optimize: RedisClusterConfig | None


REDIS_CLUSTERS: RedisClusters = {
    "cache": None,
    "rate_limiter": None,
    "subscription_store": None,
    "replacements_store": None,
    "config": None,
    "dlq": None,
    "optimize": None,
}

# Query Recording Options
RECORD_QUERIES = False

# Runtime Config Options
CONFIG_MEMOIZE_TIMEOUT = 10
CONFIG_STATE: Mapping[str, Optional[Any]] = {}

# Sentry Options
SENTRY_DSN: str | None = None
SENTRY_TRACE_SAMPLE_RATE = 0

# Snuba Admin Options
SLACK_API_TOKEN = os.environ.get("SLACK_API_TOKEN")
SNUBA_SLACK_CHANNEL_ID = os.environ.get("SNUBA_SLACK_CHANNEL_ID")

# Snuba Options

SNAPSHOT_LOAD_PRODUCT = "snuba"

BULK_CLICKHOUSE_BUFFER = 10000
BULK_BINARY_LOAD_CHUNK = 2**22  # 4 MB

# Processor/Writer Options


BROKER_CONFIG: Mapping[str, Any] = {
    # See https://github.com/getsentry/arroyo/blob/main/arroyo/backends/kafka/configuration.py#L16-L38 for the supported options
    "bootstrap.servers": os.environ.get("DEFAULT_BROKERS", "127.0.0.1:9092"),
    "security.protocol": os.environ.get("KAFKA_SECURITY_PROTOCOL", "plaintext"),
    "ssl.ca.location": os.environ.get("KAFKA_SSL_CA_PATH", ""),
    "ssl.certificate.location": os.environ.get("KAFKA_SSL_CERT_PATH", ""),
    "ssl.key.location": os.environ.get("KAFKA_SSL_KEY_PATH", ""),
    "sasl.mechanism": os.environ.get("KAFKA_SASL_MECHANISM", None),
    "sasl.username": os.environ.get("KAFKA_SASL_USERNAME", None),
    "sasl.password": os.environ.get("KAFKA_SASL_PASSWORD", None),
}

# Mapping of default Kafka topic name to custom names
KAFKA_TOPIC_MAP: Mapping[str, str] = {}

# Mapping of default Kafka topic name to broker config
KAFKA_BROKER_CONFIG: Mapping[str, Mapping[str, Any]] = {}

DEFAULT_MAX_BATCH_SIZE = 50000
DEFAULT_MAX_BATCH_TIME_MS = 2 * 1000
DEFAULT_QUEUED_MAX_MESSAGE_KBYTES = 10000
DEFAULT_QUEUED_MIN_MESSAGES = 10000
DISCARD_OLD_EVENTS = True
CLICKHOUSE_HTTP_CHUNK_SIZE = 8192
HTTP_WRITER_BUFFER_SIZE = 1

# Retention related settings
ENFORCE_RETENTION: bool = False
LOWER_RETENTION_DAYS = 30
DEFAULT_RETENTION_DAYS = 90
VALID_RETENTION_DAYS = set([30, 90])

MAX_PREWHERE_CONDITIONS = 1

STATS_IN_RESPONSE = False

PAYLOAD_DATETIME_FORMAT = "%Y-%m-%dT%H:%M:%S.%fZ"

REPLACER_MAX_BLOCK_SIZE = 512
REPLACER_MAX_MEMORY_USAGE = 10 * (1024**3)  # 10GB
# TLL of Redis key that denotes whether a project had replacements
# run recently. Useful for decidig whether or not to add FINAL clause
# to queries.
REPLACER_KEY_TTL = 12 * 60 * 60
REPLACER_MAX_GROUP_IDS_TO_EXCLUDE = 256
REPLACER_IMMEDIATE_OPTIMIZE = False
REPLACER_PROCESSING_TIMEOUT_THRESHOLD = 2 * 60  # 2 minutes in seconds
REPLACER_PROCESSING_TIMEOUT_THRESHOLD_KEY_TTL = 60 * 60  # 1 hour in seconds

TURBO_SAMPLE_RATE = 0.1

PROJECT_STACKTRACE_BLACKLIST: Set[int] = set()
PRETTY_FORMAT_EXPRESSIONS = True

# By default, allocation policies won't block requests from going through in a production
# environment to not cause incidents unnecessarily. If something goes wrong with allocation
# policy code, the request will still be able to go through (but it will create a dangerous
# situation eventually)
RAISE_ON_ALLOCATION_POLICY_FAILURES = False

TOPIC_PARTITION_COUNTS: Mapping[str, int] = {}  # (logical topic name, # of partitions)

COLUMN_SPLIT_MIN_COLS = 6
COLUMN_SPLIT_MAX_LIMIT = 1000
COLUMN_SPLIT_MAX_RESULTS = 5000

# The migration groups that can be skipped are listed in OPTIONAL_GROUPS.
# Migrations for skipped groups will not be run.
<<<<<<< HEAD
SKIPPED_MIGRATION_GROUPS: Set[str] = {
    "querylog",
    "profiles",
    "functions",
    "test_migration",
    "search_issues",
    "spans",
}

if os.environ.get("ENABLE_AUTORUN_MIGRATION_SEARCH_ISSUES", False):
    SKIPPED_MIGRATION_GROUPS.remove("search_issues")

if os.environ.get("ENABLE_AUTORUN_MIGRATION_SPANS", False):
    SKIPPED_MIGRATION_GROUPS.remove("spans")
=======
SKIPPED_MIGRATION_GROUPS: Set[str] = set()
>>>>>>> 1520f816

# Dataset readiness states supported in this environment
SUPPORTED_STATES: Set[str] = {"deprecate", "limited", "partial", "complete"}
# [04-18-2023] These two readiness state settings are temporary and used to facilitate the rollout of readiness states.
# We expect to remove them after all storages and migration groups have been migrated.
READINESS_STATE_MIGRATION_GROUPS_ENABLED: set[str] = set()
READINESS_STATE_STORAGES_ENABLED: set[str] = set()
READINESS_STATE_FAIL_QUERIES: bool = True

MAX_RESOLUTION_FOR_JITTER = 60

# These contexts will not be stored in the transactions table
# Example: {123: {"context1", "context2"}}
# where 123 is the project id.
TRANSACT_SKIP_CONTEXT_STORE: Mapping[int, Set[str]] = {}

# Map the Zookeeper path for the replicated merge tree to something else
CLICKHOUSE_ZOOKEEPER_OVERRIDE: Mapping[str, str] = {}

# Enable Sentry Metrics (used for the snuba metrics consumer)
ENABLE_SENTRY_METRICS_DEV = os.environ.get("ENABLE_SENTRY_METRICS_DEV", False)

# Metric Alerts Subscription Options
ENABLE_METRICS_SUBSCRIPTIONS = os.environ.get("ENABLE_METRICS_SUBSCRIPTIONS", False)

SEPARATE_SCHEDULER_EXECUTOR_SUBSCRIPTIONS_DEV = os.environ.get(
    "SEPARATE_SCHEDULER_EXECUTOR_SUBSCRIPTIONS_DEV", False
)

# Subscriptions scheduler buffer size
SUBSCRIPTIONS_DEFAULT_BUFFER_SIZE = 10000
SUBSCRIPTIONS_ENTITY_BUFFER_SIZE: Mapping[str, int] = {}  # (entity name, buffer size)

# Used for migrating to/from writing metrics directly to aggregate tables
# rather than using materialized views
WRITE_METRICS_AGG_DIRECTLY = False
ENABLED_MATERIALIZATION_VERSION = 4

# Enable profiles ingestion
ENABLE_PROFILES_CONSUMER = os.environ.get("ENABLE_PROFILES_CONSUMER", False)

# Enable replays ingestion
ENABLE_REPLAYS_CONSUMER = os.environ.get("ENABLE_REPLAYS_CONSUMER", False)

# Enable issue occurrence ingestion
ENABLE_ISSUE_OCCURRENCE_CONSUMER = os.environ.get(
    "ENABLE_ISSUE_OCCURRENCE_CONSUMER", False
)

ENABLE_PARALLEL_REPLICA_READING = os.environ.get(
    "ENABLE_PARALLEL_REPLICA_READING", False
)

# Enable spans ingestion
ENABLE_SPANS_CONSUMER = os.environ.get("ENABLE_SPANS_CONSUMER", False)

# Cutoff time from UTC 00:00:00 to stop running optimize jobs to
# avoid spilling over to the next day.
OPTIMIZE_JOB_CUTOFF_TIME = 23
OPTIMIZE_QUERY_TIMEOUT = 4 * 60 * 60  # 4 hours
# sleep time to wait for a merge to complete
OPTIMIZE_BASE_SLEEP_TIME = 300  # 5 mins
OPTIMIZE_MAX_SLEEP_TIME = 2 * 60 * 60  # 2 hours
# merges longer than this will be considered long running
OPTIMIZE_MERGE_MIN_ELAPSED_CUTTOFF_TIME = 10 * 60  # 10 mins
# merges larger than this will be considered large and will be waited on
OPTIMIZE_MERGE_SIZE_CUTOFF = 50_000_000_000  # 50GB
# Maximum jitter to add to the scheduling of threads of an optimize job
OPTIMIZE_PARALLEL_MAX_JITTER_MINUTES = 30

# Start time in hours from UTC 00:00:00 after which we are allowed to run
# optimize jobs in parallel.
PARALLEL_OPTIMIZE_JOB_START_TIME = 0

# Cutoff time from UTC 00:00:00 to stop running optimize jobs in
# parallel to avoid running in parallel when peak traffic starts.
PARALLEL_OPTIMIZE_JOB_END_TIME = OPTIMIZE_JOB_CUTOFF_TIME

# Configuration directory settings
CONFIG_FILES_PATH = f"{Path(__file__).parent.parent.as_posix()}/datasets/configuration"

ROOT_REPO_PATH = f"{Path(__file__).parent.parent.parent.as_posix()}"

# File path glob for configs
STORAGE_CONFIG_FILES_GLOB = f"{CONFIG_FILES_PATH}/**/storages/*.yaml"
ENTITY_CONFIG_FILES_GLOB = f"{CONFIG_FILES_PATH}/**/entities/*.yaml"
DATASET_CONFIG_FILES_GLOB = f"{CONFIG_FILES_PATH}/**/dataset.yaml"

# Counter utility class window size in minutes
COUNTER_WINDOW_SIZE_MINUTES = 10


# Slicing Configuration

# Mapping of storage set key to slice count
# This is only for sliced storage sets
SLICED_STORAGE_SETS: Mapping[str, int] = {}

# Mapping storage set key to a mapping of logical partition
# to slice id
LOGICAL_PARTITION_MAPPING: Mapping[str, Mapping[int, int]] = {}

# The slice configs below are the "SLICED" versions to the equivalent default
# settings above. For example, "SLICED_KAFKA_TOPIC_MAP" is the "SLICED"
# version of "KAFKA_TOPIC_MAP". These should be filled out for any
# corresponding sliced storages defined above, with the applicable number of
# slices in mind.

# Cluster access can happen in one of the following ways:
# 1. The storage set is not sliced. In this case, the storage set key should
#    be defined in CLUSTERS only.
# 2. The storage set is sliced and there is no mega-cluster needed. In this
#    case, the storage set key should be defined in SLICED_CLUSTERS only.
# 3. The storage set is sliced and there is a mega-cluster needed. In this
#    case, the storage set key should be defined in both CLUSTERS and
#    SLICED_CLUSTERS. SLICED_CLUSTERS would contain the cluster information
#    of the sliced cluster. CLUSTERS would contain the cluster information of
#    the mega-cluster.
#
# We define sliced clusters, i.e. clusters that reside on multiple slices
# in SLICED_CLUSTERS. We define all associated(storage set, slice id) pairs in
# SLICED_CLUSTERS in the storage_sets field. Other fields are defined in the
# same way as they are in CLUSTERS.
SLICED_CLUSTERS: Sequence[Mapping[str, Any]] = []

# Mapping of (logical topic names, slice id) pairs to custom physical topic names
# This is only for sliced Kafka topics
SLICED_KAFKA_TOPIC_MAP: Mapping[Tuple[str, int], str] = {}

# Mapping of (logical topic names, slice id) pairs to broker config
# This is only for sliced Kafka topics
SLICED_KAFKA_BROKER_CONFIG: Mapping[Tuple[str, int], Mapping[str, Any]] = {}


def _load_settings(obj: MutableMapping[str, Any] = locals()) -> None:
    """Load settings from the path provided in the SNUBA_SETTINGS environment
    variable if provided. Users can provide a short name like `test` that will
    be expanded to `settings_test.py` in the main Snuba directory, or they can
    provide a full absolute path such as `/foo/bar/my_settings.py`."""

    import importlib
    import importlib.util
    import os

    settings = os.environ.get("SNUBA_SETTINGS")

    if settings:
        if settings.startswith("/"):
            if not settings.endswith(".py"):
                settings += ".py"

            # Code below is adapted from https://stackoverflow.com/a/41595552/90297S
            settings_spec = importlib.util.spec_from_file_location(
                "snuba.settings.custom", settings
            )
            assert settings_spec is not None
            settings_module = importlib.util.module_from_spec(settings_spec)
            assert isinstance(settings_spec.loader, importlib.abc.Loader)
            settings_spec.loader.exec_module(settings_module)
        else:
            module_format = (
                ".%s" if settings.startswith("settings_") else ".settings_%s"
            )
            settings_module = importlib.import_module(
                module_format % settings, "snuba.settings"
            )

        for attr in dir(settings_module):
            if attr.isupper():
                obj[attr] = getattr(settings_module, attr)


_load_settings()
validate_settings(locals())<|MERGE_RESOLUTION|>--- conflicted
+++ resolved
@@ -242,24 +242,7 @@
 
 # The migration groups that can be skipped are listed in OPTIONAL_GROUPS.
 # Migrations for skipped groups will not be run.
-<<<<<<< HEAD
-SKIPPED_MIGRATION_GROUPS: Set[str] = {
-    "querylog",
-    "profiles",
-    "functions",
-    "test_migration",
-    "search_issues",
-    "spans",
-}
-
-if os.environ.get("ENABLE_AUTORUN_MIGRATION_SEARCH_ISSUES", False):
-    SKIPPED_MIGRATION_GROUPS.remove("search_issues")
-
-if os.environ.get("ENABLE_AUTORUN_MIGRATION_SPANS", False):
-    SKIPPED_MIGRATION_GROUPS.remove("spans")
-=======
 SKIPPED_MIGRATION_GROUPS: Set[str] = set()
->>>>>>> 1520f816
 
 # Dataset readiness states supported in this environment
 SUPPORTED_STATES: Set[str] = {"deprecate", "limited", "partial", "complete"}
