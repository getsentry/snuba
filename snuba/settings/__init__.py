from __future__ import annotations

import os
from pathlib import Path
from typing import (
    Any,
    Mapping,
    MutableMapping,
    Optional,
    Sequence,
    Set,
    Tuple,
    TypedDict,
)

from snuba.settings.validation import validate_settings

# All settings must be uppercased, have a default value and cannot start with _.
# The Rust consumer relies on this to create a JSON file from the evaluated settings
# upon startup with any variables in this module that conform to this format.
# Similarly, variables that are not supposed to be settings for override/export should not
# follow this convention otherwise they will be included in the JSON.
# Sets will be converted to arrays.

LOG_LEVEL = os.environ.get("LOG_LEVEL", "INFO")
LOG_FORMAT = "%(asctime)s %(message)s"

TESTING = False
DEBUG = True

HOST = "0.0.0.0"
PORT = 1218

##################
# Admin Settings #
##################

ADMIN_HOST = os.environ.get("ADMIN_HOST", "0.0.0.0")
ADMIN_PORT = int(os.environ.get("ADMIN_PORT", 1219))
ADMIN_URL = os.environ.get("ADMIN_URL", "http://127.0.0.1:1219")

ADMIN_AUTH_PROVIDER = os.environ.get("ADMIN_AUTH_PROVIDER", "NOOP")
ADMIN_AUTH_JWT_AUDIENCE = os.environ.get("ADMIN_AUTH_JWT_AUDIENCE", "")

# file path to the IAM policy file which contains the roles
ADMIN_IAM_POLICY_FILE = os.environ.get(
    "ADMIN_IAM_POLICY_FILE",
    f"{Path(__file__).parent.parent.as_posix()}/admin/iam_policy/iam_policy.json",
)

ADMIN_FRONTEND_DSN = os.environ.get("ADMIN_FRONTEND_DSN", "")
ADMIN_TRACE_SAMPLE_RATE = float(os.environ.get("ADMIN_TRACE_SAMPLE_RATE", 1.0))
ADMIN_REPLAYS_SAMPLE_RATE = float(os.environ.get("ADMIN_REPLAYS_SAMPLE_RATE", 0.1))
ADMIN_REPLAYS_SAMPLE_RATE_ON_ERROR = float(
    os.environ.get("ADMIN_REPLAYS_SAMPLE_RATE_ON_ERROR", 1.0)
)

<<<<<<< HEAD
ADMIN_ALLOWED_PROD_PROJECTS: Sequence[int] = []
=======
ADMIN_ROLES_REDIS_TTL = 600
>>>>>>> d5c494a4

######################
# End Admin Settings #
######################

MAX_MIGRATIONS_REVERT_TIME_WINDOW_HRS = 24

ENABLE_DEV_FEATURES = os.environ.get("ENABLE_DEV_FEATURES", False)

DEFAULT_DATASET_NAME = "events"
DISABLED_ENTITIES: Set[str] = set()
DISABLED_DATASETS: Set[str] = set()

# Clickhouse Options
CLICKHOUSE_MAX_POOL_SIZE = 25

CLUSTERS: Sequence[Mapping[str, Any]] = [
    {
        "host": os.environ.get("CLICKHOUSE_HOST", "127.0.0.1"),
        "port": int(os.environ.get("CLICKHOUSE_PORT", 9000)),
        "user": os.environ.get("CLICKHOUSE_USER", "default"),
        "password": os.environ.get("CLICKHOUSE_PASSWORD", ""),
        "database": os.environ.get("CLICKHOUSE_DATABASE", "default"),
        "http_port": int(os.environ.get("CLICKHOUSE_HTTP_PORT", 8123)),
        "storage_sets": {
            "cdc",
            "discover",
            "events",
            "events_ro",
            "metrics",
            "migrations",
            "outcomes",
            "querylog",
            "sessions",
            "transactions",
            "profiles",
            "functions",
            "replays",
            "generic_metrics_sets",
            "generic_metrics_distributions",
            "search_issues",
            "generic_metrics_counters",
            "spans",
        },
        "single_node": True,
    },
]

# Dogstatsd Options
DOGSTATSD_HOST: str | None = None
DOGSTATSD_PORT: int | None = None
DOGSTATSD_SAMPLING_RATES = {
    "metrics.processor.set.size": 0.1,
    "metrics.processor.distribution.size": 0.1,
}

CLICKHOUSE_READONLY_USER = os.environ.get("CLICKHOUSE_READONLY_USER", "default")
CLICKHOUSE_READONLY_PASSWORD = os.environ.get("CLICKHOUSE_READONLY_PASS", "")

CLICKHOUSE_TRACE_USER = os.environ.get("CLICKHOUSE_TRACE_USER", "default")
CLICKHOUSE_TRACE_PASSWORD = os.environ.get("CLICKHOUSE_TRACE_PASS", "")

# Redis Options


class RedisClusterConfig(TypedDict):
    use_redis_cluster: bool

    cluster_startup_nodes: list[dict[str, Any]] | None
    host: str
    port: int
    password: str | None
    db: int
    ssl: bool
    reinitialize_steps: int


# The default cluster is configured using these global constants. If a config
# for a particular usecase in REDIS_CLUSTERS is missing/null, the default
# cluster is used.
USE_REDIS_CLUSTER = os.environ.get("USE_REDIS_CLUSTER", "0") != "0"

REDIS_CLUSTER_STARTUP_NODES: list[dict[str, Any]] | None = None
REDIS_HOST = os.environ.get("REDIS_HOST", "127.0.0.1")
REDIS_PORT = int(os.environ.get("REDIS_PORT", 6379))
REDIS_PASSWORD = os.environ.get("REDIS_PASSWORD")
REDIS_DB = int(os.environ.get("REDIS_DB", 1))
REDIS_SSL = bool(os.environ.get("REDIS_SSL", False))
REDIS_INIT_MAX_RETRIES = 3
REDIS_REINITIALIZE_STEPS = 10


class RedisClusters(TypedDict):
    cache: RedisClusterConfig | None
    rate_limiter: RedisClusterConfig | None
    subscription_store: RedisClusterConfig | None
    replacements_store: RedisClusterConfig | None
    config: RedisClusterConfig | None
    dlq: RedisClusterConfig | None
    optimize: RedisClusterConfig | None
    admin_auth: RedisClusterConfig | None


REDIS_CLUSTERS: RedisClusters = {
    "cache": None,
    "rate_limiter": None,
    "subscription_store": None,
    "replacements_store": None,
    "config": None,
    "dlq": None,
    "optimize": None,
    "admin_auth": None,
}

# Query Recording Options
RECORD_QUERIES = False

# Runtime Config Options
CONFIG_MEMOIZE_TIMEOUT = 10
CONFIG_STATE: Mapping[str, Optional[Any]] = {}

# Sentry Options
SENTRY_DSN: str | None = None
SENTRY_TRACE_SAMPLE_RATE = 0

# Snuba Admin Options
SLACK_API_TOKEN = os.environ.get("SLACK_API_TOKEN")
SNUBA_SLACK_CHANNEL_ID = os.environ.get("SNUBA_SLACK_CHANNEL_ID")

# Snuba Options

SNAPSHOT_LOAD_PRODUCT = "snuba"

BULK_CLICKHOUSE_BUFFER = 10000
BULK_BINARY_LOAD_CHUNK = 2**22  # 4 MB

# Processor/Writer Options


BROKER_CONFIG: Mapping[str, Any] = {
    # See https://github.com/getsentry/arroyo/blob/main/arroyo/backends/kafka/configuration.py#L16-L38 for the supported options
    "bootstrap.servers": os.environ.get("DEFAULT_BROKERS", "127.0.0.1:9092"),
    "security.protocol": os.environ.get("KAFKA_SECURITY_PROTOCOL", "plaintext"),
    "ssl.ca.location": os.environ.get("KAFKA_SSL_CA_PATH", ""),
    "ssl.certificate.location": os.environ.get("KAFKA_SSL_CERT_PATH", ""),
    "ssl.key.location": os.environ.get("KAFKA_SSL_KEY_PATH", ""),
    "sasl.mechanism": os.environ.get("KAFKA_SASL_MECHANISM", None),
    "sasl.username": os.environ.get("KAFKA_SASL_USERNAME", None),
    "sasl.password": os.environ.get("KAFKA_SASL_PASSWORD", None),
}

# Mapping of default Kafka topic name to custom names
KAFKA_TOPIC_MAP: Mapping[str, str] = {}

# Mapping of default Kafka topic name to broker config
KAFKA_BROKER_CONFIG: Mapping[str, Mapping[str, Any]] = {}

DEFAULT_MAX_BATCH_SIZE = 50000
DEFAULT_MAX_BATCH_TIME_MS = 2 * 1000
DEFAULT_QUEUED_MAX_MESSAGE_KBYTES = 10000
DEFAULT_QUEUED_MIN_MESSAGES = 10000
DISCARD_OLD_EVENTS = True
CLICKHOUSE_HTTP_CHUNK_SIZE = 8192
HTTP_WRITER_BUFFER_SIZE = 1

# Retention related settings
ENFORCE_RETENTION: bool = False
LOWER_RETENTION_DAYS = 30
DEFAULT_RETENTION_DAYS = 90
VALID_RETENTION_DAYS = set([30, 90])

MAX_PREWHERE_CONDITIONS = 1

STATS_IN_RESPONSE = False

PAYLOAD_DATETIME_FORMAT = "%Y-%m-%dT%H:%M:%S.%fZ"

REPLACER_MAX_BLOCK_SIZE = 512
REPLACER_MAX_MEMORY_USAGE = 10 * (1024**3)  # 10GB
# TLL of Redis key that denotes whether a project had replacements
# run recently. Useful for decidig whether or not to add FINAL clause
# to queries.
REPLACER_KEY_TTL = 12 * 60 * 60
REPLACER_MAX_GROUP_IDS_TO_EXCLUDE = 256
REPLACER_IMMEDIATE_OPTIMIZE = False
REPLACER_PROCESSING_TIMEOUT_THRESHOLD = 2 * 60  # 2 minutes in seconds
REPLACER_PROCESSING_TIMEOUT_THRESHOLD_KEY_TTL = 60 * 60  # 1 hour in seconds

TURBO_SAMPLE_RATE = 0.1

PROJECT_STACKTRACE_BLACKLIST: Set[int] = set()
PRETTY_FORMAT_EXPRESSIONS = True

# By default, allocation policies won't block requests from going through in a production
# environment to not cause incidents unnecessarily. If something goes wrong with allocation
# policy code, the request will still be able to go through (but it will create a dangerous
# situation eventually)
RAISE_ON_ALLOCATION_POLICY_FAILURES = False

# (logical topic name, # of partitions)
TOPIC_PARTITION_COUNTS: Mapping[str, int] = {}

COLUMN_SPLIT_MIN_COLS = 6
COLUMN_SPLIT_MAX_LIMIT = 1000
COLUMN_SPLIT_MAX_RESULTS = 5000

# The migration groups that can be skipped are listed in OPTIONAL_GROUPS.
# Migrations for skipped groups will not be run.
SKIPPED_MIGRATION_GROUPS: Set[str] = set()

# Dataset readiness states supported in this environment
SUPPORTED_STATES: Set[str] = {"deprecate", "limited", "partial", "complete"}
# [04-18-2023] These two readiness state settings are temporary and used to facilitate the rollout of readiness states.
# We expect to remove them after all storages and migration groups have been migrated.
READINESS_STATE_FAIL_QUERIES: bool = True

MAX_RESOLUTION_FOR_JITTER = 60

# These contexts will not be stored in the transactions table
# Example: {123: {"context1", "context2"}}
# where 123 is the project id.
TRANSACT_SKIP_CONTEXT_STORE: Mapping[int, Set[str]] = {}

# Map the Zookeeper path for the replicated merge tree to something else
CLICKHOUSE_ZOOKEEPER_OVERRIDE: Mapping[str, str] = {}

# Enable Sentry Metrics (used for the snuba metrics consumer)
ENABLE_SENTRY_METRICS_DEV = os.environ.get("ENABLE_SENTRY_METRICS_DEV", False)

# Metric Alerts Subscription Options
ENABLE_METRICS_SUBSCRIPTIONS = os.environ.get("ENABLE_METRICS_SUBSCRIPTIONS", False)

SEPARATE_SCHEDULER_EXECUTOR_SUBSCRIPTIONS_DEV = os.environ.get(
    "SEPARATE_SCHEDULER_EXECUTOR_SUBSCRIPTIONS_DEV", False
)

# Subscriptions scheduler buffer size
SUBSCRIPTIONS_DEFAULT_BUFFER_SIZE = 10000
# (entity name, buffer size)
SUBSCRIPTIONS_ENTITY_BUFFER_SIZE: Mapping[str, int] = {}

# Used for migrating to/from writing metrics directly to aggregate tables
# rather than using materialized views
WRITE_METRICS_AGG_DIRECTLY = False
ENABLED_MATERIALIZATION_VERSION = 4

# Enable profiles ingestion
ENABLE_PROFILES_CONSUMER = os.environ.get("ENABLE_PROFILES_CONSUMER", False)

# Enable replays ingestion
ENABLE_REPLAYS_CONSUMER = os.environ.get("ENABLE_REPLAYS_CONSUMER", False)

# Enable issue occurrence ingestion
ENABLE_ISSUE_OCCURRENCE_CONSUMER = os.environ.get(
    "ENABLE_ISSUE_OCCURRENCE_CONSUMER", False
)

# Enable spans ingestion
ENABLE_SPANS_CONSUMER = os.environ.get("ENABLE_SPANS_CONSUMER", False)

# Cutoff time from UTC 00:00:00 to stop running optimize jobs to
# avoid spilling over to the next day.
OPTIMIZE_JOB_CUTOFF_TIME = 23
OPTIMIZE_QUERY_TIMEOUT = 4 * 60 * 60  # 4 hours
# sleep time to wait for a merge to complete
OPTIMIZE_BASE_SLEEP_TIME = 300  # 5 mins
OPTIMIZE_MAX_SLEEP_TIME = 2 * 60 * 60  # 2 hours
# merges longer than this will be considered long running
OPTIMIZE_MERGE_MIN_ELAPSED_CUTTOFF_TIME = 10 * 60  # 10 mins
# merges larger than this will be considered large and will be waited on
OPTIMIZE_MERGE_SIZE_CUTOFF = 50_000_000_000  # 50GB
# Maximum jitter to add to the scheduling of threads of an optimize job
OPTIMIZE_PARALLEL_MAX_JITTER_MINUTES = 30

# Start time in hours from UTC 00:00:00 after which we are allowed to run
# optimize jobs in parallel.
PARALLEL_OPTIMIZE_JOB_START_TIME = 0

# Cutoff time from UTC 00:00:00 to stop running optimize jobs in
# parallel to avoid running in parallel when peak traffic starts.
PARALLEL_OPTIMIZE_JOB_END_TIME = OPTIMIZE_JOB_CUTOFF_TIME

# Configuration directory settings
CONFIG_FILES_PATH = f"{Path(__file__).parent.parent.as_posix()}/datasets/configuration"

ROOT_REPO_PATH = f"{Path(__file__).parent.parent.parent.as_posix()}"

# File path glob for configs
STORAGE_CONFIG_FILES_GLOB = f"{CONFIG_FILES_PATH}/**/storages/*.yaml"
ENTITY_CONFIG_FILES_GLOB = f"{CONFIG_FILES_PATH}/**/entities/*.yaml"
DATASET_CONFIG_FILES_GLOB = f"{CONFIG_FILES_PATH}/**/dataset.yaml"

# Counter utility class window size in minutes
COUNTER_WINDOW_SIZE_MINUTES = 10


# Slicing Configuration

# Mapping of storage set key to slice count
# This is only for sliced storage sets
SLICED_STORAGE_SETS: Mapping[str, int] = {}

# Mapping storage set key to a mapping of logical partition
# to slice id
LOGICAL_PARTITION_MAPPING: Mapping[str, Mapping[int, int]] = {}

# The slice configs below are the "SLICED" versions to the equivalent default
# settings above. For example, "SLICED_KAFKA_TOPIC_MAP" is the "SLICED"
# version of "KAFKA_TOPIC_MAP". These should be filled out for any
# corresponding sliced storages defined above, with the applicable number of
# slices in mind.

# Cluster access can happen in one of the following ways:
# 1. The storage set is not sliced. In this case, the storage set key should
#    be defined in CLUSTERS only.
# 2. The storage set is sliced and there is no mega-cluster needed. In this
#    case, the storage set key should be defined in SLICED_CLUSTERS only.
# 3. The storage set is sliced and there is a mega-cluster needed. In this
#    case, the storage set key should be defined in both CLUSTERS and
#    SLICED_CLUSTERS. SLICED_CLUSTERS would contain the cluster information
#    of the sliced cluster. CLUSTERS would contain the cluster information of
#    the mega-cluster.
#
# We define sliced clusters, i.e. clusters that reside on multiple slices
# in SLICED_CLUSTERS. We define all associated(storage set, slice id) pairs in
# SLICED_CLUSTERS in the storage_sets field. Other fields are defined in the
# same way as they are in CLUSTERS.
SLICED_CLUSTERS: Sequence[Mapping[str, Any]] = []

# Mapping of (logical topic names, slice id) pairs to custom physical topic names
# This is only for sliced Kafka topics
SLICED_KAFKA_TOPIC_MAP: Mapping[Tuple[str, int], str] = {}

# Mapping of (logical topic names, slice id) pairs to broker config
# This is only for sliced Kafka topics
SLICED_KAFKA_BROKER_CONFIG: Mapping[Tuple[str, int], Mapping[str, Any]] = {}


def _load_settings(obj: MutableMapping[str, Any] = locals()) -> None:
    """Load settings from the path provided in the SNUBA_SETTINGS environment
    variable if provided. Users can provide a short name like `test` that will
    be expanded to `settings_test.py` in the main Snuba directory, or they can
    provide a full absolute path such as `/foo/bar/my_settings.py`."""

    import importlib
    import importlib.util
    import os

    settings = os.environ.get("SNUBA_SETTINGS")

    if settings:
        if settings.startswith("/"):
            if not settings.endswith(".py"):
                settings += ".py"

            # Code below is adapted from https://stackoverflow.com/a/41595552/90297S
            settings_spec = importlib.util.spec_from_file_location(
                "snuba.settings.custom", settings
            )
            assert settings_spec is not None
            settings_module = importlib.util.module_from_spec(settings_spec)
            assert isinstance(settings_spec.loader, importlib.abc.Loader)
            settings_spec.loader.exec_module(settings_module)
        else:
            module_format = (
                ".%s" if settings.startswith("settings_") else ".settings_%s"
            )
            settings_module = importlib.import_module(
                module_format % settings, "snuba.settings"
            )

        for attr in dir(settings_module):
            if attr.isupper():
                obj[attr] = getattr(settings_module, attr)


_load_settings()
validate_settings(locals())<|MERGE_RESOLUTION|>--- conflicted
+++ resolved
@@ -55,11 +55,9 @@
     os.environ.get("ADMIN_REPLAYS_SAMPLE_RATE_ON_ERROR", 1.0)
 )
 
-<<<<<<< HEAD
+
 ADMIN_ALLOWED_PROD_PROJECTS: Sequence[int] = []
-=======
 ADMIN_ROLES_REDIS_TTL = 600
->>>>>>> d5c494a4
 
 ######################
 # End Admin Settings #
