import os
from typing import Set

env = os.environ.get

DEBUG = env("DEBUG", "0").lower() in ("1", "true")

DEFAULT_RETENTION_DAYS = env("SENTRY_EVENT_RETENTION_DAYS", 90)

REDIS_HOST = env("REDIS_HOST", "127.0.0.1")
REDIS_PORT = int(env("REDIS_PORT", 6379))
REDIS_PASSWORD = env("REDIS_PASSWORD")
REDIS_DB = int(env("REDIS_DB", 1))
USE_REDIS_CLUSTER = False

# Dogstatsd Options
DOGSTATSD_HOST = env("DOGSTATSD_HOST")
DOGSTATSD_PORT = env("DOGSTATSD_PORT")

# Dataset readiness states supported in this environment
<<<<<<< HEAD
SUPPORTED_STATES: Set[str] = {"deprecate", "limited", "partial", "complete"}
READINESS_STATE_FAIL_QUERIES: bool = False
=======
SUPPORTED_STATES: Set[str] = {"deprecate", "complete"}
>>>>>>> 6582b774

SENTRY_DSN = env("SENTRY_DSN")<|MERGE_RESOLUTION|>--- conflicted
+++ resolved
@@ -18,11 +18,8 @@
 DOGSTATSD_PORT = env("DOGSTATSD_PORT")
 
 # Dataset readiness states supported in this environment
-<<<<<<< HEAD
-SUPPORTED_STATES: Set[str] = {"deprecate", "limited", "partial", "complete"}
+SUPPORTED_STATES: Set[str] = {"deprecate", "complete"}
 READINESS_STATE_FAIL_QUERIES: bool = False
-=======
-SUPPORTED_STATES: Set[str] = {"deprecate", "complete"}
->>>>>>> 6582b774
+
 
 SENTRY_DSN = env("SENTRY_DSN")