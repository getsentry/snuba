import uuid
from datetime import datetime
from typing import Any, List, Mapping, MutableMapping, Optional, Tuple

from sentry_relay.consts import SPAN_STATUS_NAME_TO_CODE

from snuba import environment
from snuba.datasets.events_format import enforce_retention, extract_extra_tags
from snuba.processor import (
    InsertBatch,
    MessageProcessor,
    ProcessedMessage,
    _as_dict_safe,
    _ensure_valid_date,
    _unicodify,
)
from snuba.utils.metrics.wrapper import MetricsWrapper

UNKNOWN_SPAN_STATUS = 2

metrics = MetricsWrapper(environment.metrics, "spans.processor")


class SpansMessageProcessor(MessageProcessor):
    def __extract_timestamp(self, field: float) -> Tuple[datetime, int]:
        timestamp = _ensure_valid_date(datetime.fromtimestamp(field))
        if timestamp is None:
            timestamp = datetime.utcnow()
        nanoseconds = int(timestamp.microsecond * 1000)
        return (timestamp, nanoseconds)

    def __init_span(self, event: Mapping[str, Any]) -> MutableMapping[str, Any]:
        """
        Initializes the fields that are the same for all spans within a transaction.
        """
        data = event["data"]
        transaction_ctx = data["contexts"]["trace"]

        return {
            "deleted": 0,
            "project_id": event["project_id"],
            "transaction_id": str(uuid.UUID(event["event_id"])),
            "retention_days": enforce_retention(
                event, datetime.fromtimestamp(data["timestamp"])
            ),
            "transaction_span_id": int(transaction_ctx["span_id"], 16),
            "trace_id": str(uuid.UUID(transaction_ctx["trace_id"])),
            "transaction_name": _unicodify(data.get("transaction") or ""),
        }

    def __fill_status(
        self, span: MutableMapping[str, Any], status: Optional[str]
    ) -> None:
        if status:
            int_status = SPAN_STATUS_NAME_TO_CODE.get(status, UNKNOWN_SPAN_STATUS)
        else:
            int_status = UNKNOWN_SPAN_STATUS
        span["status"] = int_status

    def __fill_common(
        self, span: MutableMapping[str, Any], data: Mapping[str, Any]
    ) -> None:
        """
        Fills in the fields that have the same structure between transactions and spans
        but that come from a different dictionary.
        """
        span["start_ts"], span["start_ns"] = self.__extract_timestamp(
            data["start_timestamp"],
        )
        span["finish_ts"], span["finish_ns"] = self.__extract_timestamp(
            data["timestamp"],
        )
        duration_secs = (span["finish_ts"] - span["start_ts"]).total_seconds()
        # duration is in milliseconds
        span["duration_ms"] = max(int(duration_secs * 1000), 0)

<<<<<<< HEAD
=======
        tags = _as_dict_safe(data.get("tags", None))
        span["tags.key"], span["tags.value"] = extract_extra_tags(tags)

    def __safe_extract_int(
        self, field: str, value: Any, nullable: bool
    ) -> Optional[int]:
        if value is not None:
            if isinstance(value, str):
                return int(value, 16)
            elif isinstance(value, int):
                return value
            else:
                metrics.increment(
                    "invalid_int_type", tags={"field": field, "type": str(type(value))}
                )
        elif not nullable:
            metrics.increment("missing_field", tags={"field": field})
        return None

>>>>>>> 9977c443
    def process_message(self, message, metadata) -> Optional[ProcessedMessage]:
        if not (isinstance(message, (list, tuple)) and len(message) >= 2):
            return None
        version = message[0]
        if version not in (0, 1, 2):
            return None
        type_, event = message[1:3]
        if type_ != "insert":
            return None

        data = event["data"]
        event_type = data.get("type")
        if event_type != "transaction":
            return None

        ret: List[MutableMapping[str, Any]] = []

        # Add the transaction span
        transaction_ctx = data["contexts"].get("trace")
        if not transaction_ctx:
            metrics.increment("missing_trace_ctx")
            return None

        # Add the transaction root span
        processed = self.__init_span(event)
        processed["span_id"] = self.__safe_extract_int(
            "transaction:span_id", transaction_ctx["span_id"], False
        )
        if processed["span_id"] is None:
            return None
        processed["transaction_name"] = _unicodify(data.get("transaction") or "")
        processed["parent_span_id"] = self.__safe_extract_int(
            "transaction:parent_span_id", transaction_ctx.get("parent_span_id"), True
        )

        processed["description"] = _unicodify(data.get("transaction") or "")
        processed["op"] = _unicodify(transaction_ctx.get("op") or "")
        status = transaction_ctx.get("status", None)
        self.__fill_status(processed, status)
        self.__fill_common(processed, event["data"])
        ret.append(processed)

        spans = data.get("spans", [])
        for span in spans:
            processed = self.__init_span(event)
            processed["span_id"] = self.__safe_extract_int(
                "span:span_id", span["span_id"], False
            )
            if processed["span_id"] is None:
                return None
            processed["parent_span_id"] = self.__safe_extract_int(
                "span:parent_span_id", span.get("parent_span_id"), True
            )

            processed["description"] = span.get("description", "") or ""
            processed["op"] = span["op"]
            tags = _as_dict_safe(span.get("tags", None))
            processed["tags.key"], processed["tags.value"] = extract_extra_tags(tags)

            status = span.get("status", None)
            self.__fill_status(processed, status)
            self.__fill_common(processed, span)
            ret.append(processed)

        if ret:
            return InsertBatch(ret)
        else:
            return None<|MERGE_RESOLUTION|>--- conflicted
+++ resolved
@@ -74,11 +74,6 @@
         # duration is in milliseconds
         span["duration_ms"] = max(int(duration_secs * 1000), 0)
 
-<<<<<<< HEAD
-=======
-        tags = _as_dict_safe(data.get("tags", None))
-        span["tags.key"], span["tags.value"] = extract_extra_tags(tags)
-
     def __safe_extract_int(
         self, field: str, value: Any, nullable: bool
     ) -> Optional[int]:
@@ -95,7 +90,6 @@
             metrics.increment("missing_field", tags={"field": field})
         return None
 
->>>>>>> 9977c443
     def process_message(self, message, metadata) -> Optional[ProcessedMessage]:
         if not (isinstance(message, (list, tuple)) and len(message) >= 2):
             return None
