--- conflicted
+++ resolved
@@ -6,9 +6,6 @@
 from snuba.consumer import KafkaMessageMetadata
 from snuba.datasets.events_format import extract_http, extract_user
 from snuba.datasets.events_processor_base import EventsProcessorBase, InsertEvent
-<<<<<<< HEAD
-from snuba.processor import _boolify, _floatify, _unicodify
-=======
 from snuba.processor import (
     _boolify,
     _floatify,
@@ -16,7 +13,6 @@
     _unicodify,
 )
 
->>>>>>> 32ae38f6
 
 logger = logging.getLogger("snuba.processor")
 
