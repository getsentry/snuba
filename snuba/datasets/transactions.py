from datetime import timedelta
from typing import Mapping, Sequence

from snuba.clickhouse.translators.snuba.mappers import (
    ColumnToFunction,
    ColumnToLiteral,
    ColumnToMapping,
    ColumnToColumn,
    SubscriptableMapper,
)
from snuba.clickhouse.translators.snuba.mapping import TranslationMappers
from snuba.datasets.dataset import TimeSeriesDataset
from snuba.datasets.plans.single_storage import SingleStorageQueryPlanBuilder
from snuba.datasets.storages import StorageKey
from snuba.datasets.storages.factory import get_writable_storage
from snuba.datasets.tags_column_processor import TagColumnProcessor
from snuba.query.expressions import Column, FunctionCall, Literal
from snuba.query.extensions import QueryExtension
from snuba.query.logical import Query
from snuba.query.parsing import ParsingContext
from snuba.query.processors import QueryProcessor
from snuba.query.processors.performance_expressions import apdex_processor
from snuba.query.processors.basic_functions import BasicFunctionsProcessor
from snuba.query.processors.failure_rate_processor import FailureRateProcessor
from snuba.query.processors.tags_expander import TagsExpanderProcessor
from snuba.query.processors.timeseries_column_processor import TimeSeriesColumnProcessor
from snuba.query.project_extension import ProjectExtension
from snuba.query.timeseries_extension import TimeSeriesExtension

# TODO: This will be a property of the relationship between entity and
# storage. Now we do not have entities so it is between dataset and
# storage.
transaction_translator = TranslationMappers(
    columns=[
        ColumnToFunction(
            None,
            "ip_address",
            "coalesce",
            (
                FunctionCall(
                    None, "IPv4NumToString", (Column(None, None, "ip_address_v4"),),
                ),
                FunctionCall(
                    None, "IPv6NumToString", (Column(None, None, "ip_address_v6"),),
                ),
            ),
        ),
        ColumnToFunction(
            None, "user", "nullIf", (Column(None, None, "user"), Literal(None, ""))
        ),
        # These column aliases originally existed in the ``discover`` dataset,
        # but now live here to maintain compatibility between the composite
        # ``discover`` dataset and the standalone ``transaction`` dataset. In
        # the future, these aliases should be defined on the Transaction entity
        # instead of the dataset.
        ColumnToLiteral(None, "type", "transaction"),
        ColumnToColumn(None, "timestamp", None, "finish_ts"),
        ColumnToColumn(None, "username", None, "user_name"),
        ColumnToColumn(None, "email", None, "user_email"),
        ColumnToColumn(None, "transaction", None, "transaction_name"),
        ColumnToColumn(None, "message", None, "transaction_name"),
        ColumnToColumn(None, "title", None, "transaction_name"),
        ColumnToMapping(None, "geo_country_code", None, "contexts", "geo.country_code"),
        ColumnToMapping(None, "geo_region", None, "contexts", "geo.region"),
        ColumnToMapping(None, "geo_city", None, "contexts", "geo.city"),
    ],
    subscriptables=[
        SubscriptableMapper(None, "tags", None, "tags"),
        SubscriptableMapper(None, "contexts", None, "contexts"),
<<<<<<< HEAD
        SubscriptableMapper(None, "measurements", None, "measurements"),
=======
        SubscriptableMapper(None, "measurements", None, "measurements", nullable=True),
>>>>>>> b7aea6b3
    ],
)


class TransactionsDataset(TimeSeriesDataset):
    def __init__(self) -> None:
        storage = get_writable_storage(StorageKey.TRANSACTIONS)
        schema = storage.get_table_writer().get_schema()
        columns = schema.get_columns()

        self.__tags_processor = TagColumnProcessor(
            columns=columns,
            promoted_columns=self._get_promoted_columns(),
            column_tag_map=self._get_column_tag_map(),
        )
        self.__time_group_columns = {
            "time": "finish_ts",
        }
        super().__init__(
            storages=[storage],
            query_plan_builder=SingleStorageQueryPlanBuilder(
                storage=storage, mappers=transaction_translator
            ),
            abstract_column_set=schema.get_columns(),
            writable_storage=storage,
            time_group_columns=self.__time_group_columns,
            time_parse_columns=("start_ts", "finish_ts"),
        )

    def _get_promoted_columns(self):
        # TODO: Support promoted tags
        return {
            "tags": frozenset(),
            "contexts": frozenset(),
        }

    def _get_column_tag_map(self):
        # TODO: Support promoted tags
        return {
            "tags": {},
            "contexts": {},
        }

    def get_extensions(self) -> Mapping[str, QueryExtension]:
        return {
            "project": ProjectExtension(project_column="project_id"),
            "timeseries": TimeSeriesExtension(
                default_granularity=3600,
                default_window=timedelta(days=5),
                timestamp_column="finish_ts",
            ),
        }

    def column_expr(
        self,
        column_name,
        query: Query,
        parsing_context: ParsingContext,
        table_alias: str = "",
    ):
        if column_name == "ip_address":
            return "coalesce(IPv4NumToString(ip_address_v4), IPv6NumToString(ip_address_v6))"
        if column_name == "event_id":
            return "replaceAll(toString(event_id), '-', '')"

        # These column aliases originally existed in the ``discover`` dataset,
        # but now live here to maintain compatibility between the composite
        # ``discover`` dataset and the standalone ``transaction`` dataset. In
        # the future, these aliases should be defined on the Transaction entity
        # instead of the dataset.
        if column_name == "type":
            return "'transaction'"
        if column_name == "timestamp":
            return "finish_ts"
        if column_name == "username":
            return "user_name"
        if column_name == "email":
            return "user_email"
        if column_name == "transaction":
            return "transaction_name"
        if column_name == "message":
            return "transaction_name"
        if column_name == "title":
            return "transaction_name"

        if column_name == "geo_country_code":
            column_name = "contexts[geo.country_code]"
        if column_name == "geo_region":
            column_name = "contexts[geo.region]"
        if column_name == "geo_city":
            column_name = "contexts[geo.city]"

        processed_column = self.__tags_processor.process_column_expression(
            column_name, query, parsing_context, table_alias
        )
        if processed_column:
            # If processed_column is None, this was not a tag/context expression
            return processed_column
        return super().column_expr(column_name, query, parsing_context)

    def get_query_processors(self) -> Sequence[QueryProcessor]:
        return [
            TagsExpanderProcessor(),
            BasicFunctionsProcessor(),
            apdex_processor(self.get_abstract_columnset()),
            FailureRateProcessor(),
            TimeSeriesColumnProcessor(self.__time_group_columns),
        ]<|MERGE_RESOLUTION|>--- conflicted
+++ resolved
@@ -67,11 +67,7 @@
     subscriptables=[
         SubscriptableMapper(None, "tags", None, "tags"),
         SubscriptableMapper(None, "contexts", None, "contexts"),
-<<<<<<< HEAD
-        SubscriptableMapper(None, "measurements", None, "measurements"),
-=======
         SubscriptableMapper(None, "measurements", None, "measurements", nullable=True),
->>>>>>> b7aea6b3
     ],
 )
 
