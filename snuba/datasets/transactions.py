--- conflicted
+++ resolved
@@ -67,63 +67,21 @@
     if duration_col and duration_col.default_type == "MATERIALIZED":
         ret.append("ALTER TABLE %s MODIFY COLUMN duration UInt32" % clickhouse_table)
 
-    if 'sdk_name' not in current_schema:
-        ret.append("ALTER TABLE %s ADD COLUMN sdk_name Nullable(String)" % clickhouse_table)
-
-    if 'sdk_version' not in current_schema:
-        ret.append("ALTER TABLE %s ADD COLUMN sdk_version Nullable(String)" % clickhouse_table)
+    if "sdk_name" not in current_schema:
+        ret.append(
+            "ALTER TABLE %s ADD COLUMN sdk_name Nullable(String)" % clickhouse_table
+        )
+
+    if "sdk_version" not in current_schema:
+        ret.append(
+            "ALTER TABLE %s ADD COLUMN sdk_version Nullable(String)" % clickhouse_table
+        )
 
     return ret
 
 
 class TransactionsDataset(TimeSeriesDataset):
     def __init__(self):
-<<<<<<< HEAD
-        columns = ColumnSet([
-            ('project_id', UInt(64)),
-            ('event_id', UUID()),
-            ('trace_id', UUID()),
-            ('span_id', UInt(64)),
-            ('transaction_name', String()),
-            ('transaction_hash', Materialized(
-                UInt(64),
-                'cityHash64(transaction_name)',
-            )),
-            ('transaction_op', LowCardinality(String())),
-            ('start_ts', DateTime()),
-            ('start_ms', UInt(16)),
-            ('finish_ts', DateTime()),
-            ('finish_ms', UInt(16)),
-            ('duration', UInt(32)),
-            ('platform', LowCardinality(String())),
-            ('environment', Nullable(String())),
-            ('release', Nullable(String())),
-            ('dist', Nullable(String())),
-            ('ip_address_v4', Nullable(IPv4())),
-            ('ip_address_v6', Nullable(IPv6())),
-            ('user', WithDefault(
-                String(),
-                "''",
-            )),
-            ('user_id', Nullable(String())),
-            ('user_name', Nullable(String())),
-            ('user_email', Nullable(String())),
-            ('sdk_name', Nullable(String())),
-            ('sdk_version', Nullable(String())),
-            ('tags', Nested([
-                ('key', String()),
-                ('value', String()),
-            ])),
-            ('contexts', Nested([
-                ('key', String()),
-                ('value', String()),
-            ])),
-            ('partition', UInt(16)),
-            ('offset', UInt(64)),
-            ('retention_days', UInt(16)),
-            ('deleted', UInt(8)),
-        ])
-=======
         columns = ColumnSet(
             [
                 ("project_id", UInt(64)),
@@ -151,15 +109,16 @@
                 ("user_id", Nullable(String())),
                 ("user_name", Nullable(String())),
                 ("user_email", Nullable(String())),
-                ("tags", Nested([("key", String()), ("value", String())])),
-                ("contexts", Nested([("key", String()), ("value", String())])),
+                ("sdk_name", Nullable(String())),
+                ("sdk_version", Nullable(String())),
+                ("tags", Nested([("key", String()), ("value", String()),])),
+                ("contexts", Nested([("key", String()), ("value", String()),])),
                 ("partition", UInt(16)),
                 ("offset", UInt(64)),
                 ("retention_days", UInt(16)),
                 ("deleted", UInt(8)),
             ]
         )
->>>>>>> 93a4551a
 
         schema = ReplacingMergeTreeSchema(
             columns=columns,
