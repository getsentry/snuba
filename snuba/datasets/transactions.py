from datetime import timedelta
from typing import Mapping, Sequence, Union

from snuba.datasets.dataset import ColumnSplitSpec, TimeSeriesDataset
<<<<<<< HEAD
from snuba.datasets.dataset_schemas import StorageSchemas
from snuba.datasets.plans.single_table import SingleTableQueryPlanBuilder
from snuba.datasets.schemas.tables import ReplacingMergeTreeSchema
from snuba.datasets.storage import ReadableTableStorage, WritableTableStorage
from snuba.datasets.table_storage import TableWriter, KafkaStreamLoader
=======
from snuba.datasets.plans.single_storage import SingleStorageQueryPlanBuilder
from snuba.datasets.storages.transactions import (
    columns,
    schema,
    storage,
)
>>>>>>> 6f20e6e1
from snuba.datasets.tags_column_processor import TagColumnProcessor
from snuba.query.extensions import QueryExtension
from snuba.query.parsing import ParsingContext
from snuba.query.processors.apdex_processor import ApdexProcessor
from snuba.query.processors.basic_functions import BasicFunctionsProcessor
from snuba.query.processors.impact_processor import ImpactProcessor
from snuba.query.project_extension import ProjectExtension, ProjectExtensionProcessor
from snuba.query.query import Query
from snuba.query.query_processor import QueryProcessor
from snuba.query.timeseries import TimeSeriesExtension


class TransactionsDataset(TimeSeriesDataset):
    def __init__(self) -> None:
        self.__tags_processor = TagColumnProcessor(
            columns=columns,
            promoted_columns=self._get_promoted_columns(),
            column_tag_map=self._get_column_tag_map(),
        )

<<<<<<< HEAD
        self.__storage = WritableTableStorage(
            schemas=StorageSchemas(read_schema=schema, write_schema=schema),
            table_writer=TransactionsTableWriter(
                write_schema=schema,
                stream_loader=KafkaStreamLoader(
                    processor=TransactionsMessageProcessor(), default_topic="events",
                ),
            ),
            query_processors=[
                NestedFieldConditionOptimizer(
                    "tags",
                    "_tags_flattened",
                    {"start_ts", "finish_ts"},
                    BEGINNING_OF_TIME,
                ),
                NestedFieldConditionOptimizer(
                    "contexts",
                    "_contexts_flattened",
                    {"start_ts", "finish_ts"},
                    BEGINNING_OF_TIME,
                ),
                PrewhereProcessor(),
            ],
        )

        super().__init__(
            storages=[self.__storage],
            query_plan_builder=SingleTableQueryPlanBuilder(
                storage=self.__storage, post_processors=[],
            ),
=======
        super().__init__(
            storages=[storage],
            query_plan_builder=SingleStorageQueryPlanBuilder(storage=storage),
>>>>>>> 6f20e6e1
            abstract_column_set=schema.get_columns(),
            writable_storage=storage,
            time_group_columns={
                "bucketed_start": "start_ts",
                "bucketed_end": "finish_ts",
            },
            time_parse_columns=("start_ts", "finish_ts"),
        )

    def _get_promoted_columns(self):
        # TODO: Support promoted tags
        return {
            "tags": frozenset(),
            "contexts": frozenset(),
        }

    def _get_column_tag_map(self):
        # TODO: Support promoted tags
        return {
            "tags": {},
            "contexts": {},
        }

    def get_extensions(self) -> Mapping[str, QueryExtension]:
        return {
            "project": ProjectExtension(
                processor=ProjectExtensionProcessor(project_column="project_id")
            ),
            "timeseries": TimeSeriesExtension(
                default_granularity=3600,
                default_window=timedelta(days=5),
                timestamp_column="start_ts",
            ),
        }

    def column_expr(
        self,
        column_name,
        query: Query,
        parsing_context: ParsingContext,
        table_alias: str = "",
    ):
        # TODO remove these casts when clickhouse-driver is >= 0.0.19
        if column_name == "ip_address_v4":
            return "IPv4NumToString(ip_address_v4)"
        if column_name == "ip_address_v6":
            return "IPv6NumToString(ip_address_v6)"
        if column_name == "ip_address":
            return f"coalesce(IPv4NumToString(ip_address_v4), IPv6NumToString(ip_address_v6))"
        if column_name == "event_id":
            return "replaceAll(toString(event_id), '-', '')"
        processed_column = self.__tags_processor.process_column_expression(
            column_name, query, parsing_context, table_alias
        )
        if processed_column:
            # If processed_column is None, this was not a tag/context expression
            return processed_column
        return super().column_expr(column_name, query, parsing_context)

    def get_split_query_spec(self) -> Union[None, ColumnSplitSpec]:
        return ColumnSplitSpec(
            id_column="event_id",
            project_column="project_id",
            timestamp_column="start_ts",
        )

    def get_query_processors(self) -> Sequence[QueryProcessor]:
        return [
            BasicFunctionsProcessor(),
            ApdexProcessor(),
            ImpactProcessor(),
        ]<|MERGE_RESOLUTION|>--- conflicted
+++ resolved
@@ -2,20 +2,12 @@
 from typing import Mapping, Sequence, Union
 
 from snuba.datasets.dataset import ColumnSplitSpec, TimeSeriesDataset
-<<<<<<< HEAD
-from snuba.datasets.dataset_schemas import StorageSchemas
-from snuba.datasets.plans.single_table import SingleTableQueryPlanBuilder
-from snuba.datasets.schemas.tables import ReplacingMergeTreeSchema
-from snuba.datasets.storage import ReadableTableStorage, WritableTableStorage
-from snuba.datasets.table_storage import TableWriter, KafkaStreamLoader
-=======
 from snuba.datasets.plans.single_storage import SingleStorageQueryPlanBuilder
 from snuba.datasets.storages.transactions import (
     columns,
     schema,
     storage,
 )
->>>>>>> 6f20e6e1
 from snuba.datasets.tags_column_processor import TagColumnProcessor
 from snuba.query.extensions import QueryExtension
 from snuba.query.parsing import ParsingContext
@@ -36,42 +28,9 @@
             column_tag_map=self._get_column_tag_map(),
         )
 
-<<<<<<< HEAD
-        self.__storage = WritableTableStorage(
-            schemas=StorageSchemas(read_schema=schema, write_schema=schema),
-            table_writer=TransactionsTableWriter(
-                write_schema=schema,
-                stream_loader=KafkaStreamLoader(
-                    processor=TransactionsMessageProcessor(), default_topic="events",
-                ),
-            ),
-            query_processors=[
-                NestedFieldConditionOptimizer(
-                    "tags",
-                    "_tags_flattened",
-                    {"start_ts", "finish_ts"},
-                    BEGINNING_OF_TIME,
-                ),
-                NestedFieldConditionOptimizer(
-                    "contexts",
-                    "_contexts_flattened",
-                    {"start_ts", "finish_ts"},
-                    BEGINNING_OF_TIME,
-                ),
-                PrewhereProcessor(),
-            ],
-        )
-
-        super().__init__(
-            storages=[self.__storage],
-            query_plan_builder=SingleTableQueryPlanBuilder(
-                storage=self.__storage, post_processors=[],
-            ),
-=======
         super().__init__(
             storages=[storage],
             query_plan_builder=SingleStorageQueryPlanBuilder(storage=storage),
->>>>>>> 6f20e6e1
             abstract_column_set=schema.get_columns(),
             writable_storage=storage,
             time_group_columns={
