from datetime import timedelta
from typing import Mapping, Sequence

from snuba.datasets.dataset import TimeSeriesDataset
from snuba.datasets.plans.single_table import (
    SimpleQueryPlanExecutionStrategy,
    SingleTableQueryPlanBuilder,
)
from snuba.datasets.storages.transactions import (
    columns,
    schema,
    storage,
)
from snuba.datasets.tags_column_processor import TagColumnProcessor
from snuba.query.extensions import QueryExtension
from snuba.query.parsing import ParsingContext
from snuba.query.query_processor import QueryProcessor
from snuba.query.processors.apdex_processor import ApdexProcessor
from snuba.query.processors.impact_processor import ImpactProcessor
from snuba.query.processors.basic_functions import BasicFunctionsProcessor
from snuba.query.processors.prewhere import PrewhereProcessor
<<<<<<< HEAD
from snuba.query.processors.sampling_rate import SamplingRateProcessor
from snuba.query.processors.tagsmap import NestedFieldConditionOptimizer
=======
>>>>>>> 445ed4e8
from snuba.query.query import Query
from snuba.query.timeseries import TimeSeriesExtension
from snuba.query.project_extension import ProjectExtension, ProjectExtensionProcessor
from snuba.web.split import (
    ColumnSplitSpec,
    SplitQueryPlanExecutionStrategy,
)


class TransactionsDataset(TimeSeriesDataset):
    def __init__(self) -> None:
        self.__tags_processor = TagColumnProcessor(
            columns=columns,
            promoted_columns=self._get_promoted_columns(),
            column_tag_map=self._get_column_tag_map(),
        )

        super().__init__(
            storages=[storage],
            query_plan_builder=SingleTableQueryPlanBuilder(
                storage=storage,
                post_processors=[PrewhereProcessor()],
                execution_strategy=SplitQueryPlanExecutionStrategy(
                    ColumnSplitSpec(
                        id_column="event_id",
                        project_column="project_id",
                        timestamp_column="start_ts",
                    ),
                    default_strategy=SimpleQueryPlanExecutionStrategy(),
                ),
            ),
            abstract_column_set=schema.get_columns(),
            writable_storage=storage,
            time_group_columns={
                "bucketed_start": "start_ts",
                "bucketed_end": "finish_ts",
            },
            time_parse_columns=("start_ts", "finish_ts"),
        )

    def _get_promoted_columns(self):
        # TODO: Support promoted tags
        return {
            "tags": frozenset(),
            "contexts": frozenset(),
        }

    def _get_column_tag_map(self):
        # TODO: Support promoted tags
        return {
            "tags": {},
            "contexts": {},
        }

    def get_extensions(self) -> Mapping[str, QueryExtension]:
        return {
            "project": ProjectExtension(
                processor=ProjectExtensionProcessor(project_column="project_id")
            ),
            "timeseries": TimeSeriesExtension(
                default_granularity=3600,
                default_window=timedelta(days=5),
                timestamp_column="start_ts",
            ),
        }

    def column_expr(
        self,
        column_name,
        query: Query,
        parsing_context: ParsingContext,
        table_alias: str = "",
    ):
        # TODO remove these casts when clickhouse-driver is >= 0.0.19
        if column_name == "ip_address_v4":
            return "IPv4NumToString(ip_address_v4)"
        if column_name == "ip_address_v6":
            return "IPv6NumToString(ip_address_v6)"
        if column_name == "ip_address":
            return f"coalesce(IPv4NumToString(ip_address_v4), IPv6NumToString(ip_address_v6))"
        if column_name == "event_id":
            return "replaceAll(toString(event_id), '-', '')"
        processed_column = self.__tags_processor.process_column_expression(
            column_name, query, parsing_context, table_alias
        )
        if processed_column:
            # If processed_column is None, this was not a tag/context expression
            return processed_column
        return super().column_expr(column_name, query, parsing_context)

    def get_query_processors(self) -> Sequence[QueryProcessor]:
        return [
            BasicFunctionsProcessor(),
            ApdexProcessor(),
            ImpactProcessor(),
<<<<<<< HEAD
            NestedFieldConditionOptimizer(
                "tags", "_tags_flattened", {"start_ts", "finish_ts"}, BEGINNING_OF_TIME
            ),
            NestedFieldConditionOptimizer(
                "contexts",
                "_contexts_flattened",
                {"start_ts", "finish_ts"},
                BEGINNING_OF_TIME,
            ),
            SamplingRateProcessor(),
            PrewhereProcessor(),
=======
>>>>>>> 445ed4e8
        ]<|MERGE_RESOLUTION|>--- conflicted
+++ resolved
@@ -19,11 +19,7 @@
 from snuba.query.processors.impact_processor import ImpactProcessor
 from snuba.query.processors.basic_functions import BasicFunctionsProcessor
 from snuba.query.processors.prewhere import PrewhereProcessor
-<<<<<<< HEAD
 from snuba.query.processors.sampling_rate import SamplingRateProcessor
-from snuba.query.processors.tagsmap import NestedFieldConditionOptimizer
-=======
->>>>>>> 445ed4e8
 from snuba.query.query import Query
 from snuba.query.timeseries import TimeSeriesExtension
 from snuba.query.project_extension import ProjectExtension, ProjectExtensionProcessor
@@ -45,7 +41,7 @@
             storages=[storage],
             query_plan_builder=SingleTableQueryPlanBuilder(
                 storage=storage,
-                post_processors=[PrewhereProcessor()],
+                post_processors=[PrewhereProcessor(), SamplingRateProcessor()],
                 execution_strategy=SplitQueryPlanExecutionStrategy(
                     ColumnSplitSpec(
                         id_column="event_id",
@@ -119,18 +115,4 @@
             BasicFunctionsProcessor(),
             ApdexProcessor(),
             ImpactProcessor(),
-<<<<<<< HEAD
-            NestedFieldConditionOptimizer(
-                "tags", "_tags_flattened", {"start_ts", "finish_ts"}, BEGINNING_OF_TIME
-            ),
-            NestedFieldConditionOptimizer(
-                "contexts",
-                "_contexts_flattened",
-                {"start_ts", "finish_ts"},
-                BEGINNING_OF_TIME,
-            ),
-            SamplingRateProcessor(),
-            PrewhereProcessor(),
-=======
->>>>>>> 445ed4e8
         ]