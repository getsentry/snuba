from datetime import datetime, timedelta
from typing import Any, FrozenSet, Mapping, MutableMapping, Optional, Sequence, Union

from snuba.clickhouse.columns import (
    ColumnSet,
    Date,
    DateTime,
    IPv4,
    IPv6,
    LowCardinality,
    Materialized,
    Nested,
    Nullable,
    String,
    UInt,
    UUID,
    WithDefault,
)
from snuba.writer import BatchWriter
from snuba.datasets.dataset import ColumnSplitSpec, TimeSeriesDataset
from snuba.datasets.promoted_columns import PromotedColumnSpec
from snuba.datasets.table_storage import TableWriter, KafkaStreamLoader
from snuba.datasets.dataset_schemas import DatasetSchemas
from snuba.datasets.schemas.tables import (
    MigrationSchemaColumn,
    ReplacingMergeTreeSchema,
)
from snuba.datasets.tags_column_processor import TagColumnProcessor
from snuba.datasets.transactions_processor import (
    TransactionsMessageProcessor,
    UNKNOWN_SPAN_STATUS,
)
from snuba.query.extensions import QueryExtension
from snuba.query.parsing import ParsingContext
from snuba.query.query_processor import QueryProcessor
from snuba.query.processors.apdex_processor import ApdexProcessor
from snuba.query.processors.impact_processor import ImpactProcessor
from snuba.query.processors.basic_functions import BasicFunctionsProcessor
from snuba.query.processors.prewhere import PrewhereProcessor
from snuba.query.processors.single_tag_expr import SingleTagProcessor
from snuba.query.processors.tagsmap import NestedFieldConditionOptimizer
from snuba.query.query import Query
from snuba.query.timeseries import TimeSeriesExtension
from snuba.query.project_extension import ProjectExtension, ProjectExtensionProcessor


# This is the moment in time we started filling in flattened_tags and flattened_contexts
# columns. It is captured to use the flattened tags optimization only for queries that
# do not go back this much in time.
# Will be removed in february.
BEGINNING_OF_TIME = datetime(2019, 12, 11, 0, 0, 0)


class TransactionsTableWriter(TableWriter):
    def __update_options(
        self, options: Optional[MutableMapping[str, Any]] = None,
    ) -> MutableMapping[str, Any]:
        if options is None:
            options = {}
        if "insert_allow_materialized_columns" not in options:
            options["insert_allow_materialized_columns"] = 1
        return options

    def get_writer(
        self,
        options: Optional[MutableMapping[str, Any]] = None,
        table_name: Optional[str] = None,
        rapidjson_serialize=False,
    ) -> BatchWriter:
        return super().get_writer(
            self.__update_options(options), table_name, rapidjson_serialize
        )

    def get_bulk_writer(
        self,
        options: Optional[MutableMapping[str, Any]] = None,
        table_name: Optional[str] = None,
    ) -> BatchWriter:
        return super().get_bulk_writer(self.__update_options(options), table_name,)


def transactions_migrations(
    clickhouse_table: str, current_schema: Mapping[str, MigrationSchemaColumn]
) -> Sequence[str]:
    ret = []
    duration_col = current_schema.get("duration")
    if duration_col and duration_col.default_type == "MATERIALIZED":
        ret.append("ALTER TABLE %s MODIFY COLUMN duration UInt32" % clickhouse_table)

    if "sdk_name" not in current_schema:
        ret.append(
            "ALTER TABLE %s ADD COLUMN sdk_name LowCardinality(String) DEFAULT ''"
            % clickhouse_table
        )

    if "sdk_version" not in current_schema:
        ret.append(
            "ALTER TABLE %s ADD COLUMN sdk_version LowCardinality(String) DEFAULT ''"
            % clickhouse_table
        )

    if "transaction_status" not in current_schema:
        ret.append(
            f"ALTER TABLE {clickhouse_table} ADD COLUMN transaction_status UInt8 DEFAULT {UNKNOWN_SPAN_STATUS} AFTER transaction_op"
        )

    if "_tags_flattened" not in current_schema:
        ret.append(
            f"ALTER TABLE {clickhouse_table} ADD COLUMN _tags_flattened String DEFAULT ''"
        )

    if "_contexts_flattened" not in current_schema:
        ret.append(
            f"ALTER TABLE {clickhouse_table} ADD COLUMN _contexts_flattened String DEFAULT ''"
        )

    if "_start_date" not in current_schema:
        ret.append(
            f"ALTER TABLE {clickhouse_table} ADD COLUMN _start_date Date MATERIALIZED toDate(start_ts) AFTER start_ms"
        )

    if "_finish_date" not in current_schema:
        ret.append(
            f"ALTER TABLE {clickhouse_table} ADD COLUMN _finish_date Date MATERIALIZED toDate(finish_ts) AFTER finish_ms"
        )

    if "user_hash" not in current_schema:
        ret.append(
            f"ALTER TABLE {clickhouse_table} ADD COLUMN user_hash UInt64 MATERIALIZED cityHash64(user) AFTER user"
        )

    low_cardinality_cols = [
        "transaction_name",
        "release",
        "dist",
        "sdk_name",
        "sdk_version",
        "environment",
    ]
    for col_name in low_cardinality_cols:
        col = current_schema.get(col_name)
        if col and not col.column_type.startswith("LowCardinality"):
            new_type = f"LowCardinality({col.column_type})"
            ret.append(
                f"ALTER TABLE {clickhouse_table} MODIFY COLUMN {col_name} {new_type} {col.default_type} {col.default_expr}"
            )

    return ret


class TransactionsDataset(TimeSeriesDataset):
    def __init__(self) -> None:
        self.__columns = ColumnSet(
            [
                ("project_id", UInt(64)),
                ("event_id", UUID()),
                ("trace_id", UUID()),
                ("span_id", UInt(64)),
                ("transaction_name", LowCardinality(String())),
                (
                    "transaction_hash",
                    Materialized(UInt(64), "cityHash64(transaction_name)",),
                ),
                ("transaction_op", LowCardinality(String())),
                ("transaction_status", WithDefault(UInt(8), UNKNOWN_SPAN_STATUS)),
                ("start_ts", DateTime()),
                ("start_ms", UInt(16)),
                ("_start_date", Materialized(Date(), "toDate(start_ts)"),),
                ("finish_ts", DateTime()),
                ("finish_ms", UInt(16)),
                ("_finish_date", Materialized(Date(), "toDate(finish_ts)"),),
                ("duration", UInt(32)),
                ("platform", LowCardinality(String())),
                ("environment", LowCardinality(Nullable(String()))),
                ("release", LowCardinality(Nullable(String()))),
                ("dist", LowCardinality(Nullable(String()))),
                ("ip_address_v4", Nullable(IPv4())),
                ("ip_address_v6", Nullable(IPv6())),
                ("user", WithDefault(String(), "''",)),
                ("user_hash", Materialized(UInt(64), "cityHash64(user)"),),
                ("user_id", Nullable(String())),
                ("user_name", Nullable(String())),
                ("user_email", Nullable(String())),
                ("sdk_name", WithDefault(LowCardinality(String()), "''")),
                ("sdk_version", WithDefault(LowCardinality(String()), "''")),
                ("tags", Nested([("key", String()), ("value", String())])),
                ("_tags_flattened", String()),
                ("contexts", Nested([("key", String()), ("value", String())])),
                ("_contexts_flattened", String()),
                ("partition", UInt(16)),
                ("offset", UInt(64)),
                ("retention_days", UInt(16)),
                ("deleted", UInt(8)),
            ]
        )

        promoted_columns_specs = {
            "tags": PromotedColumnSpec({}),
            "contexts": PromotedColumnSpec({}),
        }

        schema = ReplacingMergeTreeSchema(
            columns=self.__columns,
            local_table_name="transactions_local",
            dist_table_name="transactions_dist",
            mandatory_conditions=[],
            prewhere_candidates=["event_id", "project_id"],
            order_by="(project_id, _finish_date, transaction_name, cityHash64(span_id))",
            partition_by="(retention_days, toMonday(_finish_date))",
            version_column="deleted",
            sample_expr=None,
            migration_function=transactions_migrations,
        )

        dataset_schemas = DatasetSchemas(read_schema=schema, write_schema=schema,)

        self.__tags_processor = TagColumnProcessor(
<<<<<<< HEAD
            columns=self.__columns,
            promoted_columns=self._get_promoted_columns(),
            column_tag_map=self._get_column_tag_map(),
=======
            columns=columns, promoted_columns_spec=promoted_columns_specs,
>>>>>>> ba51bf4d
        )

        super().__init__(
            dataset_schemas=dataset_schemas,
            table_writer=TransactionsTableWriter(
                write_schema=schema,
                stream_loader=KafkaStreamLoader(
                    processor=TransactionsMessageProcessor(), default_topic="events",
                ),
            ),
            time_group_columns={
                "bucketed_start": "start_ts",
                "bucketed_end": "finish_ts",
            },
            time_parse_columns=("start_ts", "finish_ts"),
        )

<<<<<<< HEAD
    def get_all_columns(self) -> ColumnSet:
        return self.__columns

    def _get_promoted_columns(self) -> Mapping[str, FrozenSet[str]]:
        # TODO: Support promoted tags
        return {
            "tags": frozenset(),
            "contexts": frozenset(),
        }

    def _get_column_tag_map(self) -> Mapping[str, Mapping[str, str]]:
        # TODO: Support promoted tags
        return {
            "tags": {},
            "contexts": {},
        }

    def get_tag_column_map(self) -> Mapping[str, Mapping[str, str]]:
        # And a reverse map from the tags the client expects to the database columns
        return {
            col: dict(map(reversed, trans.items()))
            for col, trans in self._get_column_tag_map().items()
        }

=======
>>>>>>> ba51bf4d
    def get_extensions(self) -> Mapping[str, QueryExtension]:
        return {
            "project": ProjectExtension(
                processor=ProjectExtensionProcessor(project_column="project_id")
            ),
            "timeseries": TimeSeriesExtension(
                default_granularity=3600,
                default_window=timedelta(days=5),
                timestamp_column="start_ts",
            ),
        }

    def column_expr(
        self,
        column_name,
        query: Query,
        parsing_context: ParsingContext,
        table_alias: str = "",
    ):
        # TODO remove these casts when clickhouse-driver is >= 0.0.19
        if column_name == "ip_address_v4":
            return "IPv4NumToString(ip_address_v4)"
        if column_name == "ip_address_v6":
            return "IPv6NumToString(ip_address_v6)"
        if column_name == "ip_address":
            return f"coalesce(IPv4NumToString(ip_address_v4), IPv6NumToString(ip_address_v6))"
        if column_name == "event_id":
            return "replaceAll(toString(event_id), '-', '')"
        processed_column = self.__tags_processor.process_column_expression(
            column_name, query, parsing_context, table_alias
        )
        if processed_column:
            # If processed_column is None, this was not a tag/context expression
            return processed_column
        return super().column_expr(column_name, query, parsing_context)

    def get_split_query_spec(self) -> Union[None, ColumnSplitSpec]:
        return ColumnSplitSpec(
            id_column="event_id",
            project_column="project_id",
            timestamp_column="start_ts",
        )

    def get_query_processors(self) -> Sequence[QueryProcessor]:
        return [
            BasicFunctionsProcessor(),
            ApdexProcessor(),
            ImpactProcessor(),
            PrewhereProcessor(),
            NestedFieldConditionOptimizer(
                "tags", "_tags_flattened", {"start_ts", "finish_ts"}, BEGINNING_OF_TIME
            ),
            NestedFieldConditionOptimizer(
                "contexts",
                "_contexts_flattened",
                {"start_ts", "finish_ts"},
                BEGINNING_OF_TIME,
            ),
            SingleTagProcessor(
                nested_column_names={"tags", "contexts"},
                columns=self.__columns,
                promoted_columns=self._get_promoted_columns(),
                key_column_map=self.get_tag_column_map(),
            ),
        ]<|MERGE_RESOLUTION|>--- conflicted
+++ resolved
@@ -215,13 +215,7 @@
         dataset_schemas = DatasetSchemas(read_schema=schema, write_schema=schema,)
 
         self.__tags_processor = TagColumnProcessor(
-<<<<<<< HEAD
-            columns=self.__columns,
-            promoted_columns=self._get_promoted_columns(),
-            column_tag_map=self._get_column_tag_map(),
-=======
             columns=columns, promoted_columns_spec=promoted_columns_specs,
->>>>>>> ba51bf4d
         )
 
         super().__init__(
@@ -239,33 +233,6 @@
             time_parse_columns=("start_ts", "finish_ts"),
         )
 
-<<<<<<< HEAD
-    def get_all_columns(self) -> ColumnSet:
-        return self.__columns
-
-    def _get_promoted_columns(self) -> Mapping[str, FrozenSet[str]]:
-        # TODO: Support promoted tags
-        return {
-            "tags": frozenset(),
-            "contexts": frozenset(),
-        }
-
-    def _get_column_tag_map(self) -> Mapping[str, Mapping[str, str]]:
-        # TODO: Support promoted tags
-        return {
-            "tags": {},
-            "contexts": {},
-        }
-
-    def get_tag_column_map(self) -> Mapping[str, Mapping[str, str]]:
-        # And a reverse map from the tags the client expects to the database columns
-        return {
-            col: dict(map(reversed, trans.items()))
-            for col, trans in self._get_column_tag_map().items()
-        }
-
-=======
->>>>>>> ba51bf4d
     def get_extensions(self) -> Mapping[str, QueryExtension]:
         return {
             "project": ProjectExtension(
@@ -327,7 +294,6 @@
             SingleTagProcessor(
                 nested_column_names={"tags", "contexts"},
                 columns=self.__columns,
-                promoted_columns=self._get_promoted_columns(),
-                key_column_map=self.get_tag_column_map(),
+                promoted_columns_spec=promoted_columns_specs,
             ),
         ]