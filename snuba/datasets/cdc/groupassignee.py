from typing import Sequence

from snuba.clickhouse.columns import ColumnSet, DateTime, Nullable, UInt
from snuba.datasets.dataset_schemas import StorageSchemas
from snuba.datasets.cdc import CdcDataset
from snuba.datasets.cdc.groupassignee_processor import (
    GroupAssigneeProcessor,
    GroupAssigneeRow,
)
from snuba.datasets.plans.single_table import SingleTableQueryPlanBuilder
from snuba.datasets.schemas.tables import ReplacingMergeTreeSchema
<<<<<<< HEAD
from snuba.datasets.storage import TableStorage
=======
from snuba.datasets.storage import SingleStorageSelector, WritableTableStorage
>>>>>>> eaaca89d
from snuba.datasets.table_storage import TableWriter, KafkaStreamLoader
from snuba.query.processors.basic_functions import BasicFunctionsProcessor
from snuba.query.processors.prewhere import PrewhereProcessor
from snuba.query.query_processor import QueryProcessor
from snuba.snapshots import BulkLoadSource
from snuba.snapshots.loaders.single_table import SingleTableBulkLoader


class GroupAssigneeTableWriter(TableWriter):
    def __init__(
        self, postgres_table: str, **kwargs,
    ):
        super().__init__(**kwargs)
        self.__postgres_table = postgres_table

    def get_bulk_loader(self, source: BulkLoadSource, dest_table: str):
        return SingleTableBulkLoader(
            source=source,
            source_table=self.__postgres_table,
            dest_table=dest_table,
            row_processor=lambda row: GroupAssigneeRow.from_bulk(row).to_clickhouse(),
        )


class GroupAssigneeDataset(CdcDataset):
    """
    This is a clone of sentry_groupasignee table in postgres.

    REMARK: the name in Clickhouse fixes the typo we have in postgres.
    Since the table does not correspond 1:1 to the postgres one anyway
    there is no issue in fixing the name.
    """

    POSTGRES_TABLE = "sentry_groupasignee"

    def __init__(self) -> None:
        columns = ColumnSet(
            [
                # columns to maintain the dataset
                # Kafka topic offset
                ("offset", UInt(64)),
                ("record_deleted", UInt(8)),
                # PG columns
                ("project_id", UInt(64)),
                ("group_id", UInt(64)),
                ("date_added", Nullable(DateTime())),
                ("user_id", Nullable(UInt(64))),
                ("team_id", Nullable(UInt(64))),
            ]
        )

        schema = ReplacingMergeTreeSchema(
            columns=columns,
            local_table_name="groupassignee_local",
            dist_table_name="groupassignee_dist",
            order_by="(project_id, group_id)",
            partition_by=None,
            version_column="offset",
        )

        storage = WritableTableStorage(
            schemas=StorageSchemas(read_schema=schema, write_schema=schema),
            table_writer=GroupAssigneeTableWriter(
                write_schema=schema,
                stream_loader=KafkaStreamLoader(
                    processor=GroupAssigneeProcessor(self.POSTGRES_TABLE),
                    default_topic="cdc",
                ),
                postgres_table=self.POSTGRES_TABLE,
            ),
            query_processors=[],
        )

<<<<<<< HEAD
=======
        storage_selector = SingleStorageSelector(storage=storage)

>>>>>>> eaaca89d
        super().__init__(
            storages=[storage],
            query_plan_builder=SingleTableQueryPlanBuilder(
                storage=storage, post_processors=[PrewhereProcessor()],
            ),
            abstract_column_set=schema.get_columns(),
            writable_storage=storage,
            default_control_topic="cdc_control",
            postgres_table=self.POSTGRES_TABLE,
        )

    def get_prewhere_keys(self) -> Sequence[str]:
        return ["project_id", "group_id"]

    def get_query_processors(self) -> Sequence[QueryProcessor]:
        return [
            BasicFunctionsProcessor(),
        ]<|MERGE_RESOLUTION|>--- conflicted
+++ resolved
@@ -9,11 +9,7 @@
 )
 from snuba.datasets.plans.single_table import SingleTableQueryPlanBuilder
 from snuba.datasets.schemas.tables import ReplacingMergeTreeSchema
-<<<<<<< HEAD
-from snuba.datasets.storage import TableStorage
-=======
-from snuba.datasets.storage import SingleStorageSelector, WritableTableStorage
->>>>>>> eaaca89d
+from snuba.datasets.storage import WritableTableStorage
 from snuba.datasets.table_storage import TableWriter, KafkaStreamLoader
 from snuba.query.processors.basic_functions import BasicFunctionsProcessor
 from snuba.query.processors.prewhere import PrewhereProcessor
@@ -87,11 +83,6 @@
             query_processors=[],
         )
 
-<<<<<<< HEAD
-=======
-        storage_selector = SingleStorageSelector(storage=storage)
-
->>>>>>> eaaca89d
         super().__init__(
             storages=[storage],
             query_plan_builder=SingleTableQueryPlanBuilder(
