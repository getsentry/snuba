from __future__ import annotations

from glob import glob
from typing import Generator, Type

import sentry_sdk

from snuba import settings
from snuba.datasets.configuration.dataset_builder import build_dataset_from_config
from snuba.datasets.dataset import Dataset
from snuba.datasets.entities.factory import initialize_entity_factory
from snuba.datasets.pluggable_dataset import PluggableDataset
from snuba.util import with_span
from snuba.utils.config_component_factory import ConfigComponentFactory
from snuba.utils.serializable_exception import SerializableException


class _DatasetFactory(ConfigComponentFactory[Dataset, str]):
    def __init__(self) -> None:
        with sentry_sdk.start_span(op="initialize", description="Dataset Factory"):
            initialize_entity_factory()
            self._dataset_map: dict[str, Dataset] = {}
            self._name_map: dict[Type[Dataset], str] = {}
            self.__initialize()

    def __initialize(self) -> None:

        self._config_built_datasets: dict[str, Dataset] = {
            dataset.name: dataset
            for dataset in [
                build_dataset_from_config(config_file)
                for config_file in glob(
                    settings.DATASET_CONFIG_FILES_GLOB, recursive=True
                )
            ]
        }

        from snuba.datasets.events import EventsDataset
<<<<<<< HEAD
        from snuba.datasets.transactions import TransactionsDataset
=======
        from snuba.datasets.metrics import MetricsDataset
>>>>>>> da13bf5b

        self._dataset_map.update(
            {
                "events": EventsDataset(),
<<<<<<< HEAD
                "transactions": TransactionsDataset(),
=======
                "metrics": MetricsDataset(),
>>>>>>> da13bf5b
            }
        )

        self._dataset_map.update(self._config_built_datasets)

        self._name_map = {v.__class__: k for k, v in self._dataset_map.items()}

    def iter_all(self) -> Generator[Dataset, None, None]:
        for dset in self._dataset_map.values():
            yield dset

    def all_names(self) -> list[str]:
        return [
            name
            for name in self._dataset_map.keys()
            if name not in settings.DISABLED_DATASETS
        ]

    def get(self, name: str) -> Dataset:
        if name in settings.DISABLED_DATASETS:
            raise InvalidDatasetError(
                f"dataset {name!r} is disabled in this environment"
            )
        try:
            return self._dataset_map[name]
        except KeyError as error:
            raise InvalidDatasetError(f"dataset {name!r} does not exist") from error

    def get_dataset_name(self, dataset: Dataset) -> str:
        if isinstance(dataset, PluggableDataset):
            return dataset.name
        # TODO: Remove once all Datasets are generated from config (PluggableDatasets have name property)
        try:
            return self._name_map[dataset.__class__]
        except KeyError as error:
            raise InvalidDatasetError(f"dataset {dataset} has no name") from error

    def get_config_built_datasets(self) -> dict[str, Dataset]:
        return self._config_built_datasets


class InvalidDatasetError(SerializableException):
    """Exception raised on invalid dataset access."""


_DS_FACTORY: _DatasetFactory | None = None


def _ds_factory(reset: bool = False) -> _DatasetFactory:
    # This function can be acessed by many threads at once. It is okay if more than one thread recreates the same object.
    global _DS_FACTORY
    if _DS_FACTORY is None or reset:
        _DS_FACTORY = _DatasetFactory()
    return _DS_FACTORY


@with_span()
def get_dataset(name: str) -> Dataset:
    return _ds_factory().get(name)


def get_dataset_name(dataset: Dataset) -> str:
    return _ds_factory().get_dataset_name(dataset)


def get_enabled_dataset_names() -> list[str]:
    return _ds_factory().all_names()


def get_config_built_datasets() -> dict[str, Dataset]:
    # TODO: Remove once datasets are all config
    return _ds_factory().get_config_built_datasets()


def reset_dataset_factory() -> None:
    _ds_factory(reset=True)<|MERGE_RESOLUTION|>--- conflicted
+++ resolved
@@ -36,20 +36,10 @@
         }
 
         from snuba.datasets.events import EventsDataset
-<<<<<<< HEAD
-        from snuba.datasets.transactions import TransactionsDataset
-=======
-        from snuba.datasets.metrics import MetricsDataset
->>>>>>> da13bf5b
 
         self._dataset_map.update(
             {
                 "events": EventsDataset(),
-<<<<<<< HEAD
-                "transactions": TransactionsDataset(),
-=======
-                "metrics": MetricsDataset(),
->>>>>>> da13bf5b
             }
         )
 
