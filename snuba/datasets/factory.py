from __future__ import annotations

from glob import glob
from typing import Generator, Type

import sentry_sdk

from snuba import settings
from snuba.datasets.configuration.dataset_builder import build_dataset_from_config
from snuba.datasets.dataset import Dataset
from snuba.datasets.entities.factory import initialize_entity_factory
from snuba.datasets.pluggable_dataset import PluggableDataset
from snuba.util import with_span
from snuba.utils.config_component_factory import ConfigComponentFactory
from snuba.utils.serializable_exception import SerializableException


class _DatasetFactory(ConfigComponentFactory[Dataset, str]):
    def __init__(self) -> None:
        with sentry_sdk.start_span(op="initialize", description="Dataset Factory"):
            initialize_entity_factory()
            self._dataset_map: dict[str, Dataset] = {}
            self._name_map: dict[Type[Dataset], str] = {}
            self.__initialize()

    def __initialize(self) -> None:

        self._config_built_datasets: dict[str, Dataset] = {
            dataset.name: dataset
            for dataset in [
                build_dataset_from_config(config_file)
                for config_file in glob(
                    settings.DATASET_CONFIG_FILES_GLOB, recursive=True
                )
            ]
        }

<<<<<<< HEAD
=======
        from snuba.datasets.events import EventsDataset
>>>>>>> a9aaa6a8
        from snuba.datasets.metrics import MetricsDataset
        from snuba.datasets.transactions import TransactionsDataset

        self._dataset_map.update(
            {
<<<<<<< HEAD
=======
                "events": EventsDataset(),
>>>>>>> a9aaa6a8
                "metrics": MetricsDataset(),
                "transactions": TransactionsDataset(),
            }
        )

        self._dataset_map.update(self._config_built_datasets)

        self._name_map = {v.__class__: k for k, v in self._dataset_map.items()}

    def iter_all(self) -> Generator[Dataset, None, None]:
        for dset in self._dataset_map.values():
            yield dset

    def all_names(self) -> list[str]:
        return [
            name
            for name in self._dataset_map.keys()
            if name not in settings.DISABLED_DATASETS
        ]

    def get(self, name: str) -> Dataset:
        if name in settings.DISABLED_DATASETS:
            raise InvalidDatasetError(
                f"dataset {name!r} is disabled in this environment"
            )
        try:
            return self._dataset_map[name]
        except KeyError as error:
            raise InvalidDatasetError(f"dataset {name!r} does not exist") from error

    def get_dataset_name(self, dataset: Dataset) -> str:
        if isinstance(dataset, PluggableDataset):
            return dataset.name
        # TODO: Remove once all Datasets are generated from config (PluggableDatasets have name property)
        try:
            return self._name_map[dataset.__class__]
        except KeyError as error:
            raise InvalidDatasetError(f"dataset {dataset} has no name") from error

    def get_config_built_datasets(self) -> dict[str, Dataset]:
        return self._config_built_datasets


class InvalidDatasetError(SerializableException):
    """Exception raised on invalid dataset access."""


_DS_FACTORY: _DatasetFactory | None = None


def _ds_factory(reset: bool = False) -> _DatasetFactory:
    # This function can be acessed by many threads at once. It is okay if more than one thread recreates the same object.
    global _DS_FACTORY
    if _DS_FACTORY is None or reset:
        _DS_FACTORY = _DatasetFactory()
    return _DS_FACTORY


@with_span()
def get_dataset(name: str) -> Dataset:
    return _ds_factory().get(name)


def get_dataset_name(dataset: Dataset) -> str:
    return _ds_factory().get_dataset_name(dataset)


def get_enabled_dataset_names() -> list[str]:
    return _ds_factory().all_names()


def get_config_built_datasets() -> dict[str, Dataset]:
    # TODO: Remove once datasets are all config
    return _ds_factory().get_config_built_datasets()


def reset_dataset_factory() -> None:
    _ds_factory(reset=True)<|MERGE_RESOLUTION|>--- conflicted
+++ resolved
@@ -35,19 +35,11 @@
             ]
         }
 
-<<<<<<< HEAD
-=======
-        from snuba.datasets.events import EventsDataset
->>>>>>> a9aaa6a8
         from snuba.datasets.metrics import MetricsDataset
         from snuba.datasets.transactions import TransactionsDataset
 
         self._dataset_map.update(
             {
-<<<<<<< HEAD
-=======
-                "events": EventsDataset(),
->>>>>>> a9aaa6a8
                 "metrics": MetricsDataset(),
                 "transactions": TransactionsDataset(),
             }
