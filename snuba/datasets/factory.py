--- conflicted
+++ resolved
@@ -36,22 +36,11 @@
         }
 
         from snuba.datasets.events import EventsDataset
-<<<<<<< HEAD
-        from snuba.datasets.replays import ReplaysDataset
-        from snuba.datasets.sessions import SessionsDataset
-=======
-        from snuba.datasets.metrics import MetricsDataset
->>>>>>> eba0e21e
         from snuba.datasets.transactions import TransactionsDataset
 
         self._dataset_map.update(
             {
                 "events": EventsDataset(),
-<<<<<<< HEAD
-                "sessions": SessionsDataset(),
-=======
-                "metrics": MetricsDataset(),
->>>>>>> eba0e21e
                 "transactions": TransactionsDataset(),
             }
         )
