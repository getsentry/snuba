from __future__ import annotations

from glob import glob
from typing import Generator, Type

import sentry_sdk

from snuba import settings
from snuba.datasets.configuration.dataset_builder import build_dataset_from_config
from snuba.datasets.dataset import Dataset
from snuba.datasets.entities.factory import initialize_entity_factory
from snuba.datasets.pluggable_dataset import PluggableDataset
from snuba.util import with_span
from snuba.utils.config_component_factory import ConfigComponentFactory
from snuba.utils.serializable_exception import SerializableException


class _DatasetFactory(ConfigComponentFactory[Dataset, str]):
    def __init__(self) -> None:
        with sentry_sdk.start_span(op="initialize", description="Dataset Factory"):
            initialize_entity_factory()
            self._dataset_map: dict[str, Dataset] = {}
            self._name_map: dict[Type[Dataset], str] = {}
            self.__initialize()

    def __initialize(self) -> None:

        self._config_built_datasets: dict[str, Dataset] = {
            dataset.name: dataset
            for dataset in [
                build_dataset_from_config(config_file)
                for config_file in glob(
                    settings.DATASET_CONFIG_FILES_GLOB, recursive=True
                )
            ]
        }

<<<<<<< HEAD
        from snuba.datasets.cdc.groupedmessage import GroupedMessageDataset
=======
        from snuba.datasets.discover import DiscoverDataset
>>>>>>> ba2daa23
        from snuba.datasets.events import EventsDataset
        from snuba.datasets.metrics import MetricsDataset
        from snuba.datasets.replays import ReplaysDataset
        from snuba.datasets.sessions import SessionsDataset
        from snuba.datasets.transactions import TransactionsDataset

        self._dataset_map.update(
            {
                "events": EventsDataset(),
                "metrics": MetricsDataset(),
                "sessions": SessionsDataset(),
                "transactions": TransactionsDataset(),
                "replays": ReplaysDataset(),
            }
        )

        self._dataset_map.update(self._config_built_datasets)

        self._name_map = {v.__class__: k for k, v in self._dataset_map.items()}

    def iter_all(self) -> Generator[Dataset, None, None]:
        for dset in self._dataset_map.values():
            yield dset

    def all_names(self) -> list[str]:
        return [
            name
            for name in self._dataset_map.keys()
            if name not in settings.DISABLED_DATASETS
        ]

    def get(self, name: str) -> Dataset:
        if name in settings.DISABLED_DATASETS:
            raise InvalidDatasetError(
                f"dataset {name!r} is disabled in this environment"
            )
        try:
            return self._dataset_map[name]
        except KeyError as error:
            raise InvalidDatasetError(f"dataset {name!r} does not exist") from error

    def get_dataset_name(self, dataset: Dataset) -> str:
        if isinstance(dataset, PluggableDataset):
            return dataset.name
        # TODO: Remove once all Datasets are generated from config (PluggableDatasets have name property)
        try:
            return self._name_map[dataset.__class__]
        except KeyError as error:
            raise InvalidDatasetError(f"dataset {dataset} has no name") from error

    def get_config_built_datasets(self) -> dict[str, Dataset]:
        return self._config_built_datasets


class InvalidDatasetError(SerializableException):
    """Exception raised on invalid dataset access."""


_DS_FACTORY: _DatasetFactory | None = None


def _ds_factory(reset: bool = False) -> _DatasetFactory:
    # This function can be acessed by many threads at once. It is okay if more than one thread recreates the same object.
    global _DS_FACTORY
    if _DS_FACTORY is None or reset:
        _DS_FACTORY = _DatasetFactory()
    return _DS_FACTORY


@with_span()
def get_dataset(name: str) -> Dataset:
    return _ds_factory().get(name)


def get_dataset_name(dataset: Dataset) -> str:
    return _ds_factory().get_dataset_name(dataset)


def get_enabled_dataset_names() -> list[str]:
    return _ds_factory().all_names()


def get_config_built_datasets() -> dict[str, Dataset]:
    # TODO: Remove once datasets are all config
    return _ds_factory().get_config_built_datasets()


def reset_dataset_factory() -> None:
    _ds_factory(reset=True)<|MERGE_RESOLUTION|>--- conflicted
+++ resolved
@@ -35,11 +35,6 @@
             ]
         }
 
-<<<<<<< HEAD
-        from snuba.datasets.cdc.groupedmessage import GroupedMessageDataset
-=======
-        from snuba.datasets.discover import DiscoverDataset
->>>>>>> ba2daa23
         from snuba.datasets.events import EventsDataset
         from snuba.datasets.metrics import MetricsDataset
         from snuba.datasets.replays import ReplaysDataset
