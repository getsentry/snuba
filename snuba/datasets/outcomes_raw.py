--- conflicted
+++ resolved
@@ -13,11 +13,7 @@
 )
 from snuba.datasets.schemas.tables import MergeTreeSchema
 from snuba.datasets.dataset_schemas import StorageSchemas
-<<<<<<< HEAD
-from snuba.datasets.plans.single_table import SingleTableQueryPlanBuilder
-=======
 from snuba.datasets.plans.single_storage import SingleStorageQueryPlanBuilder
->>>>>>> 6f20e6e1
 from snuba.datasets.storage import WritableTableStorage
 from snuba.query.extensions import QueryExtension
 from snuba.query.organization_extension import OrganizationExtension
@@ -60,13 +56,7 @@
 
         super().__init__(
             storages=[storage],
-<<<<<<< HEAD
-            query_plan_builder=SingleTableQueryPlanBuilder(
-                storage=storage, post_processors=[],
-            ),
-=======
             query_plan_builder=SingleStorageQueryPlanBuilder(storage=storage),
->>>>>>> 6f20e6e1
             abstract_column_set=read_schema.get_columns(),
             writable_storage=None,
             time_group_columns={"time": "timestamp"},
