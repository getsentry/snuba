from datetime import timedelta
from typing import Mapping, Optional, Sequence, Union

from snuba.datasets.dataset import ColumnSplitSpec, TimeSeriesDataset
from snuba.datasets.dataset_schemas import StorageSchemas
from snuba.datasets.factory import get_dataset
from snuba.datasets.storages.events import storage as events_storage
from snuba.datasets.storages.groupedmessages import storage as groupedmessages_storage
from snuba.datasets.schemas.join import (
    JoinConditionExpression,
    JoinCondition,
    JoinedSchema,
    JoinClause,
    JoinType,
    TableJoinNode,
)
<<<<<<< HEAD
from snuba.datasets.plans.single_table import SingleTableQueryPlanBuilder
=======
from snuba.datasets.plans.single_storage import SingleStorageQueryPlanBuilder
>>>>>>> 6f20e6e1
from snuba.datasets.storage import ReadableStorage
from snuba.datasets.table_storage import TableWriter
from snuba.query.project_extension import ProjectExtension, ProjectWithGroupsProcessor
from snuba.query.columns import QUALIFIED_COLUMN_REGEX
from snuba.query.extensions import QueryExtension
from snuba.query.parsing import ParsingContext
from snuba.query.processors.join_optimizers import SimpleJoinOptimizer
from snuba.query.processors.prewhere import PrewhereProcessor
from snuba.query.query import Query
from snuba.query.query_processor import QueryProcessor
from snuba.query.timeseries import TimeSeriesExtension
from snuba.util import qualified_column


class JoinedStorage(ReadableStorage):
    def __init__(self, join_structure: JoinClause) -> None:
        self.__structure = join_structure

    def get_schemas(self) -> StorageSchemas:
        return StorageSchemas(
            read_schema=JoinedSchema(self.__structure), write_schema=None
        )

    def get_table_writer(self) -> Optional[TableWriter]:
        return None

    def get_query_processors(self) -> Sequence[QueryProcessor]:
<<<<<<< HEAD
        return [PrewhereProcessor()]
=======
        return [SimpleJoinOptimizer(), PrewhereProcessor()]
>>>>>>> 6f20e6e1


class Groups(TimeSeriesDataset):
    """
    Experimental dataset that provides Groups data joined with
    the events table.
    """

    EVENTS_ALIAS = "events"
    GROUPS_ALIAS = "groups"

    def __init__(self) -> None:
        self.__grouped_message = get_dataset("groupedmessage")
        groupedmessage_source = (
            groupedmessages_storage.get_schemas().get_read_schema().get_data_source()
        )

        self.__events = get_dataset("events")
        events_source = events_storage.get_schemas().get_read_schema().get_data_source()

        join_structure = JoinClause(
            left_node=TableJoinNode(
                table_name=groupedmessage_source.format_from(),
                columns=groupedmessage_source.get_columns(),
                mandatory_conditions=[
                    # TODO: This will be replaced as soon as expressions won't be strings
                    # thus we will be able to easily add an alias to a column in an
                    # expression.
                    (qualified_column("record_deleted", self.GROUPS_ALIAS), "=", 0)
                ],
                prewhere_candidates=[
                    qualified_column(col, self.GROUPS_ALIAS)
                    for col in groupedmessage_source.get_prewhere_candidates()
                ],
                alias=self.GROUPS_ALIAS,
            ),
            right_node=TableJoinNode(
                table_name=events_source.format_from(),
                columns=events_source.get_columns(),
                mandatory_conditions=[
                    (qualified_column("deleted", self.EVENTS_ALIAS), "=", 0)
                ],
                prewhere_candidates=[
                    qualified_column(col, self.EVENTS_ALIAS)
                    for col in events_source.get_prewhere_candidates()
                ],
                alias=self.EVENTS_ALIAS,
            ),
            mapping=[
                JoinCondition(
                    left=JoinConditionExpression(
                        table_alias=self.GROUPS_ALIAS, column="project_id"
                    ),
                    right=JoinConditionExpression(
                        table_alias=self.EVENTS_ALIAS, column="project_id"
                    ),
                ),
                JoinCondition(
                    left=JoinConditionExpression(
                        table_alias=self.GROUPS_ALIAS, column="id"
                    ),
                    right=JoinConditionExpression(
                        table_alias=self.EVENTS_ALIAS, column="group_id"
                    ),
                ),
            ],
            join_type=JoinType.LEFT,
        )

        schema = JoinedSchema(join_structure)
        storage = JoinedStorage(join_structure)
        super().__init__(
            storages=[storage],
<<<<<<< HEAD
            query_plan_builder=SingleTableQueryPlanBuilder(
                storage=storage, post_processors=[],
            ),
=======
            query_plan_builder=SingleStorageQueryPlanBuilder(storage=storage),
>>>>>>> 6f20e6e1
            abstract_column_set=schema.get_columns(),
            writable_storage=None,
            time_group_columns={"events.time": "events.timestamp"},
            time_parse_columns=[
                "events.timestamp",
                "events.received",
                "groups.last_seen",
                "groups.first_seen",
                "groups.active_at",
            ],
        )

    def column_expr(
        self,
        column_name,
        query: Query,
        parsing_context: ParsingContext,
        table_alias: str = "",
    ):
        # Eventually joined dataset should not be represented by the same abstraction
        # as joinable datasets. That will be easier through the TableStorage abstraction.
        # Thus, as of now, receiving a table_alias here is not supported.
        assert (
            table_alias == ""
        ), "Groups dataset cannot be referenced with table aliases. Alias provided {table_alias}"

        match = QUALIFIED_COLUMN_REGEX.match(column_name)
        if not match:
            # anything that is not prefixed with a table alias is simply
            # escaped and returned. It could be a literal.
            return super().column_expr(column_name, query, parsing_context, table_alias)
        else:
            table_alias = match[1]
            simple_column_name = match[2]
            if table_alias == self.GROUPS_ALIAS:
                return self.__grouped_message.column_expr(
                    simple_column_name, query, parsing_context, table_alias
                )
            elif table_alias == self.EVENTS_ALIAS:
                return self.__events.column_expr(
                    simple_column_name, query, parsing_context, table_alias
                )
            else:
                # This is probably an error condition. To keep consistency with the behavior
                # in existing datasets, we let Clickhouse figure it out.
                return super().column_expr(
                    simple_column_name, query, parsing_context, table_alias
                )

    def get_extensions(self) -> Mapping[str, QueryExtension]:
        return {
            "project": ProjectExtension(
                processor=ProjectWithGroupsProcessor(
                    project_column="events.project_id", replacer_state_name=None,
                )
            ),
            "timeseries": TimeSeriesExtension(
                default_granularity=3600,
                default_window=timedelta(days=5),
                timestamp_column="events.timestamp",
            ),
        }

    def get_split_query_spec(self) -> Union[None, ColumnSplitSpec]:
        return ColumnSplitSpec(
            id_column="events.event_id",
            project_column="events.project_id",
            timestamp_column="events.timestamp",
        )

    def get_query_processors(self) -> Sequence[QueryProcessor]:
        return [
            SimpleJoinOptimizer(),
        ]<|MERGE_RESOLUTION|>--- conflicted
+++ resolved
@@ -14,11 +14,7 @@
     JoinType,
     TableJoinNode,
 )
-<<<<<<< HEAD
-from snuba.datasets.plans.single_table import SingleTableQueryPlanBuilder
-=======
 from snuba.datasets.plans.single_storage import SingleStorageQueryPlanBuilder
->>>>>>> 6f20e6e1
 from snuba.datasets.storage import ReadableStorage
 from snuba.datasets.table_storage import TableWriter
 from snuba.query.project_extension import ProjectExtension, ProjectWithGroupsProcessor
@@ -46,11 +42,7 @@
         return None
 
     def get_query_processors(self) -> Sequence[QueryProcessor]:
-<<<<<<< HEAD
-        return [PrewhereProcessor()]
-=======
         return [SimpleJoinOptimizer(), PrewhereProcessor()]
->>>>>>> 6f20e6e1
 
 
 class Groups(TimeSeriesDataset):
@@ -124,13 +116,7 @@
         storage = JoinedStorage(join_structure)
         super().__init__(
             storages=[storage],
-<<<<<<< HEAD
-            query_plan_builder=SingleTableQueryPlanBuilder(
-                storage=storage, post_processors=[],
-            ),
-=======
             query_plan_builder=SingleStorageQueryPlanBuilder(storage=storage),
->>>>>>> 6f20e6e1
             abstract_column_set=schema.get_columns(),
             writable_storage=None,
             time_group_columns={"events.time": "events.timestamp"},
