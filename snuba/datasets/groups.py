from datetime import timedelta
from typing import Mapping, Sequence, Union

from snuba.datasets.dataset import TimeSeriesDataset
from snuba.datasets.factory import get_dataset
from snuba.datasets.storages.events import storage as events_storage
from snuba.datasets.storages.groupedmessages import storage as groupedmessages_storage
from snuba.datasets.schemas.join import (
    JoinConditionExpression,
    JoinCondition,
    JoinedSchema,
    JoinClause,
    JoinType,
    TableJoinNode,
)
<<<<<<< HEAD
from snuba.datasets.plans.single_table import SimpleQueryPlanExecutionStrategy
from snuba.datasets.plans.joins import JoinQueryPlanBuilder
=======
from snuba.datasets.plans.single_storage import SingleStorageQueryPlanBuilder
from snuba.datasets.storage import ReadableStorage
from snuba.datasets.table_storage import TableWriter
>>>>>>> 95d91e66
from snuba.query.project_extension import ProjectExtension, ProjectWithGroupsProcessor
from snuba.query.columns import QUALIFIED_COLUMN_REGEX
from snuba.query.extensions import QueryExtension
from snuba.query.parsing import ParsingContext
from snuba.query.processors.join_optimizers import SimpleJoinOptimizer
from snuba.query.processors.prewhere import PrewhereProcessor
from snuba.query.query import Query
from snuba.query.query_processor import QueryProcessor
from snuba.query.timeseries import TimeSeriesExtension
from snuba.util import qualified_column
<<<<<<< HEAD
from snuba.datasets.plans.split import (
    ColumnSplitSpec,
    SplitQueryPlanExecutionStrategy,
)
=======


class JoinedStorage(ReadableStorage):
    def __init__(self, join_structure: JoinClause) -> None:
        self.__structure = join_structure

    def get_schemas(self) -> StorageSchemas:
        return StorageSchemas(
            read_schema=JoinedSchema(self.__structure), write_schema=None
        )

    def get_table_writer(self) -> Optional[TableWriter]:
        return None

    def get_query_processors(self) -> Sequence[QueryProcessor]:
        return [SimpleJoinOptimizer(), PrewhereProcessor()]
>>>>>>> 95d91e66


class Groups(TimeSeriesDataset):
    """
    Experimental dataset that provides Groups data joined with
    the events table.
    """

    EVENTS_ALIAS = "events"
    GROUPS_ALIAS = "groups"

    def __init__(self) -> None:
        groupedmessage_source = (
            groupedmessages_storage.get_schemas().get_read_schema().get_data_source()
        )
        events_source = events_storage.get_schemas().get_read_schema().get_data_source()

        join_structure = JoinClause(
            left_node=TableJoinNode(
                table_name=groupedmessage_source.format_from(),
                columns=groupedmessage_source.get_columns(),
                mandatory_conditions=[
                    # TODO: This will be replaced as soon as expressions won't be strings
                    # thus we will be able to easily add an alias to a column in an
                    # expression.
                    (qualified_column("record_deleted", self.GROUPS_ALIAS), "=", 0)
                ],
                prewhere_candidates=[
                    qualified_column(col, self.GROUPS_ALIAS)
                    for col in groupedmessage_source.get_prewhere_candidates()
                ],
                alias=self.GROUPS_ALIAS,
            ),
            right_node=TableJoinNode(
                table_name=events_source.format_from(),
                columns=events_source.get_columns(),
                mandatory_conditions=[
                    (qualified_column("deleted", self.EVENTS_ALIAS), "=", 0)
                ],
                prewhere_candidates=[
                    qualified_column(col, self.EVENTS_ALIAS)
                    for col in events_source.get_prewhere_candidates()
                ],
                alias=self.EVENTS_ALIAS,
            ),
            mapping=[
                JoinCondition(
                    left=JoinConditionExpression(
                        table_alias=self.GROUPS_ALIAS, column="project_id"
                    ),
                    right=JoinConditionExpression(
                        table_alias=self.EVENTS_ALIAS, column="project_id"
                    ),
                ),
                JoinCondition(
                    left=JoinConditionExpression(
                        table_alias=self.GROUPS_ALIAS, column="id"
                    ),
                    right=JoinConditionExpression(
                        table_alias=self.EVENTS_ALIAS, column="group_id"
                    ),
                ),
            ],
            join_type=JoinType.LEFT,
        )

        schema = JoinedSchema(join_structure)
        storages = [groupedmessages_storage, events_storage]
        super().__init__(
<<<<<<< HEAD
            storages=storages,
            query_plan_builder=JoinQueryPlanBuilder(
                storages=storages,
                join_spec=join_structure,
                post_processors=[SimpleJoinOptimizer(), PrewhereProcessor()],
                execution_strategy=SplitQueryPlanExecutionStrategy(
                    ColumnSplitSpec(
                        id_column="events.event_id",
                        project_column="events.project_id",
                        timestamp_column="events.timestamp",
                    ),
                    default_strategy=SimpleQueryPlanExecutionStrategy(),
                ),
            ),
=======
            storages=[storage],
            query_plan_builder=SingleStorageQueryPlanBuilder(storage=storage),
>>>>>>> 95d91e66
            abstract_column_set=schema.get_columns(),
            writable_storage=None,
            time_group_columns={"events.time": "events.timestamp"},
            time_parse_columns=[
                "events.timestamp",
                "events.received",
                "groups.last_seen",
                "groups.first_seen",
                "groups.active_at",
            ],
        )

    def column_expr(
        self,
        column_name,
        query: Query,
        parsing_context: ParsingContext,
        table_alias: str = "",
    ):
        grouped_message = get_dataset("groupedmessage")
        events = get_dataset("events")
        # Eventually joined dataset should not be represented by the same abstraction
        # as joinable datasets. That will be easier through the TableStorage abstraction.
        # Thus, as of now, receiving a table_alias here is not supported.
        assert (
            table_alias == ""
        ), "Groups dataset cannot be referenced with table aliases. Alias provided {table_alias}"

        match = QUALIFIED_COLUMN_REGEX.match(column_name)
        if not match:
            # anything that is not prefixed with a table alias is simply
            # escaped and returned. It could be a literal.
            return super().column_expr(column_name, query, parsing_context, table_alias)
        else:
            table_alias = match[1]
            simple_column_name = match[2]
            if table_alias == self.GROUPS_ALIAS:
                return grouped_message.column_expr(
                    simple_column_name, query, parsing_context, table_alias
                )
            elif table_alias == self.EVENTS_ALIAS:
                return events.column_expr(
                    simple_column_name, query, parsing_context, table_alias
                )
            else:
                # This is probably an error condition. To keep consistency with the behavior
                # in existing datasets, we let Clickhouse figure it out.
                return super().column_expr(
                    simple_column_name, query, parsing_context, table_alias
                )

    def get_extensions(self) -> Mapping[str, QueryExtension]:
        return {
            "project": ProjectExtension(
                processor=ProjectWithGroupsProcessor(
                    project_column="events.project_id", replacer_state_name=None,
                )
            ),
            "timeseries": TimeSeriesExtension(
                default_granularity=3600,
                default_window=timedelta(days=5),
                timestamp_column="events.timestamp",
            ),
        }

<<<<<<< HEAD
    def get_prewhere_keys(self) -> Sequence[str]:
        # TODO: revisit how to build the prewhere clause on join
        # queries.
        return []
=======
    def get_split_query_spec(self) -> Union[None, ColumnSplitSpec]:
        return ColumnSplitSpec(
            id_column="events.event_id",
            project_column="events.project_id",
            timestamp_column="events.timestamp",
        )
>>>>>>> 95d91e66

    def get_query_processors(self) -> Sequence[QueryProcessor]:
        return []<|MERGE_RESOLUTION|>--- conflicted
+++ resolved
@@ -1,7 +1,8 @@
 from datetime import timedelta
-from typing import Mapping, Sequence, Union
+from typing import Mapping, Optional, Sequence
 
 from snuba.datasets.dataset import TimeSeriesDataset
+from snuba.datasets.dataset_schemas import StorageSchemas
 from snuba.datasets.factory import get_dataset
 from snuba.datasets.storages.events import storage as events_storage
 from snuba.datasets.storages.groupedmessages import storage as groupedmessages_storage
@@ -13,14 +14,16 @@
     JoinType,
     TableJoinNode,
 )
-<<<<<<< HEAD
-from snuba.datasets.plans.single_table import SimpleQueryPlanExecutionStrategy
-from snuba.datasets.plans.joins import JoinQueryPlanBuilder
-=======
-from snuba.datasets.plans.single_storage import SingleStorageQueryPlanBuilder
+from snuba.datasets.plans.single_storage import (
+    SimpleQueryPlanExecutionStrategy,
+    SingleStorageQueryPlanBuilder,
+)
+from snuba.datasets.plans.split import (
+    ColumnSplitSpec,
+    SplitQueryPlanExecutionStrategy,
+)
 from snuba.datasets.storage import ReadableStorage
 from snuba.datasets.table_storage import TableWriter
->>>>>>> 95d91e66
 from snuba.query.project_extension import ProjectExtension, ProjectWithGroupsProcessor
 from snuba.query.columns import QUALIFIED_COLUMN_REGEX
 from snuba.query.extensions import QueryExtension
@@ -31,12 +34,6 @@
 from snuba.query.query_processor import QueryProcessor
 from snuba.query.timeseries import TimeSeriesExtension
 from snuba.util import qualified_column
-<<<<<<< HEAD
-from snuba.datasets.plans.split import (
-    ColumnSplitSpec,
-    SplitQueryPlanExecutionStrategy,
-)
-=======
 
 
 class JoinedStorage(ReadableStorage):
@@ -53,7 +50,6 @@
 
     def get_query_processors(self) -> Sequence[QueryProcessor]:
         return [SimpleJoinOptimizer(), PrewhereProcessor()]
->>>>>>> 95d91e66
 
 
 class Groups(TimeSeriesDataset):
@@ -121,14 +117,11 @@
         )
 
         schema = JoinedSchema(join_structure)
-        storages = [groupedmessages_storage, events_storage]
+        storage = JoinedStorage(join_structure)
         super().__init__(
-<<<<<<< HEAD
-            storages=storages,
-            query_plan_builder=JoinQueryPlanBuilder(
-                storages=storages,
-                join_spec=join_structure,
-                post_processors=[SimpleJoinOptimizer(), PrewhereProcessor()],
+            storages=[storage],
+            query_plan_builder=SingleStorageQueryPlanBuilder(
+                storage=storage,
                 execution_strategy=SplitQueryPlanExecutionStrategy(
                     ColumnSplitSpec(
                         id_column="events.event_id",
@@ -138,10 +131,6 @@
                     default_strategy=SimpleQueryPlanExecutionStrategy(),
                 ),
             ),
-=======
-            storages=[storage],
-            query_plan_builder=SingleStorageQueryPlanBuilder(storage=storage),
->>>>>>> 95d91e66
             abstract_column_set=schema.get_columns(),
             writable_storage=None,
             time_group_columns={"events.time": "events.timestamp"},
@@ -207,19 +196,5 @@
             ),
         }
 
-<<<<<<< HEAD
-    def get_prewhere_keys(self) -> Sequence[str]:
-        # TODO: revisit how to build the prewhere clause on join
-        # queries.
-        return []
-=======
-    def get_split_query_spec(self) -> Union[None, ColumnSplitSpec]:
-        return ColumnSplitSpec(
-            id_column="events.event_id",
-            project_column="events.project_id",
-            timestamp_column="events.timestamp",
-        )
->>>>>>> 95d91e66
-
     def get_query_processors(self) -> Sequence[QueryProcessor]:
         return []