from datetime import timedelta
from typing import Mapping, Sequence, Union

from snuba.datasets.dataset import ColumnSplitSpec, TimeSeriesDataset
from snuba.datasets.dataset_schemas import DatasetSchemas
from snuba.datasets.errors_replacer import ReplacerState
from snuba.datasets.factory import get_dataset
from snuba.datasets.schemas.join import (
    JoinConditionExpression,
    JoinCondition,
    JoinedSchema,
    JoinClause,
    JoinType,
    TableJoinNode,
)
from snuba.query.project_extension import ProjectExtension, ProjectWithGroupsProcessor
from snuba.query.columns import QUALIFIED_COLUMN_REGEX
from snuba.query.extensions import QueryExtension
from snuba.query.parsing import ParsingContext
from snuba.query.processors.join_optimizers import SimpleJoinOptimizer
from snuba.query.processors.prewhere import PrewhereProcessor
from snuba.query.query import Query
from snuba.query.query_processor import QueryProcessor
from snuba.query.timeseries import TimeSeriesExtension
from snuba.util import qualified_column


class Groups(TimeSeriesDataset):
    """
    Experimental dataset that provides Groups data joined with
    the events table.
    """

    EVENTS_ALIAS = "events"
    GROUPS_ALIAS = "groups"

    def __init__(self) -> None:
        self.__grouped_message = get_dataset("groupedmessage")
        groupedmessage_source = (
            self.__grouped_message.get_dataset_schemas()
            .get_read_schema()
            .get_data_source()
        )

        self.__events = get_dataset("events")
        events_source = (
            self.__events.get_dataset_schemas().get_read_schema().get_data_source()
        )

        join_structure = JoinClause(
            left_node=TableJoinNode(
                table_name=groupedmessage_source.format_from(),
                columns=groupedmessage_source.get_columns(),
                mandatory_conditions=[
                    # TODO: This will be replaced as soon as expressions won't be strings
                    # thus we will be able to easily add an alias to a column in an
                    # expression.
                    (qualified_column("record_deleted", self.GROUPS_ALIAS), "=", 0)
                ],
                prewhere_candidates=[
                    qualified_column(col, self.GROUPS_ALIAS)
                    for col in groupedmessage_source.get_prewhere_candidates()
                ],
                alias=self.GROUPS_ALIAS,
            ),
            right_node=TableJoinNode(
                table_name=events_source.format_from(),
                columns=events_source.get_columns(),
                mandatory_conditions=[
                    (qualified_column("deleted", self.EVENTS_ALIAS), "=", 0)
                ],
                prewhere_candidates=[
                    qualified_column(col, self.EVENTS_ALIAS)
                    for col in events_source.get_prewhere_candidates()
                ],
                alias=self.EVENTS_ALIAS,
            ),
            mapping=[
                JoinCondition(
                    left=JoinConditionExpression(
                        table_alias=self.GROUPS_ALIAS, column="project_id"
                    ),
                    right=JoinConditionExpression(
                        table_alias=self.EVENTS_ALIAS, column="project_id"
                    ),
                ),
                JoinCondition(
                    left=JoinConditionExpression(
                        table_alias=self.GROUPS_ALIAS, column="id"
                    ),
                    right=JoinConditionExpression(
                        table_alias=self.EVENTS_ALIAS, column="group_id"
                    ),
                ),
            ],
            join_type=JoinType.LEFT,
        )

        schema = JoinedSchema(join_structure)
        dataset_schemas = DatasetSchemas(read_schema=schema, write_schema=None,)
        super().__init__(
            dataset_schemas=dataset_schemas,
            time_group_columns={"events.time": "events.timestamp"},
            time_parse_columns=[
                "events.timestamp",
                "events.received",
                "groups.last_seen",
                "groups.first_seen",
                "groups.active_at",
            ],
        )

    def column_expr(
        self,
        column_name,
        query: Query,
        parsing_context: ParsingContext,
        table_alias: str = "",
    ):
        # Eventually joined dataset should not be represented by the same abstraction
        # as joinable datasets. That will be easier through the TableStorage abstraction.
        # Thus, as of now, receiving a table_alias here is not supported.
        assert (
            table_alias == ""
        ), "Groups dataset cannot be referenced with table aliases. Alias provided {table_alias}"

        match = QUALIFIED_COLUMN_REGEX.match(column_name)
        if not match:
            # anything that is not prefixed with a table alias is simply
            # escaped and returned. It could be a literal.
            return super().column_expr(column_name, query, parsing_context, table_alias)
        else:
            table_alias = match[1]
            simple_column_name = match[2]
            if table_alias == self.GROUPS_ALIAS:
                return self.__grouped_message.column_expr(
                    simple_column_name, query, parsing_context, table_alias
                )
            elif table_alias == self.EVENTS_ALIAS:
                return self.__events.column_expr(
                    simple_column_name, query, parsing_context, table_alias
                )
            else:
                # This is probably an error condition. To keep consistency with the behavior
                # in existing datasets, we let Clickhouse figure it out.
                return super().column_expr(
                    simple_column_name, query, parsing_context, table_alias
                )

    def get_extensions(self) -> Mapping[str, QueryExtension]:
        return {
            "project": ProjectExtension(
                processor=ProjectWithGroupsProcessor(
<<<<<<< HEAD
                    project_column="events.project_id",
                    replacer_state_name=ReplacerState.EVENTS,
=======
                    project_column="events.project_id", replacer_state_name=None,
>>>>>>> 0b4af543
                )
            ),
            "timeseries": TimeSeriesExtension(
                default_granularity=3600,
                default_window=timedelta(days=5),
                timestamp_column="events.timestamp",
            ),
        }

    def get_split_query_spec(self) -> Union[None, ColumnSplitSpec]:
        return ColumnSplitSpec(
            id_column="events.event_id",
            project_column="events.project_id",
            timestamp_column="events.timestamp",
        )

    def get_prewhere_keys(self) -> Sequence[str]:
        # TODO: revisit how to build the prewhere clause on join
        # queries.
        return []

    def get_query_processors(self) -> Sequence[QueryProcessor]:
        return [
            SimpleJoinOptimizer(),
            PrewhereProcessor(),
        ]<|MERGE_RESOLUTION|>--- conflicted
+++ resolved
@@ -151,12 +151,7 @@
         return {
             "project": ProjectExtension(
                 processor=ProjectWithGroupsProcessor(
-<<<<<<< HEAD
-                    project_column="events.project_id",
-                    replacer_state_name=ReplacerState.EVENTS,
-=======
                     project_column="events.project_id", replacer_state_name=None,
->>>>>>> 0b4af543
                 )
             ),
             "timeseries": TimeSeriesExtension(
