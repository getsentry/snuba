--- conflicted
+++ resolved
@@ -65,11 +65,7 @@
     def __init__(self) -> None:
         self.__grouped_message = get_dataset("groupedmessage")
         groupedmessage_source = (
-<<<<<<< HEAD
-            get_storage("groupedmessages")
-=======
             get_storage(StorageKey.GROUPEDMESSAGES)
->>>>>>> 7902a9a8
             .get_schemas()
             .get_read_schema()
             .get_data_source()
@@ -77,14 +73,10 @@
 
         self.__events = get_dataset("events")
         events_source = (
-<<<<<<< HEAD
-            get_storage("events").get_schemas().get_read_schema().get_data_source()
-=======
             get_storage(StorageKey.EVENTS)
             .get_schemas()
             .get_read_schema()
             .get_data_source()
->>>>>>> 7902a9a8
         )
 
         join_structure = JoinClause(
