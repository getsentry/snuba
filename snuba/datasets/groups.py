--- conflicted
+++ resolved
@@ -18,12 +18,9 @@
     JoinType,
     TableJoinNode,
 )
-<<<<<<< HEAD
 from snuba.datasets.plans.single_storage import SingleStorageQueryPlanBuilder
 from snuba.datasets.plans.split_strategy import StorageQuerySplitStrategy
 from snuba.datasets.storage import ReadableStorage
-=======
->>>>>>> eda55b71
 from snuba.datasets.table_storage import TableWriter
 from snuba.query.columns import QUALIFIED_COLUMN_REGEX
 from snuba.query.extensions import QueryExtension
@@ -207,16 +204,5 @@
             ),
         }
 
-<<<<<<< HEAD
-    def get_query_processors(self) -> Sequence[QueryProcessor]:
-=======
-    def get_split_query_spec(self) -> Union[None, ColumnSplitSpec]:
-        return ColumnSplitSpec(
-            id_column="events.event_id",
-            project_column="events.project_id",
-            timestamp_column="events.timestamp",
-        )
-
     def get_query_processors(self) -> Sequence[LogicalProcessor]:
->>>>>>> eda55b71
         return [TimeSeriesColumnProcessor(self.__time_group_columns)]