--- conflicted
+++ resolved
@@ -16,19 +16,12 @@
 from snuba.snapshots.loaders.single_table import RowProcessor, SingleTableBulkLoader
 from snuba.utils.metrics import MetricsBackend
 from snuba.utils.streams.backends.kafka import KafkaPayload
-from snuba.utils.streams.topics import (
-    get_topic_creation_config,
-    Topic,
-)
+from snuba.utils.streams.topics import Topic, get_topic_creation_config
 from snuba.writer import BatchWriter
 
 
 class KafkaTopicSpec:
-<<<<<<< HEAD
-    def __init__(self, topic: Topic,) -> None:
-=======
     def __init__(self, topic: Topic) -> None:
->>>>>>> 1693cc5e
         self.__topic = topic
 
     @property
