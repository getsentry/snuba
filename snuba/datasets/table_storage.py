--- conflicted
+++ resolved
@@ -24,18 +24,8 @@
 
 
 class KafkaTopicSpec:
-<<<<<<< HEAD
-    def __init__(self, topic: Topic,) -> None:
+    def __init__(self, topic: Topic) -> None:
         self.__topic = topic
-=======
-    def __init__(
-        self,
-        topic: Topic,
-        storage_topic_name: Optional[str],  # TODO: Remove once STORAGE_TOPICS is gone
-    ) -> None:
-        self.__topic = topic
-        self.__storage_topic_name = storage_topic_name
->>>>>>> a9626d3f
 
     @property
     def topic(self) -> Topic:
@@ -43,11 +33,7 @@
 
     @property
     def topic_name(self) -> str:
-<<<<<<< HEAD
         return get_topic_name(self.__topic)
-=======
-        return self.__storage_topic_name or get_topic_name(self.__topic)
->>>>>>> a9626d3f
 
     @property
     def partitions_number(self) -> int:
@@ -118,54 +104,24 @@
 
 
 def build_kafka_stream_loader_from_settings(
-<<<<<<< HEAD
-=======
-    storage_key: StorageKey,  # TODO: Remove once STORAGE_TOPICS is no longer supported
->>>>>>> a9626d3f
     processor: MessageProcessor,
     default_topic: Topic,
     pre_filter: Optional[StreamMessageFilter[KafkaPayload]] = None,
     replacement_topic: Optional[Topic] = None,
     commit_log_topic: Optional[Topic] = None,
 ) -> KafkaStreamLoader:
-<<<<<<< HEAD
     default_topic_spec = KafkaTopicSpec(default_topic)
-=======
-    storage_topics = {**settings.STORAGE_TOPICS.get(storage_key.value, {})}
-
-    default_topic_spec = KafkaTopicSpec(default_topic, storage_topics.get("default"))
->>>>>>> a9626d3f
 
     replacement_topic_spec: Optional[KafkaTopicSpec]
 
     if replacement_topic is not None:
-<<<<<<< HEAD
         replacement_topic_spec = KafkaTopicSpec(replacement_topic)
-=======
-        replacement_topic_spec = KafkaTopicSpec(
-            replacement_topic, storage_topics.get("replacements"),
-        )
-    elif "replacements" in storage_topics:
-        raise ValueError(
-            f"invalid topic configuration for {storage_key!r}: replacements unsupported"
-        )
->>>>>>> a9626d3f
     else:
         replacement_topic_spec = None
 
     commit_log_topic_spec: Optional[KafkaTopicSpec]
     if commit_log_topic is not None:
-<<<<<<< HEAD
         commit_log_topic_spec = KafkaTopicSpec(commit_log_topic)
-=======
-        commit_log_topic_spec = KafkaTopicSpec(
-            commit_log_topic, storage_topics.get("commit-log"),
-        )
-    elif "commit-log" in storage_topics:
-        raise ValueError(
-            f"invalid topic configuration for {storage_key!r}: commit log unsupported"
-        )
->>>>>>> a9626d3f
     else:
         commit_log_topic_spec = None
 
