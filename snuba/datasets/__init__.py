--- conflicted
+++ resolved
@@ -24,10 +24,6 @@
         return []
 
     def row_from_processed_message(self, message):
-<<<<<<< HEAD
-        from snuba.clickhouse import Array
-=======
->>>>>>> 83575481
         values = []
         columns = self.get_schema().get_columns()
         for col in columns:
