import json
import rapidjson

from datetime import datetime
from typing import Any, Optional, Mapping, Sequence

from snuba.clickhouse import DATETIME_FORMAT
from snuba.datasets.dataset_schemas import DatasetSchemas
<<<<<<< HEAD
from snuba.query.extensions import QueryExtension
from snuba.util import escape_col
=======
from snuba.processor import MessageProcessor
from snuba.query.extensions import QueryExtension
from snuba.util import escape_col
from snuba.writer import BatchWriter
>>>>>>> be6d275d


class Dataset(object):
    """
    A Dataset defines the complete set of data sources, schemas, and
    transformations that are required to:
        - Consume, transform, and insert data payloads from Kafka into Clickhouse.
        - Define how Snuba API queries are transformed into SQL.

    This is the the initial boilerplate. schema and processor will come.
    """

    def __init__(self,
            dataset_schemas: DatasetSchemas,
            *,
            processor: MessageProcessor,
            default_topic: str,
            default_replacement_topic: Optional[str] = None,
            default_commit_log_topic: Optional[str] = None):
        self.__dataset_schemas = dataset_schemas
        self.__processor = processor
        self.__default_topic = default_topic
        self.__default_replacement_topic = default_replacement_topic
        self.__default_commit_log_topic = default_commit_log_topic

    def get_dataset_schemas(self) -> DatasetSchemas:
        return self.__dataset_schemas

    def get_processor(self) -> MessageProcessor:
        return self.__processor

    def get_writer(self, options=None, table_name=None) -> BatchWriter:
        from snuba import settings
        from snuba.clickhouse.http import HTTPBatchWriter

        def default(value):
            if isinstance(value, datetime):
                return value.strftime(DATETIME_FORMAT)
            else:
                raise TypeError

        return HTTPBatchWriter(
            self.get_dataset_schemas().get_write_schema_enforce(),
            settings.CLICKHOUSE_HOST,
            settings.CLICKHOUSE_HTTP_PORT,
            lambda row: json.dumps(row, default=default).encode("utf-8"),
            options,
            table_name,
        )

    def get_bulk_writer(self, options=None, table_name=None) -> BatchWriter:
        """
        This is a stripped down verison of the writer designed
        for better performance when loading data in bulk.
        """
        # TODO: Consider using rapidjson to encode everywhere
        # once we will be confident it is reliable enough.

        from snuba import settings
        from snuba.clickhouse.http import HTTPBatchWriter

        return HTTPBatchWriter(
            self.get_dataset_schemas().get_write_schema_enforce(),
            settings.CLICKHOUSE_HOST,
            settings.CLICKHOUSE_HTTP_PORT,
            lambda row: rapidjson.dumps(row).encode("utf-8"),
            options,
            table_name,
            chunk_size=settings.BULK_CLICKHOUSE_BUFFER,
        )

    def default_conditions(self):
        """
        Return a list of the default conditions that should be applied to all
        queries on this dataset.
        """
        return []

    def get_default_topic(self) -> str:
        return self.__default_topic

    def get_default_replacement_topic(self) -> Optional[str]:
        return self.__default_replacement_topic

    def get_default_commit_log_topic(self) -> Optional[str]:
        return self.__default_commit_log_topic

    def get_default_replication_factor(self):
        return 1

    def get_default_partitions(self):
        return 1

    def column_expr(self, column_name, body):
        """
        Return an expression for the column name. Handle special column aliases
        that evaluate to something else.
        """
        return escape_col(column_name)

    def get_bulk_loader(self, source, dest_table):
        """
        Returns the instance of the bulk loader to populate the dataset from an
        external source when present.
        """
        raise NotImplementedError

    def get_extensions(self) -> Mapping[str, QueryExtension]:
        """
        Returns the extensions for this dataset.
        Every extension comes as an instance of QueryExtension.
        The schema tells Snuba how to parse the query.
        The processor actually does query processing for this
        extension.
        """
        raise NotImplementedError('dataset does not support queries')

    def get_prewhere_keys(self) -> Sequence[str]:
        """
        Returns the keys that will be upgraded from a WHERE condition to a PREWHERE.

        This is an ordered list, from highest priority to lowest priority. So, a column at index 1 will be upgraded
        before a column at index 2. This is relevant when we have a maximum number of prewhere keys.
        """
        return []


class TimeSeriesDataset(Dataset):
    def __init__(self, *args,
            dataset_schemas: DatasetSchemas,
            time_group_columns: Mapping[str, str],
            **kwargs):
        super().__init__(*args, dataset_schemas=dataset_schemas, **kwargs)
        # Convenience columns that evaluate to a bucketed time. The bucketing
        # depends on the granularity parameter.
        # The bucketed time column names cannot be overlapping with existing
        # schema columns
        read_schema = dataset_schemas.get_read_schema()
        if read_schema:
            for bucketed_column in time_group_columns.keys():
                assert \
                    bucketed_column not in read_schema.get_columns(), \
                    f"Bucketed column {bucketed_column} is already defined in the schema"
        self.__time_group_columns = time_group_columns

    def __time_expr(self, column_name: str, granularity: int) -> str:
        real_column = self.__time_group_columns[column_name]
        template = {
            3600: 'toStartOfHour({column})',
            60: 'toStartOfMinute({column})',
            86400: 'toDate({column})',
        }.get(granularity, 'toDateTime(intDiv(toUInt32({column}), {granularity}) * {granularity})')
        return template.format(column=real_column, granularity=granularity)

    def column_expr(self, column_name, body):
        if column_name in self.__time_group_columns:
            return self.__time_expr(column_name, body['granularity'])
        else:
            return super().column_expr(column_name, body)<|MERGE_RESOLUTION|>--- conflicted
+++ resolved
@@ -2,19 +2,14 @@
 import rapidjson
 
 from datetime import datetime
-from typing import Any, Optional, Mapping, Sequence
+from typing import Optional, Mapping, Sequence
 
 from snuba.clickhouse import DATETIME_FORMAT
 from snuba.datasets.dataset_schemas import DatasetSchemas
-<<<<<<< HEAD
-from snuba.query.extensions import QueryExtension
-from snuba.util import escape_col
-=======
 from snuba.processor import MessageProcessor
 from snuba.query.extensions import QueryExtension
 from snuba.util import escape_col
 from snuba.writer import BatchWriter
->>>>>>> be6d275d
 
 
 class Dataset(object):
