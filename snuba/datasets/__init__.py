class DataSet(object):
    """
    A DataSet defines the complete set of data sources, schemas, and
    transformations that are required to:
        - Consume, transform, and insert data payloads from Kafka into Clickhouse.
        - Define how Snuba API queries are transformed into SQL.

    This is the the initial boilerplate. schema and processor will come.
    """

    def __init__(self, schema, processor):
        self._schema = schema
        self.__processor = processor

    def get_schema(self):
        return self._schema

    def get_processor(self):
        return self.__processor

    def default_conditions(self, body):
        """
        Return a list of the default conditions that should be applied to all
        queries on this dataset.
        """
        return []

<<<<<<< HEAD
    def row_from_processed_message(self, message):
        values = []
        columns = self.get_schema().get_columns()
        for col in columns:
            value = message.get(col.flattened, None)
            if value is None and isinstance(col.type, Array):
                value = []
            values.append(value)

        return values
=======
    def get_default_topic(self):
        return self.__default_topic

    def get_default_replacement_topic(self):
        return self.__default_replacement_topic

    def get_default_commit_log_topic(self):
        return self.__default_commit_log_topic
>>>>>>> 715befcc

    def get_default_replication_factor(self):
        return 1

    def get_default_partitions(self):
        return 1

    def column_expr(self, column_name, body):
        """
        Return an expression for the column name. Handle special column aliases
        that evaluate to something else.

        """
        return column_name<|MERGE_RESOLUTION|>--- conflicted
+++ resolved
@@ -25,28 +25,6 @@
         """
         return []
 
-<<<<<<< HEAD
-    def row_from_processed_message(self, message):
-        values = []
-        columns = self.get_schema().get_columns()
-        for col in columns:
-            value = message.get(col.flattened, None)
-            if value is None and isinstance(col.type, Array):
-                value = []
-            values.append(value)
-
-        return values
-=======
-    def get_default_topic(self):
-        return self.__default_topic
-
-    def get_default_replacement_topic(self):
-        return self.__default_replacement_topic
-
-    def get_default_commit_log_topic(self):
-        return self.__default_commit_log_topic
->>>>>>> 715befcc
-
     def get_default_replication_factor(self):
         return 1
 
