class DataSet(object):
    """
    A DataSet defines the complete set of data sources, schemas, and
    transformations that are required to:
        - Consume, transform, and insert data payloads from Kafka into Clickhouse.
        - Define how Snuba API queries are transformed into SQL.

    This is the the initial boilerplate. schema and processor will come.
    """

    def __init__(self, schema):
        self._schema = schema

    def get_schema(self):
        return self._schema

    def default_conditions(self, body):
        """
        Return a list of the default conditions that should be applied to all
        queries on this dataset.
        """
        return []

    def row_from_processed_message(self, message):
        from snuba.clickhouse import Array
        values = []
<<<<<<< HEAD
        columns = self.get_schema().get_all_columns()
=======
        columns = self.get_schema().get_columns()
>>>>>>> b9cad48a
        for col in columns:
            value = message.get(col.flattened, None)
            if value is None and isinstance(col.type, Array):
                value = []
            values.append(value)

        return values<|MERGE_RESOLUTION|>--- conflicted
+++ resolved
@@ -24,11 +24,7 @@
     def row_from_processed_message(self, message):
         from snuba.clickhouse import Array
         values = []
-<<<<<<< HEAD
-        columns = self.get_schema().get_all_columns()
-=======
         columns = self.get_schema().get_columns()
->>>>>>> b9cad48a
         for col in columns:
             value = message.get(col.flattened, None)
             if value is None and isinstance(col.type, Array):
