--- conflicted
+++ resolved
@@ -110,23 +110,6 @@
 def __parse_simple(
     col: dict[str, Any], modifiers: SchemaModifiers | None
 ) -> Column[SchemaModifiers]:
-<<<<<<< HEAD
-    if col["type"] == "UInt":
-        return Column(col["name"], UInt(col["args"]["size"], modifiers))
-    elif col["type"] == "Float":
-        return Column(col["name"], Float(col["args"]["size"], modifiers))
-    elif col["type"] == "String":
-        return Column(col["name"], String(modifiers))
-    elif col["type"] == "DateTime":
-        return Column(col["name"], DateTime(modifiers))
-    elif col["type"] == "UUID":
-        return Column(col["name"], UUID(modifiers))
-    elif col["type"] == "IPv4":
-        return Column(col["name"], IPv4(modifiers))
-    elif col["type"] == "IPv6":
-        return Column(col["name"], IPv6(modifiers))
-    raise
-=======
     return Column(col["name"], SIMPLE_COLUMN_TYPES[col["type"]](modifiers))
 
 
@@ -136,7 +119,6 @@
     return Column(
         col["name"], NUMBER_COLUMN_TYPES[col["type"]](col["args"]["size"], modifiers)
     )
->>>>>>> 53d8f3d4
 
 
 def parse_columns(columns: list[dict[str, Any]]) -> list[Column[SchemaModifiers]]:
@@ -144,19 +126,6 @@
 
     cols: list[Column[SchemaModifiers]] = []
 
-<<<<<<< HEAD
-    SIMPLE_COLUMN_TYPES = {
-        "UInt": UInt,
-        "Float": Float,
-        "String": String,
-        "DateTime": DateTime,
-        "UUID": UUID,
-        "IPv4": IPv4,
-        "IPv6": IPv6,
-    }
-
-=======
->>>>>>> 53d8f3d4
     for col in columns:
         column: Column[SchemaModifiers] | None = None
         modifiers: SchemaModifiers | None = None
