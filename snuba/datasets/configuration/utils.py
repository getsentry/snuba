from __future__ import annotations

<<<<<<< HEAD
from typing import Any, Callable, Sequence, TypedDict
=======
from typing import Any, Callable, Type, TypedDict
>>>>>>> 0dddfac1

from arroyo import Topic as KafkaTopic
from arroyo.backends.kafka import KafkaProducer
from arroyo.processing.strategies.dead_letter_queue import (
    DeadLetterQueuePolicy,
    ProduceInvalidMessagePolicy,
)

from snuba.clickhouse.columns import (
    Array,
    Column,
    DateTime,
    Float,
    Nested,
    SchemaModifiers,
    String,
    UInt,
)
from snuba.datasets.plans.splitters import QuerySplitStrategy
from snuba.query.processors.condition_checkers import ConditionChecker
from snuba.query.processors.physical import ClickhouseQueryProcessor
from snuba.utils.schemas import UUID, AggregateFunction, ColumnType, IPv4, IPv6
from snuba.utils.streams.configuration_builder import build_kafka_producer_configuration
from snuba.utils.streams.topics import Topic


class QueryProcessorDefinition(TypedDict):
    processor: str
    args: dict[str, Any]


class QuerySplitterDefinition(TypedDict):
    splitter: str
    args: dict[str, Any]


class MandatoryConditionCheckerDefinition(TypedDict):
    condition: str
    args: dict[str, Any]


def generate_policy_creator(
    dlq_policy_config: dict[str, Any],
) -> Callable[[], DeadLetterQueuePolicy] | None:
    """
    Creates a DLQ Policy creator function.
    """
    if dlq_policy_config["type"] == "produce":
        dlq_topic = dlq_policy_config["args"][0]

        def produce_policy_creator() -> DeadLetterQueuePolicy:
            return ProduceInvalidMessagePolicy(
                KafkaProducer(build_kafka_producer_configuration(Topic(dlq_topic))),
                KafkaTopic(dlq_topic),
            )

        return produce_policy_creator
    # TODO: Add rest of DLQ policy types
    return None


NUMBER_COLUMN_TYPES = {"UInt": UInt, "Float": Float}

NUMBER_COLUMN_TYPES_INVERTED = {val: key for key, val in NUMBER_COLUMN_TYPES.items()}


def serialize_columns(columns: Sequence[Column[Any]]) -> list[dict[str, Any]]:
    cols: list[dict[str, Any]] = []
    for col in columns:
        column: dict[str, Any] = {"name": col.name, "type": type(col.type).__name__}
        args: dict[str, Any] = {}

        if modifiers := col.type.get_modifiers():
            args["schema_modifiers"] = [
                modifier
                for modifier, exists in {
                    "readonly": modifiers.readonly,
                    "nullable": modifiers.nullable,
                }.items()
                if exists
            ]
        if type(col.type) in NUMBER_COLUMN_TYPES_INVERTED:
            args["size"] = col.type.__dict__["size"]
        elif isinstance(col.type, Nested):
            args["subcolumns"] = serialize_columns(col.type.nested_columns)
        elif isinstance(col.type, Array):
            args["type"] = type(col.type.inner_type).__name__
            if type(col.type.inner_type) in NUMBER_COLUMN_TYPES_INVERTED:
                args["arg"] = col.type.inner_type.__dict__["size"]
        elif isinstance(col.type, AggregateFunction):
            args["func"] = col.type.func
            args["arg_types"] = [
                {"type": type(arg_type).__name__, "arg": arg_type.__dict__["size"]}
                for arg_type in col.type.arg_types
            ]

        if args != {}:
            column["args"] = args
        cols.append(column)
    return cols


def get_query_processors(
    query_processor_objects: list[QueryProcessorDefinition],
) -> list[ClickhouseQueryProcessor]:
    return [
        ClickhouseQueryProcessor.get_from_name(qp["processor"]).from_kwargs(
            **qp.get("args", {})
        )
        for qp in query_processor_objects
    ]


def get_query_splitters(
    query_splitter_objects: list[QuerySplitterDefinition],
) -> list[QuerySplitStrategy]:
    return [
        QuerySplitStrategy.get_from_name(qs["splitter"]).from_kwargs(
            **qs.get("args", {})
        )
        for qs in query_splitter_objects
    ]


def get_mandatory_condition_checkers(
    mandatory_condition_checkers_objects: list[MandatoryConditionCheckerDefinition],
) -> list[ConditionChecker]:
    return [
        ConditionChecker.get_from_name(mc["condition"]).from_kwargs(
            **mc.get("args", {})
        )
        for mc in mandatory_condition_checkers_objects
    ]


<<<<<<< HEAD
SIMPLE_COLUMN_TYPES = {
=======
NUMBER_COLUMN_TYPES: dict[str, Any] = {
    "UInt": UInt,
    "Float": Float,
}

SIMPLE_COLUMN_TYPES: dict[str, Type[ColumnType[SchemaModifiers]]] = {
>>>>>>> 0dddfac1
    **NUMBER_COLUMN_TYPES,
    "String": String,
    "DateTime": DateTime,
    "UUID": UUID,
    "IPv4": IPv4,
    "IPv6": IPv6,
}


def __parse_simple(
    col: dict[str, Any], modifiers: SchemaModifiers | None
) -> ColumnType[SchemaModifiers]:
    return SIMPLE_COLUMN_TYPES[col["type"]](modifiers)


def __parse_number(
    col: dict[str, Any], modifiers: SchemaModifiers | None
) -> ColumnType[SchemaModifiers]:
    col_type = NUMBER_COLUMN_TYPES[col["type"]](col["args"]["size"], modifiers)
    assert isinstance(col_type, UInt) or isinstance(col_type, Float)
    return col_type


def __parse_column_type(col: dict[str, Any]) -> ColumnType[SchemaModifiers]:
    # TODO: Add more of Column/Value types as needed

    column_type: ColumnType[SchemaModifiers] | None = None

    modifiers: SchemaModifiers | None = None
    if "args" in col and "schema_modifiers" in col["args"]:
        modifiers = SchemaModifiers(
            "nullable" in col["args"]["schema_modifiers"],
            "readonly" in col["args"]["schema_modifiers"],
        )
    if col["type"] in NUMBER_COLUMN_TYPES:
        column_type = __parse_number(col, modifiers)
    elif col["type"] in SIMPLE_COLUMN_TYPES:
        column_type = __parse_simple(col, modifiers)
    elif col["type"] == "Nested":
        column_type = Nested(parse_columns(col["args"]["subcolumns"]), modifiers)
    elif col["type"] == "Array":
        column_type = Array(__parse_column_type(col["args"]["inner_type"]), modifiers)
    elif col["type"] == "AggregateFunction":
        column_type = AggregateFunction(
            col["args"]["func"],
            [
                SIMPLE_COLUMN_TYPES[c["type"]](c["arg"])
                if "arg" in c
                else SIMPLE_COLUMN_TYPES[c["type"]]()
                for c in col["args"]["arg_types"]
            ],
        )
    assert column_type is not None
    return column_type


def parse_columns(columns: list[dict[str, Any]]) -> list[Column[SchemaModifiers]]:
    return [Column(col["name"], __parse_column_type(col)) for col in columns]<|MERGE_RESOLUTION|>--- conflicted
+++ resolved
@@ -1,10 +1,6 @@
 from __future__ import annotations
 
-<<<<<<< HEAD
-from typing import Any, Callable, Sequence, TypedDict
-=======
-from typing import Any, Callable, Type, TypedDict
->>>>>>> 0dddfac1
+from typing import Any, Callable, Sequence, Type, TypedDict
 
 from arroyo import Topic as KafkaTopic
 from arroyo.backends.kafka import KafkaProducer
@@ -140,16 +136,7 @@
     ]
 
 
-<<<<<<< HEAD
-SIMPLE_COLUMN_TYPES = {
-=======
-NUMBER_COLUMN_TYPES: dict[str, Any] = {
-    "UInt": UInt,
-    "Float": Float,
-}
-
 SIMPLE_COLUMN_TYPES: dict[str, Type[ColumnType[SchemaModifiers]]] = {
->>>>>>> 0dddfac1
     **NUMBER_COLUMN_TYPES,
     "String": String,
     "DateTime": DateTime,
