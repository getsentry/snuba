version: v1
kind: entity
name: search_issues

schema:
  [
    { name: organization_id, type: UInt, args: { size: 64 } },
    { name: project_id, type: UInt, args: { size: 64 } },
    { name: group_id, type: UInt, args: { size: 64 } },
    { name: search_title, type: String },
    { name: primary_hash, type: UUID },
    { name: fingerprint, type: Array, args: { inner_type: { type: String } } },
    { name: occurrence_id, type: UUID },
    { name: occurrence_type_id, type: UInt, args: { size: 8 } },
    { name: detection_timestamp, type: DateTime },

    { name: event_id, type: UUID, args: { schema_modifiers: [ nullable ] } },
    { name: trace_id, type: UUID, args: { schema_modifiers: [ nullable ] } },
    { name: platform, type: String, args: { schema_modifiers: [ low_cardinality ] } },
    { name: environment, type: String, args: { schema_modifiers: [ low_cardinality, nullable ] } },
    { name: release, type: String, args: { schema_modifiers: [ low_cardinality, nullable ] } },
    { name: dist, type: String, args: { schema_modifiers: [ low_cardinality, nullable ] } },
    { name: receive_timestamp, type: DateTime },
    { name: client_timestamp, type: DateTime },
    {
      name: tags,
      type: Nested,
      args:
        {
          subcolumns:
            [ { name: key, type: String }, { name: value, type: String } ],
        },
    },
    { name: user, type: String, args: { schema_modifiers: [ nullable ] } },
    { name: user_hash, type: UInt, args: { size: 64, schema_modifiers: [ nullable ] } },
    { name: user_id, type: String, args: { schema_modifiers: [ nullable ] } },
    { name: user_name, type: String, args: { schema_modifiers: [ nullable ] } },
    { name: user_email, type: String, args: { schema_modifiers: [ nullable ] } },
    { name: ip_address_v4, type: IPv4, args: { schema_modifiers: [ nullable ] } },
    { name: ip_address_v6, type: IPv6, args: { schema_modifiers: [ nullable ] } },
    { name: sdk_name, type: String, args: { schema_modifiers: [ low_cardinality, nullable ] } },
    { name: sdk_version, type: String, args: { schema_modifiers: [ low_cardinality, nullable ] } },
    {
      name: contexts,
      type: Nested,
      args:
        {
          subcolumns:
            [ { name: key, type: String }, { name: value, type: String } ],
        },
    },
    { name: http_method, type: String, args: { schema_modifiers: [ low_cardinality, nullable ] } },
    {
      name: http_referer,
      type: String,
      args: { schema_modifiers: [ nullable ] },
    },

    { name: message_timestamp, type: DateTime },
    { name: partition, type: UInt, args: { size: 16 } },
    { name: offset, type: UInt, args: { size: 64 } },
    { name: retention_days, type: UInt, args: { size: 16 } },
  ]

storages:
  - storage: search_issues
    is_writable: true
    translation_mappers:
      columns:
        - mapper: ColumnToColumn
          args:
            from_table_name:
            from_col_name: "timestamp"
            to_table_name:
            to_col_name: "client_timestamp"
      subscriptables:
        - mapper: SubscriptableMapper
          args:
            from_column_table:
            from_column_name: tags
            to_nested_col_table:
            to_nested_col_name: tags
        - mapper: SubscriptableMapper
          args:
            from_column_table:
            from_column_name: contexts
            to_nested_col_table:
            to_nested_col_name: contexts

storage_selector:
  selector: DefaultQueryStorageSelector

query_processors:
  - processor: OrganizationRateLimiterProcessor
    args:
      org_column: organization_id
  - processor: ReferrerRateLimiterProcessor
  - processor: ProjectReferrerRateLimiter
    args:
      project_column: project_id
  - processor: ProjectRateLimiterProcessor
    args:
      project_column: project_id
  - processor: ResourceQuotaProcessor
    args:
      project_field: project_id
  - processor: TagsExpanderProcessor

<<<<<<< HEAD
=======
translation_mappers:
  columns:
    - mapper: ColumnToColumn
      args:
        from_table_name:
        from_col_name: "timestamp"
        to_table_name:
        to_col_name: "client_timestamp"
    - mapper: ColumnToColumn
      args:
        from_table_name:
        from_col_name: "message"
        to_table_name:
        to_col_name: "search_title"
    - mapper: ColumnToColumn
      args:
        from_table_name:
        from_col_name: "title"
        to_table_name:
        to_col_name: "search_title"
    - mapper: ColumnToIPAddress
      args:
        from_table_name:
        from_col_name: "ip_address"
        to_function_name: "coalesce"
    - mapper: ColumnToNullIf
      args:
        from_table_name:
        from_col_name: "user"
    - mapper: ColumnToColumn
      args:
        from_table_name:
        from_col_name: "username"
        to_table_name:
        to_col_name: "user_name"
    - mapper: ColumnToColumn
      args:
        from_table_name:
        from_col_name: "email"
        to_table_name:
        to_col_name: "user_email"
    - mapper: ColumnToMapping
      args:
        from_table_name:
        from_col_name: "geo_country_code"
        to_nested_col_table_name:
        to_nested_col_name: "contexts"
        to_nested_mapping_key: "geo.country_code"
        nullable: True
    - mapper: ColumnToMapping
      args:
        from_table_name:
        from_col_name: "geo_region"
        to_nested_col_table_name:
        to_nested_col_name: "contexts"
        to_nested_mapping_key: "geo.region"
        nullable: True
    - mapper: ColumnToMapping
      args:
        from_table_name:
        from_col_name: "geo_city"
        to_nested_col_table_name:
        to_nested_col_name: "contexts"
        to_nested_mapping_key: "geo.city"
        nullable: True
  subscriptables:
    - mapper: SubscriptableMapper
      args:
        from_column_table:
        from_column_name: tags
        to_nested_col_table:
        to_nested_col_name: tags
    - mapper: SubscriptableMapper
      args:
        from_column_table:
        from_column_name: contexts
        to_nested_col_table:
        to_nested_col_name: contexts
>>>>>>> d7da4927
validators:
  - validator: EntityRequiredColumnValidator
    args:
      required_filter_columns: ["project_id"]

required_time_column: timestamp<|MERGE_RESOLUTION|>--- conflicted
+++ resolved
@@ -73,6 +73,63 @@
             from_col_name: "timestamp"
             to_table_name:
             to_col_name: "client_timestamp"
+        - mapper: ColumnToColumn
+          args:
+            from_table_name:
+            from_col_name: "message"
+            to_table_name:
+            to_col_name: "search_title"
+        - mapper: ColumnToColumn
+          args:
+            from_table_name:
+            from_col_name: "title"
+            to_table_name:
+            to_col_name: "search_title"
+        - mapper: ColumnToIPAddress
+          args:
+            from_table_name:
+            from_col_name: "ip_address"
+            to_function_name: "coalesce"
+        - mapper: ColumnToNullIf
+          args:
+            from_table_name:
+            from_col_name: "user"
+        - mapper: ColumnToColumn
+          args:
+            from_table_name:
+            from_col_name: "username"
+            to_table_name:
+            to_col_name: "user_name"
+        - mapper: ColumnToColumn
+          args:
+            from_table_name:
+            from_col_name: "email"
+            to_table_name:
+            to_col_name: "user_email"
+        - mapper: ColumnToMapping
+          args:
+            from_table_name:
+            from_col_name: "geo_country_code"
+            to_nested_col_table_name:
+            to_nested_col_name: "contexts"
+            to_nested_mapping_key: "geo.country_code"
+            nullable: True
+        - mapper: ColumnToMapping
+          args:
+            from_table_name:
+            from_col_name: "geo_region"
+            to_nested_col_table_name:
+            to_nested_col_name: "contexts"
+            to_nested_mapping_key: "geo.region"
+            nullable: True
+        - mapper: ColumnToMapping
+          args:
+            from_table_name:
+            from_col_name: "geo_city"
+            to_nested_col_table_name:
+            to_nested_col_name: "contexts"
+            to_nested_mapping_key: "geo.city"
+            nullable: True
       subscriptables:
         - mapper: SubscriptableMapper
           args:
@@ -106,87 +163,6 @@
       project_field: project_id
   - processor: TagsExpanderProcessor
 
-<<<<<<< HEAD
-=======
-translation_mappers:
-  columns:
-    - mapper: ColumnToColumn
-      args:
-        from_table_name:
-        from_col_name: "timestamp"
-        to_table_name:
-        to_col_name: "client_timestamp"
-    - mapper: ColumnToColumn
-      args:
-        from_table_name:
-        from_col_name: "message"
-        to_table_name:
-        to_col_name: "search_title"
-    - mapper: ColumnToColumn
-      args:
-        from_table_name:
-        from_col_name: "title"
-        to_table_name:
-        to_col_name: "search_title"
-    - mapper: ColumnToIPAddress
-      args:
-        from_table_name:
-        from_col_name: "ip_address"
-        to_function_name: "coalesce"
-    - mapper: ColumnToNullIf
-      args:
-        from_table_name:
-        from_col_name: "user"
-    - mapper: ColumnToColumn
-      args:
-        from_table_name:
-        from_col_name: "username"
-        to_table_name:
-        to_col_name: "user_name"
-    - mapper: ColumnToColumn
-      args:
-        from_table_name:
-        from_col_name: "email"
-        to_table_name:
-        to_col_name: "user_email"
-    - mapper: ColumnToMapping
-      args:
-        from_table_name:
-        from_col_name: "geo_country_code"
-        to_nested_col_table_name:
-        to_nested_col_name: "contexts"
-        to_nested_mapping_key: "geo.country_code"
-        nullable: True
-    - mapper: ColumnToMapping
-      args:
-        from_table_name:
-        from_col_name: "geo_region"
-        to_nested_col_table_name:
-        to_nested_col_name: "contexts"
-        to_nested_mapping_key: "geo.region"
-        nullable: True
-    - mapper: ColumnToMapping
-      args:
-        from_table_name:
-        from_col_name: "geo_city"
-        to_nested_col_table_name:
-        to_nested_col_name: "contexts"
-        to_nested_mapping_key: "geo.city"
-        nullable: True
-  subscriptables:
-    - mapper: SubscriptableMapper
-      args:
-        from_column_table:
-        from_column_name: tags
-        to_nested_col_table:
-        to_nested_col_name: tags
-    - mapper: SubscriptableMapper
-      args:
-        from_column_table:
-        from_column_name: contexts
-        to_nested_col_table:
-        to_nested_col_name: contexts
->>>>>>> d7da4927
 validators:
   - validator: EntityRequiredColumnValidator
     args:
