--- conflicted
+++ resolved
@@ -140,14 +140,11 @@
       column_name: sentry_tags
       hash_map_name: _sentry_tags_hash_map
       killswitch: sentry_tags_hash_map_enabled
-<<<<<<< HEAD
-=======
   - processor: MappingOptimizer
     args:
       column_name: measurements
       hash_map_name: _measurements_hash_map
       killswitch: measurements_hash_map_enabled
->>>>>>> c32980a9
   - processor: EmptyTagConditionProcessor
   - processor: ArrayJoinKeyValueOptimizer
     args:
