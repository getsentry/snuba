--- conflicted
+++ resolved
@@ -85,12 +85,7 @@
             config[MANDATORY_CONDITION_CHECKERS]
             if MANDATORY_CONDITION_CHECKERS in config
             else []
-<<<<<<< HEAD
-        )
-        # TODO: Rest of readable storage optional args
-=======
         ),
->>>>>>> 720bf470
     }
 
 
