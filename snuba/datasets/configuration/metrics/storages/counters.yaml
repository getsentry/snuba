version: v1
kind: writable_storage
name: metrics_counters
storage:
  key: metrics_counters
  set_key: metrics
readiness_state: complete
schema:
  columns:
    [
      { name: org_id, type: UInt, args: { size: 64 } },
      { name: project_id, type: UInt, args: { size: 64 } },
      { name: metric_id, type: UInt, args: { size: 64 } },
      { name: granularity, type: UInt, args: { size: 32 } },
      { name: timestamp, type: DateTime },
      { name: retention_days, type: UInt, args: { size: 16 } },
      {
        name: tags,
        type: Nested,
        args:
          {
            subcolumns:
              [
                { name: key, type: UInt, args: { size: 64 } },
                { name: value, type: UInt, args: { size: 64 } },
              ],
          },
      },
      {
        name: _tags_hash,
        type: Array,
        args:
          {
            schema_modifiers: [readonly],
            inner_type: { type: UInt, args: { size: 64 } },
          },
      },
      {
        name: value,
        type: AggregateFunction,
        args: { func: sum, arg_types: [{ type: Float, args: { size: 64 } }] },
      },
    ]
  local_table_name: metrics_counters_v2_local
  dist_table_name: metrics_counters_v2_dist
query_processors:
  - processor: ArrayJoinKeyValueOptimizer
    args:
      column_name: tags
  - processor: TableRateLimit
stream_loader:
  processor:
    name: CounterAggregateProcessor
  default_topic: snuba-metrics
<<<<<<< HEAD
  dlq_topic: snuba-dead-letter-metrics
=======
  dlq_policy:
    topic: snuba-dead-letter-metrics-counters
>>>>>>> 58f0c1e5
<|MERGE_RESOLUTION|>--- conflicted
+++ resolved
@@ -52,9 +52,4 @@
   processor:
     name: CounterAggregateProcessor
   default_topic: snuba-metrics
-<<<<<<< HEAD
-  dlq_topic: snuba-dead-letter-metrics
-=======
-  dlq_policy:
-    topic: snuba-dead-letter-metrics-counters
->>>>>>> 58f0c1e5
+  dlq_topic: snuba-dead-letter-metrics-counters