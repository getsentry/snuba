from __future__ import annotations

from copy import deepcopy
from typing import Any

import fastjsonschema
import sentry_sdk

# Snubadocs are automatically generated from this file. When adding new schemas or individual keys,
# please ensure you add a description key in the same level and succinctly describe the property.

TYPE_STRING = {"type": "string"}
TYPE_STRING_ARRAY = {"type": "array", "items": TYPE_STRING}
TYPE_NULLABLE_INTEGER = {"type": ["integer", "null"]}
TYPE_NULLABLE_STRING = {"type": ["string", "null"]}


def string_with_description(description: str) -> dict[str, str]:
    return {**TYPE_STRING, "description": description}


FUNCTION_CALL_SCHEMA = {
    "type": "object",
    "properties": {
        "type": {
            "type": "string",
            "description": "Name of FunctionCall class config key",
        },
        "args": {"type": "array", "items": {"type": "string"}, "description": ""},
    },
    "additionalProperties": False,
}

STREAM_LOADER_SCHEMA = {
    "type": "object",
    "properties": {
        "processor": {
            "type": "object",
            "description": "Name of Processor class config key and it's arguments. Responsible for converting an incoming message body from the event stream into a row or statement to be inserted or executed against clickhouse",
            "properties": {
                "name": TYPE_STRING,
                "args": {
                    "type": "object",
                    "description": "Key/value mappings required to instantiate the processor class.",
                },
            },
            "additionalProperties": False,
            "required": ["name"],
        },
        "default_topic": {
            "type": "string",
            "description": "Name of the Kafka topic to consume from",
        },
        "commit_log_topic": {
            "type": ["string", "null"],
            "description": "Name of the commit log Kafka topic",
        },
        "subscription_scheduled_topic": {
            "type": ["string", "null"],
            "description": "Name of the subscription scheduled Kafka topic",
        },
        "subscription_scheduler_mode": {
            "type": ["string", "null"],
            "description": "The subscription scheduler mode used (e.g. partition or global). This must be specified if subscriptions are supported for this storage",
        },
        "subscription_result_topic": {
            "type": ["string", "null"],
            "description": "Name of the subscription result Kafka topic",
        },
        "replacement_topic": {
            "type": ["string", "null"],
            "description": "Name of the replacements Kafka topic",
        },
        "pre_filter": {
            "type": "object",
            "properties": {
                "type": {
                    "type": "string",
                    "description": "Name of StreamMessageFilter class config key",
                },
                "args": {
                    "type": "object",
                    "description": "Key/value mappings required to instantiate StreamMessageFilter class.",
                },
            },
            "additionalProperties": False,
            "description": "Name of class which filter messages incoming from stream",
        },
        "dlq_policy": {
            "type": "object",
            "properties": {
                "type": {
                    "type": "string",
                    "description": "DLQ policy type",
                },
                "args": {
                    "type": "array",
                    "items": {"type": "string"},
                    "description": "Key/value mappings required to instantiate DLQ class (e.g. topic name).",
                },
            },
            "additionalProperties": False,
            "description": "Name of class which filter messages incoming from stream",
        },
    },
    "additionalProperties": False,
    "description": "The stream loader for a writing to ClickHouse. This provides what is needed to start a Kafka consumer and fill in the ClickHouse table.",
}

NULLABLE_DISALLOWED_AGGREGATIONS_SCHEMA = {
    "type": ["array", "null"],
    "items": TYPE_STRING,
}

######
# Column specific json schemas
def make_column_schema(
    column_type: dict[str, Any], args: dict[str, Any]
) -> dict[str, Any]:
    args["properties"]["schema_modifiers"] = TYPE_STRING_ARRAY
    return {
        "type": "object",
        "properties": {
            "name": TYPE_STRING,
            "type": column_type,
            "args": args,
        },
        "additionalProperties": False,
    }


def del_name_field(column_schema: dict[str, Any]) -> dict[str, Any]:
    """
    Useful for simply removing the `name` field from a Column Schema.
    Column types within Arrays do not have names but do maintain the
    same structure as the column type itself.
    """
    new_column_schema = deepcopy(column_schema)
    if "properties" in new_column_schema and "name" in new_column_schema["properties"]:
        del new_column_schema["properties"]["name"]
    return new_column_schema


NUMBER_SCHEMA = make_column_schema(
    column_type={"enum": ["UInt", "Float"]},
    args={
        "type": "object",
        "properties": {
            "size": {"type": "number"},
        },
        "additionalProperties": False,
    },
)


NO_ARG_SCHEMA = make_column_schema(
    column_type={"enum": ["String", "DateTime", "UUID", "IPv4", "IPv6"]},
    args={
        "type": "object",
        "properties": {},
        "additionalProperties": False,
    },
)

# Get just the type
_SIMPLE_COLUMN_TYPES = [
    del_name_field(col_type) for col_type in [NUMBER_SCHEMA, NO_ARG_SCHEMA]
]

AGGREGATE_FUNCTION_SCHEMA = make_column_schema(
    column_type={"const": "AggregateFunction"},
    args={
        "type": "object",
        "properties": {
            "func": TYPE_STRING,
            "arg_types": {
                "type": "array",
                "items": {"anyOf": _SIMPLE_COLUMN_TYPES},
            },
        },
        "additionalProperties": False,
    },
)

SIMPLE_COLUMN_SCHEMAS = [
    NUMBER_SCHEMA,
    NO_ARG_SCHEMA,
    AGGREGATE_FUNCTION_SCHEMA,
]

# Array inner types are the same as normal column types except they don't have a name
_SIMPLE_ARRAY_INNER_TYPES = [
    del_name_field(col_type) for col_type in SIMPLE_COLUMN_SCHEMAS
]

# Up to one subarray is supported. Eg Array(Array(String())).
_SUB_ARRAY_SCHEMA = make_column_schema(
    column_type={"const": "Array"},
    args={
        "type": "object",
        "properties": {"inner_type": {"anyOf": _SIMPLE_ARRAY_INNER_TYPES}},
        "additionalProperties": False,
    },
)

ARRAY_SCHEMA = make_column_schema(
    column_type={"const": "Array"},
    args={
        "type": "object",
        "properties": {
            "inner_type": {"anyOf": [*_SIMPLE_ARRAY_INNER_TYPES, _SUB_ARRAY_SCHEMA]}
        },
        "additionalProperties": False,
    },
)

COLUMN_SCHEMAS = [
    *SIMPLE_COLUMN_SCHEMAS,
    ARRAY_SCHEMA,
]


NESTED_SCHEMA = make_column_schema(
    column_type={"const": "Nested"},
    args={
        "type": "object",
        "properties": {
            "subcolumns": {"type": "array", "items": {"anyOf": COLUMN_SCHEMAS}}
        },
        "additionalProperties": False,
    },
)

SCHEMA_COLUMNS = {
    "type": "array",
    "items": {"anyOf": [*COLUMN_SCHEMAS, NESTED_SCHEMA]},
    "description": "Objects (or nested objects) representing columns containg a name, type and args",
}

SCHEMA_SCHEMA = {
    "type": "object",
    "properties": {
        "columns": SCHEMA_COLUMNS,
        "local_table_name": {
            "type": "string",
            "description": "The local table name in a single-node ClickHouse",
        },
        "dist_table_name": {
            "type": "string",
            "description": "The distributed table name in distributed ClickHouse",
        },
        "not_deleted_mandatory_condition": string_with_description(
            "The name of the column flagging a deletion, eg `deleted` column in Errors. "
            "Defining this column here will ensure any query served by this storage "
            "explicitly filters out any 'deleted' rows. Should only be used for storages "
            "supporting deletion replacement."
        ),
        "partition_format": {
            "type": "array",
            "items": {"type": "string"},
            "description": "The format of the partitions in Clickhouse. Used in the cleanup job.",
        },
    },
    "additionalProperties": False,
}
######

STORAGE_SCHEMA = {
    "type": "object",
    "properties": {
        "key": {
            "type": "string",
            "description": "A unique key identifier for the storage",
        },
        "set_key": {
            "type": "string",
            "description": "A unique key identifier for a collection of storages located in the same cluster.",
        },
    },
    "additionalProperties": False,
}


def registered_class_schema(
    property_name: str, class_name: str, description: str
) -> dict[str, Any]:
    """
    There are a number of registered classes that are represented in the
    YAML in a very similar structure, just with different key names.
    This function reduces the duplicate schema code.

    :param property_name: The key in the configuration for the class name
    :param class_name: The name of the class being represented.
    :param description: The description added to the documentation.
    """
    return {
        "type": "object",
        "properties": {
            property_name: {
                "type": "string",
                "description": description,
            },
            "args": {
                "type": "object",
                "description": f"Key/value mappings required to instantiate {class_name} class.",
            },  # args are a flexible dict
        },
        "required": [property_name],
        "additionalProperties": False,
    }


def registered_class_array_schema(
    property_name: str, class_name: str, description: str
) -> dict[str, Any]:
    return {
        "type": "array",
        "items": registered_class_schema(property_name, class_name, description),
    }


STORAGE_QUERY_PROCESSORS_SCHEMA = registered_class_array_schema(
    "processor",
    "QueryProcessor",
    "Name of ClickhouseQueryProcessor class config key. Responsible for the transformation applied to a query.",
)
STORAGE_QUERY_SPLITTERS_SCHEMA = registered_class_array_schema(
    "splitter",
    "QuerySplitStrategy",
    "Name of QuerySplitStrategy class config key. Responsible for splitting a query into two at runtime and combining the results.",
)
STORAGE_MANDATORY_CONDITION_CHECKERS_SCHEMA = registered_class_array_schema(
    "condition",
    "ConditionChecker",
    "Name of ConditionChecker class config key. Responsible for running final checks on a query to ensure that transformations haven't impacted/removed conditions required for security reasons.",
)
STORAGE_REPLACER_PROCESSOR_SCHEMA = registered_class_schema(
    "processor",
    "ReplacerProcessor",
    "Name of ReplacerProcessor class config key. Responsible for optimizing queries on a storage which can have replacements, eg deletions/updates.",
)

ENTITY_QUERY_PROCESSOR = {
    "type": "object",
    "properties": {
        "processor": {
            "type": "string",
            "description": "Name of LogicalQueryProcessor class config key. Responsible for the transformation applied to a query.",
        },
        "args": {
            "type": "object",
            "description": "Key/value mappings required to instantiate QueryProcessor class.",
        },  # args are a flexible dict
    },
    "required": ["processor"],
    "additionalProperties": False,
}

ENTITY_VALIDATOR = {
    "type": "object",
    "properties": {
        "validator": {
            "type": "string",
            "description": "Validator class name",
        },
        "args": {
            "type": "object",
            "description": "Key/value mappings required to instantiate Validator class",
        },  # args are a flexible dict
    },
    "required": ["validator"],
    "additionalProperties": False,
}

ENTITY_TRANSLATION_MAPPER_SUB_LIST = {
    "type": "array",
    "items": {
        "type": "object",
        "properties": {
            "mapper": {
                "type": "string",
                "description": "Mapper class name",
            },
            "args": {
                "type": "object",
                "description": "Key/value mappings required to instantiate Mapper class",
            },
        },
        "required": ["mapper"],
        "additionalProperties": False,
    },
}

ENTITY_TRANSLATION_MAPPERS = {
    "type": "object",
    "description": "Represents the set of rules used to translates different expression types",
    "properties": {
        "columns": ENTITY_TRANSLATION_MAPPER_SUB_LIST,
        "functions": ENTITY_TRANSLATION_MAPPER_SUB_LIST,
        "curried_functions": ENTITY_TRANSLATION_MAPPER_SUB_LIST,
        "subscriptables": ENTITY_TRANSLATION_MAPPER_SUB_LIST,
        "columns": ENTITY_TRANSLATION_MAPPER_SUB_LIST,
    },
    "additionalProperties": False,
}

ENTITY_SUBSCRIPTION_PROCESSORS = {
    "type": "array",
    "items": {
        "type": "object",
        "properties": {
            "processor": {
                "type": "string",
                "description": "Entity Subscription Processor class name",
            },
            "args": {
                "type": "object",
                "description": "Key/value mappings required to instantiate Entity Subscription Processor class",
            },
        },
        "required": ["processor"],
        "additionalProperties": False,
    },
}

ENTITY_SUBSCRIPTION_VALIDATORS = {
    "type": "array",
    "items": {
        "type": "object",
        "properties": {
            "validator": {
                "type": "string",
                "description": "Entity Subscription Validator class name",
            },
            "args": {
                "type": "object",
                "description": "Key/value mappings required to instantiate Entity Subscription Validator class",
            },
        },
        "required": ["validator"],
        "additionalProperties": False,
    },
}

<<<<<<< HEAD
STORAGE_AND_MAPPER = {
    "type": "object",
    "properties": {
        "storage": {
            **TYPE_STRING,
            **{
                "description": "Name of a readable or writable storage class which provides an abstraction to read from a table or a view in ClickHouse"
            },
        },
        "is_writable": {
            "type": "boolean",
            "description": "Marks the storage is a writable one.",
        },
        "translation_mappers": ENTITY_TRANSLATION_MAPPERS,
    },
    "required": ["storage"],
    "additionalProperties": False,
=======
ENTITY_JOIN_RELATIONSHIPS = {
    "type": "object",
    "patternProperties": {
        "^.*$": {
            "type": "object",
            "description": "The join relationship. The key for this relationship is how the relationship is specified in queries (`MATCH x -[key]-> y`)",
            "properties": {
                "rhs_entity": {
                    "type": "string",
                    "description": "The entity key of the rhs entity to join with",
                },
                "columns": {
                    "type": "array",
                    "items": {
                        "type": "array",
                        "prefixItems": [
                            {"type": "string"},
                            {"type": "string"},
                        ],
                    },
                    "description": "A sequence of tuples of columns to join on, in the form (left, right)",
                },
                "join_type": {
                    "type": "string",
                    "description": "The type of join that can be performed (either 'left' or 'inner'",
                },
                "equivalences": {
                    "type": "array",
                    "items": {
                        "type": "array",
                        "prefixItems": [
                            {"type": "string"},
                            {"type": "string"},
                        ],
                    },
                    "description": "Tracking columns in the two entities that are not part of the join key but are still equivalent",
                },
            },
            "required": ["rhs_entity", "columns", "join_type"],
            "additionalProperties": False,
        },
    },
>>>>>>> c75721c7
}

# Full schemas:

V1_WRITABLE_STORAGE_SCHEMA = {
    "title": "Writable Storage Schema",
    "type": "object",
    "properties": {
        "version": {"const": "v1", "description": "Version of schema"},
        "kind": {"const": "writable_storage", "description": "Component kind"},
        "name": {"type": "string", "description": "Name of the writable storage"},
        "storage": STORAGE_SCHEMA,
        "schema": SCHEMA_SCHEMA,
        "stream_loader": STREAM_LOADER_SCHEMA,
        "query_processors": STORAGE_QUERY_PROCESSORS_SCHEMA,
        "query_splitters": STORAGE_QUERY_SPLITTERS_SCHEMA,
        "mandatory_condition_checkers": STORAGE_MANDATORY_CONDITION_CHECKERS_SCHEMA,
        "replacer_processor": STORAGE_REPLACER_PROCESSOR_SCHEMA,
        "writer_options": {
            "type": "object",
            "description": "Extra Clickhouse fields that are used for consumer writes",
        },
    },
    "required": [
        "version",
        "kind",
        "name",
        "storage",
        "schema",
        "stream_loader",
    ],
    "additionalProperties": False,
}


V1_READABLE_STORAGE_SCHEMA = {
    "title": "Readable Storage Schema",
    "type": "object",
    "properties": {
        "version": {"const": "v1", "description": "Version of schema"},
        "kind": {"const": "readable_storage", "description": "Component kind"},
        "name": {"type": "string", "description": "Name of the readable storage"},
        "storage": STORAGE_SCHEMA,
        "schema": SCHEMA_SCHEMA,
        "query_processors": STORAGE_QUERY_PROCESSORS_SCHEMA,
        "query_splitters": STORAGE_QUERY_SPLITTERS_SCHEMA,
        "mandatory_condition_checkers": STORAGE_MANDATORY_CONDITION_CHECKERS_SCHEMA,
    },
    "required": [
        "version",
        "kind",
        "name",
        "storage",
        "schema",
    ],
    "additionalProperties": False,
}

V1_ENTITY_SCHEMA = {
    "title": "Entity Schema",
    "type": "object",
    "properties": {
        "version": {"const": "v1", "description": "Version of schema"},
        "kind": {"const": "entity", "description": "Component kind"},
        "schema": SCHEMA_COLUMNS,
        "name": {**TYPE_STRING, **{"description": "Name of the entity"}},
<<<<<<< HEAD
        "storages": {
            "type": "array",
            "items": STORAGE_AND_MAPPER,
            "description": "An array of storages and their associated translation mappers",
=======
        "readable_storage": {
            **TYPE_STRING,
            **{
                "description": "Name of a ReadableStorage class which provides an abstraction to read from a table or a view in ClickHouse"
            },
        },
        "join_relationships": ENTITY_JOIN_RELATIONSHIPS,
        "writable_storage": {
            "type": ["string", "null"],
            "description": "Name of a WritableStorage class which provides an abstraction to write to a table in ClickHouse",
>>>>>>> c75721c7
        },
        "storage_selector": {
            "type": "object",
            "properties": {
                "selector": {
                    "type": "string",
                    "description": "QueryStorageSelector class name",
                },
                "args": {
                    "type": "object",
                    "description": "Key/value mappings required to instantiate QueryStorageSelector class",
                },
            },
            "required": ["selector"],
            "additionalProperties": False,
        },
        "query_processors": {
            "type": "array",
            "items": ENTITY_QUERY_PROCESSOR,
            "description": "Represents a transformation applied to the ClickHouse query",
        },
        "validators": {
            "type": "array",
            "items": ENTITY_VALIDATOR,
            "description": "The validation logic used on the ClickHouse query",
        },
        "required_time_column": {
            **TYPE_STRING,
            **{
                "description": "The name of the required time column specifed in schema"
            },
        },
        "partition_key_column_name": {
            "type": ["string", "null"],
            "description": "The column name, if this entity is partitioned, to select slice",
        },
        "subscription_processors": ENTITY_SUBSCRIPTION_PROCESSORS,
        "subscription_validators": ENTITY_SUBSCRIPTION_VALIDATORS,
    },
    "required": [
        "version",
        "kind",
        "schema",
        "name",
        "storages",
        "storage_selector",
        "query_processors",
        "validators",
        "required_time_column",
    ],
    "additionalProperties": False,
}

V1_DATASET_SCHEMA = {
    "title": "Dataset Schema",
    "type": "object",
    "properties": {
        "version": {"const": "v1", "description": "Version of schema"},
        "kind": {"const": "dataset", "description": "Component kind"},
        "name": {"type": "string", "description": "Name of the dataset"},
        "is_experimental": {
            "type": "boolean",
            "description": "Marks the dataset as experimental. Healthchecks failing on this dataset will not block deploys and affect Snuba server's SLOs",
        },
        "entities": {
            "type": "array",
            "items": TYPE_STRING,
            "description": "Names of entities associated with this dataset",
        },
    },
    "required": [
        "version",
        "kind",
        "name",
        "entities",
        "is_experimental",
    ],
    "additionalProperties": False,
}


V1_MIGRATION_GROUP_SCHEMA = {
    "title": "Migration Group Schema",
    "type": "object",
    "properties": {
        "version": {"const": "v1", "description": "Version of schema"},
        "kind": {"const": "migration_group", "description": "Component kind"},
        "name": {"type": "string", "description": "Name of the migration group"},
        "optional": {
            "type": "boolean",
            "description": "Flag to determine if migration group is optional",
        },
        "migrations": {
            "type": "array",
            "items": {"type": "string", "description": "Names of migrations"},
            "description": "Names of migrations to be applied in group",
        },
    },
    "required": ["name", "migrations"],
    "additionalProperties": False,
}

with sentry_sdk.start_span(op="compile", description="Storage Validators"):
    STORAGE_VALIDATORS = {
        "readable_storage": fastjsonschema.compile(V1_READABLE_STORAGE_SCHEMA),
        "writable_storage": fastjsonschema.compile(V1_WRITABLE_STORAGE_SCHEMA),
    }

with sentry_sdk.start_span(op="compile", description="Entity Validators"):
    ENTITY_VALIDATORS = {"entity": fastjsonschema.compile(V1_ENTITY_SCHEMA)}


with sentry_sdk.start_span(op="compile", description="Dataset Validators"):
    DATASET_VALIDATORS = {"dataset": fastjsonschema.compile(V1_DATASET_SCHEMA)}


ALL_VALIDATORS = {
    **STORAGE_VALIDATORS,
    **ENTITY_VALIDATORS,
    **DATASET_VALIDATORS,
    # TODO: MIGRATION_GROUP_VALIDATORS if migration groups will be config'd
}

V1_ALL_SCHEMAS = {
    "dataset": V1_DATASET_SCHEMA,
    "entity": V1_ENTITY_SCHEMA,
    "readable_storage": V1_READABLE_STORAGE_SCHEMA,
    "writable_storage": V1_WRITABLE_STORAGE_SCHEMA,
    "migration_group": V1_MIGRATION_GROUP_SCHEMA,
}<|MERGE_RESOLUTION|>--- conflicted
+++ resolved
@@ -442,7 +442,6 @@
     },
 }
 
-<<<<<<< HEAD
 STORAGE_AND_MAPPER = {
     "type": "object",
     "properties": {
@@ -460,7 +459,8 @@
     },
     "required": ["storage"],
     "additionalProperties": False,
-=======
+}
+
 ENTITY_JOIN_RELATIONSHIPS = {
     "type": "object",
     "patternProperties": {
@@ -503,7 +503,6 @@
             "additionalProperties": False,
         },
     },
->>>>>>> c75721c7
 }
 
 # Full schemas:
@@ -570,24 +569,12 @@
         "kind": {"const": "entity", "description": "Component kind"},
         "schema": SCHEMA_COLUMNS,
         "name": {**TYPE_STRING, **{"description": "Name of the entity"}},
-<<<<<<< HEAD
         "storages": {
             "type": "array",
             "items": STORAGE_AND_MAPPER,
             "description": "An array of storages and their associated translation mappers",
-=======
-        "readable_storage": {
-            **TYPE_STRING,
-            **{
-                "description": "Name of a ReadableStorage class which provides an abstraction to read from a table or a view in ClickHouse"
-            },
         },
         "join_relationships": ENTITY_JOIN_RELATIONSHIPS,
-        "writable_storage": {
-            "type": ["string", "null"],
-            "description": "Name of a WritableStorage class which provides an abstraction to write to a table in ClickHouse",
->>>>>>> c75721c7
-        },
         "storage_selector": {
             "type": "object",
             "properties": {
