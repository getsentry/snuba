version: v1
kind: entity
name: events
schema:
  [
    { name: project_id, type: UInt, args: { size: 64 } },
    { name: timestamp, type: DateTime },
    { name: event_id, type: UUID },
    { name: platform, type: String },
    { name: environment, type: String, args: { schema_modifiers: [nullable] } },
    { name: release, type: String, args: { schema_modifiers: [nullable] } },
    { name: dist, type: String, args: { schema_modifiers: [nullable] } },
    { name: ip_address_v4, type: IPv4, args: { schema_modifiers: [nullable] } },
    { name: ip_address_v6, type: IPv6, args: { schema_modifiers: [nullable] } },
    { name: user, type: String },
    {
      name: user_hash,
      type: UInt,
      args: { schema_modifiers: [readonly], size: 64 },
    },
    { name: user_id, type: String, args: { schema_modifiers: [nullable] } },
    { name: user_name, type: String, args: { schema_modifiers: [nullable] } },
    { name: user_email, type: String, args: { schema_modifiers: [nullable] } },
    { name: sdk_name, type: String, args: { schema_modifiers: [nullable] } },
    { name: sdk_version, type: String, args: { schema_modifiers: [nullable] } },
    { name: http_method, type: String, args: { schema_modifiers: [nullable] } },
    {
      name: http_referer,
      type: String,
      args: { schema_modifiers: [nullable] },
    },
    {
      name: tags,
      type: Nested,
      args:
        {
          subcolumns:
            [{ name: key, type: String }, { name: value, type: String }],
        },
    },
    {
      name: _tags_hash_map,
      type: Array,
      args:
        {
          schema_modifiers: [readonly],
          inner_type: { type: UInt, args: { size: 64 } },
        },
    },
    {
      name: contexts,
      type: Nested,
      args:
        {
          subcolumns:
            [{ name: key, type: String }, { name: value, type: String }],
        },
    },
    { name: transaction_name, type: String },
    {
      name: transaction_hash,
      type: UInt,
      args: { schema_modifiers: [readonly], size: 64 },
    },
    {
      name: span_id,
      type: UInt,
      args: { schema_modifiers: [nullable], size: 64 },
    },
    { name: trace_id, type: UUID, args: { schema_modifiers: [nullable] } },
    { name: partition, type: UInt, args: { size: 16 } },
    { name: offset, type: UInt, args: { size: 64 } },
    { name: message_timestamp, type: DateTime },
    { name: retention_days, type: UInt, args: { size: 16 } },
    { name: deleted, type: UInt, args: { size: 8 } },
    { name: group_id, type: UInt, args: { size: 64 } },
    { name: primary_hash, type: UUID },
    {
      name: hierarchical_hashes,
      type: Array,
      args: { inner_type: { type: UUID } },
    },
    { name: received, type: DateTime },
    { name: message, type: String },
    { name: title, type: String },
    { name: culprit, type: String },
    { name: level, type: String, args: { schema_modifiers: [nullable] } },
    { name: location, type: String, args: { schema_modifiers: [nullable] } },
    { name: version, type: String, args: { schema_modifiers: [nullable] } },
    { name: type, type: String },
    {
      name: exception_stacks,
      type: Nested,
      args:
        {
          subcolumns:
            [
              {
                name: type,
                type: String,
                args: { schema_modifiers: [nullable] },
              },
              {
                name: value,
                type: String,
                args: { schema_modifiers: [nullable] },
              },
              {
                name: mechanism_type,
                type: String,
                args: { schema_modifiers: [nullable] },
              },
              {
                name: mechanism_handled,
                type: UInt,
                args: { schema_modifiers: [nullable], size: 8 },
              },
            ],
        },
    },
    {
      name: exception_frames,
      type: Nested,
      args:
        {
          subcolumns:
            [
              {
                name: abs_path,
                type: String,
                args: { schema_modifiers: [nullable] },
              },
              {
                name: colno,
                type: UInt,
                args: { schema_modifiers: [nullable], size: 32 },
              },
              {
                name: filename,
                type: String,
                args: { schema_modifiers: [nullable] },
              },
              {
                name: function,
                type: String,
                args: { schema_modifiers: [nullable] },
              },
              {
                name: lineno,
                type: UInt,
                args: { schema_modifiers: [nullable], size: 32 },
              },
              {
                name: in_app,
                type: UInt,
                args: { schema_modifiers: [nullable], size: 8 },
              },
              {
                name: package,
                type: String,
                args: { schema_modifiers: [nullable] },
              },
              {
                name: module,
                type: String,
                args: { schema_modifiers: [nullable] },
              },
              {
                name: stack_level,
                type: UInt,
                args: { schema_modifiers: [nullable], size: 16 },
              },
            ],
        },
    },
    {
      name: sdk_integrations,
      type: Array,
      args: { inner_type: { type: String } },
    },
    {
      name: modules,
      type: Nested,
      args:
        {
          subcolumns:
            [{ name: name, type: String }, { name: version, type: String }],
        },
    },
  ]
required_time_column: timestamp
storages:
  - storage: errors_ro
    is_writable: false
    translation_mappers:
      columns:
        - mapper: ColumnToMapping
          args:
            from_table_name: null
            from_col_name: release
            to_nested_col_table_name: null
            to_nested_col_name: tags
            to_nested_mapping_key: sentry:release
            nullable: false
        - mapper: ColumnToMapping
          args:
            from_table_name: null
            from_col_name: dist
            to_nested_col_table_name: null
            to_nested_col_name: tags
            to_nested_mapping_key: sentry:dist
            nullable: false
        - mapper: ColumnToMapping
          args:
            from_table_name: null
            from_col_name: user
            to_nested_col_table_name: null
            to_nested_col_name: tags
            to_nested_mapping_key: sentry:user
            nullable: false
        - mapper: ColumnToIPAddress
          args:
            from_table_name: null
            from_col_name: ip_address
        - mapper: ColumnToColumn
          args:
            from_table_name: null
            from_col_name: transaction
            to_table_name: null
            to_col_name: transaction_name
        - mapper: ColumnToColumn
          args:
            from_table_name: null
            from_col_name: username
            to_table_name: null
            to_col_name: user_name
        - mapper: ColumnToColumn
          args:
            from_table_name: null
            from_col_name: email
            to_table_name: null
            to_col_name: user_email
        - mapper: ColumnToMapping
          args:
            from_table_name: null
            from_col_name: geo_country_code
            to_nested_col_table_name: null
            to_nested_col_name: contexts
            to_nested_mapping_key: geo.country_code
            nullable: true
        - mapper: ColumnToMapping
          args:
            from_table_name: null
            from_col_name: geo_region
            to_nested_col_table_name: null
            to_nested_col_name: contexts
            to_nested_mapping_key: geo.region
            nullable: true
        - mapper: ColumnToMapping
          args:
            from_table_name: null
            from_col_name: geo_city
            to_nested_col_table_name: null
            to_nested_col_name: contexts
            to_nested_mapping_key: geo.city
            nullable: true
      subscriptables:
        - mapper: SubscriptableMapper
          args:
            from_column_table: null
            from_column_name: tags
            to_nested_col_table: null
            to_nested_col_name: tags
            value_subcolumn_name: value
            nullable: false
        - mapper: SubscriptableMapper
          args:
            from_column_table: null
            from_column_name: contexts
            to_nested_col_table: null
            to_nested_col_name: contexts
            value_subcolumn_name: value
            nullable: false
  - storage: errors
    is_writable: true
    translation_mappers:
      columns:
        - mapper: ColumnToMapping
          args:
            from_table_name: null
            from_col_name: release
            to_nested_col_table_name: null
            to_nested_col_name: tags
            to_nested_mapping_key: sentry:release
            nullable: false
        - mapper: ColumnToMapping
          args:
            from_table_name: null
            from_col_name: dist
            to_nested_col_table_name: null
            to_nested_col_name: tags
            to_nested_mapping_key: sentry:dist
            nullable: false
        - mapper: ColumnToMapping
          args:
            from_table_name: null
            from_col_name: user
            to_nested_col_table_name: null
            to_nested_col_name: tags
            to_nested_mapping_key: sentry:user
            nullable: false
        - mapper: ColumnToIPAddress
          args:
            from_table_name: null
            from_col_name: ip_address
        - mapper: ColumnToColumn
          args:
            from_table_name: null
            from_col_name: transaction
            to_table_name: null
            to_col_name: transaction_name
        - mapper: ColumnToColumn
          args:
            from_table_name: null
            from_col_name: username
            to_table_name: null
            to_col_name: user_name
        - mapper: ColumnToColumn
          args:
            from_table_name: null
            from_col_name: email
            to_table_name: null
            to_col_name: user_email
        - mapper: ColumnToMapping
          args:
            from_table_name: null
            from_col_name: geo_country_code
            to_nested_col_table_name: null
            to_nested_col_name: contexts
            to_nested_mapping_key: geo.country_code
            nullable: true
        - mapper: ColumnToMapping
          args:
            from_table_name: null
            from_col_name: geo_region
            to_nested_col_table_name: null
            to_nested_col_name: contexts
            to_nested_mapping_key: geo.region
            nullable: true
        - mapper: ColumnToMapping
          args:
            from_table_name: null
            from_col_name: geo_city
            to_nested_col_table_name: null
            to_nested_col_name: contexts
            to_nested_mapping_key: geo.city
            nullable: true
      subscriptables:
        - mapper: SubscriptableMapper
          args:
            from_column_table: null
            from_column_name: tags
            to_nested_col_table: null
            to_nested_col_name: tags
            value_subcolumn_name: value
            nullable: false
        - mapper: SubscriptableMapper
          args:
            from_column_table: null
            from_column_name: contexts
            to_nested_col_table: null
            to_nested_col_name: contexts
            value_subcolumn_name: value
            nullable: false
storage_selector:
  selector: ErrorsQueryStorageSelector
query_processors:
  - processor: TimeSeriesProcessor
    args:
      time_group_columns:
        time: timestamp
        rtime: received
      time_parse_columns:
        - timestamp
        - received
  - processor: TagsExpanderProcessor
  - processor: BasicFunctionsProcessor
  - processor: HandledFunctionsProcessor
    args:
      column: exception_stacks.mechanism_handled
  - processor: ReferrerRateLimiterProcessor
  - processor: ProjectReferrerRateLimiter
    args:
      project_column: project_id
  - processor: ProjectRateLimiterProcessor
    args:
      project_column: project_id
  - processor: ResourceQuotaProcessor
    args:
      project_field: project_id
validators:
  - validator: EntityRequiredColumnValidator
    args:
      required_filter_columns:
        - project_id
  - validator: TagConditionValidator
    args: {}
<<<<<<< HEAD
  - validator: DatetimeConditionValidator
    args: {}
=======
>>>>>>> e753f08b
subscription_validators:
  - validator: AggregationValidator
    args:
      max_allowed_aggregations: 1
      disallowed_aggregations:
        - groupby
        - having
        - orderby
      required_time_column: timestamp


join_relationships:
  grouped:
    rhs_entity: groupedmessage
    join_type: inner
    columns:
      - [project_id, project_id]
      - [group_id, id]
  assigned:
    rhs_entity: groupassignee
    join_type: inner
    columns:
      - [project_id, project_id]
      - [group_id, group_id]<|MERGE_RESOLUTION|>--- conflicted
+++ resolved
@@ -405,11 +405,9 @@
         - project_id
   - validator: TagConditionValidator
     args: {}
-<<<<<<< HEAD
   - validator: DatetimeConditionValidator
     args: {}
-=======
->>>>>>> e753f08b
+
 subscription_validators:
   - validator: AggregationValidator
     args:
