version: v1
kind: writable_storage
name: replays
storage:
  key: replays
  set_key: replays
readiness_state: complete
schema:
  columns:
    [
      { name: replay_id, type: UUID },
      {
        name: replay_type,
        type: String,
        args: { schema_modifiers: [low_cardinality, nullable] },
      },
      {
        name: error_sample_rate,
        type: Float,
        args: { size: 64, schema_modifiers: [nullable] },
      },
      {
        name: session_sample_rate,
        type: Float,
        args: { size: 64, schema_modifiers: [nullable] },
      },
      { name: event_hash, type: UUID },
      {
        name: segment_id,
        type: UInt,
        args: { schema_modifiers: [nullable], size: 16 },
      },
      { name: timestamp, type: DateTime },
      {
        name: replay_start_timestamp,
        type: DateTime,
        args: { schema_modifiers: [nullable] },
      },
      { name: trace_ids, type: Array, args: { inner_type: { type: UUID } } },
      { name: error_ids, type: Array, args: { inner_type: { type: UUID } } },
      {
        name: title,
        type: String,
        args: { schema_modifiers: [readonly, nullable] },
      },
      { name: url, type: String, args: { schema_modifiers: [nullable] } },
      { name: urls, type: Array, args: { inner_type: { type: String } } },
      {
        name: is_archived,
        type: UInt,
        args: { schema_modifiers: [nullable], size: 8 },
      },
      { name: project_id, type: UInt, args: { size: 64 } },
      { name: platform, type: String },
      {
        name: environment,
        type: String,
        args: { schema_modifiers: [nullable] },
      },
      { name: release, type: String, args: { schema_modifiers: [nullable] } },
      { name: dist, type: String, args: { schema_modifiers: [nullable] } },
      {
        name: ip_address_v4,
        type: IPv4,
        args: { schema_modifiers: [nullable] },
      },
      {
        name: ip_address_v6,
        type: IPv6,
        args: { schema_modifiers: [nullable] },
      },
      { name: user, type: String, args: { schema_modifiers: [nullable] } },
      { name: user_id, type: String, args: { schema_modifiers: [nullable] } },
      { name: user_name, type: String, args: { schema_modifiers: [nullable] } },
      {
        name: user_email,
        type: String,
        args: { schema_modifiers: [nullable] },
      },
      { name: os_name, type: String, args: { schema_modifiers: [nullable] } },
      {
        name: os_version,
        type: String,
        args: { schema_modifiers: [nullable] },
      },
      {
        name: browser_name,
        type: String,
        args: { schema_modifiers: [nullable] },
      },
      {
        name: browser_version,
        type: String,
        args: { schema_modifiers: [nullable] },
      },
      {
        name: device_name,
        type: String,
        args: { schema_modifiers: [nullable] },
      },
      {
        name: device_brand,
        type: String,
        args: { schema_modifiers: [nullable] },
      },
      {
        name: device_family,
        type: String,
        args: { schema_modifiers: [nullable] },
      },
      {
        name: device_model,
        type: String,
        args: { schema_modifiers: [nullable] },
      },
      { name: sdk_name, type: String, args: { schema_modifiers: [nullable] } },
      {
        name: sdk_version,
        type: String,
        args: { schema_modifiers: [nullable] },
      },
      {
        name: tags,
        type: Nested,
        args:
          {
            subcolumns:
              [{ name: key, type: String }, { name: value, type: String }],
          },
      },
      { name: click_node_id, type: UInt, args: { size: 32 } },
      {
        name: click_tag,
        type: String,
        args: { schema_modifiers: [low_cardiality] },
      },
      { name: click_id, type: String, args: {} },
      {
        name: click_class,
        type: Array,
        args: { inner_type: { type: String } },
      },
      { name: click_text, type: String, args: {} },
      {
        name: click_role,
        type: String,
        args: { schema_modifiers: [low_cardiality] },
      },
      { name: click_alt, type: String, args: {} },
      { name: click_testid, type: String, args: {} },
      { name: click_aria_label, type: String, args: {} },
      { name: click_title, type: String, args: {} },
      { name: retention_days, type: UInt, args: { size: 16 } },
      { name: partition, type: UInt, args: { size: 16 } },
      { name: offset, type: UInt, args: { size: 64 } },
    ]
  local_table_name: replays_local
  dist_table_name: replays_dist
query_processors:
  - processor: TableRateLimit
  - processor: ClickhouseSettingsOverride
    args:
      settings:
        max_rows_to_group_by: 1000000
        group_by_overflow_mode: any
mandatory_condition_checkers:
  - condition: ProjectIdEnforcer
stream_loader:
  processor:
    name: ReplaysProcessor
  default_topic: ingest-replay-events
  dlq_policy:
<<<<<<< HEAD
    type: produce
    args: [snuba-dead-letter-replays]
allocation_policies:
  - name: BytesScannedWindowAllocationPolicy
    args:
      required_tenant_types:
        - organization_id
        - referrer
      default_config_overrides:
        is_enforced: 1
        throttled_thread_number: 1
        org_limit_bytes_scanned: 100000
=======
    topic: snuba-dead-letter-replays
allocation_policy:
  name: BytesScannedWindowAllocationPolicy
  args:
    required_tenant_types:
      - organization_id
      - referrer
    default_config_overrides:
      is_enforced: 1
      throttled_thread_number: 1
      org_limit_bytes_scanned: 100000
>>>>>>> c563914f
<|MERGE_RESOLUTION|>--- conflicted
+++ resolved
@@ -170,9 +170,7 @@
     name: ReplaysProcessor
   default_topic: ingest-replay-events
   dlq_policy:
-<<<<<<< HEAD
-    type: produce
-    args: [snuba-dead-letter-replays]
+    topic: snuba-dead-letter-replays
 allocation_policies:
   - name: BytesScannedWindowAllocationPolicy
     args:
@@ -182,17 +180,4 @@
       default_config_overrides:
         is_enforced: 1
         throttled_thread_number: 1
-        org_limit_bytes_scanned: 100000
-=======
-    topic: snuba-dead-letter-replays
-allocation_policy:
-  name: BytesScannedWindowAllocationPolicy
-  args:
-    required_tenant_types:
-      - organization_id
-      - referrer
-    default_config_overrides:
-      is_enforced: 1
-      throttled_thread_number: 1
-      org_limit_bytes_scanned: 100000
->>>>>>> c563914f
+        org_limit_bytes_scanned: 100000