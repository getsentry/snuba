from __future__ import annotations

import logging
from typing import Any, Sequence, Type

import snuba.clickhouse.translators.snuba.function_call_mappers  # noqa
from snuba.clickhouse.translators.snuba.allowed import (
    CurriedFunctionCallMapper,
    FunctionCallMapper,
    SubscriptableReferenceMapper,
)
from snuba.clickhouse.translators.snuba.mapping import TranslationMappers
from snuba.datasets.configuration.json_schema import V1_ENTITY_SCHEMA
from snuba.datasets.configuration.loader import load_configuration_data
from snuba.datasets.configuration.utils import parse_columns
from snuba.datasets.entity import Entity
from snuba.datasets.pluggable_entity import PluggableEntity
from snuba.datasets.storages.factory import get_storage, get_writable_storage
from snuba.datasets.storages.storage_key import StorageKey
from snuba.query.processors import QueryProcessor
from snuba.query.processors.logical.granularity_processor import (
    MappedGranularityProcessor,
)
from snuba.query.processors.logical.object_id_rate_limiter import (
    OrganizationRateLimiterProcessor,
    ProjectRateLimiterProcessor,
    ProjectReferrerRateLimiter,
    ReferrerRateLimiterProcessor,
)
<<<<<<< HEAD
from snuba.query.processors.logical.quota_processor import ResourceQuotaProcessor
from snuba.query.processors.logical.tags_type_transformer import TagsTypeTransformer
from snuba.query.processors.logical.timeseries_processor import TimeSeriesProcessor
from snuba.query.validation.validators import (
    EntityRequiredColumnValidator,
    QueryValidator,
)
=======
from snuba.query.processors.quota_processor import ResourceQuotaProcessor
from snuba.query.processors.tags_type_transformer import TagsTypeTransformer
from snuba.query.processors.timeseries_processor import TimeSeriesProcessor
from snuba.query.validation.validators import QueryValidator
>>>>>>> 3d1084fb

# TODO replace all the explicit mapping dictionaries below with the
# registered class factory pattern (e.g. https://github.com/getsentry/snuba/pull/3044)
_QP_MAPPING: dict[str, Type[QueryProcessor]] = {
    "transform_tag_types": TagsTypeTransformer,
    "handle_mapped_granularities": MappedGranularityProcessor,
    "translate_time_series": TimeSeriesProcessor,
    "referrer_rate_limit": ReferrerRateLimiterProcessor,
    "org_rate_limiter": OrganizationRateLimiterProcessor,
    "project_referrer_rate_limiter": ProjectReferrerRateLimiter,
    "project_rate_limiter": ProjectRateLimiterProcessor,
    "resource_quota_limiter": ResourceQuotaProcessor,
}

logger = logging.getLogger("snuba.entity_builder")


def _build_entity_validators(
    config_validators: list[dict[str, Any]]
) -> Sequence[QueryValidator]:
    return [
        QueryValidator.get_from_name(qv_config["validator"])(**qv_config["args"])
        for qv_config in config_validators
    ]


def _build_entity_query_processors(
    config_query_processors: list[dict[str, Any]],
) -> Sequence[QueryProcessor]:
    return [
        _QP_MAPPING[config_qp["processor"]](
            **(config_qp["args"] if config_qp.get("args") else {})
        )
        for config_qp in config_query_processors
    ]


def _build_entity_translation_mappers(
    config_translation_mappers: dict[str, Any],
) -> TranslationMappers:
    function_mappers: list[FunctionCallMapper] = [
        FunctionCallMapper.get_from_name(fm_config["mapper"])(**fm_config["args"])
        for fm_config in config_translation_mappers["functions"]
    ]
    subscriptable_mappers: list[SubscriptableReferenceMapper] = [
        SubscriptableReferenceMapper.get_from_name(sub_config["mapper"])(
            **sub_config["args"]
        )
        for sub_config in config_translation_mappers["subscriptables"]
    ]
    curried_function_mappers: list[CurriedFunctionCallMapper] = (
        [
            CurriedFunctionCallMapper.get_from_name(fm_config["mapper"])(
                **fm_config["args"]
            )
            for fm_config in config_translation_mappers["curried_functions"]
        ]
        if "curried_functions" in config_translation_mappers
        else []
    )
    return TranslationMappers(
        functions=function_mappers,
        subscriptables=subscriptable_mappers,
        curried_functions=curried_function_mappers,
    )


def build_entity_from_config(file_path: str) -> Entity:
    logger.info(f"building entity from {file_path}")
    config_data = load_configuration_data(file_path, {"entity": V1_ENTITY_SCHEMA})
    return PluggableEntity(
        name=config_data["name"],
        query_processors=_build_entity_query_processors(
            config_data["query_processors"]
        ),
        columns=parse_columns(config_data["schema"]),
        readable_storage=get_storage(StorageKey(config_data["readable_storage"])),
        required_time_column=config_data["required_time_column"],
        validators=_build_entity_validators(config_data["validators"]),
        translation_mappers=_build_entity_translation_mappers(
            config_data["translation_mappers"]
        ),
        writeable_storage=get_writable_storage(
            StorageKey(config_data["writable_storage"])
        )
        if "writable_storage" in config_data
        else None,
    )<|MERGE_RESOLUTION|>--- conflicted
+++ resolved
@@ -27,7 +27,6 @@
     ProjectReferrerRateLimiter,
     ReferrerRateLimiterProcessor,
 )
-<<<<<<< HEAD
 from snuba.query.processors.logical.quota_processor import ResourceQuotaProcessor
 from snuba.query.processors.logical.tags_type_transformer import TagsTypeTransformer
 from snuba.query.processors.logical.timeseries_processor import TimeSeriesProcessor
@@ -35,12 +34,6 @@
     EntityRequiredColumnValidator,
     QueryValidator,
 )
-=======
-from snuba.query.processors.quota_processor import ResourceQuotaProcessor
-from snuba.query.processors.tags_type_transformer import TagsTypeTransformer
-from snuba.query.processors.timeseries_processor import TimeSeriesProcessor
-from snuba.query.validation.validators import QueryValidator
->>>>>>> 3d1084fb
 
 # TODO replace all the explicit mapping dictionaries below with the
 # registered class factory pattern (e.g. https://github.com/getsentry/snuba/pull/3044)
@@ -61,6 +54,9 @@
 def _build_entity_validators(
     config_validators: list[dict[str, Any]]
 ) -> Sequence[QueryValidator]:
+    # FIXME: auto imports don't work yet so I have to assert this otherwise
+    # the linter complains about the import being unused
+    assert EntityRequiredColumnValidator
     return [
         QueryValidator.get_from_name(qv_config["validator"])(**qv_config["args"])
         for qv_config in config_validators
