--- conflicted
+++ resolved
@@ -133,7 +133,6 @@
     return None
 
 
-<<<<<<< HEAD
 def _build_storage_connections(
     config_storages: list[dict[str, Any]]
 ) -> List[EntityStorageConnection]:
@@ -151,7 +150,8 @@
         )
         for storage_connection in config_storages
     ]
-=======
+
+
 def _build_join_relationships(config: dict[str, Any]) -> dict[str, JoinRelationship]:
     relationships: dict[str, JoinRelationship] = {}
     if "join_relationships" not in config:
@@ -179,7 +179,6 @@
         relationships[key] = join
 
     return relationships
->>>>>>> c75721c7
 
 
 def build_entity_from_config(file_path: str) -> PluggableEntity:
@@ -192,16 +191,7 @@
         columns=parse_columns(config["schema"]),
         required_time_column=config["required_time_column"],
         validators=_build_entity_validators(config["validators"]),
-<<<<<<< HEAD
-=======
-        translation_mappers=_build_entity_translation_mappers(
-            config.get("translation_mappers", {})
-        ),
         join_relationships=_build_join_relationships(config),
-        writeable_storage=get_writable_storage(StorageKey(config["writable_storage"]))
-        if "writable_storage" in config
-        else None,
->>>>>>> c75721c7
         partition_key_column_name=config.get("partition_key_column_name", None),
         subscription_processors=_build_subscription_processors(config),
         subscription_validators=_build_subscription_validators(config),
