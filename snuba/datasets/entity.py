--- conflicted
+++ resolved
@@ -77,11 +77,7 @@
         """
         return self.__join_relationships.get(relationship)
 
-<<<<<<< HEAD
-    def get_query_pipeline_builder(self,) -> QueryPipelineBuilder:
-=======
-    def get_query_pipeline_builder(self) -> QueryPipelineBuilder[ClickhouseQueryPlan]:
->>>>>>> bad6d686
+    def get_query_pipeline_builder(self) -> QueryPipelineBuilder:
         """
         Returns the component that orchestrates building and running query plans.
         """
