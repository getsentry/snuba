import logging
import numbers
import uuid
from datetime import datetime
from typing import Any, Dict, Mapping, MutableMapping, Optional, Tuple

from sentry_relay.consts import SPAN_STATUS_NAME_TO_CODE

from snuba import environment, settings
from snuba.consumers.types import KafkaMessageMetadata
from snuba.datasets.events_format import (
    EventTooOld,
    enforce_retention,
    extract_base,
    extract_extra_contexts,
    extract_extra_tags,
    extract_http,
    extract_nested,
    extract_user,
)
from snuba.processor import (
    InsertBatch,
    MessageProcessor,
    ProcessedMessage,
    _as_dict_safe,
    _ensure_valid_date,
    _ensure_valid_ip,
    _unicodify,
)
from snuba.state import is_project_in_rollout_group
from snuba.utils.metrics.wrapper import MetricsWrapper

logger = logging.getLogger(__name__)

metrics = MetricsWrapper(environment.metrics, "transactions.processor")


UNKNOWN_SPAN_STATUS = 2


EventDict = Dict[str, Any]
SpanDict = Dict[str, Any]
RetentionDays = int


class TransactionsMessageProcessor(MessageProcessor):
    PROMOTED_TAGS = {
        "environment",
        "sentry:release",
        "sentry:user",
        "sentry:dist",
    }

    def __extract_timestamp(self, field: int) -> Tuple[datetime, int]:
        # We are purposely using a naive datetime here to work with the rest of the codebase.
        # We can be confident that clients are only sending UTC dates.
        timestamp = _ensure_valid_date(datetime.utcfromtimestamp(field))
        if timestamp is None:
            timestamp = datetime.utcnow()
        milliseconds = int(timestamp.microsecond / 1000)
        return (timestamp, milliseconds)

    def _structure_and_validate_message(
        self, message: Tuple[int, str, Dict[str, Any]]
    ) -> Optional[Tuple[EventDict, RetentionDays]]:
        if not (isinstance(message, (list, tuple)) and len(message) >= 2):
            return None

        version = message[0]
        if version not in (0, 1, 2):
            return None
        type_, event = message[1:3]
        if type_ != "insert":
            return None

        data = event["data"]
        event_type = data.get("type")
        if event_type != "transaction":
            return None

        if not data.get("contexts", {}).get("trace"):
            return None
        try:
            # We are purposely using a naive datetime here to work with the
            # rest of the codebase. We can be confident that clients are only
            # sending UTC dates.
            retention_days = enforce_retention(
                event, datetime.utcfromtimestamp(data["timestamp"])
            )
        except EventTooOld:
            return None

        return event, retention_days

    def _process_base_event_values(
        self, processed: MutableMapping[str, Any], event_dict: EventDict
    ) -> MutableMapping[str, Any]:

        extract_base(processed, event_dict)

        transaction_ctx = event_dict["data"]["contexts"]["trace"]
        trace_id = transaction_ctx["trace_id"]
        processed["event_id"] = str(uuid.UUID(processed["event_id"]))
        processed["trace_id"] = str(uuid.UUID(trace_id))
        processed["span_id"] = int(transaction_ctx["span_id"], 16)
        processed["transaction_op"] = _unicodify(transaction_ctx.get("op") or "")
        processed["transaction_name"] = _unicodify(
            event_dict["data"].get("transaction") or ""
        )
        processed["start_ts"], processed["start_ms"] = self.__extract_timestamp(
            event_dict["data"]["start_timestamp"],
        )
        status = transaction_ctx.get("status", None)
        if status:
            int_status = SPAN_STATUS_NAME_TO_CODE.get(status, UNKNOWN_SPAN_STATUS)
        else:
            int_status = UNKNOWN_SPAN_STATUS

        processed["transaction_status"] = int_status
        if event_dict["data"]["timestamp"] - event_dict["data"]["start_timestamp"] < 0:
            # Seems we have some negative durations in the DB
            metrics.increment("negative_duration")

        processed["finish_ts"], processed["finish_ms"] = self.__extract_timestamp(
            event_dict["data"]["timestamp"],
        )

        duration_secs = (processed["finish_ts"] - processed["start_ts"]).total_seconds()
        processed["duration"] = max(int(duration_secs * 1000), 0)

        processed["platform"] = _unicodify(event_dict["platform"])
        return processed

    def _process_tags(
        self, processed: MutableMapping[str, Any], event_dict: EventDict,
    ) -> None:

        tags: Mapping[str, Any] = _as_dict_safe(event_dict["data"].get("tags", None))
        processed["tags.key"], processed["tags.value"] = extract_extra_tags(tags)
        promoted_tags = {col: tags[col] for col in self.PROMOTED_TAGS if col in tags}
        processed["release"] = promoted_tags.get(
            "sentry:release", event_dict.get("release"),
        )
        processed["environment"] = promoted_tags.get("environment")
        processed["user"] = promoted_tags.get("sentry:user", "")
        processed["dist"] = _unicodify(
            promoted_tags.get("sentry:dist", event_dict["data"].get("dist")),
        )

    def _process_measurements(
        self, processed: MutableMapping[str, Any], event_dict: EventDict,
    ) -> None:
        measurements = event_dict["data"].get("measurements")
        if measurements is not None:
            try:
                (
                    processed["measurements.key"],
                    processed["measurements.value"],
                ) = extract_nested(
                    measurements,
                    lambda value: float(value["value"])
                    if (
                        value is not None
                        and isinstance(value.get("value"), numbers.Number)
                    )
                    else None,
                )
            except Exception:
                # Not failing the event in this case just yet, because we are still
                # developing this feature.
                logger.error(
                    "Invalid measurements field.",
                    extra={"measurements": measurements},
                    exc_info=True,
                )

    def _process_breakdown(
        self, processed: MutableMapping[str, Any], event_dict: EventDict,
    ) -> None:
        breakdowns = event_dict["data"].get("breakdowns")
        if breakdowns is not None:
            span_op_breakdowns = breakdowns.get("span_ops")
            if span_op_breakdowns is not None:
                try:
                    (
                        processed["span_op_breakdowns.key"],
                        processed["span_op_breakdowns.value"],
                    ) = extract_nested(
                        span_op_breakdowns,
                        lambda value: float(value["value"])
                        if (
                            value is not None
                            and isinstance(value.get("value"), numbers.Number)
                        )
                        else None,
                    )
                except Exception:
                    # Not failing the event in this case just yet, because we are still
                    # developing this feature.
                    logger.error(
                        "Invalid breakdowns.span_ops field.",
                        extra={"span_op_breakdowns": span_op_breakdowns},
                        exc_info=True,
                    )

    def _process_contexts_and_user(
        self, processed: MutableMapping[str, Any], event_dict: EventDict,
    ) -> None:
        contexts: MutableMapping[str, Any] = _as_dict_safe(
            event_dict["data"].get("contexts", None)
        )
        user_dict = (
            event_dict["data"].get(
                "user", event_dict["data"].get("sentry.interfaces.User", None)
            )
            or {}
        )
        geo = user_dict.get("geo", None) or {}

        if "geo" not in contexts and isinstance(geo, dict):
            contexts["geo"] = geo

        skipped_contexts = settings.TRANSACT_SKIP_CONTEXT_STORE.get(
            processed["project_id"], set()
        )
        for context in skipped_contexts:
            if context in contexts:
                del contexts[context]

        transaction_ctx = contexts.get("trace", {})
        # We store trace_id and span_id as promoted columns and on the query level
        # we make sure that all queries on contexts[trace.trace_id/span_id] use those promoted
        # columns instead. So we don't need to store them in the contexts array as well
        transaction_ctx.pop("trace_id", None)
        transaction_ctx.pop("span_id", None)
        processed["contexts.key"], processed["contexts.value"] = extract_extra_contexts(
            contexts
        )

        user_data: MutableMapping[str, Any] = {}
        extract_user(user_data, user_dict)
        processed["user_name"] = user_data["username"]
        processed["user_id"] = user_data["user_id"]
        processed["user_email"] = user_data["email"]
        ip_address = _ensure_valid_ip(user_data["ip_address"])
        if ip_address:
            if ip_address.version == 4:
                processed["ip_address_v4"] = str(ip_address)
            elif ip_address.version == 6:
                processed["ip_address_v6"] = str(ip_address)

    def _process_request_data(
        self, processed: MutableMapping[str, Any], event_dict: EventDict,
    ) -> None:
        request = (
            event_dict["data"].get(
                "request", event_dict["data"].get("sentry.interfaces.Http", None)
            )
            or {}
        )
        http_data: MutableMapping[str, Any] = {}
        extract_http(http_data, request)
        processed["http_method"] = http_data["http_method"]
        processed["http_referer"] = http_data["http_referer"]

    def _process_sdk_data(
        self, processed: MutableMapping[str, Any], event_dict: EventDict,
    ) -> None:
        sdk = event_dict["data"].get("sdk", None) or {}
        processed["sdk_name"] = _unicodify(sdk.get("name") or "")
        processed["sdk_version"] = _unicodify(sdk.get("version") or "")

        if processed["sdk_name"] == "":
            metrics.increment("missing_sdk_name")
        if processed["sdk_version"] == "":
            metrics.increment("missing_sdk_version")

    def _process_span(self, span_dict: SpanDict) -> Optional[Tuple[str, int, float]]:
        op = span_dict.get("op")
        group = span_dict.get("hash")
        exclusive_time = span_dict.get("exclusive_time")

        if op is None or group is None or exclusive_time is None:
            return None

        return op, int(group, 16), exclusive_time

    def _process_spans(
        self, processed: MutableMapping[str, Any], event_dict: EventDict,
    ) -> None:
        data = event_dict["data"]
        trace_context = data["contexts"]["trace"]

        try:
            if not is_project_in_rollout_group(
                "write_span_columns_projects", processed["project_id"]
            ):
                return

            processed_root_span = self._process_span(trace_context)
            if processed_root_span is not None:
                processed_spans = [processed_root_span]

            for span in data.get("spans", []):
                processed_span = self._process_span(span)
                if processed_span is not None:
                    processed_spans.append(processed_span)

            processed["spans.op"] = []
            processed["spans.group"] = []
            processed["spans.exclusive_time"] = []

            for op, group, exclusive_time in sorted(processed_spans):
                processed["spans.op"].append(op)
                processed["spans.group"].append(group)
                processed["spans.exclusive_time"].append(exclusive_time)

            # The hash and exclusive_time is being stored in the spans columns
            # so there is no need to store it again in the context array.
            trace_context.pop("hash", None)
            trace_context.pop("exclusive_time", None)

        except Exception:
            # Not failing the event in this case just yet, because we are still
            # developing this feature.
            logger.warning(
                "Invalid span fields.",
                extra={"trace_context": trace_context},
                exc_info=True,
            )

    def process_message(
        self, message: Tuple[int, str, Dict[Any, Any]], metadata: KafkaMessageMetadata
    ) -> Optional[ProcessedMessage]:
        event_dict, retention_days = self._structure_and_validate_message(message) or (
            None,
            None,
        )
        if not event_dict:
            return None
        processed: MutableMapping[str, Any] = {
            "deleted": 0,
            "retention_days": retention_days,
        }
        # The following helper functions should be able to be applied in any order.
        # At time of writing, there are no reads of the values in the `processed`
        # dictionary to inform values in other functions.
        # Ideally we keep continue that rule
        self._process_base_event_values(processed, event_dict)
        self._process_tags(processed, event_dict)
        self._process_measurements(processed, event_dict)
        self._process_breakdown(processed, event_dict)
<<<<<<< HEAD
        self._process_spans(processed, event_dict)
        self._process_contexts_and_user(processed, event_dict)
=======
>>>>>>> 9c95f151
        self._process_request_data(processed, event_dict)
        self._process_sdk_data(processed, event_dict)
        processed["partition"] = metadata.partition
        processed["offset"] = metadata.offset

        # the following operation modifies the event_dict and is therefore *not* order-independent
        self._process_contexts_and_user(processed, event_dict)

        return InsertBatch([processed], None)<|MERGE_RESOLUTION|>--- conflicted
+++ resolved
@@ -350,11 +350,7 @@
         self._process_tags(processed, event_dict)
         self._process_measurements(processed, event_dict)
         self._process_breakdown(processed, event_dict)
-<<<<<<< HEAD
         self._process_spans(processed, event_dict)
-        self._process_contexts_and_user(processed, event_dict)
-=======
->>>>>>> 9c95f151
         self._process_request_data(processed, event_dict)
         self._process_sdk_data(processed, event_dict)
         processed["partition"] = metadata.partition
