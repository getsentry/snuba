--- conflicted
+++ resolved
@@ -11,11 +11,8 @@
     extract_base,
     extract_extra_contexts,
     extract_extra_tags,
-<<<<<<< HEAD
+    extract_http,
     extract_nested,
-=======
-    extract_http,
->>>>>>> 68f65491
     extract_user,
     flatten_nested_field,
 )
@@ -130,7 +127,6 @@
         if "geo" not in contexts and isinstance(geo, dict):
             contexts["geo"] = geo
 
-<<<<<<< HEAD
         measures = contexts.get("measures")
         if measures is not None:
             del contexts["measures"]
@@ -148,13 +144,11 @@
                     extra={"measurements": measures},
                     exc_info=True,
                 )
-=======
         request = data.get("request", data.get("sentry.interfaces.Http", None)) or {}
         http_data: MutableMapping[str, Any] = {}
         extract_http(http_data, request)
         processed["http_method"] = http_data["http_method"]
         processed["http_referer"] = http_data["http_referer"]
->>>>>>> 68f65491
 
         processed["contexts.key"], processed["contexts.value"] = extract_extra_contexts(
             contexts
