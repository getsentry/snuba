import uuid
from datetime import datetime
from typing import Optional

from sentry_kafka_schemas.schema_types.outcomes_v1 import Outcome
from sentry_relay import DataCategory

from snuba import environment, settings
from snuba.consumers.types import KafkaMessageMetadata
from snuba.datasets.processors import DatasetMessageProcessor
from snuba.processor import (
    InsertBatch,
    ProcessedMessage,
    _ensure_valid_date,
    _unicodify,
)
from snuba.utils.metrics.wrapper import MetricsWrapper

metrics = MetricsWrapper(environment.metrics, "outcomes.processor")


OUTCOME_ABUSE = 4
OUTCOME_CLIENT_DISCARD = 5

CLIENT_DISCARD_REASONS = frozenset(
    [
        "queue_overflow",
        "cache_overflow",
        "ratelimit_backoff",
        "network_error",
        "before_send",
        "event_processor",
        "sample_rate",
        "send_error",
        "internal_sdk_error",
<<<<<<< HEAD
        "insufficient_data",
=======
        "backpressure",
>>>>>>> 6814812d
    ]
)


class OutcomesProcessor(DatasetMessageProcessor):
    def process_message(
        self, outcome: Outcome, metadata: KafkaMessageMetadata
    ) -> Optional[ProcessedMessage]:
        assert isinstance(outcome, dict)
        v_uuid = outcome.get("event_id")
        reason = outcome.get("reason")

        # relays let arbitrary outcome reasons through do the topic.  We
        # reject undesired values only in the processor so that we can
        # add new ones without having to update relays through the entire
        # chain.
        if outcome["outcome"] == OUTCOME_CLIENT_DISCARD:
            if reason is not None and reason not in CLIENT_DISCARD_REASONS:
                reason = None

        if (
            outcome["outcome"] != OUTCOME_ABUSE
        ):  # we dont care about abuse outcomes for these metrics
            if "category" not in outcome:
                metrics.increment("missing_category")
            if "quantity" not in outcome:
                metrics.increment("missing_quantity")

        message = None
        try:
            timestamp = _ensure_valid_date(
                datetime.strptime(
                    outcome["timestamp"], settings.PAYLOAD_DATETIME_FORMAT
                ),
            )
        except Exception:
            metrics.increment("bad_outcome_timestamp")
            timestamp = _ensure_valid_date(datetime.utcnow())

        message = {
            "org_id": outcome.get("org_id", 0),
            "project_id": outcome.get("project_id", 0),
            "key_id": outcome.get("key_id"),
            "timestamp": timestamp,
            "outcome": outcome["outcome"],
            "category": outcome.get("category", DataCategory.ERROR),
            "quantity": outcome.get("quantity", 1),
            "reason": _unicodify(reason),
            "event_id": str(uuid.UUID(v_uuid)) if v_uuid is not None else None,
        }

        return InsertBatch([message], None)<|MERGE_RESOLUTION|>--- conflicted
+++ resolved
@@ -33,11 +33,8 @@
         "sample_rate",
         "send_error",
         "internal_sdk_error",
-<<<<<<< HEAD
         "insufficient_data",
-=======
         "backpressure",
->>>>>>> 6814812d
     ]
 )
 
