import logging
import uuid
from datetime import datetime
from typing import Any, Mapping, MutableMapping, Optional, Sequence, cast

import _strptime  # NOQA fixes _strptime deferred import issue
from sentry_kafka_schemas.schema_types.events_v1 import (
    ClientSdkInfo,
<<<<<<< HEAD
=======
    EventStreamMessage,
>>>>>>> 788e9a5c
    InsertEvent,
    InsertEventMessage,
    SentryExceptionChain,
    SentryRequest,
    SentryUser,
)

from snuba import settings
from snuba.consumers.types import KafkaMessageMetadata
from snuba.datasets.events_format import (
    EventTooOld,
    enforce_retention,
    extract_extra_contexts,
    extract_extra_tags,
    extract_http,
    extract_project_id,
    extract_user,
)
from snuba.datasets.processors import DatasetMessageProcessor
from snuba.processor import (
    REPLACEMENT_EVENT_TYPES,
    InsertBatch,
    InvalidMessageType,
    InvalidMessageVersion,
    ProcessedMessage,
    ReplacementBatch,
    _as_dict_safe,
    _boolify,
    _collapse_uint32,
    _ensure_valid_date,
    _ensure_valid_ip,
    _hashify,
    _unicodify,
)

logger = logging.getLogger(__name__)


class ErrorsProcessor(DatasetMessageProcessor):
    def __init__(self, promoted_tag_columns: Mapping[str, str]):
        self._promoted_tag_columns = promoted_tag_columns

    def process_message(
        self,
<<<<<<< HEAD
        message: InsertEventMessage,
=======
        message: EventStreamMessage,
>>>>>>> 788e9a5c
        metadata: KafkaMessageMetadata,
    ) -> Optional[ProcessedMessage]:
        """\
        Process a raw message into an insertion or replacement batch. Returns
        `None` if the event is too old to be written.
        """
        version = message[0]
        if version != 2:
            raise InvalidMessageVersion(f"Unsupported message version: {version}")

        # version 2: (2, type, data, [state])
        type_, event = message[1:3]
        if type_ == "insert":
            try:
                row = self.process_insert(cast(InsertEvent, event), metadata)
            except EventTooOld:
                return None

            if row is None:  # the processor cannot/does not handle this input
                return None

            return InsertBatch([row], None)
        elif type_ in REPLACEMENT_EVENT_TYPES:
            # pass raw events along to republish
            return ReplacementBatch(str(event["project_id"]), [message])
        else:
            raise InvalidMessageType(f"Invalid message type: {type_}")

    def process_insert(
        self, event: InsertEvent, metadata: KafkaMessageMetadata
    ) -> Optional[Mapping[str, Any]]:
        if not self._should_process(event):
            return None

        processed: MutableMapping[str, Any] = {"deleted": 0}
        extract_project_id(processed, event)
        self._extract_event_id(processed, event)
        processed["retention_days"] = enforce_retention(
            event.get("retention_days"),
            datetime.strptime(event["datetime"], settings.PAYLOAD_DATETIME_FORMAT),
        )

        self.extract_required(processed, event)

        data = event.get("data", {})
        # HACK: https://sentry.io/sentry/snuba/issues/802102397/
        if not data:
            logger.error("No data for event: %s", event, exc_info=True)
            return None
        self.extract_common(processed, event, metadata)
        contexts = self.extract_custom(processed, event, metadata)

        sdk: ClientSdkInfo = data.get("sdk", None) or {
            "name": "",
            "version": "",
        }
        self.extract_sdk(processed, sdk)

        # XXX(markus): tags should actually only be of the array form
        tags = _as_dict_safe(data.get("tags", None))
        self.extract_promoted_tags(processed, tags)
        self.extract_tags_custom(processed, event, tags, metadata)

        self.extract_promoted_contexts(processed, contexts, tags)

        processed["contexts.key"], processed["contexts.value"] = extract_extra_contexts(
            contexts
        )
        processed["tags.key"], processed["tags.value"] = extract_extra_tags(tags)

        exception: SentryExceptionChain = (
            # XXX(markus): pretty sure there should be no
            # sentry.interfaces.Exception in the pipeline
            data.get(
                "exception",
                cast(
                    SentryExceptionChain, data.get("sentry.interfaces.Exception", None)
                ),
            )
            or {"values": []}
        )
        stacks = exception.get("values", None) or []
        self.extract_stacktraces(processed, stacks)

        processed["offset"] = metadata.offset
        processed["partition"] = metadata.partition
        processed["message_timestamp"] = metadata.timestamp

        return processed

    def extract_promoted_tags(
        self,
        output: MutableMapping[str, Any],
        tags: Mapping[str, Any],
    ) -> None:
        output.update(
            {
                col_name: _unicodify(tags.get(tag_name, None))
                for tag_name, col_name in self._promoted_tag_columns.items()
            }
        )

    def _should_process(self, event: InsertEvent) -> bool:
        return event["data"].get("type") != "transaction"

    def _extract_event_id(
        self,
        output: MutableMapping[str, Any],
        event: InsertEvent,
    ) -> None:
        output["event_id"] = str(uuid.UUID(event["event_id"]))

    def extract_custom(
        self,
        output: MutableMapping[str, Any],
        event: InsertEvent,
        metadata: KafkaMessageMetadata,
    ) -> Mapping[str, Any]:
        data = event.get("data", {})

        # XXX(markus): pretty sure there should be no
        # sentry.interfaces.User in the pipeline
        user_dict = (
            data.get("user", cast(SentryUser, data.get("sentry.interfaces.User", None)))
            or {}
        )

        user_data: MutableMapping[str, Any] = {}
        extract_user(user_data, user_dict)
        output["user_name"] = user_data["username"]
        output["user_id"] = user_data["user_id"]
        output["user_email"] = user_data["email"]

        ip_address = _ensure_valid_ip(user_data["ip_address"])
        if ip_address:
            if ip_address.version == 4:
                output["ip_address_v4"] = str(ip_address)
            elif ip_address.version == 6:
                output["ip_address_v6"] = str(ip_address)

        contexts: Mapping[str, Any] = _as_dict_safe(data.get("contexts", None))
        geo = user_dict.get("geo", None) or {}
        if "geo" not in contexts and isinstance(geo, dict):
            contexts["geo"] = geo  # type: ignore

        request = (
            data.get(
                "request", cast(SentryRequest, data.get("sentry.interfaces.Http", None))
            )
            or {}
        )
        http_data: MutableMapping[str, Any] = {}
        extract_http(http_data, request)
        output["http_method"] = http_data["http_method"]
        output["http_referer"] = http_data["http_referer"]

        output["message"] = _unicodify(event["message"])

        output["primary_hash"] = str(uuid.UUID(_hashify(event["primary_hash"])))
        output["hierarchical_hashes"] = list(
            str(uuid.UUID(_hashify(x))) for x in data.get("hierarchical_hashes") or ()
        )

        output["culprit"] = _unicodify(data.get("culprit", ""))
        output["type"] = _unicodify(data.get("type", ""))
        output["title"] = _unicodify(data.get("title", ""))

        return contexts

    def extract_tags_custom(
        self,
        output: MutableMapping[str, Any],
        event: InsertEvent,
        tags: Mapping[str, Any],
        metadata: KafkaMessageMetadata,
    ) -> None:
        output["release"] = tags.get("sentry:release")
        output["dist"] = tags.get("sentry:dist")
        output["user"] = tags.get("sentry:user", "") or ""
        # The table has an empty string default, but the events coming from eventstream
        # often have transaction_name set to NULL, so we need to replace that with
        # an empty string.
        output["transaction_name"] = tags.get("transaction", "") or ""

    def extract_promoted_contexts(
        self,
        output: MutableMapping[str, Any],
        contexts: Mapping[str, Any],
        tags: Mapping[str, Any],
    ) -> None:
        transaction_ctx = contexts.get("trace") or {}
        trace_id = transaction_ctx.get("trace_id", None)
        span_id = transaction_ctx.get("span_id", None)

        if trace_id:
            output["trace_id"] = str(uuid.UUID(trace_id))
        if span_id:
            output["span_id"] = int(span_id, 16)

    def extract_common(
        self,
        output: MutableMapping[str, Any],
        event: InsertEvent,
        metadata: KafkaMessageMetadata,
    ) -> None:
        # Properties we get from the top level of the message payload
        output["platform"] = _unicodify(event["platform"])

        # Properties we get from the "data" dict, which is the actual event body.
        data = event.get("data", {})
        received = _collapse_uint32(int(data["received"]))
        output["received"] = (
            datetime.utcfromtimestamp(received) if received is not None else None
        )
        output["version"] = _unicodify(data.get("version", None))
        output["location"] = _unicodify(data.get("location", None))

        module_names = []
        module_versions = []
        modules = data.get("modules", {})
        if isinstance(modules, dict):
            for name, version in modules.items():
                module_names.append(_unicodify(name))
                # Being extra careful about a stray (incorrect by spec) `null`
                # value blowing up the write.
                module_versions.append(_unicodify(version) or "")

        output["modules.name"] = module_names
        output["modules.version"] = module_versions

    def extract_stacktraces(
        self, output: MutableMapping[str, Any], stacks: Sequence[Any]
    ) -> None:
        stack_types = []
        stack_values = []
        stack_mechanism_types = []
        stack_mechanism_handled = []

        frame_abs_paths = []
        frame_filenames = []
        frame_packages = []
        frame_modules = []
        frame_functions = []
        frame_in_app = []
        frame_colnos = []
        frame_linenos = []
        frame_stack_levels = []

        if output["project_id"] not in settings.PROJECT_STACKTRACE_BLACKLIST:
            stack_level = 0
            for stack in stacks:
                if stack is None:
                    continue

                stack_types.append(_unicodify(stack.get("type", None)))
                stack_values.append(_unicodify(stack.get("value", None)))

                mechanism = stack.get("mechanism", None) or {}
                stack_mechanism_types.append(_unicodify(mechanism.get("type", None)))
                stack_mechanism_handled.append(_boolify(mechanism.get("handled", None)))

                frames = (stack.get("stacktrace", None) or {}).get("frames", None) or []
                for frame in frames:
                    if frame is None:
                        continue

                    frame_abs_paths.append(_unicodify(frame.get("abs_path", None)))
                    frame_filenames.append(_unicodify(frame.get("filename", None)))
                    frame_packages.append(_unicodify(frame.get("package", None)))
                    frame_modules.append(_unicodify(frame.get("module", None)))
                    frame_functions.append(_unicodify(frame.get("function", None)))
                    frame_in_app.append(frame.get("in_app", None))
                    frame_colnos.append(_collapse_uint32(frame.get("colno", None)))
                    frame_linenos.append(_collapse_uint32(frame.get("lineno", None)))
                    frame_stack_levels.append(stack_level)

                stack_level += 1

        output["exception_stacks.type"] = stack_types
        output["exception_stacks.value"] = stack_values
        output["exception_stacks.mechanism_type"] = stack_mechanism_types
        output["exception_stacks.mechanism_handled"] = stack_mechanism_handled
        output["exception_frames.abs_path"] = frame_abs_paths
        output["exception_frames.filename"] = frame_filenames
        output["exception_frames.package"] = frame_packages
        output["exception_frames.module"] = frame_modules
        output["exception_frames.function"] = frame_functions
        output["exception_frames.in_app"] = frame_in_app
        output["exception_frames.colno"] = frame_colnos
        output["exception_frames.lineno"] = frame_linenos
        output["exception_frames.stack_level"] = frame_stack_levels

    def extract_required(
        self,
        output: MutableMapping[str, Any],
        event: InsertEvent,
    ) -> None:
        output["group_id"] = event["group_id"] or 0

        # This is not ideal but it should never happen anyways
        timestamp = _ensure_valid_date(
            datetime.strptime(event["datetime"], settings.PAYLOAD_DATETIME_FORMAT)
        )
        if timestamp is None:
            timestamp = datetime.utcnow()

        output["timestamp"] = timestamp

    def extract_sdk(
        self, output: MutableMapping[str, Any], sdk: Mapping[str, Any]
    ) -> None:
        output["sdk_name"] = _unicodify(sdk.get("name", None))
        output["sdk_version"] = _unicodify(sdk.get("version", None))

        sdk_integrations = []
        for i in sdk.get("integrations", None) or ():
            i = _unicodify(i)
            if i:
                sdk_integrations.append(i)
        output["sdk_integrations"] = sdk_integrations<|MERGE_RESOLUTION|>--- conflicted
+++ resolved
@@ -6,12 +6,8 @@
 import _strptime  # NOQA fixes _strptime deferred import issue
 from sentry_kafka_schemas.schema_types.events_v1 import (
     ClientSdkInfo,
-<<<<<<< HEAD
-=======
     EventStreamMessage,
->>>>>>> 788e9a5c
     InsertEvent,
-    InsertEventMessage,
     SentryExceptionChain,
     SentryRequest,
     SentryUser,
@@ -54,11 +50,7 @@
 
     def process_message(
         self,
-<<<<<<< HEAD
-        message: InsertEventMessage,
-=======
         message: EventStreamMessage,
->>>>>>> 788e9a5c
         metadata: KafkaMessageMetadata,
     ) -> Optional[ProcessedMessage]:
         """\
