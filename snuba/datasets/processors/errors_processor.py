--- conflicted
+++ resolved
@@ -3,443 +3,4 @@
 
 class ErrorsProcessor(RustCompatProcessor):
     def __init__(self) -> None:
-<<<<<<< HEAD
-        self._promoted_tag_columns = {
-            "environment": "environment",
-            "sentry:release": "release",
-            "sentry:dist": "dist",
-            "sentry:user": "user",
-            "transaction": "transaction_name",
-            "level": "level",
-        }
-
-    def process_message(
-        self,
-        message: EventStreamMessage,
-        metadata: KafkaMessageMetadata,
-    ) -> Optional[ProcessedMessage]:
-        """\
-        Process a raw message into an insertion or replacement batch. Returns
-        `None` if the event is too old to be written.
-        """
-        version = message[0]
-        if version != 2:
-            raise InvalidMessageVersion(f"Unsupported message version: {version}")
-
-        # version 2: (2, type, data, [state])
-        type_, event = message[1:3]
-        if type_ == "insert":
-            try:
-                row = self.process_insert(cast(InsertEvent, event), metadata)
-            except EventTooOld:
-                return None
-
-            if row is None:  # the processor cannot/does not handle this input
-                return None
-
-            received = (
-                datetime.utcfromtimestamp(row["received"]).replace(tzinfo=timezone.utc)
-                if row["received"] is not None
-                else None
-            )
-
-            return InsertBatch([row], received)
-        elif type_ in REPLACEMENT_EVENT_TYPES:
-            # pass raw events along to republish
-            return ReplacementBatch(str(event["project_id"]), [message])
-        else:
-            raise InvalidMessageType(f"Invalid message type: {type_}")
-
-    def process_insert(
-        self, event: InsertEvent, metadata: KafkaMessageMetadata
-    ) -> Optional[Mapping[str, Any]]:
-        if not self._should_process(event):
-            return None
-
-        processed: MutableMapping[str, Any] = {"deleted": 0}
-        extract_project_id(processed, event)
-        self._extract_event_id(processed, event)
-        processed["retention_days"] = enforce_retention(
-            event.get("retention_days"),
-            datetime.strptime(event["datetime"], settings.PAYLOAD_DATETIME_FORMAT),
-        )
-
-        self.extract_required(processed, event)
-
-        data = event.get("data", {})
-        # HACK: https://sentry.io/sentry/snuba/issues/802102397/
-        if not data:
-            logger.error("No data for event: %s", event, exc_info=True)
-            return None
-        self.extract_common(processed, event, metadata)
-        contexts = self.extract_custom(processed, event, metadata)
-
-        sdk: ClientSdkInfo = data.get("sdk", None) or {
-            "name": "",
-            "version": "",
-        }
-        self.extract_sdk(processed, sdk)
-
-        # XXX(markus): tags should actually only be of the array form
-        tags_raw: Optional[Sequence[Optional[Tuple[Any, Any]]]] = data.get("tags", None)
-        tags: MutableMapping[Any, Any] = _as_dict_safe(tags_raw)
-        self.extract_promoted_tags(processed, tags)
-        self.extract_tags_custom(processed, event, tags, metadata)
-
-        self.extract_promoted_contexts(processed, contexts, tags)
-
-        processed["contexts.key"], processed["contexts.value"] = extract_extra_contexts(
-            contexts,
-            # sort here to match behavior of rust processor, where things get accidentally sorted due to BTreeMap
-            sort=True,
-        )
-        processed["tags.key"], processed["tags.value"] = extract_extra_tags(tags)
-
-        exception: SentryExceptionChain = (
-            # XXX(markus): pretty sure there should be no
-            # sentry.interfaces.Exception in the pipeline
-            data.get(
-                "exception",
-                cast(
-                    SentryExceptionChain, data.get("sentry.interfaces.Exception", None)
-                ),
-            )
-            or {"values": []}
-        )
-        stacks = exception.get("values", None) or []
-
-        threadChain: SentryThreadChain = data.get(
-            "threads",
-            cast(SentryThreadChain, data.get("sentry.interfaces.Threads", None)),
-        ) or {"values": []}
-        threads = threadChain.get("values", None) or []
-
-        self.extract_stacktraces(processed, stacks, threads)
-
-        processing_errors = data.get("errors", None)
-        if processing_errors is None:
-            processed["num_processing_errors"] = 0
-        elif processing_errors is not None and isinstance(processing_errors, list):
-            processed["num_processing_errors"] = len(processing_errors)
-
-        processed["offset"] = metadata.offset
-        processed["partition"] = metadata.partition
-        processed["message_timestamp"] = int(
-            metadata.timestamp.replace(tzinfo=timezone.utc).timestamp()
-        )
-
-        return processed
-
-    def extract_promoted_tags(
-        self,
-        output: MutableMapping[str, Any],
-        tags: Mapping[str, Any],
-    ) -> None:
-        output.update(
-            {
-                col_name: _unicodify(tags.get(tag_name, None))
-                for tag_name, col_name in self._promoted_tag_columns.items()
-            }
-        )
-
-    def _should_process(self, event: InsertEvent) -> bool:
-        return event["data"].get("type") != "transaction"
-
-    def _extract_event_id(
-        self,
-        output: MutableMapping[str, Any],
-        event: InsertEvent,
-    ) -> None:
-        output["event_id"] = str(uuid.UUID(event["event_id"]))
-
-    def extract_custom(
-        self,
-        output: MutableMapping[str, Any],
-        event: InsertEvent,
-        metadata: KafkaMessageMetadata,
-    ) -> MutableMapping[str, Any]:
-        data = event.get("data", {})
-
-        # XXX(markus): pretty sure there should be no
-        # sentry.interfaces.User in the pipeline
-        user_dict = (
-            data.get("user", cast(SentryUser, data.get("sentry.interfaces.User", None)))
-            or {}
-        )
-
-        user_data: MutableMapping[str, Any] = {}
-        extract_user(user_data, user_dict)
-        output["user_name"] = user_data["username"]
-        output["user_id"] = user_data["user_id"]
-        output["user_email"] = user_data["email"]
-
-        ip_address = _ensure_valid_ip(user_data["ip_address"])
-        if ip_address:
-            if ip_address.version == 4:
-                output["ip_address_v4"] = str(ip_address)
-            elif ip_address.version == 6:
-                output["ip_address_v6"] = str(ip_address)
-
-        contexts: MutableMapping[str, Any] = _as_dict_safe(data.get("contexts", None))  # type: ignore
-        geo = user_dict.get("geo", None) or {}
-        if "geo" not in contexts and isinstance(geo, dict):
-            contexts["geo"] = geo
-
-        request = (
-            data.get(
-                "request", cast(SentryRequest, data.get("sentry.interfaces.Http", None))
-            )
-            or {}
-        )
-        http_data: MutableMapping[str, Any] = {}
-        extract_http(http_data, request)
-        output["http_method"] = http_data["http_method"]
-        output["http_referer"] = http_data["http_referer"]
-
-        output["message"] = _unicodify(event["message"])
-
-        output["primary_hash"] = str(uuid.UUID(_hashify(event["primary_hash"])))
-
-        output["culprit"] = _unicodify(data.get("culprit", ""))
-        output["type"] = _unicodify(data.get("type", ""))
-        output["title"] = _unicodify(data.get("title", ""))
-
-        return contexts
-
-    def extract_tags_custom(
-        self,
-        output: MutableMapping[str, Any],
-        event: InsertEvent,
-        tags: Mapping[str, Any],
-        metadata: KafkaMessageMetadata,
-    ) -> None:
-        output["release"] = tags.get("sentry:release")
-        output["dist"] = tags.get("sentry:dist")
-        output["user"] = tags.get("sentry:user", "") or ""
-
-        replay_id = tags.get("replayId")
-        if replay_id:
-            try:
-                # replay_id as a tag is not guarenteed to be UUID (user could set value in theory)
-                # so simply continue if not UUID.
-                output["replay_id"] = str(uuid.UUID(replay_id))
-            except ValueError:
-                pass
-
-        # The table has an empty string default, but the events coming from eventstream
-        # often have transaction_name set to NULL, so we need to replace that with
-        # an empty string.
-        output["transaction_name"] = tags.get("transaction", "") or ""
-
-    def extract_promoted_contexts(
-        self,
-        output: MutableMapping[str, Any],
-        contexts: MutableMapping[str, Any],
-        tags: MutableMapping[str, Any],
-    ) -> None:
-        transaction_ctx = contexts.get("trace") or {}
-        trace_id = transaction_ctx.get("trace_id", None)
-        span_id = transaction_ctx.get("span_id", None)
-        trace_sampled = transaction_ctx.get("sampled", None)
-
-        replay_ctx = contexts.get("replay") or {}
-        replay_id = replay_ctx.get("replay_id", None)
-
-        if replay_id:
-            replay_id_uuid = uuid.UUID(replay_id)
-            output["replay_id"] = str(replay_id_uuid)
-            if "replayId" not in tags:
-                tags["replayId"] = replay_id_uuid.hex
-            del contexts["replay"]
-
-        if trace_id:
-            output["trace_id"] = str(uuid.UUID(trace_id))
-        if span_id:
-            output["span_id"] = int(span_id, 16)
-        if trace_sampled:
-            output["trace_sampled"] = bool(trace_sampled)
-
-        extract_features_context(output, contexts)
-
-    def extract_common(
-        self,
-        output: MutableMapping[str, Any],
-        event: InsertEvent,
-        metadata: KafkaMessageMetadata,
-    ) -> None:
-        # Properties we get from the top level of the message payload
-        output["platform"] = _unicodify(event["platform"])
-
-        # Properties we get from the "data" dict, which is the actual event body.
-        data = event.get("data", {})
-        received = _collapse_uint32(int(data["received"]))
-        output["received"] = (
-            int(
-                datetime.utcfromtimestamp(received)
-                .replace(tzinfo=timezone.utc)
-                .timestamp()
-            )
-            if received is not None
-            else None
-        )
-        output["version"] = _unicodify(data.get("version", None))
-        output["location"] = _unicodify(data.get("location", None))
-
-        module_names = []
-        module_versions = []
-        modules = data.get("modules", {})
-        if isinstance(modules, dict):
-            for name, version in modules.items():
-                module_names.append(_unicodify(name))
-                # Being extra careful about a stray (incorrect by spec) `null`
-                # value blowing up the write.
-                module_versions.append(_unicodify(version) or "")
-
-        output["modules.name"] = module_names
-        output["modules.version"] = module_versions
-
-    def extract_stacktraces(
-        self,
-        output: MutableMapping[str, Any],
-        stacks: Sequence[Any],
-        threads: Sequence[Any],
-    ) -> None:
-        stack_types = []
-        stack_values = []
-        stack_mechanism_types = []
-        stack_mechanism_handled = []
-
-        frame_abs_paths = []
-        frame_filenames = []
-        frame_packages = []
-        frame_modules = []
-        frame_functions = []
-        frame_in_app = []
-        frame_colnos = []
-        frame_linenos = []
-        frame_stack_levels = []
-        exception_main_thread = None
-
-        if output["project_id"] not in settings.PROJECT_STACKTRACE_BLACKLIST:
-            stack_level = 0
-            for stack in stacks:
-                if stack is None:
-                    continue
-
-                stack_types.append(_unicodify(stack.get("type", None)))
-                stack_values.append(_unicodify(stack.get("value", None)))
-
-                mechanism = stack.get("mechanism", None) or {}
-                stack_mechanism_types.append(_unicodify(mechanism.get("type", None)))
-                stack_mechanism_handled.append(_boolify(mechanism.get("handled", None)))
-
-                thread_id = stack.get("thread_id", None)
-
-                frames = (stack.get("stacktrace", None) or {}).get("frames", None) or []
-                for frame in frames:
-                    if frame is None:
-                        continue
-
-                    frame_abs_paths.append(_unicodify(frame.get("abs_path", None)))
-                    frame_filenames.append(_unicodify(frame.get("filename", None)))
-                    frame_packages.append(_unicodify(frame.get("package", None)))
-                    frame_modules.append(_unicodify(frame.get("module", None)))
-                    frame_functions.append(_unicodify(frame.get("function", None)))
-                    frame_in_app.append(frame.get("in_app", None))
-                    frame_colnos.append(_collapse_uint32(frame.get("colno", None)))
-                    frame_linenos.append(_collapse_uint32(frame.get("lineno", None)))
-                    frame_stack_levels.append(stack_level)
-
-                ## mark if at least one of the exceptions happened in the main thread
-                if thread_id is not None and exception_main_thread is not True:
-                    for thread in threads:
-                        if thread is None:
-                            continue
-
-                        main = thread.get("main", None)
-                        id = thread.get("id", None)
-
-                        if main is None or id is None:
-                            continue
-
-                        if id == thread_id and main is True:
-                            ## if it's the main thread, mark it as such and stop it
-                            exception_main_thread = True
-                            break
-                        else:
-                            ## if it's NOT the main thread, mark it as such, but
-                            ## keep looking for the main thread
-                            exception_main_thread = False
-
-                stack_level += 1
-
-        output["exception_stacks.type"] = stack_types
-        output["exception_stacks.value"] = stack_values
-        output["exception_stacks.mechanism_type"] = stack_mechanism_types
-        output["exception_stacks.mechanism_handled"] = stack_mechanism_handled
-        output["exception_frames.abs_path"] = frame_abs_paths
-        output["exception_frames.filename"] = frame_filenames
-        output["exception_frames.package"] = frame_packages
-        output["exception_frames.module"] = frame_modules
-        output["exception_frames.function"] = frame_functions
-        output["exception_frames.in_app"] = frame_in_app
-        output["exception_frames.colno"] = frame_colnos
-        output["exception_frames.lineno"] = frame_linenos
-        output["exception_frames.stack_level"] = frame_stack_levels
-
-        if exception_main_thread is not None:
-            output["exception_main_thread"] = exception_main_thread
-
-    def extract_required(
-        self,
-        output: MutableMapping[str, Any],
-        event: InsertEvent,
-    ) -> None:
-        output["group_id"] = event["group_id"] or 0
-
-        # This is not ideal but it should never happen anyways
-        timestamp = _ensure_valid_date(
-            datetime.strptime(event["datetime"], settings.PAYLOAD_DATETIME_FORMAT)
-        )
-
-        if timestamp is None:
-            timestamp = datetime.utcnow()
-
-        output["timestamp"] = int(timestamp.replace(tzinfo=timezone.utc).timestamp())
-
-    def extract_sdk(
-        self, output: MutableMapping[str, Any], sdk: Mapping[str, Any]
-    ) -> None:
-        output["sdk_name"] = _unicodify(sdk.get("name", None))
-        output["sdk_version"] = _unicodify(sdk.get("version", None))
-
-        sdk_integrations = []
-        for i in sdk.get("integrations", None) or ():
-            i = _unicodify(i)
-            if i:
-                sdk_integrations.append(i)
-        output["sdk_integrations"] = sdk_integrations
-
-
-def extract_features_context(
-    output: MutableMapping[str, Any],
-    contexts: MutableMapping[str, Any],
-) -> None:
-    features_keys = []
-    features_values = []
-    _flags = contexts.get("flags", {})
-    if isinstance(_flags, dict):
-        _features_inner = _flags.get("values", [])
-        if isinstance(_features_inner, list):
-            for flag in _features_inner:
-                if isinstance(flag, dict):
-                    key = _unicodify(flag.get("key"))
-                    if key is not None:
-                        features_keys.append(key)
-                        features_values.append(_unicodify(flag.get("value")))
-
-    output["features.key"] = features_keys
-    output["features.value"] = features_values
-=======
-        super().__init__("ErrorsProcessor")
->>>>>>> 06a6865b
+        super().__init__("ErrorsProcessor")