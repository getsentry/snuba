--- conflicted
+++ resolved
@@ -38,66 +38,35 @@
 
 class ReplaysProcessor(DatasetMessageProcessor):
     def __extract_urls(self, replay_event: ReplayEventDict) -> list[str]:
-        if "url" in replay_event:
-            # Backwards compat for non-public, pre-alpha javascript SDK.
-            return self.__extract_url(replay_event)
-        elif "urls" in replay_event:
-            # Latest SDK input.
-            urls = replay_event.get("urls")
-            if isinstance(urls, list):
-                return list(
-                    filter(
-                        None,
-                        [maybe(stringify, url) for url in capped_list("urls", urls)],
-                    )
-                )
-            else:
-                return []
-        else:
-            # Malformed event catch all.
-            return []
-
-    def __extract_url(self, replay_event: ReplayEventDict) -> list[str]:
-        request = replay_event.get("request", {})
-        if not isinstance(request, dict):
-            return []
-
-        url = request.get("url")
-        return [stringify(url)] if isinstance(url, str) else []
+        return to_typed_list(
+            to_string, to_capped_list("urls", replay_event.get("urls"))
+        )
 
     def __process_trace_ids(self, trace_ids: Any) -> list[str]:
-        return [coerce_uuid(t) for t in coerce_list("trace_ids", trace_ids)]
+        return to_typed_list(to_uuid, to_capped_list("trace_ids", trace_ids))
 
     def __process_error_ids(self, error_ids: Any) -> list[str]:
-        return [coerce_uuid(e) for e in coerce_list("error_ids", error_ids)]
+        return to_typed_list(to_uuid, to_capped_list("error_ids", error_ids))
 
     def _process_base_replay_event_values(
         self, processed: MutableMapping[str, Any], replay_event: ReplayEventDict
     ) -> None:
-<<<<<<< HEAD
-        processed["replay_id"] = coerce_uuid(replay_event["replay_id"])
-        processed["segment_id"] = replay_event["segment_id"]
-=======
-        processed["replay_id"] = str(uuid.UUID(replay_event["replay_id"]))
-        processed["segment_id"] = maybe(
-            _coerce_segment_id, replay_event.get("segment_id")
-        )
->>>>>>> 1de4d285
+        processed["replay_id"] = to_uuid(replay_event["replay_id"])
+        processed["segment_id"] = maybe(to_uint16, replay_event.get("segment_id"))
+        processed["timestamp"] = default(
+            lambda: datetime.now(timezone.utc),
+            maybe(to_datetime, replay_event.get("timestamp")),
+        )
+        processed["replay_start_timestamp"] = maybe(
+            to_datetime, replay_event.get("replay_start_timestamp")
+        )
+        processed["urls"] = self.__extract_urls(replay_event)
         processed["trace_ids"] = self.__process_trace_ids(replay_event.get("trace_ids"))
-
-        processed["timestamp"] = default(
-            utcnow, maybe(datetimeify, replay_event.get("timestamp"))
-        )
-        processed["replay_start_timestamp"] = maybe(
-            datetimeify, replay_event.get("replay_start_timestamp")
-        )
-        processed["urls"] = self.__extract_urls(replay_event)
-        processed["release"] = maybe(stringify, replay_event.get("release"))
-        processed["environment"] = maybe(stringify, replay_event.get("environment"))
-        processed["dist"] = maybe(stringify, replay_event.get("dist"))
-        processed["platform"] = maybe(stringify, replay_event["platform"])
-
         processed["error_ids"] = self.__process_error_ids(replay_event.get("error_ids"))
+        processed["release"] = maybe(to_string, replay_event.get("release"))
+        processed["environment"] = maybe(to_string, replay_event.get("environment"))
+        processed["dist"] = maybe(to_string, replay_event.get("dist"))
+        processed["platform"] = maybe(to_string, replay_event["platform"])
 
         # Archived can only be 1 or null.
         processed["is_archived"] = (
@@ -154,25 +123,25 @@
             return None
 
         os_context = contexts.get("os", {})
-        processed["os_name"] = maybe(stringify, os_context.get("name"))
-        processed["os_version"] = maybe(stringify, os_context.get("version"))
+        processed["os_name"] = maybe(to_string, os_context.get("name"))
+        processed["os_version"] = maybe(to_string, os_context.get("version"))
 
         browser_context = contexts.get("browser", {})
-        processed["browser_name"] = maybe(stringify, browser_context.get("name"))
-        processed["browser_version"] = maybe(stringify, browser_context.get("version"))
+        processed["browser_name"] = maybe(to_string, browser_context.get("name"))
+        processed["browser_version"] = maybe(to_string, browser_context.get("version"))
 
         device_context = contexts.get("device", {})
-        processed["device_name"] = maybe(stringify, device_context.get("name"))
-        processed["device_brand"] = maybe(stringify, device_context.get("brand"))
-        processed["device_family"] = maybe(stringify, device_context.get("family"))
-        processed["device_model"] = maybe(stringify, device_context.get("model"))
+        processed["device_name"] = maybe(to_string, device_context.get("name"))
+        processed["device_brand"] = maybe(to_string, device_context.get("brand"))
+        processed["device_family"] = maybe(to_string, device_context.get("family"))
+        processed["device_model"] = maybe(to_string, device_context.get("model"))
 
     def _process_sdk(
         self, processed: MutableMapping[str, Any], replay_event: ReplayEventDict
     ) -> None:
         sdk = replay_event.get("sdk", None) or {}
-        processed["sdk_name"] = maybe(stringify, sdk.get("name"))
-        processed["sdk_version"] = maybe(stringify, sdk.get("version"))
+        processed["sdk_name"] = maybe(to_string, sdk.get("name"))
+        processed["sdk_version"] = maybe(to_string, sdk.get("version"))
 
     def _process_kafka_metadata(
         self, metadata: KafkaMessageMetadata, processed: MutableMapping[str, Any]
@@ -233,21 +202,12 @@
 U = TypeVar("U")
 
 
-<<<<<<< HEAD
-def default(default: T, value: Any) -> T | Any:
-    """Return a default value if the value is null.
-
-    Falsey types such as 0, "", False, [], {} are returned.
-    """
-    return default if value is None else value
-=======
 def default(default: Callable[[], T], value: T | None) -> T:
     """Return a default value only if the given value was null.
 
     Falsey types such as 0, "", False, [], {} are returned.
     """
     return default() if value is None else value
->>>>>>> 1de4d285
 
 
 def maybe(into: Callable[[T], U], value: T | None) -> U | None:
@@ -255,7 +215,19 @@
     return None if value is None else into(value)
 
 
-def stringify(value: Any) -> str:
+def to_datetime(value: Any) -> datetime:
+    """Return a datetime instance or err.
+
+    Datetimes for the replays schema standardize on 32 bit dates.
+    """
+    return _timestamp_to_datetime(_collapse_or_err(_collapse_uint32, int(value)))
+
+
+def to_uint16(value: Any) -> int:
+    return _collapse_or_err(_collapse_uint16, int(value))
+
+
+def to_string(value: Any) -> str:
     """Return a string or err.
 
     This function follows the lead of "snuba.processors._unicodify" and enforces UTF-8
@@ -267,28 +239,31 @@
     elif value is None:
         return ""
     else:
-<<<<<<< HEAD
-        return str(value).encode("utf8", errors="backslashreplace").decode("utf8")
-
-
-def coerce_list(metric_name: str, value: Any) -> list[Any]:
+        return _encode_utf8(str(value))
+
+
+def to_capped_list(metric_name: str, value: Any) -> list[Any]:
     """Return a list of values capped to the maximum allowable limit."""
-    return capped_list(metric_name, default([], maybe(into_list, value)))
-
-
-def coerce_uuid(value: Any) -> str:
-    """Return a valid, stringified UUID."""
+    return _capped_list(metric_name, default(list, maybe(_is_list, value)))
+
+
+def to_typed_list(callable: Callable[[Any], T], values: list[Any]) -> list[T]:
+    return list(map(callable, filter(lambda value: value is not None, values)))
+
+
+def to_uuid(value: Any) -> str:
+    """Return a stringified uuid or err."""
     return str(uuid.UUID(str(value)))
 
 
-def into_list(value: Any) -> list[Any]:
-    """Accepts any type and returns a list of that type unless the value is a list."""
+def _is_list(value: Any) -> list[Any]:
     if isinstance(value, list):
         return value
     else:
-        return [value]
-=======
-        return _encode_utf8(str(value))
+        raise TypeError(
+            f"Invalid type specified.  Expected list; received {type(value)} with a value of "
+            f"{value}"
+        )
 
 
 def _encode_utf8(value: str) -> str:
@@ -296,12 +271,12 @@
     return value.encode("utf8", errors="backslashreplace").decode("utf8")
 
 
-def datetimeify(value: Any) -> datetime:
-    """Return a datetime instance or err.
-
-    Datetimes for the replays schema standardize on 32 bit dates.
-    """
-    return _timestamp_to_datetime(_collapse_or_err(_collapse_uint32, int(value)))
+def _capped_list(metric_name: str, value: list[Any]) -> list[Any]:
+    """Return a list with a maximum configured length."""
+    if len(value) > LIST_ELEMENT_LIMIT:
+        metrics.increment(f'"{metric_name}" exceeded maximum length.')
+
+    return value[:LIST_ELEMENT_LIMIT]
 
 
 def _collapse_or_err(callable: Callable[[int], int | None], value: int) -> int:
@@ -319,16 +294,6 @@
     return datetime.fromtimestamp(timestamp, tz=timezone.utc)
 
 
-def _coerce_segment_id(value: Any) -> int:
-    """Return a 16-bit integer or err."""
-    return _collapse_or_err(_collapse_uint16, int(value))
-
-
-def utcnow() -> datetime:
-    """Return a timezone-aware utc datetime."""
-    return datetime.now(timezone.utc)
-
-
 # Tags processor.
 
 
@@ -348,7 +313,7 @@
         return Tag.empty_set()
 
     # Excess tags are trimmed.
-    tags = capped_list("tags", normalize_tags(value))
+    tags = _capped_list("tags", normalize_tags(value))
 
     keys = []
     values = []
@@ -356,7 +321,7 @@
 
     for key, value in tags:
         # Keys and values are stored as optional strings regardless of their input type.
-        parsed_key, parsed_value = stringify(key), maybe(stringify, value)
+        parsed_key, parsed_value = to_string(key), maybe(to_string, value)
 
         if key == "transaction":
             transaction = parsed_value
@@ -388,13 +353,4 @@
         (item[0], item[1])
         for item in tags_list
         if (isinstance(item, (list, tuple)) and len(item) == 2)
-    ]
->>>>>>> 1de4d285
-
-
-def capped_list(metric_name: str, value: list[Any]) -> list[Any]:
-    """Return a list with a maximum configured length."""
-    if len(value) > LIST_ELEMENT_LIMIT:
-        metrics.increment(f'"{metric_name}" exceeded maximum length.')
-
-    return value[:LIST_ELEMENT_LIMIT]+    ]