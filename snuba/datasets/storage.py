--- conflicted
+++ resolved
@@ -132,13 +132,15 @@
         storage_key: StorageKey,
         storage_set_key: StorageSetKey,
         schemas: StorageSchemas,
-<<<<<<< HEAD
         query_processors: Sequence[QueryProcessor],
+        query_splitters: Sequence[QuerySplitStrategy],
         stream_loader: KafkaStreamLoader,
         replacer_processor: Optional[ReplacerProcessor] = None,
         writer_options: Optional[MutableMapping[str, Any]] = None,
     ) -> None:
-        super().__init__(storage_key, storage_set_key, schemas, query_processors)
+        super().__init__(
+            storage_key, storage_set_key, schemas, query_processors, query_splitters
+        )
         write_schema = schemas.get_write_schema()
         assert write_schema is not None
         self.__table_writer = TableWriter(
@@ -148,16 +150,6 @@
             replacer_processor=replacer_processor,
             writer_options=writer_options,
         )
-=======
-        table_writer: TableWriter,
-        query_processors: Optional[Sequence[QueryProcessor]] = None,
-        query_splitters: Optional[Sequence[QuerySplitStrategy]] = None,
-    ) -> None:
-        super().__init__(
-            storage_key, storage_set_key, schemas, query_processors, query_splitters
-        )
-        self.__table_writer = table_writer
->>>>>>> 05748d1d
 
     def get_table_writer(self) -> TableWriter:
         return self.__table_writer
