--- conflicted
+++ resolved
@@ -4,11 +4,8 @@
 from snuba.clusters.cluster import ClickhouseCluster, get_cluster
 from snuba.clusters.storage_sets import StorageSetKey
 from snuba.datasets.dataset_schemas import StorageSchemas
-<<<<<<< HEAD
 from snuba.datasets.plans.split_strategy import StorageQuerySplitStrategy
-=======
 from snuba.datasets.storages import StorageKey
->>>>>>> 7902a9a8
 from snuba.datasets.table_storage import TableWriter
 from snuba.query.query import Query
 from snuba.query.query_processor import QueryProcessor
@@ -116,11 +113,8 @@
     ) -> None:
         self.__schemas = schemas
         self.__query_processors = query_processors or []
-<<<<<<< HEAD
         self.__query_splitters = query_splitters or []
-=======
         super().__init__(storage_key, storage_set_key)
->>>>>>> 7902a9a8
 
     def get_schemas(self) -> StorageSchemas:
         return self.__schemas
@@ -142,11 +136,9 @@
         query_processors: Optional[Sequence[QueryProcessor]] = None,
         query_splitters: Optional[Sequence[StorageQuerySplitStrategy]] = None,
     ) -> None:
-<<<<<<< HEAD
-        super().__init__(schemas, query_processors, query_splitters)
-=======
-        super().__init__(storage_key, storage_set_key, schemas, query_processors)
->>>>>>> 7902a9a8
+        super().__init__(
+            storage_key, storage_set_key, schemas, query_processors, query_splitters
+        )
         self.__table_writer = table_writer
 
     def get_table_writer(self) -> TableWriter:
