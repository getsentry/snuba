from abc import ABC, abstractmethod
from typing import Optional, Sequence

import sentry_sdk

from snuba import state
from snuba.clickhouse.query_dsl.accessors import get_object_ids_in_query_ast
from snuba.clickhouse.translators.snuba.mapping import TranslationMappers
from snuba.clusters.cluster import ClickhouseCluster, get_cluster
from snuba.clusters.storage_sets import StorageSetKey
from snuba.datasets.plans.query_plan import (
    ClickhouseQueryPlan,
    ClickhouseQueryPlanBuilder,
)
from snuba.datasets.plans.single_storage import (
    SimpleQueryPlanExecutionStrategy,
    get_query_data_source,
)
from snuba.datasets.plans.translator.query import QueryTranslator
from snuba.datasets.slicing import (
    is_storage_sliced,
    map_logical_partition_to_slice,
    map_partition_key_to_logical_partition,
)
from snuba.datasets.storage import ReadableStorage
from snuba.datasets.storages.storage_key import StorageKey
from snuba.query.logical import Query as LogicalQuery
from snuba.query.processors.physical import ClickhouseQueryProcessor
from snuba.query.processors.physical.conditions_enforcer import (
    MandatoryConditionEnforcer,
)
from snuba.query.processors.physical.mandatory_condition_applier import (
    MandatoryConditionApplier,
)
from snuba.query.query_settings import QuerySettings
from snuba.util import with_span

MEGA_CLUSTER_RUNTIME_CONFIG_PREFIX = "slicing_mega_cluster_partitions"


class StorageClusterSelector(ABC):
    """
    The component provided by a dataset and used at the beginning of the
    execution of a query to pick the storage set a query should be executed
    onto.
    """

    @abstractmethod
    def select_cluster(
        self, query: LogicalQuery, query_settings: QuerySettings
    ) -> ClickhouseCluster:
        raise NotImplementedError


def _should_use_mega_cluster(
    storage_set: StorageSetKey, logical_partition: int
) -> bool:
    """
    Helper method to find out whether a logical partition of a sliced storage
    set needs to send queries to the mega cluster.

    Mega cluster needs to be used when a logical partition's data might be
    across multiple slices. This happens when a logical partition is mapped
    to a new slice. In such cases, the old data resides in some different
    slice than what the new mapping says.
    """
    key = f"{MEGA_CLUSTER_RUNTIME_CONFIG_PREFIX}_{storage_set.value}"
    state.get_config(key, None)
    slicing_read_override_config = state.get_config(key, None)

    if slicing_read_override_config is None:
        return False

    slicing_read_override_config = slicing_read_override_config[1:-1]
    if slicing_read_override_config:
        logical_partition_overrides = [
            int(p.strip()) for p in slicing_read_override_config.split(",")
        ]
        if logical_partition in logical_partition_overrides:
            return True

    return False


class ColumnBasedStorageSliceSelector(StorageClusterSelector):
    """
    Storage slice selector based on a specific column of the query. This is
    needed in order to select the cluster to use for a query. The cluster
    selection depends on the value of the partition_key_column_name.

    In most cases, the partition_key_column_name would get mapped to a logical
    partition and then to a slice. But when a logical partition is being
    transitioned to another slice, the old data resides in a different slice. In
    those cases, we need to use the mega cluster to query both the old data and
    the new data.
    """

    def __init__(
        self,
        storage: StorageKey,
        storage_set: StorageSetKey,
        partition_key_column_name: str,
    ) -> None:
        self.storage = storage
        self.storage_set = storage_set
        self.partition_key_column_name = partition_key_column_name

    def select_cluster(
        self, query: LogicalQuery, query_settings: QuerySettings
    ) -> ClickhouseCluster:
        """
        Selects the cluster to use for a query if the storage set is sliced.
        If the storage set is not sliced, it returns the default cluster.
        """
        if not is_storage_sliced(self.storage):
            return get_cluster(self.storage_set)

        org_ids = get_object_ids_in_query_ast(query, self.partition_key_column_name)
        assert org_ids is not None
        assert len(org_ids) == 1
        org_id = org_ids.pop()

<<<<<<< HEAD
        slice_id = map_logical_partition_to_slice(
            self.storage, map_partition_key_to_logical_partition(org_id)
        )
        cluster = get_cluster(self.storage_set, slice_id)

        return cluster
=======
        logical_partition = map_org_id_to_logical_partition(org_id)
        if _should_use_mega_cluster(self.storage_set, logical_partition):
            return get_cluster(self.storage_set)
        else:
            slice_id = map_logical_partition_to_slice(self.storage, logical_partition)
            cluster = get_cluster(self.storage_set, slice_id)
            return cluster
>>>>>>> 07ea4ff0


class SlicedStorageQueryPlanBuilder(ClickhouseQueryPlanBuilder):
    """
    Builds the Clickhouse Query Execution Plan for a dataset that is
    sliced.
    """

    def __init__(
        self,
        storage: ReadableStorage,
        storage_cluster_selector: StorageClusterSelector,
        mappers: Optional[TranslationMappers] = None,
        post_processors: Optional[Sequence[ClickhouseQueryProcessor]] = None,
    ) -> None:
        self.__storage = storage
        self.__storage_cluster_selector = storage_cluster_selector
        self.__mappers = mappers if mappers is not None else TranslationMappers()
        self.__post_processors = post_processors or []

    @with_span()
    def build_and_rank_plans(
        self, query: LogicalQuery, settings: QuerySettings
    ) -> Sequence[ClickhouseQueryPlan]:
        with sentry_sdk.start_span(
            op="build_plan.sliced_storage", description="select_storage"
        ):
            cluster = self.__storage_cluster_selector.select_cluster(query, settings)

        with sentry_sdk.start_span(
            op="build_plan.sliced_storage", description="translate"
        ):
            # The QueryTranslator class should be instantiated once for each call to build_plan,
            # to avoid cache conflicts.
            clickhouse_query = QueryTranslator(self.__mappers).translate(query)

        with sentry_sdk.start_span(
            op="build_plan.sliced_storage", description="set_from_clause"
        ):
            clickhouse_query.set_from_clause(
                get_query_data_source(
                    self.__storage.get_schema().get_data_source(),
                    final=query.get_final(),
                    sampling_rate=query.get_sample(),
                )
            )

        db_query_processors = [
            *self.__storage.get_query_processors(),
            *self.__post_processors,
            MandatoryConditionApplier(),
            MandatoryConditionEnforcer(
                self.__storage.get_mandatory_condition_checkers()
            ),
        ]

        return [
            ClickhouseQueryPlan(
                query=clickhouse_query,
                plan_query_processors=[],
                db_query_processors=db_query_processors,
                storage_set_key=self.__storage.get_storage_set_key(),
                execution_strategy=SimpleQueryPlanExecutionStrategy(
                    cluster=cluster,
                    db_query_processors=db_query_processors,
                    splitters=self.__storage.get_query_splitters(),
                ),
            )
        ]<|MERGE_RESOLUTION|>--- conflicted
+++ resolved
@@ -20,7 +20,7 @@
 from snuba.datasets.slicing import (
     is_storage_sliced,
     map_logical_partition_to_slice,
-    map_partition_key_to_logical_partition,
+    map_org_id_to_logical_partition,
 )
 from snuba.datasets.storage import ReadableStorage
 from snuba.datasets.storages.storage_key import StorageKey
@@ -120,14 +120,6 @@
         assert len(org_ids) == 1
         org_id = org_ids.pop()
 
-<<<<<<< HEAD
-        slice_id = map_logical_partition_to_slice(
-            self.storage, map_partition_key_to_logical_partition(org_id)
-        )
-        cluster = get_cluster(self.storage_set, slice_id)
-
-        return cluster
-=======
         logical_partition = map_org_id_to_logical_partition(org_id)
         if _should_use_mega_cluster(self.storage_set, logical_partition):
             return get_cluster(self.storage_set)
@@ -135,7 +127,6 @@
             slice_id = map_logical_partition_to_slice(self.storage, logical_partition)
             cluster = get_cluster(self.storage_set, slice_id)
             return cluster
->>>>>>> 07ea4ff0
 
 
 class SlicedStorageQueryPlanBuilder(ClickhouseQueryPlanBuilder):
