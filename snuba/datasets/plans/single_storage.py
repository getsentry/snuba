from typing import Optional, Sequence

<<<<<<< HEAD
from snuba.clickhouse.processors import QueryProcessor
from snuba.clickhouse.query import Query
=======
from snuba.clusters.cluster import ClickhouseCluster
>>>>>>> 7902a9a8
from snuba.datasets.plans.query_plan import (
    ClickhouseQueryPlan,
    ClickhouseQueryPlanBuilder,
    QueryPlanExecutionStrategy,
    QueryRunner,
)
from snuba.datasets.plans.translators import QueryTranslator
from snuba.datasets.storage import QueryStorageSelector, ReadableStorage
from snuba.request import Request
from snuba.request.request_settings import RequestSettings

# TODO: Importing snuba.web here is just wrong. What's need to be done to avoid this
# dependency is a refactoring of the methods that return RawQueryResult to make them
# depend on Result + some debug data structure instead. Also It requires removing
# extra data from the result of the query.
from snuba.web import QueryResult


class SimpleQueryPlanExecutionStrategy(QueryPlanExecutionStrategy):
<<<<<<< HEAD
    def execute(
        self, query: Query, request_settings: RequestSettings, runner: QueryRunner,
    ) -> QueryResult:
        return runner(query, request_settings)
=======
    def __init__(
        self, cluster: ClickhouseCluster, db_query_processors: Sequence[QueryProcessor]
    ):
        self.__cluster = cluster
        self.__query_processors = db_query_processors

    def execute(self, request: Request, runner: QueryRunner) -> QueryResult:
        for processor in self.__query_processors:
            processor.process_query(request.query, request.settings)
        return runner(request, self.__cluster.get_reader())
>>>>>>> 7902a9a8


class SingleStorageQueryPlanBuilder(ClickhouseQueryPlanBuilder):
    """
    Builds the Clickhouse Query Execution Plan for a dataset that is based on
    a single storage.
    """

    def __init__(
        self,
        storage: ReadableStorage,
        post_processors: Optional[Sequence[QueryProcessor]] = None,
    ) -> None:
        # The storage the query is based on
        self.__storage = storage
        # This is a set of query processors that have to be executed on the
        # query after the storage selection but that are defined by the dataset.
        # Query processors defined by a Storage must be executable independently
        # from the context the Storage is used (whether the storage is used by
        # itself or whether it is joined with another storage).
        # In a joined query we would have processors defined by multiple storages.
        # that would have to be executed only once (like Prewhere). That is a
        # candidate to be added here as post process.
        self.__post_processors = post_processors or []

    def build_plan(self, request: Request) -> ClickhouseQueryPlan:
        # TODO: The translator is going to be configured with a mapping between logical
        # and physical schema that is a property of the relation between dataset (later
        # entity) and storage.
        clickhouse_query = QueryTranslator().translate(request.query)
        clickhouse_query.set_data_source(
            self.__storage.get_schemas().get_read_schema().get_data_source()
        )

<<<<<<< HEAD
        return ClickhouseQueryPlan(
            query=clickhouse_query,
            query_processors=[
                *self.__storage.get_query_processors(),
                *self.__post_processors,
            ],
            execution_strategy=SimpleQueryPlanExecutionStrategy(),
=======
        cluster = self.__storage.get_cluster()

        return StorageQueryPlan(
            plan_processors=[],
            execution_strategy=SimpleQueryPlanExecutionStrategy(
                cluster,
                [*self.__storage.get_query_processors(), *self.__post_processors],
            ),
>>>>>>> 7902a9a8
        )


class SelectedStorageQueryPlanBuilder(ClickhouseQueryPlanBuilder):
    """
    A query plan builder that selects one of multiple storages in the dataset.
    """

    def __init__(
        self,
        selector: QueryStorageSelector,
        post_processors: Optional[Sequence[QueryProcessor]] = None,
    ) -> None:
        self.__selector = selector
        self.__post_processors = post_processors or []

    def build_plan(self, request: Request) -> ClickhouseQueryPlan:
        storage = self.__selector.select_storage(request.query, request.settings)
        clickhouse_query = QueryTranslator().translate(request.query)
        clickhouse_query.set_data_source(
            storage.get_schemas().get_read_schema().get_data_source()
        )

<<<<<<< HEAD
        return ClickhouseQueryPlan(
            query=clickhouse_query,
            query_processors=[
                *storage.get_query_processors(),
                *self.__post_processors,
            ],
            execution_strategy=SimpleQueryPlanExecutionStrategy(),
=======
        cluster = storage.get_cluster()

        return StorageQueryPlan(
            plan_processors=[],
            execution_strategy=SimpleQueryPlanExecutionStrategy(
                cluster, [*storage.get_query_processors(), *self.__post_processors],
            ),
>>>>>>> 7902a9a8
        )<|MERGE_RESOLUTION|>--- conflicted
+++ resolved
@@ -1,11 +1,8 @@
 from typing import Optional, Sequence
 
-<<<<<<< HEAD
 from snuba.clickhouse.processors import QueryProcessor
 from snuba.clickhouse.query import Query
-=======
 from snuba.clusters.cluster import ClickhouseCluster
->>>>>>> 7902a9a8
 from snuba.datasets.plans.query_plan import (
     ClickhouseQueryPlan,
     ClickhouseQueryPlanBuilder,
@@ -25,23 +22,18 @@
 
 
 class SimpleQueryPlanExecutionStrategy(QueryPlanExecutionStrategy):
-<<<<<<< HEAD
-    def execute(
-        self, query: Query, request_settings: RequestSettings, runner: QueryRunner,
-    ) -> QueryResult:
-        return runner(query, request_settings)
-=======
     def __init__(
         self, cluster: ClickhouseCluster, db_query_processors: Sequence[QueryProcessor]
     ):
         self.__cluster = cluster
         self.__query_processors = db_query_processors
 
-    def execute(self, request: Request, runner: QueryRunner) -> QueryResult:
+    def execute(
+        self, query: Query, request_settings: RequestSettings, runner: QueryRunner
+    ) -> QueryResult:
         for processor in self.__query_processors:
-            processor.process_query(request.query, request.settings)
-        return runner(request, self.__cluster.get_reader())
->>>>>>> 7902a9a8
+            processor.process_query(query, request_settings)
+        return runner(query, request_settings, self.__cluster.get_reader())
 
 
 class SingleStorageQueryPlanBuilder(ClickhouseQueryPlanBuilder):
@@ -76,24 +68,15 @@
             self.__storage.get_schemas().get_read_schema().get_data_source()
         )
 
-<<<<<<< HEAD
+        cluster = self.__storage.get_cluster()
+
         return ClickhouseQueryPlan(
             query=clickhouse_query,
-            query_processors=[
-                *self.__storage.get_query_processors(),
-                *self.__post_processors,
-            ],
-            execution_strategy=SimpleQueryPlanExecutionStrategy(),
-=======
-        cluster = self.__storage.get_cluster()
-
-        return StorageQueryPlan(
             plan_processors=[],
             execution_strategy=SimpleQueryPlanExecutionStrategy(
                 cluster,
                 [*self.__storage.get_query_processors(), *self.__post_processors],
             ),
->>>>>>> 7902a9a8
         )
 
 
@@ -117,21 +100,12 @@
             storage.get_schemas().get_read_schema().get_data_source()
         )
 
-<<<<<<< HEAD
+        cluster = storage.get_cluster()
+
         return ClickhouseQueryPlan(
             query=clickhouse_query,
-            query_processors=[
-                *storage.get_query_processors(),
-                *self.__post_processors,
-            ],
-            execution_strategy=SimpleQueryPlanExecutionStrategy(),
-=======
-        cluster = storage.get_cluster()
-
-        return StorageQueryPlan(
             plan_processors=[],
             execution_strategy=SimpleQueryPlanExecutionStrategy(
                 cluster, [*storage.get_query_processors(), *self.__post_processors],
             ),
->>>>>>> 7902a9a8
         )