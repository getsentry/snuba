from typing import Optional, Sequence

from snuba.clusters.cluster import ClickhouseCluster
from snuba.datasets.plans.query_plan import (
    QueryPlanExecutionStrategy,
    QueryRunner,
    StorageQueryPlan,
    StorageQueryPlanBuilder,
)
from snuba.datasets.storage import QueryStorageSelector, ReadableStorage

# TODO: Importing snuba.web here is just wrong. What's need to be done to avoid
# this dependency is a refactoring of the methods that return QueryResult to
# make them depend on Result + some debug data structure instead. Also It
# requires removing extra data from the result of the query.
from snuba.web import QueryResult
from snuba.query.query_processor import QueryProcessor
from snuba.request import Request


class SimpleQueryPlanExecutionStrategy(QueryPlanExecutionStrategy):
<<<<<<< HEAD
    def execute(
        self,
        request: Request,
        db_query_processors: Sequence[QueryProcessor],
        runner: QueryRunner,
    ) -> QueryResult:
        for processor in db_query_processors:
            processor.process_query(request.query, request.settings)
        return runner(request)
=======
    def __init__(self, cluster: ClickhouseCluster):
        self.__cluster = cluster

    def execute(self, request: Request, runner: QueryRunner) -> QueryResult:
        return runner(request, self.__cluster.get_reader())
>>>>>>> d718e6cd


class SingleStorageQueryPlanBuilder(StorageQueryPlanBuilder):
    """
    Builds the Storage Query Execution Plan for a dataset that is based on
    a single storage.
    """

    def __init__(
        self,
        storage: ReadableStorage,
        post_processors: Optional[Sequence[QueryProcessor]] = None,
    ) -> None:
        # The storage the query is based on
        self.__storage = storage
        # This is a set of query processors that have to be executed on the
        # query after the storage selection but that are defined by the dataset.
        # Query processors defined by a Storage must be executable independently
        # from the context the Storage is used (whether the storage is used by
        # itself or whether it is joined with another storage).
        # In a joined query we would have processors defined by multiple storages.
        # that would have to be executed only once (like Prewhere). That is a
        # candidate to be added here as post process.
        self.__post_processors = post_processors or []

    def build_plan(self, request: Request) -> StorageQueryPlan:
        # the Request object is immutable, the query processing still depends on the same
        # request object to be moved around, thus the Query has to be mutable and cannot
        # be simply rebuilt and replaced.
        request.query.set_data_source(
            self.__storage.get_schemas().get_read_schema().get_data_source()
        )

        cluster = self.__storage.get_cluster()

        return StorageQueryPlan(
            plan_processors=[],
            db_query_processors=[
                *self.__storage.get_query_processors(),
                *self.__post_processors,
            ],
            execution_strategy=SimpleQueryPlanExecutionStrategy(cluster),
        )


class SelectedStorageQueryPlanBuilder(StorageQueryPlanBuilder):
    """
    A query plan builder that selects one of multiple storages in the
    dataset.
    """

    def __init__(
        self,
        selector: QueryStorageSelector,
        post_processors: Optional[Sequence[QueryProcessor]] = None,
    ) -> None:
        self.__selector = selector
        self.__post_processors = post_processors or []

    def build_plan(self, request: Request) -> StorageQueryPlan:
        storage = self.__selector.select_storage(request.query, request.settings)
        request.query.set_data_source(
            storage.get_schemas().get_read_schema().get_data_source()
        )

        cluster = storage.get_cluster()

        return StorageQueryPlan(
            plan_processors=[],
            db_query_processors=[
                *storage.get_query_processors(),
                *self.__post_processors,
            ],
            execution_strategy=SimpleQueryPlanExecutionStrategy(cluster),
        )<|MERGE_RESOLUTION|>--- conflicted
+++ resolved
@@ -19,7 +19,9 @@
 
 
 class SimpleQueryPlanExecutionStrategy(QueryPlanExecutionStrategy):
-<<<<<<< HEAD
+    def __init__(self, cluster: ClickhouseCluster):
+        self.__cluster = cluster
+
     def execute(
         self,
         request: Request,
@@ -28,14 +30,7 @@
     ) -> QueryResult:
         for processor in db_query_processors:
             processor.process_query(request.query, request.settings)
-        return runner(request)
-=======
-    def __init__(self, cluster: ClickhouseCluster):
-        self.__cluster = cluster
-
-    def execute(self, request: Request, runner: QueryRunner) -> QueryResult:
         return runner(request, self.__cluster.get_reader())
->>>>>>> d718e6cd
 
 
 class SingleStorageQueryPlanBuilder(StorageQueryPlanBuilder):
