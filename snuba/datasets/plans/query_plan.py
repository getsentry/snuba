from __future__ import annotations

from abc import ABC, abstractmethod
from dataclasses import dataclass
from typing import Callable, Sequence

<<<<<<< HEAD
from snuba.clickhouse.processors import QueryProcessor
from snuba.clickhouse.query import Query
from snuba.request import Request
from snuba.request.request_settings import RequestSettings
from snuba.web import QueryResult

QueryRunner = Callable[[Query, RequestSettings], QueryResult]
=======
from snuba.clickhouse.query import ClickhouseQuery
from snuba.query.query_processor import QueryProcessor
from snuba.reader import Reader
from snuba.request import Request
from snuba.web import QueryResult


QueryRunner = Callable[[Request, Reader[ClickhouseQuery]], QueryResult]
>>>>>>> 7902a9a8


@dataclass(frozen=True)
class ClickhouseQueryPlan:
    """
<<<<<<< HEAD
    Provides the directions to execute a Clickhouse Query against one storage
    or multiple joined ones.
    This is produced by ClickhouseQueryPlanBuilder (provided by the dataset)
    after the dataset query processing has been performed and the storage/s
    has/have been selected.
    It embeds the Clickhouse Query (the query to run on the storage after translation),
    and the sequence of storage specific QueryProcessors to apply to the query after
    the the storage has been selected.
    It also provides a plan execution strategy, that takes care of coordinating the
    execution of the query against the database and eventually to split it into chunks.
    """

    query: Query
    query_processors: Sequence[QueryProcessor]
=======
    Provides the directions to execute the query against one storage or multiple
    joined ones.
    This is produced by StorageQueryPlanBuilder (provided by the dataset) after
    the dataset query processing has been performed and the storage has been selected.
    It provides a plan execution strategy, in case the query is not one individual
    query statement (like for split queries).
    It also embeds the sequence of storage specific QueryProcessors to apply
    to the query after the storage has been selected.
    These query processors must be executed only once per plan and before we
    pass the query to the ExecutionStrategy.
    """

    # TODO: When we will have a separate Query class for Snuba Query and
    # Storage Query, this plan will also provide the Storage Query.
    # Right now the storage query is the same mutable object referenced by
    # the Request object.
    # The Request object is used by the web module to access the Query object,
    # having two query objects of the same type around during processing
    # would be dangerous, so it is probably better not to expose the query
    # here yet.
    plan_processors: Sequence[QueryProcessor]
>>>>>>> 7902a9a8
    execution_strategy: QueryPlanExecutionStrategy


class QueryPlanExecutionStrategy(ABC):
    """
    Orchestrates the executions of a query. An example use case is split
    queries, when the split is done at storage level.
    It does not know how to run a query against a DB, but it knows how
    and whether to break down a query and how to assemble the results back.
    It receives a runner, that takes care of actually executing one statement
    against the DB.
    Implementations are also responsible to execute the DB Query Processors
    provided by the Query Plan Builder before running any query on the database.
    As an example, if the ExecutionStrategy decides to split the query
    into multiple DB queries, DB Query Processors have to be executed for
    each one of them.

    Potentially this could be agnostic to the DB.
    """

    @abstractmethod
    def execute(
        self, query: Query, request_settings: RequestSettings, runner: QueryRunner,
    ) -> QueryResult:
        """
<<<<<<< HEAD
        Executes the query plan.
        The runner parameter is a function that actually run one individual query on the
=======
        Executes the query plan. The request parameter provides query and query settings.
        The runner parameter is a function that actually runs one individual query on the
>>>>>>> 7902a9a8
        database.
        """
        raise NotImplementedError


class ClickhouseQueryPlanBuilder(ABC):
    """
    Embeds the dataset specific logic that selects which storage to use
    to execute the query and produces the storage query.
    This is provided by a dataset and, when executed, it returns a
    ClickhouseQueryPlan that embeds what is needed to run the storage query.
    """

    @abstractmethod
    def build_plan(self, request: Request) -> ClickhouseQueryPlan:
        raise NotImplementedError<|MERGE_RESOLUTION|>--- conflicted
+++ resolved
@@ -4,30 +4,20 @@
 from dataclasses import dataclass
 from typing import Callable, Sequence
 
-<<<<<<< HEAD
 from snuba.clickhouse.processors import QueryProcessor
 from snuba.clickhouse.query import Query
+from snuba.clickhouse.sql import SqlQuery
 from snuba.request import Request
 from snuba.request.request_settings import RequestSettings
+from snuba.reader import Reader
 from snuba.web import QueryResult
 
-QueryRunner = Callable[[Query, RequestSettings], QueryResult]
-=======
-from snuba.clickhouse.query import ClickhouseQuery
-from snuba.query.query_processor import QueryProcessor
-from snuba.reader import Reader
-from snuba.request import Request
-from snuba.web import QueryResult
-
-
-QueryRunner = Callable[[Request, Reader[ClickhouseQuery]], QueryResult]
->>>>>>> 7902a9a8
+QueryRunner = Callable[[Query, RequestSettings, Reader[SqlQuery]], QueryResult]
 
 
 @dataclass(frozen=True)
 class ClickhouseQueryPlan:
     """
-<<<<<<< HEAD
     Provides the directions to execute a Clickhouse Query against one storage
     or multiple joined ones.
     This is produced by ClickhouseQueryPlanBuilder (provided by the dataset)
@@ -41,30 +31,7 @@
     """
 
     query: Query
-    query_processors: Sequence[QueryProcessor]
-=======
-    Provides the directions to execute the query against one storage or multiple
-    joined ones.
-    This is produced by StorageQueryPlanBuilder (provided by the dataset) after
-    the dataset query processing has been performed and the storage has been selected.
-    It provides a plan execution strategy, in case the query is not one individual
-    query statement (like for split queries).
-    It also embeds the sequence of storage specific QueryProcessors to apply
-    to the query after the storage has been selected.
-    These query processors must be executed only once per plan and before we
-    pass the query to the ExecutionStrategy.
-    """
-
-    # TODO: When we will have a separate Query class for Snuba Query and
-    # Storage Query, this plan will also provide the Storage Query.
-    # Right now the storage query is the same mutable object referenced by
-    # the Request object.
-    # The Request object is used by the web module to access the Query object,
-    # having two query objects of the same type around during processing
-    # would be dangerous, so it is probably better not to expose the query
-    # here yet.
     plan_processors: Sequence[QueryProcessor]
->>>>>>> 7902a9a8
     execution_strategy: QueryPlanExecutionStrategy
 
 
@@ -90,13 +57,8 @@
         self, query: Query, request_settings: RequestSettings, runner: QueryRunner,
     ) -> QueryResult:
         """
-<<<<<<< HEAD
-        Executes the query plan.
-        The runner parameter is a function that actually run one individual query on the
-=======
         Executes the query plan. The request parameter provides query and query settings.
         The runner parameter is a function that actually runs one individual query on the
->>>>>>> 7902a9a8
         database.
         """
         raise NotImplementedError
