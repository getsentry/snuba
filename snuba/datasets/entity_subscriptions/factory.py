from __future__ import annotations

from typing import Generator, Mapping, MutableMapping, Sequence, Type

<<<<<<< HEAD
import sentry_sdk

from snuba import settings
=======
>>>>>>> 306097c6
from snuba.datasets.configuration.entity_subscription_builder import (
    build_entity_subscription_from_config,
)
from snuba.datasets.entities.entity_key import EntityKey
from snuba.datasets.entity_subscriptions.entity_subscription import EntitySubscription
from snuba.utils.config_component_factory import ConfigComponentFactory
from snuba.utils.serializable_exception import SerializableException


class _EntitySubscriptionFactory(
    ConfigComponentFactory[Type[EntitySubscription], EntityKey]
):
    def __init__(self) -> None:
        with sentry_sdk.start_span(
            op="initialize", description="Entity Subscription Factory"
        ):
            self._entity_subscription_map: MutableMapping[
                EntityKey, Type[EntitySubscription]
            ] = {}
            self._name_map: MutableMapping[Type[EntitySubscription], EntityKey] = {}
            self.__initialize()

    def __initialize(self) -> None:
        from snuba.datasets.entity_subscriptions.entity_subscription import (
            EventsSubscription,
            GenericMetricsDistributionsSubscription,
            GenericMetricsSetsSubscription,
            MetricsCountersSubscription,
            MetricsSetsSubscription,
            TransactionsSubscription,
        )

        entity_subscription_to_config_path_mapping: Mapping[EntityKey, str] = {
            EntityKey.GENERIC_METRICS_SETS: "snuba/datasets/configuration/generic_metrics/entity_subscriptions/sets.yaml",
            EntityKey.GENERIC_METRICS_DISTRIBUTIONS: "snuba/datasets/configuration/generic_metrics/entity_subscriptions/distributions.yaml",
        }

        self._entity_subscription_map.update(
            {
                EntityKey.EVENTS: EventsSubscription,
                EntityKey.DISCOVER: EntitySubscription,
                EntityKey.TRANSACTIONS: TransactionsSubscription,
                EntityKey.METRICS_COUNTERS: MetricsCountersSubscription,
                EntityKey.METRICS_SETS: MetricsSetsSubscription,
                EntityKey.GENERIC_METRICS_SETS: GenericMetricsSetsSubscription,
                EntityKey.GENERIC_METRICS_DISTRIBUTIONS: GenericMetricsDistributionsSubscription,
            }
        )

        self._entity_subscription_map.update(
            {
                key: build_entity_subscription_from_config(path)
                for (
                    key,
                    path,
                ) in entity_subscription_to_config_path_mapping.items()
            }
        )

        self._name_map = {v: k for k, v in self._entity_subscription_map.items()}

    def iter_all(self) -> Generator[Type[EntitySubscription], None, None]:
        for ent_sub in self._entity_subscription_map.values():
            yield ent_sub

    def all_names(self) -> Sequence[EntityKey]:
        return [name for name in self._entity_subscription_map.keys()]

    def get(self, name: EntityKey) -> Type[EntitySubscription]:
        try:
            return self._entity_subscription_map[name]
        except KeyError as error:
            raise InvalidEntitySubscriptionError(
                f"entity subscription {name!r} does not exist"
            ) from error

    def get_entity_subscription_name(
        self, entity_subscription: Type[EntitySubscription]
    ) -> EntityKey:
        # TODO: This is dumb, the name should just be a property on the entity
        try:
            return self._name_map[entity_subscription]
        except KeyError as error:
            raise InvalidEntitySubscriptionError(
                f"entity subscription {entity_subscription} has no name"
            ) from error


class InvalidEntitySubscriptionError(SerializableException):
    """Exception raised on invalid entity access."""


_ENT_SUB_FACTORY: _EntitySubscriptionFactory | None = None


def _ent_sub_factory() -> _EntitySubscriptionFactory:
    global _ENT_SUB_FACTORY
    if _ENT_SUB_FACTORY is None:
        _ENT_SUB_FACTORY = _EntitySubscriptionFactory()
    return _ENT_SUB_FACTORY


def get_entity_subscription(name: EntityKey) -> Type[EntitySubscription]:
    return _ent_sub_factory().get(name)


def get_entity_subscription_name(
    entity_subscription: Type[EntitySubscription],
) -> EntityKey:
    return _ent_sub_factory().get_entity_subscription_name(entity_subscription)


def get_all_entity_subscription_names() -> Sequence[EntityKey]:
    return _ent_sub_factory().all_names()<|MERGE_RESOLUTION|>--- conflicted
+++ resolved
@@ -2,12 +2,8 @@
 
 from typing import Generator, Mapping, MutableMapping, Sequence, Type
 
-<<<<<<< HEAD
 import sentry_sdk
 
-from snuba import settings
-=======
->>>>>>> 306097c6
 from snuba.datasets.configuration.entity_subscription_builder import (
     build_entity_subscription_from_config,
 )
