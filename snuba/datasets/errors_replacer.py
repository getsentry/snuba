--- conflicted
+++ resolved
@@ -39,13 +39,7 @@
     ReplacementType,
     _hashify,
 )
-<<<<<<< HEAD
-from snuba.datasets.schemas.tables import WritableTableSchema
-from snuba.processor import InvalidMessageType, _hashify
 from snuba.redis import RedisClientKey, get_redis_client
-=======
-from snuba.redis import redis_client
->>>>>>> a8c0b5c1
 from snuba.replacers.replacer_processor import Replacement as ReplacementBase
 from snuba.replacers.replacer_processor import (
     ReplacementMessage,
