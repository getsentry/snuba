--- conflicted
+++ resolved
@@ -57,15 +57,6 @@
 metrics = MetricsWrapper(environment.metrics, "errors.replacer")
 
 
-<<<<<<< HEAD
-class ReplacerState(Enum):
-    EVENTS = "events"
-    ERRORS = "errors"
-    ERRORS_V2 = "errors_v2"
-
-
-=======
->>>>>>> e5c7713b
 @dataclass(frozen=True)
 class NeedsFinal:
     pass
