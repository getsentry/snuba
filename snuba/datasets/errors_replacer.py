--- conflicted
+++ resolved
@@ -23,11 +23,8 @@
     Union,
 )
 
-<<<<<<< HEAD
+import sentry_sdk
 from rediscluster.pipeline import StrictClusterPipeline
-=======
-import sentry_sdk
->>>>>>> db581455
 
 from snuba import environment, settings
 from snuba.clickhouse import DATETIME_FORMAT
@@ -263,95 +260,55 @@
 
         p = redis_client.pipeline()
 
-<<<<<<< HEAD
-        cls._query_redis(s_project_ids, state_name, p)
-        results = p.execute()
-
-        needs_final_result = results[:len_projects]
-        exclude_groups_results = results[len_projects * 2 : len_projects * 3]
-        projects_replacment_types_result = results[len_projects * 3 : len_projects * 4]
-        groups_replacement_types_results = results[len_projects * 5 : len_projects * 6]
-        latest_exclude_groups_result = results[len_projects * 6 : len_projects * 7]
-
-        needs_final = any(needs_final_result)
-
-        exclude_groups = sorted(
-            {
-                int(group_id)
-                for exclude_groups_result in exclude_groups_results
-                for group_id in exclude_groups_result
+        with sentry_sdk.start_span(op="function", description="build_redis_pipeline"):
+            cls._query_redis(s_project_ids, state_name, p)
+
+        with sentry_sdk.start_span(op="function", description="execute_redis_pipeline"):
+            results = p.execute()
+
+        with sentry_sdk.start_span(op="function", description="process_redis_results"):
+            needs_final_result = results[:len_projects]
+            exclude_groups_results = results[len_projects * 2 : len_projects * 3]
+            projects_replacment_types_result = results[
+                len_projects * 3 : len_projects * 4
+            ]
+            groups_replacement_types_results = results[
+                len_projects * 5 : len_projects * 6
+            ]
+            latest_exclude_groups_result = results[len_projects * 6 : len_projects * 7]
+
+            needs_final = any(needs_final_result)
+
+            exclude_groups = sorted(
+                {
+                    int(group_id)
+                    for exclude_groups_result in exclude_groups_results
+                    for group_id in exclude_groups_result
+                }
+            )
+
+            needs_final_replacement_types = {
+                replacement_type.decode("utf-8")
+                for replacement_type in projects_replacment_types_result
+                if replacement_type
             }
-        )
-
-        needs_final_replacement_types = {
-            replacement_type.decode("utf-8")
-            for replacement_type in projects_replacment_types_result
-            if replacement_type
-        }
-
-        groups_replacement_types = {
-            replacement_type.decode("utf-8")
-            for groups_replacement_types_result in groups_replacement_types_results
-            for replacement_type in groups_replacement_types_result
-        }
-
-        replacement_types = groups_replacement_types.union(
-            needs_final_replacement_types
-        )
-
-        latest_replacement_time = cls._process_latest_replacement(
-            needs_final, needs_final_result, latest_exclude_groups_result
-        )
+
+            groups_replacement_types = {
+                replacement_type.decode("utf-8")
+                for groups_replacement_types_result in groups_replacement_types_results
+                for replacement_type in groups_replacement_types_result
+            }
+
+            replacement_types = groups_replacement_types.union(
+                needs_final_replacement_types
+            )
+
+            latest_replacement_time = cls._process_latest_replacement(
+                needs_final, needs_final_result, latest_exclude_groups_result
+            )
 
         return cls(
             needs_final, exclude_groups, replacement_types, latest_replacement_time
-=======
-    with sentry_sdk.start_span(op="function", description="build_redis_pipeline"):
-        s_project_ids = set(project_ids)
-        now = time.time()
-        p = redis_client.pipeline()
-
-        needs_final_keys_and_type_keys = [
-            build_project_needs_final_key_and_type_key(project_id, state_name)
-            for project_id in s_project_ids
-        ]
-
-        for needs_final_key, _ in needs_final_keys_and_type_keys:
-            p.get(needs_final_key)
-
-        exclude_groups_keys_and_types = [
-            build_project_exclude_groups_key_and_type_key(project_id, state_name)
-            for project_id in s_project_ids
-        ]
-        for exclude_groups_key, _ in exclude_groups_keys_and_types:
-            p.zremrangebyscore(
-                exclude_groups_key, float("-inf"), now - settings.REPLACER_KEY_TTL
-            )
-            # TODO: put this into another for loop to make post processing easier
-            p.zrevrangebyscore(
-                exclude_groups_key, float("inf"), now - settings.REPLACER_KEY_TTL
-            )
-
-        for _, needs_final_type_key in needs_final_keys_and_type_keys:
-            p.get(needs_final_type_key)
-
-        for _, type_key in exclude_groups_keys_and_types:
-            p.zremrangebyscore(type_key, float("-inf"), now - settings.REPLACER_KEY_TTL)
-            # TODO: put this into another for loop to make post processing easier
-            p.zrevrangebyscore(type_key, float("inf"), now - settings.REPLACER_KEY_TTL)
-
-        for exclude_groups_key, _ in exclude_groups_keys_and_types:
-            p.zrevrange(
-                exclude_groups_key, 0, 0, withscores=True,
-            )
-
-    with sentry_sdk.start_span(op="function", description="execute_redis_pipeline"):
-        results = p.execute()
-
-    with sentry_sdk.start_span(op="function", description="process_redis_results"):
-        return _process_exclude_groups_and_replacement_types_results(
-            results, len(s_project_ids)
->>>>>>> db581455
         )
 
     @staticmethod
