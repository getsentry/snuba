--- conflicted
+++ resolved
@@ -2,16 +2,12 @@
 from typing import Any, Callable, Mapping, MutableMapping, Sequence, Tuple, TypeVar
 
 from snuba import settings
-<<<<<<< HEAD
-from snuba.processor import _ensure_valid_date, _ensure_valid_ip, _unicodify
-=======
 from snuba.processor import (
     _as_dict_safe,
     _ensure_valid_date,
     _ensure_valid_ip,
     _unicodify,
 )
->>>>>>> 68f65491
 
 
 def extract_project_id(
@@ -34,25 +30,14 @@
     output["ip_address"] = str(ip_addr) if ip_addr is not None else None
 
 
-<<<<<<< HEAD
 TVal = TypeVar("TVal")
-=======
+
+
 def extract_http(output: MutableMapping[str, Any], request: Mapping[str, Any]) -> None:
     http_headers = _as_dict_safe(request.get("headers", None))
     output["http_method"] = _unicodify(request.get("method", None))
     output["http_referer"] = _unicodify(http_headers.get("Referer", None))
     output["http_url"] = _unicodify(request.get("url", None))
-
-
-def extract_extra_tags(tags) -> Tuple[Sequence[str], Sequence[str]]:
-    tag_keys = []
-    tag_values = []
-    for tag_key, tag_value in sorted(tags.items()):
-        value = _unicodify(tag_value)
-        if value:
-            tag_keys.append(_unicodify(tag_key))
-            tag_values.append(value)
->>>>>>> 68f65491
 
 
 def extract_extra_tags(
