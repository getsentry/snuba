from dataclasses import dataclass
from datetime import timedelta
from typing import Mapping, Optional, Sequence, Set

from snuba import state
from snuba.clickhouse.columns import (
    UUID,
    Array,
    ColumnSet,
    DateTime,
    FixedString,
    Float,
    Nested,
    Nullable,
    String,
    UInt,
)
from snuba.clickhouse.translators.snuba import SnubaClickhouseStrictTranslator
from snuba.clickhouse.translators.snuba.allowed import (
    ColumnMapper,
    CurriedFunctionCallMapper,
    FunctionCallMapper,
    SubscriptableReferenceMapper,
)
from snuba.clickhouse.translators.snuba.mappers import ColumnToLiteral, ColumnToMapping
from snuba.clickhouse.translators.snuba.mapping import TranslationMappers
from snuba.datasets.entity import Entity
from snuba.datasets.entities.events import event_translator
from snuba.datasets.plans.single_storage import SelectedStorageQueryPlanBuilder
from snuba.datasets.storage import (
    QueryStorageSelector,
    ReadableStorage,
    StorageAndMappers,
)
from snuba.datasets.storages import StorageKey
from snuba.datasets.storages.factory import get_storage
<<<<<<< HEAD
from snuba.datasets.entities.transactions import (
    transaction_translator,
    TransactionsEntity,
)
from snuba.datasets.plans.single_storage import SingleStorageQueryPlanBuilder
=======
from snuba.datasets.entities.transactions import TransactionsEntity
from snuba.query.conditions import (
    BINARY_OPERATORS,
    ConditionFunctions,
    get_first_level_and_conditions,
)
>>>>>>> 3de517cf
from snuba.query.expressions import (
    Column,
    CurriedFunctionCall,
    FunctionCall,
    Literal,
    SubscriptableReference,
)
from snuba.query.extensions import QueryExtension
from snuba.query.logical import Query
from snuba.query.matchers import FunctionCall as FunctionCallMatch
from snuba.query.matchers import Literal as LiteralMatch
from snuba.query.matchers import String as StringMatch
from snuba.query.processors import QueryProcessor
from snuba.query.processors.performance_expressions import (
    apdex_processor,
    failure_rate_processor,
)
from snuba.query.processors.basic_functions import BasicFunctionsProcessor
from snuba.query.processors.handled_functions import HandledFunctionsProcessor
from snuba.query.processors.tags_expander import TagsExpanderProcessor
from snuba.query.processors.timeseries_processor import TimeSeriesProcessor
from snuba.query.project_extension import ProjectExtension
from snuba.query.timeseries_extension import TimeSeriesExtension
from snuba.request.request_settings import RequestSettings
from snuba.util import qualified_column


@dataclass(frozen=True)
class DefaultNoneColumnMapper(ColumnMapper):
    """
    This maps a list of column names to None (NULL in SQL) as it is done
    in the discover column_expr method today. It should not be used for
    any other reason or use case, thus it should not be moved out of
    the discover dataset file.
    """

    columns: ColumnSet

    def attempt_map(
        self, expression: Column, children_translator: SnubaClickhouseStrictTranslator,
    ) -> Optional[Literal]:
        if expression.column_name in self.columns:
            return Literal(
                alias=expression.alias
                or qualified_column(
                    expression.column_name, expression.table_name or ""
                ),
                value=None,
            )
        else:
            return None


@dataclass(frozen=True)
class DefaultNoneFunctionMapper(FunctionCallMapper):
    """
    If a function is being called on a column that doesn't exist, or is being
    called on NULL, change the entire function to be NULL.
    """

    function_match = FunctionCallMatch(
        StringMatch("ifNull"), (LiteralMatch(), LiteralMatch())
    )

    def attempt_map(
        self,
        expression: FunctionCall,
        children_translator: SnubaClickhouseStrictTranslator,
    ) -> Optional[FunctionCall]:
        parameters = tuple(p.accept(children_translator) for p in expression.parameters)
        all_null = True
        for param in parameters:
            # Handle wrapped functions that have been converted to ifNull(NULL, NULL)
            fmatch = self.function_match.match(param)
            if fmatch is None:
                if isinstance(param, Literal):
                    if param.value is not None:
                        all_null = False
                        break
                else:
                    all_null = False
                    break

        if all_null and len(parameters) > 0:
            # Currently function mappers require returning other functions. So return this
            # to keep the mapper happy.
            return FunctionCall(
                expression.alias, "ifNull", (Literal(None, None), Literal(None, None))
            )

        return None


@dataclass(frozen=True)
class DefaultNoneCurriedFunctionMapper(CurriedFunctionCallMapper):
    """
    If a curried function is being called on a column that doesn't exist, or is being
    called on NULL, change the entire function to be NULL.
    """

    function_match = FunctionCallMatch(
        StringMatch("ifNull"), (LiteralMatch(), LiteralMatch())
    )

    def attempt_map(
        self,
        expression: CurriedFunctionCall,
        children_translator: SnubaClickhouseStrictTranslator,
    ) -> Optional[CurriedFunctionCall]:
        internal_function = expression.internal_function.accept(children_translator)
        assert isinstance(internal_function, FunctionCall)  # mypy
        parameters = tuple(p.accept(children_translator) for p in expression.parameters)

        all_null = True
        for param in parameters:
            # Handle wrapped functions that have been converted to ifNull(NULL, NULL)
            fmatch = self.function_match.match(param)
            if fmatch is None:
                if isinstance(param, Literal):
                    if param.value is not None:
                        all_null = False
                        break
                else:
                    all_null = False
                    break

        if all_null and len(parameters) > 0:
            # Currently curried function mappers require returning other curried functions.
            # So return this to keep the mapper happy.
            return CurriedFunctionCall(
                alias=expression.alias,
                internal_function=FunctionCall(
                    None,
                    f"{internal_function.function_name}OrNull",
                    internal_function.parameters,
                ),
                parameters=tuple(Literal(None, None) for p in parameters),
            )

        return None


@dataclass(frozen=True)
class DefaultNoneSubscriptMapper(SubscriptableReferenceMapper):
    """
    This maps a subscriptable reference to None (NULL in SQL) as it is done
    in the discover column_expr method today. It should not be used for
    any other reason or use case, thus it should not be moved out of
    the discover dataset file.
    """

    subscript_names: Set[str]

    def attempt_map(
        self,
        expression: SubscriptableReference,
        children_translator: SnubaClickhouseStrictTranslator,
    ) -> Optional[Literal]:
        if expression.column.column_name in self.subscript_names:
            return Literal(alias=expression.alias, value=None)
        else:
            return None


class DiscoverQueryStorageSelector(QueryStorageSelector):
    def __init__(
        self,
        events_table: ReadableStorage,
        events_ro_table: ReadableStorage,
        abstract_events_columns: ColumnSet,
        transactions_table: ReadableStorage,
        abstract_transactions_columns: ColumnSet,
    ) -> None:
        self.__events_table = events_table
        self.__events_ro_table = events_ro_table
        # Columns from the abstract model that map to storage columns present only
        # in the Events table
        self.__abstract_events_columns = abstract_events_columns
        self.__transactions_table = transactions_table
        # Columns from the abstract model that map to storage columns present only
        # in the Transactions table
        self.__abstract_transactions_columns = abstract_transactions_columns

        self.__event_translator = event_translator.concat(
            TranslationMappers(
                columns=[
                    ColumnToMapping(None, "release", None, "tags", "sentry:release"),
                    ColumnToMapping(None, "dist", None, "tags", "sentry:dist"),
                    ColumnToMapping(None, "user", None, "tags", "sentry:user"),
                    DefaultNoneColumnMapper(self.__abstract_transactions_columns),
                ],
                curried_functions=[DefaultNoneCurriedFunctionMapper()],
                functions=[DefaultNoneFunctionMapper()],
                subscriptables=[DefaultNoneSubscriptMapper({"measurements"})],
            )
        )

    def select_storage(
        self, query: Query, request_settings: RequestSettings
    ) -> StorageAndMappers:
        use_readonly_storage = (
            state.get_config("enable_events_readonly_table", False)
            and not request_settings.get_consistent()
        )
        return (
            StorageAndMappers(self.__events_ro_table, self.__event_translator)
            if use_readonly_storage
            else StorageAndMappers(self.__events_table, self.__event_translator)
        )


EVENTS_COLUMNS = ColumnSet(
    [
        ("group_id", Nullable(UInt(64))),
        ("primary_hash", Nullable(FixedString(32))),
        # Promoted tags
        ("level", Nullable(String())),
        ("logger", Nullable(String())),
        ("server_name", Nullable(String())),
        ("site", Nullable(String())),
        ("url", Nullable(String())),
        ("location", Nullable(String())),
        ("culprit", Nullable(String())),
        ("received", Nullable(DateTime())),
        ("sdk_integrations", Nullable(Array(String()))),
        ("version", Nullable(String())),
        # exception interface
        (
            "exception_stacks",
            Nested(
                [
                    ("type", Nullable(String())),
                    ("value", Nullable(String())),
                    ("mechanism_type", Nullable(String())),
                    ("mechanism_handled", Nullable(UInt(8))),
                ]
            ),
        ),
        (
            "exception_frames",
            Nested(
                [
                    ("abs_path", Nullable(String())),
                    ("filename", Nullable(String())),
                    ("package", Nullable(String())),
                    ("module", Nullable(String())),
                    ("function", Nullable(String())),
                    ("in_app", Nullable(UInt(8))),
                    ("colno", Nullable(UInt(32))),
                    ("lineno", Nullable(UInt(32))),
                    ("stack_level", UInt(16)),
                ]
            ),
        ),
        ("modules", Nested([("name", String()), ("version", String())])),
    ]
)

TRANSACTIONS_COLUMNS = ColumnSet(
    [
        ("trace_id", Nullable(UUID())),
        ("span_id", Nullable(UInt(64))),
        ("transaction_hash", Nullable(UInt(64))),
        ("transaction_op", Nullable(String())),
        ("transaction_status", Nullable(UInt(8))),
        ("duration", Nullable(UInt(32))),
        ("measurements", Nested([("key", String()), ("value", Float(64))]),),
    ]
)


class DiscoverEntity(Entity):
    """
    Entity for the Discover product that maps the columns of Events and
    Transactions into a standard format and sends a query to one of the 2 tables
    depending on the conditions detected.

    It is based on two storages. One for events and one for transactions.
    """

    def __init__(self) -> None:
        self.__common_columns = ColumnSet(
            [
                ("event_id", FixedString(32)),
                ("project_id", UInt(64)),
                ("type", Nullable(String())),
                ("timestamp", DateTime()),
                ("platform", Nullable(String())),
                ("environment", Nullable(String())),
                ("release", Nullable(String())),
                ("dist", Nullable(String())),
                ("user", Nullable(String())),
                ("transaction", Nullable(String())),
                ("message", Nullable(String())),
                ("title", Nullable(String())),
                # User
                ("user_id", Nullable(String())),
                ("username", Nullable(String())),
                ("email", Nullable(String())),
                ("ip_address", Nullable(String())),
                # SDK
                ("sdk_name", Nullable(String())),
                ("sdk_version", Nullable(String())),
                # geo location context
                ("geo_country_code", Nullable(String())),
                ("geo_region", Nullable(String())),
                ("geo_city", Nullable(String())),
                ("http_method", Nullable(String())),
                ("http_referer", Nullable(String())),
                # Other tags and context
                ("tags", Nested([("key", String()), ("value", String())])),
                ("contexts", Nested([("key", String()), ("value", String())])),
            ]
        )
        self.__events_columns = EVENTS_COLUMNS
        self.__transactions_columns = TRANSACTIONS_COLUMNS

        events_storage = get_storage(StorageKey.EVENTS)
        events_ro_storage = get_storage(StorageKey.EVENTS_RO)
        transactions_storage = get_storage(StorageKey.TRANSACTIONS)

        super().__init__(
            storages=[events_storage, transactions_storage],
            query_plan_builder=SelectedStorageQueryPlanBuilder(
                selector=DiscoverQueryStorageSelector(
                    events_table=events_storage,
                    events_ro_table=events_ro_storage,
                    abstract_events_columns=self.__events_columns,
                    transactions_table=transactions_storage,
                    abstract_transactions_columns=self.__transactions_columns,
                ),
            ),
            abstract_column_set=(
                self.__common_columns
                + self.__events_columns
                + self.__transactions_columns
            ),
            writable_storage=None,
        )

    def get_query_processors(self) -> Sequence[QueryProcessor]:
        columnset = self.get_data_model()
        return [
            TimeSeriesProcessor({"time": "timestamp"}, ("timestamp",)),
            TagsExpanderProcessor(),
            BasicFunctionsProcessor(),
            # Apdex and Impact seem very good candidates for
            # being defined by the Transaction entity when it will
            # exist, so it would run before Storage selection.
            apdex_processor(columnset),
            failure_rate_processor(columnset),
            HandledFunctionsProcessor("exception_stacks.mechanism_handled", columnset),
        ]

    def get_extensions(self) -> Mapping[str, QueryExtension]:
        return {
            "project": ProjectExtension(project_column="project_id"),
            "timeseries": TimeSeriesExtension(
                default_granularity=3600,
                default_window=timedelta(days=5),
                timestamp_column="timestamp",
            ),
        }


class DiscoverTransactionsEntity(TransactionsEntity):
    """
    Identical to TransactionsEntity except it maps columns present in the events
    entity to null. This logic will eventually move to Sentry and this entity
    can be deleted and replaced with the TransactionsEntity directly.
    """

    def __init__(self) -> None:
        super().__init__(
            custom_mappers=TranslationMappers(
                columns=[
                    ColumnToLiteral(None, "group_id", 0),
                    DefaultNoneColumnMapper(EVENTS_COLUMNS),
                ],
                curried_functions=[DefaultNoneCurriedFunctionMapper()],
                functions=[DefaultNoneFunctionMapper()],
            )
        )<|MERGE_RESOLUTION|>--- conflicted
+++ resolved
@@ -34,20 +34,7 @@
 )
 from snuba.datasets.storages import StorageKey
 from snuba.datasets.storages.factory import get_storage
-<<<<<<< HEAD
-from snuba.datasets.entities.transactions import (
-    transaction_translator,
-    TransactionsEntity,
-)
-from snuba.datasets.plans.single_storage import SingleStorageQueryPlanBuilder
-=======
 from snuba.datasets.entities.transactions import TransactionsEntity
-from snuba.query.conditions import (
-    BINARY_OPERATORS,
-    ConditionFunctions,
-    get_first_level_and_conditions,
-)
->>>>>>> 3de517cf
 from snuba.query.expressions import (
     Column,
     CurriedFunctionCall,
