--- conflicted
+++ resolved
@@ -1,11 +1,7 @@
 import logging
 from dataclasses import dataclass
 from datetime import timedelta
-<<<<<<< HEAD
-from typing import Any, List, Mapping, Optional, Sequence, Set, Tuple, Union
-=======
-from typing import Mapping, Optional, Sequence, Set, Union
->>>>>>> e7d8a48d
+from typing import List, Mapping, Optional, Sequence, Set, Union
 
 from snuba import environment, state
 from snuba.clickhouse.columns import (
