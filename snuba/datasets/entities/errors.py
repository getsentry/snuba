from datetime import timedelta
<<<<<<< HEAD
from typing import Any, FrozenSet, Mapping, Sequence, Union
=======
from typing import Any, FrozenSet, Mapping, Sequence, Tuple
>>>>>>> e420e3dc

from snuba.clickhouse.translators.snuba.mappers import ColumnToFunction
from snuba.clickhouse.translators.snuba.mapping import TranslationMappers
from snuba.datasets.entity import Entity
from snuba.datasets.plans.single_storage import SingleStorageQueryPlanBuilder
from snuba.datasets.storages import StorageKey
from snuba.datasets.storages.errors import promoted_tag_columns
from snuba.datasets.storages.factory import get_writable_storage
from snuba.query.expressions import Column, Literal
from snuba.query.extensions import QueryExtension
from snuba.query.processors import QueryProcessor
from snuba.query.processors.basic_functions import BasicFunctionsProcessor
from snuba.query.processors.handled_functions import HandledFunctionsProcessor
from snuba.query.processors.tags_expander import TagsExpanderProcessor
from snuba.query.processors.timeseries_processor import TimeSeriesProcessor
from snuba.query.project_extension import ProjectExtension
from snuba.query.timeseries_extension import TimeSeriesExtension


errors_translators = TranslationMappers(
    columns=[
        ColumnToFunction(
            None, "user", "nullIf", (Column(None, None, "user"), Literal(None, ""))
        ),
    ]
)


class ErrorsEntity(Entity):
    """
    Represents the collections of all event types that are not transactions.

    This is meant to replace Events. They will both exist during the migration.
    """

    def __init__(self) -> None:
        storage = get_writable_storage(StorageKey.ERRORS)
        schema = storage.get_table_writer().get_schema()
        columns = schema.get_columns()

        self.__time_group_columns = {"time": "timestamp", "rtime": "received"}
        self.__time_parse_columns = ("timestamp", "received")
        super().__init__(
            storages=[storage],
            query_plan_builder=SingleStorageQueryPlanBuilder(
                storage=storage, mappers=errors_translators
            ),
            abstract_column_set=columns,
            writable_storage=storage,
        )

    def _get_promoted_columns(self) -> Mapping[str, FrozenSet[str]]:
        return {
            "tags": frozenset(promoted_tag_columns.values()),
            "contexts": frozenset(),
        }

    def _get_column_tag_map(self) -> Mapping[str, Mapping[str, str]]:
        return {
            "tags": {col: tag for tag, col in promoted_tag_columns.items()},
            "contexts": {},
        }

    def get_extensions(self) -> Mapping[str, QueryExtension]:
        return {
            "project": ProjectExtension(project_column="project_id"),
            "timeseries": TimeSeriesExtension(
                default_granularity=3600,
                default_window=timedelta(days=5),
                timestamp_column="timestamp",
            ),
        }

    def get_query_processors(self) -> Sequence[QueryProcessor]:
        return [
            TagsExpanderProcessor(),
            BasicFunctionsProcessor(),
            TimeSeriesProcessor(self.__time_group_columns, self.__time_parse_columns),
            HandledFunctionsProcessor(
                "exception_stacks.mechanism_handled", self.get_data_model()
            ),
        ]<|MERGE_RESOLUTION|>--- conflicted
+++ resolved
@@ -1,9 +1,5 @@
 from datetime import timedelta
-<<<<<<< HEAD
-from typing import Any, FrozenSet, Mapping, Sequence, Union
-=======
-from typing import Any, FrozenSet, Mapping, Sequence, Tuple
->>>>>>> e420e3dc
+from typing import FrozenSet, Mapping, Sequence
 
 from snuba.clickhouse.translators.snuba.mappers import ColumnToFunction
 from snuba.clickhouse.translators.snuba.mapping import TranslationMappers
