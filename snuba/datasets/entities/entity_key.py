from __future__ import annotations

from typing import Any, Iterator

HARDCODED_ENTITY_KEYS = {
    "EVENTS": "events",
    "GROUPS": "groups",
<<<<<<< HEAD
    "SESSIONS": "sessions",
    "ORG_SESSIONS": "org_sessions",
=======
    "METRICS_SETS": "metrics_sets",
    "METRICS_COUNTERS": "metrics_counters",
    "ORG_METRICS_COUNTERS": "org_metrics_counters",
    "METRICS_DISTRIBUTIONS": "metrics_distributions",
>>>>>>> eba0e21e
    "TRANSACTIONS": "transactions",
}

REGISTERED_ENTITY_KEYS: dict[str, str] = {}


class _EntityKey(type):
    def __getattr__(cls, attr: str) -> "EntityKey":
        if attr not in HARDCODED_ENTITY_KEYS and attr not in REGISTERED_ENTITY_KEYS:
            raise AttributeError(attr)

        return EntityKey(attr.lower())

    def __iter__(cls) -> Iterator[EntityKey]:
        return iter(
            EntityKey(value)
            for value in {**HARDCODED_ENTITY_KEYS, **REGISTERED_ENTITY_KEYS}.values()
        )


class EntityKey(metaclass=_EntityKey):
    def __init__(self, value: str) -> None:
        self.value = value

    def __hash__(self) -> int:
        return hash(self.value)

    def __eq__(self, other: Any) -> bool:
        return isinstance(other, EntityKey) and other.value == self.value

    def __repr__(self) -> str:
        return f"EntityKey.{self.value.upper()}"


def register_entity_key(key: str) -> EntityKey:
    REGISTERED_ENTITY_KEYS[key.upper()] = key.lower()
    return EntityKey(key)<|MERGE_RESOLUTION|>--- conflicted
+++ resolved
@@ -5,15 +5,6 @@
 HARDCODED_ENTITY_KEYS = {
     "EVENTS": "events",
     "GROUPS": "groups",
-<<<<<<< HEAD
-    "SESSIONS": "sessions",
-    "ORG_SESSIONS": "org_sessions",
-=======
-    "METRICS_SETS": "metrics_sets",
-    "METRICS_COUNTERS": "metrics_counters",
-    "ORG_METRICS_COUNTERS": "org_metrics_counters",
-    "METRICS_DISTRIBUTIONS": "metrics_distributions",
->>>>>>> eba0e21e
     "TRANSACTIONS": "transactions",
 }
 
