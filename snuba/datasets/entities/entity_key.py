from __future__ import annotations

from typing import Any, Iterator

HARDCODED_ENTITY_KEYS = {
    "EVENTS": "events",
    "GROUPS": "groups",
    "METRICS_SETS": "metrics_sets",
    "METRICS_COUNTERS": "metrics_counters",
    "ORG_METRICS_COUNTERS": "org_metrics_counters",
    "METRICS_DISTRIBUTIONS": "metrics_distributions",
    "TRANSACTIONS": "transactions",
<<<<<<< HEAD
    "DISCOVER_TRANSACTIONS": "discover_transactions",
    "DISCOVER_EVENTS": "discover_events",
=======
    "REPLAYS": "replays",
>>>>>>> c88e8e51
}

REGISTERED_ENTITY_KEYS: dict[str, str] = {}


class _EntityKey(type):
    def __getattr__(cls, attr: str) -> "EntityKey":
        if attr not in HARDCODED_ENTITY_KEYS and attr not in REGISTERED_ENTITY_KEYS:
            raise AttributeError(attr)

        return EntityKey(attr.lower())

    def __iter__(cls) -> Iterator[EntityKey]:
        return iter(
            EntityKey(value)
            for value in {**HARDCODED_ENTITY_KEYS, **REGISTERED_ENTITY_KEYS}.values()
        )


class EntityKey(metaclass=_EntityKey):
    def __init__(self, value: str) -> None:
        self.value = value

    def __hash__(self) -> int:
        return hash(self.value)

    def __eq__(self, other: Any) -> bool:
        return isinstance(other, EntityKey) and other.value == self.value

    def __repr__(self) -> str:
        return f"EntityKey.{self.value.upper()}"


def register_entity_key(key: str) -> EntityKey:
    REGISTERED_ENTITY_KEYS[key.upper()] = key.lower()
    return EntityKey(key)<|MERGE_RESOLUTION|>--- conflicted
+++ resolved
@@ -10,12 +10,6 @@
     "ORG_METRICS_COUNTERS": "org_metrics_counters",
     "METRICS_DISTRIBUTIONS": "metrics_distributions",
     "TRANSACTIONS": "transactions",
-<<<<<<< HEAD
-    "DISCOVER_TRANSACTIONS": "discover_transactions",
-    "DISCOVER_EVENTS": "discover_events",
-=======
-    "REPLAYS": "replays",
->>>>>>> c88e8e51
 }
 
 REGISTERED_ENTITY_KEYS: dict[str, str] = {}
