--- conflicted
+++ resolved
@@ -5,14 +5,6 @@
 HARDCODED_ENTITY_KEYS = {
     "EVENTS": "events",
     "GROUPS": "groups",
-<<<<<<< HEAD
-    "TRANSACTIONS": "transactions",
-=======
-    "METRICS_SETS": "metrics_sets",
-    "METRICS_COUNTERS": "metrics_counters",
-    "ORG_METRICS_COUNTERS": "org_metrics_counters",
-    "METRICS_DISTRIBUTIONS": "metrics_distributions",
->>>>>>> da13bf5b
 }
 
 REGISTERED_ENTITY_KEYS: dict[str, str] = {}
