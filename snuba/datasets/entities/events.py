--- conflicted
+++ resolved
@@ -1,9 +1,5 @@
 from datetime import timedelta
-<<<<<<< HEAD
-from typing import Any, Mapping, Sequence, Union
-=======
-from typing import Any, Mapping, Sequence, Tuple
->>>>>>> e420e3dc
+from typing import Mapping, Sequence
 
 from snuba import state
 from snuba.clickhouse.translators.snuba.mappers import SubscriptableMapper
@@ -27,11 +23,7 @@
 from snuba.query.project_extension import ProjectExtension
 from snuba.query.timeseries_extension import TimeSeriesExtension
 from snuba.request.request_settings import RequestSettings
-<<<<<<< HEAD
-from snuba.util import qualified_column
-=======
-from snuba.util import parse_datetime
->>>>>>> e420e3dc
+
 
 # TODO: This will be a property of the relationship between entity and
 # storage. Now we do not have entities so it is between dataset and
