from abc import ABC
from datetime import timedelta
from typing import List, Mapping, Optional, Sequence, Tuple

from snuba import settings, state
from snuba.clickhouse.translators.snuba.mappers import (
    ColumnToColumn,
    ColumnToFunction,
    ColumnToMapping,
    SubscriptableMapper,
)
from snuba.clickhouse.translators.snuba.mapping import TranslationMappers
from snuba.datasets.entities import EntityKey
from snuba.datasets.entity import Entity
from snuba.datasets.plans.single_storage import SelectedStorageQueryPlanBuilder
from snuba.datasets.storage import (
    QueryStorageSelector,
    StorageAndMappers,
)
from snuba.datasets.storages import StorageKey
from snuba.datasets.storages.factory import get_storage, get_writable_storage
from snuba.pipeline.pipeline_delegator import PipelineDelegator
from snuba.pipeline.simple_pipeline import SimplePipelineBuilder
from snuba.query.data_source.join import JoinRelationship, JoinType
from snuba.query.expressions import Column, FunctionCall
from snuba.query.extensions import QueryExtension
from snuba.query.logical import Query
from snuba.query.processors import QueryProcessor
from snuba.query.processors.basic_functions import BasicFunctionsProcessor
from snuba.query.processors.handled_functions import HandledFunctionsProcessor
from snuba.query.processors.project_rate_limiter import ProjectRateLimiterProcessor
from snuba.query.processors.tags_expander import TagsExpanderProcessor
from snuba.query.processors.timeseries_processor import TimeSeriesProcessor
from snuba.query.project_extension import ProjectExtension
from snuba.query.timeseries_extension import TimeSeriesExtension
from snuba.query.validation.validators import EntityRequiredColumnValidator
from snuba.request.request_settings import RequestSettings

event_translator = TranslationMappers(
    columns=[
        ColumnToMapping(None, "release", None, "tags", "sentry:release"),
        ColumnToMapping(None, "dist", None, "tags", "sentry:dist"),
        ColumnToMapping(None, "user", None, "tags", "sentry:user"),
    ],
    subscriptables=[
        SubscriptableMapper(None, "tags", None, "tags"),
        SubscriptableMapper(None, "contexts", None, "contexts"),
    ],
)

errors_translators = TranslationMappers(
    columns=[
        ColumnToMapping(None, "release", None, "tags", "sentry:release"),
        ColumnToMapping(None, "dist", None, "tags", "sentry:dist"),
        ColumnToMapping(None, "user", None, "tags", "sentry:user"),
        ColumnToFunction(
            None,
            "ip_address",
            "coalesce",
            (
                FunctionCall(
                    None, "IPv4NumToString", (Column(None, None, "ip_address_v4"),),
                ),
                FunctionCall(
                    None, "IPv6NumToString", (Column(None, None, "ip_address_v6"),),
                ),
            ),
        ),
        ColumnToColumn(None, "transaction", None, "transaction_name"),
        ColumnToColumn(None, "username", None, "user_name"),
        ColumnToColumn(None, "email", None, "user_email"),
        ColumnToMapping(
            None,
            "geo_country_code",
            None,
            "contexts",
            "geo.country_code",
            nullable=True,
        ),
        ColumnToMapping(
            None, "geo_region", None, "contexts", "geo.region", nullable=True
        ),
        ColumnToMapping(None, "geo_city", None, "contexts", "geo.city", nullable=True),
    ],
    subscriptables=[
        SubscriptableMapper(None, "tags", None, "tags"),
        SubscriptableMapper(None, "contexts", None, "contexts"),
    ],
)


class EventsQueryStorageSelector(QueryStorageSelector):
    def __init__(self, mappers: TranslationMappers) -> None:
        self.__events_table = get_writable_storage(StorageKey.EVENTS)
        self.__events_ro_table = get_storage(StorageKey.EVENTS_RO)
        self.__mappers = mappers

    def select_storage(
        self, query: Query, request_settings: RequestSettings
    ) -> StorageAndMappers:
        use_readonly_storage = (
            state.get_config("enable_events_readonly_table", False)
            and not request_settings.get_consistent()
        )

        storage = (
            self.__events_ro_table if use_readonly_storage else self.__events_table
        )
        return StorageAndMappers(storage, self.__mappers)


class ErrorsQueryStorageSelector(QueryStorageSelector):
    def __init__(self, mappers: TranslationMappers) -> None:
        self.__errors_table = get_writable_storage(StorageKey.ERRORS)
        self.__errors_ro_table = get_storage(StorageKey.ERRORS_RO)
        self.__mappers = mappers

    def select_storage(
        self, query: Query, request_settings: RequestSettings
    ) -> StorageAndMappers:
        use_readonly_storage = (
            state.get_config("enable_events_readonly_table", False)
            and not request_settings.get_consistent()
        )

        storage = (
            self.__errors_ro_table if use_readonly_storage else self.__errors_table
        )
        return StorageAndMappers(storage, self.__mappers)


class BaseEventsEntity(Entity, ABC):
    """
    Represents the collection of classic sentry "error" type events
    and the particular quirks of storing and querying them.
    """

    def __init__(self, custom_mappers: Optional[TranslationMappers] = None) -> None:
        events_storage = get_writable_storage(StorageKey.EVENTS)
        errors_storage = get_writable_storage(StorageKey.ERRORS)
        schema = errors_storage.get_table_writer().get_schema()
        columns = schema.get_columns()

        events_pipeline_builder = SimplePipelineBuilder(
            query_plan_builder=SelectedStorageQueryPlanBuilder(
                selector=EventsQueryStorageSelector(
                    mappers=event_translator
                    if custom_mappers is None
                    else event_translator.concat(custom_mappers)
                )
            ),
        )

        errors_pipeline_builder = SimplePipelineBuilder(
            query_plan_builder=SelectedStorageQueryPlanBuilder(
                selector=ErrorsQueryStorageSelector(
                    mappers=errors_translators
                    if custom_mappers is None
                    else errors_translators.concat(custom_mappers)
                )
            ),
        )

        def selector_func(_query: Query, referrer: str) -> Tuple[str, List[str]]:
            # In case something goes wrong, set this to 1 to revert to the events storage.
            kill_rollout = state.get_config("errors_rollout_killswitch", 0)
            assert isinstance(kill_rollout, (int, str))
            if int(kill_rollout):
                return "events", []

            if settings.ERRORS_ROLLOUT_ALL:
                return "errors", []

            return "events", []

        super().__init__(
            storages=[events_storage, errors_storage],
            query_pipeline_builder=PipelineDelegator(
                query_pipeline_builders={
                    "events": events_pipeline_builder,
                    "errors": errors_pipeline_builder,
                },
                selector_func=selector_func,
                callback_func=None,
            ),
            abstract_column_set=columns,
            join_relationships={
                "grouped": JoinRelationship(
                    rhs_entity=EntityKey.GROUPEDMESSAGES,
                    columns=[("project_id", "project_id"), ("group_id", "id")],
                    join_type=JoinType.INNER,
                    equivalences=[],
                ),
                "assigned": JoinRelationship(
                    rhs_entity=EntityKey.GROUPASSIGNEE,
                    columns=[("project_id", "project_id"), ("group_id", "group_id")],
                    join_type=JoinType.INNER,
                    equivalences=[],
                ),
            },
<<<<<<< HEAD
            writable_storage=writable_storage(),
            validators=[EntityRequiredColumnValidator({"project_id"})],
=======
            writable_storage=errors_storage,
            required_filter_columns=["project_id"],
>>>>>>> f6152316
            required_time_column="timestamp",
        )

    def get_extensions(self) -> Mapping[str, QueryExtension]:
        return {
            "project": ProjectExtension(project_column="project_id"),
            "timeseries": TimeSeriesExtension(
                default_granularity=3600,
                default_window=timedelta(days=5),
                timestamp_column="timestamp",
            ),
        }

    def get_query_processors(self) -> Sequence[QueryProcessor]:
        return [
            TimeSeriesProcessor(
                {"time": "timestamp", "rtime": "received"}, ("timestamp", "received")
            ),
            TagsExpanderProcessor(),
            BasicFunctionsProcessor(),
            HandledFunctionsProcessor(
                "exception_stacks.mechanism_handled", self.get_data_model()
            ),
            ProjectRateLimiterProcessor(project_column="project_id"),
        ]


class EventsEntity(BaseEventsEntity):
    pass<|MERGE_RESOLUTION|>--- conflicted
+++ resolved
@@ -198,13 +198,8 @@
                     equivalences=[],
                 ),
             },
-<<<<<<< HEAD
-            writable_storage=writable_storage(),
+            writable_storage=errors_storage,
             validators=[EntityRequiredColumnValidator({"project_id"})],
-=======
-            writable_storage=errors_storage,
-            required_filter_columns=["project_id"],
->>>>>>> f6152316
             required_time_column="timestamp",
         )
 
