from enum import Enum


class EntityKey(Enum):
    """
    A entity key is a unique identifier for an entity.
    """

    DISCOVER = "discover"
    EVENTS = "events"
    GROUPS = "groups"
    GROUPASSIGNEE = "groupassignee"
    # TODO: This has an S on the end in solidarity with storages, but it's got to go
    GROUPEDMESSAGES = "groupedmessage"
    METRICS_SETS = "metrics_sets"
    METRICS_COUNTERS = "metrics_counters"
    ORG_METRICS_COUNTERS = "org_metrics_counters"
    METRICS_DISTRIBUTIONS = "metrics_distributions"
    OUTCOMES = "outcomes"
    OUTCOMES_RAW = "outcomes_raw"
    SESSIONS = "sessions"
    ORG_SESSIONS = "org_sessions"
    TRANSACTIONS = "transactions"
    DISCOVER_TRANSACTIONS = "discover_transactions"
    DISCOVER_EVENTS = "discover_events"
    PROFILES = "profiles"
<<<<<<< HEAD
    FUNCTIONS = "functions"
=======
    GENERIC_METRICS_DISTRIBUTIONS = "generic_metrics_distributions"
>>>>>>> 03735aa5
    GENERIC_METRICS_SETS = "generic_metrics_sets"
    REPLAYS = "replays"<|MERGE_RESOLUTION|>--- conflicted
+++ resolved
@@ -24,10 +24,7 @@
     DISCOVER_TRANSACTIONS = "discover_transactions"
     DISCOVER_EVENTS = "discover_events"
     PROFILES = "profiles"
-<<<<<<< HEAD
     FUNCTIONS = "functions"
-=======
     GENERIC_METRICS_DISTRIBUTIONS = "generic_metrics_distributions"
->>>>>>> 03735aa5
     GENERIC_METRICS_SETS = "generic_metrics_sets"
     REPLAYS = "replays"