from datetime import timedelta
<<<<<<< HEAD
from typing import Any, Mapping, Sequence, Union
=======
from typing import Any, Mapping, Sequence, Tuple
>>>>>>> e420e3dc

from snuba.clickhouse.translators.snuba.mappers import (
    ColumnToCurriedFunction,
    ColumnToFunction,
)
from snuba.clickhouse.translators.snuba.mapping import TranslationMappers
from snuba.datasets.entity import Entity
from snuba.datasets.plans.single_storage import SingleStorageQueryPlanBuilder
from snuba.datasets.storages import StorageKey
from snuba.datasets.storages.factory import get_storage, get_writable_storage
from snuba.query.expressions import Column, FunctionCall, Literal
from snuba.query.extensions import QueryExtension
from snuba.query.organization_extension import OrganizationExtension
from snuba.query.processors import QueryProcessor
from snuba.query.processors.basic_functions import BasicFunctionsProcessor
from snuba.query.processors.timeseries_processor import TimeSeriesProcessor
from snuba.query.project_extension import ProjectExtension
from snuba.query.timeseries_extension import TimeSeriesExtension


def function_rule(col_name: str, function_name: str) -> ColumnToFunction:
    return ColumnToFunction(
        None, col_name, function_name, (Column(None, None, col_name),),
    )


class SessionsEntity(Entity):
    def __init__(self) -> None:
        writable_storage = get_writable_storage(StorageKey.SESSIONS_RAW)
        materialized_storage = get_storage(StorageKey.SESSIONS_HOURLY)
        read_schema = materialized_storage.get_schema()

        self.__time_group_columns = {"bucketed_started": "started"}
        self.__time_parse_columns = ("started", "received")
        super().__init__(
            storages=[writable_storage, materialized_storage],
            # TODO: Once we are ready to expose the raw data model and select whether to use
            # materialized storage or the raw one here, replace this with a custom storage
            # selector that decides when to use the materialized data.
            query_plan_builder=SingleStorageQueryPlanBuilder(
                storage=materialized_storage,
                mappers=TranslationMappers(
                    columns=[
                        ColumnToCurriedFunction(
                            None,
                            "duration_quantiles",
                            FunctionCall(
                                None,
                                "quantilesIfMerge",
                                (Literal(None, 0.5), Literal(None, 0.9)),
                            ),
                            (Column(None, None, "duration_quantiles"),),
                        ),
                        function_rule("sessions", "countIfMerge"),
                        function_rule("sessions_crashed", "countIfMerge"),
                        function_rule("sessions_abnormal", "countIfMerge"),
                        function_rule("users", "uniqIfMerge"),
                        function_rule("sessions_errored", "uniqIfMerge"),
                        function_rule("users_crashed", "uniqIfMerge"),
                        function_rule("users_abnormal", "uniqIfMerge"),
                        function_rule("users_errored", "uniqIfMerge"),
                    ]
                ),
            ),
            abstract_column_set=read_schema.get_columns(),
            writable_storage=writable_storage,
        )

    def get_extensions(self) -> Mapping[str, QueryExtension]:
        return {
            "timeseries": TimeSeriesExtension(
                default_granularity=3600,
                default_window=timedelta(days=7),
                timestamp_column="started",
            ),
            "organization": OrganizationExtension(),
            "project": ProjectExtension(project_column="project_id"),
        }

    def get_query_processors(self) -> Sequence[QueryProcessor]:
        return [
            BasicFunctionsProcessor(),
            TimeSeriesProcessor(self.__time_group_columns, self.__time_parse_columns),
        ]

<<<<<<< HEAD
    # Seems like this could be removed in favour of the storage translators.
    def column_expr(
        self,
        column_name: str,
        query: Query,
        parsing_context: ParsingContext,
        table_alias: str = "",
    ) -> Union[None, Any]:
        full_col = super().column_expr(column_name, query, parsing_context, table_alias)
        func = None
        if column_name == "duration_quantiles":
            func = "quantilesIfMerge(0.5, 0.9)"
        elif column_name in ("sessions", "sessions_crashed", "sessions_abnormal"):
            func = "countIfMerge"
        elif column_name in (
            "users",
            "sessions_errored",
            "users_crashed",
            "users_abnormal",
            "users_errored",
        ):
            func = "uniqIfMerge"
        if func is not None:
            return "{}({})".format(func, full_col)
        return full_col
=======
    # TODO: This needs to burned with fire, for so many reasons.
    # It's here now to reduce the scope of the initial entity changes
    # but can be moved to a processor if not removed entirely.
    def process_condition(
        self, condition: Tuple[str, str, Any]
    ) -> Tuple[str, str, Any]:
        lhs, op, lit = condition
        if (
            lhs in self.__time_parse_columns
            and op in (">", "<", ">=", "<=", "=", "!=")
            and isinstance(lit, str)
        ):
            lit = parse_datetime(lit)
        return lhs, op, lit
>>>>>>> e420e3dc
<|MERGE_RESOLUTION|>--- conflicted
+++ resolved
@@ -1,9 +1,5 @@
 from datetime import timedelta
-<<<<<<< HEAD
-from typing import Any, Mapping, Sequence, Union
-=======
-from typing import Any, Mapping, Sequence, Tuple
->>>>>>> e420e3dc
+from typing import Mapping, Sequence
 
 from snuba.clickhouse.translators.snuba.mappers import (
     ColumnToCurriedFunction,
@@ -87,47 +83,4 @@
         return [
             BasicFunctionsProcessor(),
             TimeSeriesProcessor(self.__time_group_columns, self.__time_parse_columns),
-        ]
-
-<<<<<<< HEAD
-    # Seems like this could be removed in favour of the storage translators.
-    def column_expr(
-        self,
-        column_name: str,
-        query: Query,
-        parsing_context: ParsingContext,
-        table_alias: str = "",
-    ) -> Union[None, Any]:
-        full_col = super().column_expr(column_name, query, parsing_context, table_alias)
-        func = None
-        if column_name == "duration_quantiles":
-            func = "quantilesIfMerge(0.5, 0.9)"
-        elif column_name in ("sessions", "sessions_crashed", "sessions_abnormal"):
-            func = "countIfMerge"
-        elif column_name in (
-            "users",
-            "sessions_errored",
-            "users_crashed",
-            "users_abnormal",
-            "users_errored",
-        ):
-            func = "uniqIfMerge"
-        if func is not None:
-            return "{}({})".format(func, full_col)
-        return full_col
-=======
-    # TODO: This needs to burned with fire, for so many reasons.
-    # It's here now to reduce the scope of the initial entity changes
-    # but can be moved to a processor if not removed entirely.
-    def process_condition(
-        self, condition: Tuple[str, str, Any]
-    ) -> Tuple[str, str, Any]:
-        lhs, op, lit = condition
-        if (
-            lhs in self.__time_parse_columns
-            and op in (">", "<", ">=", "<=", "=", "!=")
-            and isinstance(lit, str)
-        ):
-            lit = parse_datetime(lit)
-        return lhs, op, lit
->>>>>>> e420e3dc
+        ]