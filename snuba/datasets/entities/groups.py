from datetime import timedelta
<<<<<<< HEAD
from typing import Any, Mapping, Optional, Sequence, Union
=======
from typing import Any, Mapping, Optional, Sequence, Tuple
>>>>>>> e420e3dc

from snuba.clickhouse.processors import QueryProcessor as ClickhouseProcessor
from snuba.clusters.storage_sets import StorageSetKey
from snuba.datasets.entity import Entity
from snuba.datasets.entities import EntityKey
from snuba.datasets.entities.factory import get_entity
from snuba.datasets.plans.single_storage import SingleStorageQueryPlanBuilder
from snuba.datasets.schemas import MandatoryCondition
from snuba.datasets.schemas.join import (
    JoinClause,
    JoinCondition,
    JoinConditionExpression,
    JoinedSchema,
    JoinType,
    TableJoinNode,
)
from snuba.datasets.storage import ReadableStorage
from snuba.datasets.storages import StorageKey
from snuba.datasets.storages.factory import get_storage
from snuba.datasets.table_storage import TableWriter
from snuba.query.conditions import ConditionFunctions, binary_condition
from snuba.query.expressions import Column, Literal
from snuba.query.extensions import QueryExtension
from snuba.query.processors import QueryProcessor as LogicalProcessor
from snuba.query.processors.join_optimizers import SimpleJoinOptimizer
from snuba.query.processors.prewhere import PrewhereProcessor
from snuba.query.processors.tags_expander import TagsExpanderProcessor
from snuba.query.processors.timeseries_processor import TimeSeriesProcessor
from snuba.query.project_extension import ProjectExtension
from snuba.query.timeseries_extension import TimeSeriesExtension
from snuba.util import qualified_column


class JoinedStorage(ReadableStorage):
    def __init__(
        self, storage_set_key: StorageSetKey, join_structure: JoinClause,
    ) -> None:
        self.__structure = join_structure
        super().__init__(storage_set_key, JoinedSchema(self.__structure))

    def get_table_writer(self) -> Optional[TableWriter]:
        return None

    def get_query_processors(self) -> Sequence[ClickhouseProcessor]:
        return [SimpleJoinOptimizer(), PrewhereProcessor()]


class GroupsEntity(Entity):
    """
    Experimental entity that provides Groups data joined with
    the events table.
    """

    EVENTS_ALIAS = "events"
    GROUPS_ALIAS = "groups"

    def __init__(self) -> None:
        self.__grouped_message = get_entity(EntityKey.GROUPEDMESSAGES)
        groupedmessage_source = (
            get_storage(StorageKey.GROUPEDMESSAGES).get_schema().get_data_source()
        )

        self.__events = get_entity(EntityKey.EVENTS)
        events_source = get_storage(StorageKey.EVENTS).get_schema().get_data_source()

        join_structure = JoinClause(
            left_node=TableJoinNode(
                table_name=groupedmessage_source.format_from(),
                columns=groupedmessage_source.get_columns(),
                mandatory_conditions=[
                    MandatoryCondition(
                        (qualified_column("record_deleted", self.GROUPS_ALIAS), "=", 0),
                        binary_condition(
                            None,
                            ConditionFunctions.EQ,
                            Column(None, self.GROUPS_ALIAS, "record_deleted"),
                            Literal(None, 0),
                        ),
                    )
                ],
                prewhere_candidates=[
                    qualified_column(col, self.GROUPS_ALIAS)
                    for col in groupedmessage_source.get_prewhere_candidates()
                ],
                alias=self.GROUPS_ALIAS,
            ),
            right_node=TableJoinNode(
                table_name=events_source.format_from(),
                columns=events_source.get_columns(),
                mandatory_conditions=[
                    MandatoryCondition(
                        (qualified_column("deleted", self.EVENTS_ALIAS), "=", 0),
                        binary_condition(
                            None,
                            ConditionFunctions.EQ,
                            Column(None, self.EVENTS_ALIAS, "deleted"),
                            Literal(None, 0),
                        ),
                    )
                ],
                prewhere_candidates=[
                    qualified_column(col, self.EVENTS_ALIAS)
                    for col in events_source.get_prewhere_candidates()
                ],
                alias=self.EVENTS_ALIAS,
            ),
            mapping=[
                JoinCondition(
                    left=JoinConditionExpression(
                        table_alias=self.GROUPS_ALIAS, column="project_id"
                    ),
                    right=JoinConditionExpression(
                        table_alias=self.EVENTS_ALIAS, column="project_id"
                    ),
                ),
                JoinCondition(
                    left=JoinConditionExpression(
                        table_alias=self.GROUPS_ALIAS, column="id"
                    ),
                    right=JoinConditionExpression(
                        table_alias=self.EVENTS_ALIAS, column="group_id"
                    ),
                ),
            ],
            join_type=JoinType.LEFT,
        )

        schema = JoinedSchema(join_structure)
        storage = JoinedStorage(StorageSetKey.EVENTS, join_structure)
        self.__time_group_columns = {"events.time": "events.timestamp"}
        self.__time_parse_columns = [
            "events.timestamp",
            "events.received",
            "groups.last_seen",
            "groups.first_seen",
            "groups.active_at",
        ]
        super().__init__(
            storages=[storage],
            query_plan_builder=SingleStorageQueryPlanBuilder(storage=storage),
            abstract_column_set=schema.get_columns(),
            writable_storage=None,
        )

    def get_extensions(self) -> Mapping[str, QueryExtension]:
        return {
            "project": ProjectExtension(project_column="events.project_id"),
            "timeseries": TimeSeriesExtension(
                default_granularity=3600,
                default_window=timedelta(days=5),
                timestamp_column="events.timestamp",
            ),
        }

    def get_query_processors(self) -> Sequence[LogicalProcessor]:
        return [
            TagsExpanderProcessor(),
            TimeSeriesProcessor(self.__time_group_columns, self.__time_parse_columns),
        ]<|MERGE_RESOLUTION|>--- conflicted
+++ resolved
@@ -1,9 +1,5 @@
 from datetime import timedelta
-<<<<<<< HEAD
-from typing import Any, Mapping, Optional, Sequence, Union
-=======
-from typing import Any, Mapping, Optional, Sequence, Tuple
->>>>>>> e420e3dc
+from typing import Mapping, Optional, Sequence
 
 from snuba.clickhouse.processors import QueryProcessor as ClickhouseProcessor
 from snuba.clusters.storage_sets import StorageSetKey
