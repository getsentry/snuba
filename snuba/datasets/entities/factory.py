from glob import glob
from typing import Generator, MutableMapping, Optional, Sequence, Type

import sentry_sdk

from snuba import settings
from snuba.datasets.configuration.entity_builder import build_entity_from_config
from snuba.datasets.entities.entity_key import EntityKey
from snuba.datasets.entity import Entity
from snuba.datasets.pluggable_entity import PluggableEntity
from snuba.datasets.storages.factory import initialize_storage_factory
from snuba.datasets.table_storage import TableWriter
from snuba.utils.config_component_factory import ConfigComponentFactory
from snuba.utils.serializable_exception import SerializableException


class _EntityFactory(ConfigComponentFactory[Entity, EntityKey]):
    def __init__(self) -> None:
        with sentry_sdk.start_span(op="initialize", description="Entity Factory"):
            initialize_storage_factory()
            self._entity_map: MutableMapping[EntityKey, Entity] = {}
            self._name_map: MutableMapping[Type[Entity], EntityKey] = {}
            self.__initialize()

    def __initialize(self) -> None:

        self._config_built_entities = {
            entity.entity_key: entity
            for entity in [
                build_entity_from_config(config_file)
                for config_file in glob(
                    settings.ENTITY_CONFIG_FILES_GLOB, recursive=True
                )
            ]
        }

        from snuba.datasets.entities.events import EventsEntity
        from snuba.datasets.entities.metrics import (
            MetricsCountersEntity,
            MetricsDistributionsEntity,
            MetricsSetsEntity,
            OrgMetricsCountersEntity,
        )
<<<<<<< HEAD
        from snuba.datasets.entities.sessions import OrgSessionsEntity, SessionsEntity
=======
        from snuba.datasets.entities.replays import ReplaysEntity
>>>>>>> c88e8e51
        from snuba.datasets.entities.transactions import TransactionsEntity

        entity_map_pre_execute = {
            EntityKey.EVENTS: EventsEntity,
            EntityKey.TRANSACTIONS: TransactionsEntity,
            EntityKey.METRICS_SETS: MetricsSetsEntity,
            EntityKey.METRICS_COUNTERS: MetricsCountersEntity,
            EntityKey.ORG_METRICS_COUNTERS: OrgMetricsCountersEntity,
            EntityKey.METRICS_DISTRIBUTIONS: MetricsDistributionsEntity,
        }

        self._entity_map.update(
            {
                k: v()
                for (k, v) in entity_map_pre_execute.items()
                if k.value not in settings.DISABLED_ENTITIES
            }
        )

        self._entity_map.update(self._config_built_entities)

        self._name_map = {v.__class__: k for k, v in self._entity_map.items()}

    def iter_all(self) -> Generator[Entity, None, None]:
        for ent in self._entity_map.values():
            yield ent

    def all_names(self) -> Sequence[EntityKey]:
        return [name for name in self._entity_map.keys()]

    def get(self, name: EntityKey) -> Entity:
        try:
            return self._entity_map[name]
        except KeyError as error:
            raise InvalidEntityError(f"entity {name!r} does not exist") from error

    def get_entity_name(self, entity: Entity) -> EntityKey:
        try:
            if isinstance(entity, PluggableEntity):
                return entity.entity_key
            # TODO: Destroy all non-PluggableEntity Entities
            return self._name_map[entity.__class__]
        except KeyError as error:
            raise InvalidEntityError(f"entity {entity} has no name") from error


class InvalidEntityError(SerializableException):
    """Exception raised on invalid entity access."""


_ENT_FACTORY: Optional[_EntityFactory] = None


def _ent_factory() -> _EntityFactory:
    global _ENT_FACTORY
    if _ENT_FACTORY is None:
        _ENT_FACTORY = _EntityFactory()
    return _ENT_FACTORY


def initialize_entity_factory() -> None:
    """
    Used to load entities on initialization of datasets.
    """
    _ent_factory()


def get_entity(name: EntityKey) -> Entity:
    return _ent_factory().get(name)


def get_entity_name(entity: Entity) -> EntityKey:
    return _ent_factory().get_entity_name(entity)


def get_all_entity_names() -> Sequence[EntityKey]:
    return _ent_factory().all_names()


def enforce_table_writer(entity: Entity) -> TableWriter:
    writable_storage = entity.get_writable_storage()

    assert (
        writable_storage is not None
    ), f"Entity {_ent_factory().get_entity_name(entity)} does not have a writable storage."
    return writable_storage.get_table_writer()


def reset_entity_factory() -> None:
    global _ENT_FACTORY
    _ENT_FACTORY = _EntityFactory()


# Used by test cases to store FakeEntity. The reset_entity_factory() should be used after override.
def override_entity_map(name: EntityKey, entity: Entity) -> None:
    _ent_factory()._entity_map[name] = entity<|MERGE_RESOLUTION|>--- conflicted
+++ resolved
@@ -41,11 +41,6 @@
             MetricsSetsEntity,
             OrgMetricsCountersEntity,
         )
-<<<<<<< HEAD
-        from snuba.datasets.entities.sessions import OrgSessionsEntity, SessionsEntity
-=======
-        from snuba.datasets.entities.replays import ReplaysEntity
->>>>>>> c88e8e51
         from snuba.datasets.entities.transactions import TransactionsEntity
 
         entity_map_pre_execute = {
