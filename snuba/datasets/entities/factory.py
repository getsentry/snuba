from glob import glob
from typing import Generator, MutableMapping, Optional, Sequence, Type

import sentry_sdk

from snuba import settings
from snuba.datasets.configuration.entity_builder import build_entity_from_config
from snuba.datasets.entities.entity_key import EntityKey
from snuba.datasets.entity import Entity
from snuba.datasets.pluggable_entity import PluggableEntity
from snuba.datasets.storages.factory import initialize_storage_factory
from snuba.datasets.table_storage import TableWriter
from snuba.utils.config_component_factory import ConfigComponentFactory
from snuba.utils.serializable_exception import SerializableException


class _EntityFactory(ConfigComponentFactory[Entity, EntityKey]):
    def __init__(self) -> None:
        with sentry_sdk.start_span(op="initialize", description="Entity Factory"):
            initialize_storage_factory()
            self._entity_map: MutableMapping[EntityKey, Entity] = {}
            self._name_map: MutableMapping[Type[Entity], EntityKey] = {}
            self.__initialize()

    def __initialize(self) -> None:

        self._config_built_entities = {
            entity.entity_key: entity
            for entity in [
                build_entity_from_config(config_file)
                for config_file in glob(
                    settings.ENTITY_CONFIG_FILES_GLOB, recursive=True
                )
            ]
        }

        from snuba.datasets.entities.discover import (
            DiscoverEntity,
            DiscoverEventsEntity,
            DiscoverTransactionsEntity,
        )
        from snuba.datasets.entities.events import EventsEntity
        from snuba.datasets.entities.metrics import (
            MetricsCountersEntity,
            MetricsDistributionsEntity,
            MetricsSetsEntity,
            OrgMetricsCountersEntity,
        )
        from snuba.datasets.entities.replays import ReplaysEntity
        from snuba.datasets.entities.sessions import OrgSessionsEntity, SessionsEntity
        from snuba.datasets.entities.transactions import TransactionsEntity

        entity_map_pre_execute = {
            EntityKey.DISCOVER: DiscoverEntity,
            EntityKey.EVENTS: EventsEntity,
<<<<<<< HEAD
            EntityKey.OUTCOMES: OutcomesEntity,
            EntityKey.OUTCOMES_RAW: OutcomesRawEntity,
=======
            EntityKey.GROUPEDMESSAGE: GroupedMessageEntity,
>>>>>>> 45f8f38f
            EntityKey.SESSIONS: SessionsEntity,
            EntityKey.ORG_SESSIONS: OrgSessionsEntity,
            EntityKey.TRANSACTIONS: TransactionsEntity,
            EntityKey.DISCOVER_TRANSACTIONS: DiscoverTransactionsEntity,
            EntityKey.DISCOVER_EVENTS: DiscoverEventsEntity,
            EntityKey.METRICS_SETS: MetricsSetsEntity,
            EntityKey.METRICS_COUNTERS: MetricsCountersEntity,
            EntityKey.ORG_METRICS_COUNTERS: OrgMetricsCountersEntity,
            EntityKey.METRICS_DISTRIBUTIONS: MetricsDistributionsEntity,
            EntityKey.REPLAYS: ReplaysEntity,
        }

        self._entity_map.update(
            {
                k: v()
                for (k, v) in entity_map_pre_execute.items()
                if k.value not in settings.DISABLED_ENTITIES
            }
        )

        self._entity_map.update(self._config_built_entities)

        self._name_map = {v.__class__: k for k, v in self._entity_map.items()}

    def iter_all(self) -> Generator[Entity, None, None]:
        for ent in self._entity_map.values():
            yield ent

    def all_names(self) -> Sequence[EntityKey]:
        return [name for name in self._entity_map.keys()]

    def get(self, name: EntityKey) -> Entity:
        try:
            return self._entity_map[name]
        except KeyError as error:
            raise InvalidEntityError(f"entity {name!r} does not exist") from error

    def get_entity_name(self, entity: Entity) -> EntityKey:
        try:
            if isinstance(entity, PluggableEntity):
                return entity.entity_key
            # TODO: Destroy all non-PluggableEntity Entities
            return self._name_map[entity.__class__]
        except KeyError as error:
            raise InvalidEntityError(f"entity {entity} has no name") from error


class InvalidEntityError(SerializableException):
    """Exception raised on invalid entity access."""


_ENT_FACTORY: Optional[_EntityFactory] = None


def _ent_factory() -> _EntityFactory:
    global _ENT_FACTORY
    if _ENT_FACTORY is None:
        _ENT_FACTORY = _EntityFactory()
    return _ENT_FACTORY


def initialize_entity_factory() -> None:
    """
    Used to load entities on initialization of datasets.
    """
    _ent_factory()


def get_entity(name: EntityKey) -> Entity:
    return _ent_factory().get(name)


def get_entity_name(entity: Entity) -> EntityKey:
    return _ent_factory().get_entity_name(entity)


def get_all_entity_names() -> Sequence[EntityKey]:
    return _ent_factory().all_names()


def enforce_table_writer(entity: Entity) -> TableWriter:
    writable_storage = entity.get_writable_storage()

    assert (
        writable_storage is not None
    ), f"Entity {_ent_factory().get_entity_name(entity)} does not have a writable storage."
    return writable_storage.get_table_writer()


def reset_entity_factory() -> None:
    global _ENT_FACTORY
    _ENT_FACTORY = _EntityFactory()


# Used by test cases to store FakeEntity. The reset_entity_factory() should be used after override.
def override_entity_map(name: EntityKey, entity: Entity) -> None:
    _ent_factory()._entity_map[name] = entity<|MERGE_RESOLUTION|>--- conflicted
+++ resolved
@@ -53,12 +53,6 @@
         entity_map_pre_execute = {
             EntityKey.DISCOVER: DiscoverEntity,
             EntityKey.EVENTS: EventsEntity,
-<<<<<<< HEAD
-            EntityKey.OUTCOMES: OutcomesEntity,
-            EntityKey.OUTCOMES_RAW: OutcomesRawEntity,
-=======
-            EntityKey.GROUPEDMESSAGE: GroupedMessageEntity,
->>>>>>> 45f8f38f
             EntityKey.SESSIONS: SessionsEntity,
             EntityKey.ORG_SESSIONS: OrgSessionsEntity,
             EntityKey.TRANSACTIONS: TransactionsEntity,
