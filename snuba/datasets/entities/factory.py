from glob import glob
from typing import Generator, MutableMapping, Optional, Sequence, Type

import sentry_sdk

from snuba import settings
from snuba.datasets.configuration.entity_builder import build_entity_from_config
from snuba.datasets.entities.entity_key import EntityKey
from snuba.datasets.entity import Entity
from snuba.datasets.pluggable_entity import PluggableEntity
from snuba.datasets.storages.factory import initialize_storage_factory
from snuba.datasets.table_storage import TableWriter
from snuba.utils.config_component_factory import ConfigComponentFactory
from snuba.utils.serializable_exception import SerializableException


class _EntityFactory(ConfigComponentFactory[Entity, EntityKey]):
    def __init__(self) -> None:
        with sentry_sdk.start_span(op="initialize", description="Entity Factory"):
            initialize_storage_factory()
            self._entity_map: MutableMapping[EntityKey, Entity] = {}
            self._name_map: MutableMapping[Type[Entity], EntityKey] = {}
            self.__initialize()

    def __initialize(self) -> None:

        self._config_built_entities = {
            entity.entity_key: entity
            for entity in [
                build_entity_from_config(config_file)
                for config_file in glob(
                    settings.ENTITY_CONFIG_FILES_GLOB, recursive=True
                )
            ]
        }

        from snuba.datasets.cdc.groupedmessage_entity import GroupedMessageEntity
        from snuba.datasets.entities.discover import (
            DiscoverEntity,
            DiscoverEventsEntity,
            DiscoverTransactionsEntity,
        )
        from snuba.datasets.entities.events import EventsEntity
        from snuba.datasets.entities.metrics import (
            MetricsCountersEntity,
            MetricsDistributionsEntity,
            MetricsSetsEntity,
            OrgMetricsCountersEntity,
        )
<<<<<<< HEAD
        from snuba.datasets.entities.profiles import ProfilesEntity
=======
        from snuba.datasets.entities.outcomes import OutcomesEntity
        from snuba.datasets.entities.outcomes_raw import OutcomesRawEntity
>>>>>>> 2fd57ddb
        from snuba.datasets.entities.replays import ReplaysEntity
        from snuba.datasets.entities.sessions import OrgSessionsEntity, SessionsEntity
        from snuba.datasets.entities.transactions import TransactionsEntity

        entity_map_pre_execute = {
            EntityKey.DISCOVER: DiscoverEntity,
            EntityKey.EVENTS: EventsEntity,
            EntityKey.GROUPEDMESSAGE: GroupedMessageEntity,
            EntityKey.SESSIONS: SessionsEntity,
            EntityKey.ORG_SESSIONS: OrgSessionsEntity,
            EntityKey.TRANSACTIONS: TransactionsEntity,
            EntityKey.DISCOVER_TRANSACTIONS: DiscoverTransactionsEntity,
            EntityKey.DISCOVER_EVENTS: DiscoverEventsEntity,
            EntityKey.METRICS_SETS: MetricsSetsEntity,
            EntityKey.METRICS_COUNTERS: MetricsCountersEntity,
            EntityKey.ORG_METRICS_COUNTERS: OrgMetricsCountersEntity,
            EntityKey.METRICS_DISTRIBUTIONS: MetricsDistributionsEntity,
            EntityKey.REPLAYS: ReplaysEntity,
        }

        self._entity_map.update(
            {
                k: v()
                for (k, v) in entity_map_pre_execute.items()
                if k.value not in settings.DISABLED_ENTITIES
            }
        )

        self._entity_map.update(self._config_built_entities)

        self._name_map = {v.__class__: k for k, v in self._entity_map.items()}

    def iter_all(self) -> Generator[Entity, None, None]:
        for ent in self._entity_map.values():
            yield ent

    def all_names(self) -> Sequence[EntityKey]:
        return [name for name in self._entity_map.keys()]

    def get(self, name: EntityKey) -> Entity:
        try:
            return self._entity_map[name]
        except KeyError as error:
            raise InvalidEntityError(f"entity {name!r} does not exist") from error

    def get_entity_name(self, entity: Entity) -> EntityKey:
        try:
            if isinstance(entity, PluggableEntity):
                return entity.entity_key
            # TODO: Destroy all non-PluggableEntity Entities
            return self._name_map[entity.__class__]
        except KeyError as error:
            raise InvalidEntityError(f"entity {entity} has no name") from error


class InvalidEntityError(SerializableException):
    """Exception raised on invalid entity access."""


_ENT_FACTORY: Optional[_EntityFactory] = None


def _ent_factory() -> _EntityFactory:
    global _ENT_FACTORY
    if _ENT_FACTORY is None:
        _ENT_FACTORY = _EntityFactory()
    return _ENT_FACTORY


def initialize_entity_factory() -> None:
    """
    Used to load entities on initialization of datasets.
    """
    _ent_factory()


def get_entity(name: EntityKey) -> Entity:
    return _ent_factory().get(name)


def get_entity_name(entity: Entity) -> EntityKey:
    return _ent_factory().get_entity_name(entity)


def get_all_entity_names() -> Sequence[EntityKey]:
    return _ent_factory().all_names()


def enforce_table_writer(entity: Entity) -> TableWriter:
    writable_storage = entity.get_writable_storage()

    assert (
        writable_storage is not None
    ), f"Entity {_ent_factory().get_entity_name(entity)} does not have a writable storage."
    return writable_storage.get_table_writer()


def reset_entity_factory() -> None:
    global _ENT_FACTORY
    _ENT_FACTORY = _EntityFactory()


# Used by test cases to store FakeEntity. The reset_entity_factory() should be used after override.
def override_entity_map(name: EntityKey, entity: Entity) -> None:
    _ent_factory()._entity_map[name] = entity<|MERGE_RESOLUTION|>--- conflicted
+++ resolved
@@ -47,12 +47,6 @@
             MetricsSetsEntity,
             OrgMetricsCountersEntity,
         )
-<<<<<<< HEAD
-        from snuba.datasets.entities.profiles import ProfilesEntity
-=======
-        from snuba.datasets.entities.outcomes import OutcomesEntity
-        from snuba.datasets.entities.outcomes_raw import OutcomesRawEntity
->>>>>>> 2fd57ddb
         from snuba.datasets.entities.replays import ReplaysEntity
         from snuba.datasets.entities.sessions import OrgSessionsEntity, SessionsEntity
         from snuba.datasets.entities.transactions import TransactionsEntity
