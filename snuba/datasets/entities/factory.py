--- conflicted
+++ resolved
@@ -34,15 +34,6 @@
             ]
         }
 
-<<<<<<< HEAD
-        from snuba.datasets.cdc.groupedmessage_entity import GroupedMessageEntity
-=======
-        from snuba.datasets.entities.discover import (
-            DiscoverEntity,
-            DiscoverEventsEntity,
-            DiscoverTransactionsEntity,
-        )
->>>>>>> ba2daa23
         from snuba.datasets.entities.events import EventsEntity
         from snuba.datasets.entities.metrics import (
             MetricsCountersEntity,
