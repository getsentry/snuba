--- conflicted
+++ resolved
@@ -27,11 +27,8 @@
         DiscoverTransactionsEntity,
     )
     from snuba.datasets.entities.events import EventsEntity
-<<<<<<< HEAD
     from snuba.datasets.entities.functions import FunctionsEntity
-=======
     from snuba.datasets.entities.generic_metrics import GenericMetricsSetsEntity
->>>>>>> 9a70f01f
     from snuba.datasets.entities.metrics import (
         MetricsCountersEntity,
         MetricsDistributionsEntity,
