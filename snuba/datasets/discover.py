--- conflicted
+++ resolved
@@ -1,7 +1,7 @@
 import logging
 
 from snuba import environment
-from snuba.clickhouse.columns import ColumnSet, SchemaModifiers
+from snuba.clickhouse.columns import ColumnSet
 from snuba.datasets.dataset import Dataset
 from snuba.datasets.entities import EntityKey
 from snuba.datasets.entities.discover import EVENTS_COLUMNS, TRANSACTIONS_COLUMNS
@@ -63,13 +63,7 @@
 
 
 def match_query_to_entity(
-<<<<<<< HEAD
-    query: Query,
-    events_only_columns: ColumnSet[SchemaModifiers],
-    transactions_only_columns: ColumnSet[SchemaModifiers],
-=======
     query: Query, events_only_columns: ColumnSet, transactions_only_columns: ColumnSet,
->>>>>>> ceb4ba1d
 ) -> EntityKey:
     # First check for a top level condition on the event type
     condition = query.get_condition_from_ast()
@@ -150,8 +144,8 @@
 def track_bad_query(
     query: Query,
     selected_entity: EntityKey,
-    events_only_columns: ColumnSet[SchemaModifiers],
-    transactions_only_columns: ColumnSet[SchemaModifiers],
+    events_only_columns: ColumnSet,
+    transactions_only_columns: ColumnSet,
 ) -> None:
     event_columns = set()
     transaction_columns = set()
