--- conflicted
+++ resolved
@@ -1,347 +1,3 @@
-<<<<<<< HEAD
-import logging
-from dataclasses import dataclass
-from datetime import timedelta
-from typing import Mapping, Optional, Sequence, Set
-
-from snuba import environment, state
-from snuba.clickhouse.columns import (
-    UUID,
-    Array,
-    ColumnSet,
-    DateTime,
-    FixedString,
-    Float,
-    LowCardinality,
-    Nested,
-    Nullable,
-    String,
-    UInt,
-)
-from snuba.clickhouse.translators.snuba import SnubaClickhouseStrictTranslator
-from snuba.clickhouse.translators.snuba.allowed import (
-    ColumnMapper,
-    SubscriptableReferenceMapper,
-)
-from snuba.clickhouse.translators.snuba.mappers import ColumnToLiteral, ColumnToMapping
-from snuba.clickhouse.translators.snuba.mapping import TranslationMappers
-from snuba.datasets.dataset import TimeSeriesDataset
-from snuba.datasets.events import event_translator
-from snuba.datasets.factory import get_dataset
-from snuba.datasets.plans.single_storage import SelectedStorageQueryPlanBuilder
-from snuba.datasets.storage import (
-    QueryStorageSelector,
-    ReadableStorage,
-    StorageAndMappers,
-)
-from snuba.datasets.storages import StorageKey
-from snuba.datasets.storages.factory import get_storage
-from snuba.datasets.transactions import transaction_translator
-from snuba.query.conditions import (
-    BINARY_OPERATORS,
-    ConditionFunctions,
-    get_first_level_and_conditions,
-)
-from snuba.query.expressions import Column, Literal, SubscriptableReference
-from snuba.query.extensions import QueryExtension
-from snuba.query.logical import Query
-from snuba.query.matchers import Column as ColumnMatch
-from snuba.query.matchers import FunctionCall as FunctionCallMatch
-from snuba.query.matchers import Literal as LiteralMatch
-from snuba.query.matchers import Or, Param
-from snuba.query.matchers import String as StringMatch
-from snuba.query.parsing import ParsingContext
-from snuba.query.processors import QueryProcessor
-from snuba.query.processors.basic_functions import BasicFunctionsProcessor
-from snuba.query.processors.failure_rate_processor import FailureRateProcessor
-from snuba.query.processors.handled_functions import HandledFunctionsProcessor
-from snuba.query.processors.performance_expressions import apdex_processor
-from snuba.query.processors.tags_expander import TagsExpanderProcessor
-from snuba.query.processors.timeseries_column_processor import TimeSeriesColumnProcessor
-from snuba.query.project_extension import ProjectExtension
-from snuba.query.subscripts import subscript_key_column_name
-from snuba.query.timeseries_extension import TimeSeriesExtension
-from snuba.request.request_settings import RequestSettings
-from snuba.util import qualified_column
-from snuba.utils.metrics.wrapper import MetricsWrapper
-
-EVENTS = "events"
-TRANSACTIONS = "transactions"
-EVENTS_AND_TRANSACTIONS = "events_and_transactions"
-
-metrics = MetricsWrapper(environment.metrics, "api.discover")
-logger = logging.getLogger(__name__)
-
-EVENT_CONDITION = FunctionCallMatch(
-    Param("function", Or([StringMatch(op) for op in BINARY_OPERATORS])),
-    (
-        Or([ColumnMatch(None, StringMatch("type")), LiteralMatch()]),
-        Param("event_type", Or([ColumnMatch(), LiteralMatch()])),
-    ),
-)
-
-
-def match_query_to_table(
-    query: Query, events_only_columns: ColumnSet, transactions_only_columns: ColumnSet
-) -> str:
-    # First check for a top level condition on the event type
-    condition = query.get_condition_from_ast()
-    event_types = set()
-    if condition:
-        top_level_condition = get_first_level_and_conditions(condition)
-
-        for cond in top_level_condition:
-            result = EVENT_CONDITION.match(cond)
-            if not result:
-                continue
-
-            event_type_param = result.expression("event_type")
-
-            if isinstance(event_type_param, Column):
-                event_type = event_type_param.column_name
-            else:
-                event_type = event_type_param.value
-            if result:
-                if result.string("function") == ConditionFunctions.EQ:
-                    event_types.add(event_type)
-                elif result.string("function") == ConditionFunctions.NEQ:
-                    if event_type == "transaction":
-                        return EVENTS
-
-    if len(event_types) == 1 and "transaction" in event_types:
-        return TRANSACTIONS
-
-    if len(event_types) > 0 and "transaction" not in event_types:
-        return EVENTS
-
-    # If we cannot clearly pick a table from the top level conditions, then
-    # inspect the columns requested to infer a selection.
-    has_event_columns = False
-    has_transaction_columns = False
-    for col in query.get_all_ast_referenced_columns():
-        if events_only_columns.get(col.column_name):
-            has_event_columns = True
-        elif transactions_only_columns.get(col.column_name):
-            has_transaction_columns = True
-
-    for subscript in query.get_all_ast_referenced_subscripts():
-        # Subscriptable references will not be properly recognized above
-        # through get_all_ast_referenced_columns since the columns that
-        # method will find will look like `tags` or `measurements`, while
-        # the column sets contains `tags.key` and `tags.value`.
-        schema_col_name = subscript_key_column_name(subscript)
-        if events_only_columns.get(schema_col_name):
-            has_event_columns = True
-        if transactions_only_columns.get(schema_col_name):
-            has_transaction_columns = True
-
-    if has_event_columns and has_transaction_columns:
-        # Impossible query, use the merge table
-        return EVENTS_AND_TRANSACTIONS
-    elif has_event_columns:
-        return EVENTS
-    elif has_transaction_columns:
-        return TRANSACTIONS
-    else:
-        return EVENTS_AND_TRANSACTIONS
-
-
-def detect_table(
-    query: Query,
-    events_only_columns: ColumnSet,
-    transactions_only_columns: ColumnSet,
-    track_bad_queries: bool,
-) -> str:
-    """
-    Given a query, we attempt to guess whether it is better to fetch data from the
-    "events", "transactions" or future merged storage.
-
-    The merged storage resolves to the events storage until errors and transactions
-    are split into separate physical tables.
-    """
-    selected_table = match_query_to_table(
-        query, events_only_columns, transactions_only_columns
-    )
-
-    if track_bad_queries:
-        event_columns = set()
-        transaction_columns = set()
-        for col in query.get_all_ast_referenced_columns():
-            if events_only_columns.get(col.column_name):
-                event_columns.add(col.column_name)
-            elif transactions_only_columns.get(col.column_name):
-                transaction_columns.add(col.column_name)
-
-        for subscript in query.get_all_ast_referenced_subscripts():
-            schema_col_name = subscript_key_column_name(subscript)
-            if events_only_columns.get(schema_col_name):
-                event_columns.add(schema_col_name)
-            if transactions_only_columns.get(schema_col_name):
-                transaction_columns.add(schema_col_name)
-
-        event_mismatch = event_columns and selected_table == TRANSACTIONS
-        transaction_mismatch = transaction_columns and selected_table in [
-            EVENTS,
-            EVENTS_AND_TRANSACTIONS,
-        ]
-
-        if event_mismatch or transaction_mismatch:
-            missing_columns = ",".join(
-                sorted(event_columns if event_mismatch else transaction_columns)
-            )
-            metrics.increment(
-                "query.impossible",
-                tags={
-                    "selected_table": selected_table,
-                    "missing_columns": missing_columns,
-                },
-            )
-            logger.warning("Discover generated impossible query", exc_info=True)
-
-        if selected_table == EVENTS_AND_TRANSACTIONS and (
-            event_columns or transaction_columns
-        ):
-            # Not possible in future with merge table
-            metrics.increment(
-                "query.impossible-merge-table",
-                tags={
-                    "missing_events_columns": ",".join(sorted(event_columns)),
-                    "missing_transactions_columns": ",".join(
-                        sorted(transaction_columns)
-                    ),
-                },
-            )
-
-        else:
-            metrics.increment("query.success")
-
-    return selected_table
-
-
-@dataclass(frozen=True)
-class DefaultNoneColumnMapper(ColumnMapper):
-    """
-    This maps a list of column names to None (NULL in SQL) as it is done
-    in the discover column_expr method today. It should not be used for
-    any other reason or use case, thus it should not be moved out of
-    the discover dataset file.
-    """
-
-    columns: ColumnSet
-
-    def attempt_map(
-        self, expression: Column, children_translator: SnubaClickhouseStrictTranslator,
-    ) -> Optional[Literal]:
-        if expression.column_name in self.columns:
-            return Literal(
-                alias=expression.alias
-                or qualified_column(
-                    expression.column_name, expression.table_name or ""
-                ),
-                value=None,
-            )
-        else:
-            return None
-
-
-@dataclass(frozen=True)
-class DefaultNoneSubscriptMapper(SubscriptableReferenceMapper):
-    """
-    This maps a subscriptable reference to None (NULL in SQL) as it is done
-    in the discover column_expr method today. It should not be used for
-    any other reason or use case, thus it should not be moved out of
-    the discover dataset file.
-    """
-
-    subscript_names: Set[str]
-
-    def attempt_map(
-        self,
-        expression: SubscriptableReference,
-        children_translator: SnubaClickhouseStrictTranslator,
-    ) -> Optional[Literal]:
-        if expression.column.column_name in self.subscript_names:
-            return Literal(alias=expression.alias, value=None)
-        else:
-            return None
-
-
-class DiscoverQueryStorageSelector(QueryStorageSelector):
-    def __init__(
-        self,
-        events_table: ReadableStorage,
-        events_ro_table: ReadableStorage,
-        abstract_events_columns: ColumnSet,
-        transactions_table: ReadableStorage,
-        abstract_transactions_columns: ColumnSet,
-    ) -> None:
-        self.__events_table = events_table
-        self.__events_ro_table = events_ro_table
-        # Columns from the abstract model that map to storage columns present only
-        # in the Events table
-        self.__abstract_events_columns = abstract_events_columns
-        self.__transactions_table = transactions_table
-        # Columns from the abstract model that map to storage columns present only
-        # in the Transactions table
-        self.__abstract_transactions_columns = abstract_transactions_columns
-
-        self.__event_translator = event_translator.concat(
-            TranslationMappers(
-                columns=[
-                    ColumnToMapping(None, "release", None, "tags", "sentry:release"),
-                    ColumnToMapping(None, "dist", None, "tags", "sentry:dist"),
-                    ColumnToMapping(None, "user", None, "tags", "sentry:user"),
-                    DefaultNoneColumnMapper(self.__abstract_transactions_columns),
-                ],
-                subscriptables=[DefaultNoneSubscriptMapper({"measurements"})],
-            )
-        )
-
-        self.__transaction_translator = transaction_translator.concat(
-            TranslationMappers(
-                columns=[
-                    ColumnToLiteral(None, "group_id", 0),
-                    DefaultNoneColumnMapper(self.__abstract_events_columns),
-                ]
-            )
-        )
-
-    def select_storage(
-        self, query: Query, request_settings: RequestSettings
-    ) -> StorageAndMappers:
-        table = detect_table(
-            query,
-            self.__abstract_events_columns,
-            self.__abstract_transactions_columns,
-            True,
-        )
-
-        if table == TRANSACTIONS:
-            return StorageAndMappers(
-                self.__transactions_table, self.__transaction_translator
-            )
-        else:
-            use_readonly_storage = (
-                state.get_config("enable_events_readonly_table", False)
-                and not request_settings.get_consistent()
-            )
-            return (
-                StorageAndMappers(self.__events_ro_table, self.__event_translator)
-                if use_readonly_storage
-                else StorageAndMappers(self.__events_table, self.__event_translator)
-            )
-
-
-class DiscoverDataset(TimeSeriesDataset):
-    """
-    Dataset for the Discover product that maps the columns of Events and
-    Transactions into a standard format and sends a query to one of the 2 tables
-    depending on the conditions detected.
-
-    It is based on two storages. One for events and one for transactions.
-    """
-
-=======
 from snuba.datasets.dataset import Dataset
 from snuba.datasets.entities import EntityKey
 from snuba.datasets.entities.factory import get_entity
@@ -350,7 +6,6 @@
 # while I restructure the code, then I can move the entity selection logic back
 # out here
 class DiscoverDataset(Dataset):
->>>>>>> 052661c0
     def __init__(self) -> None:
         discover_entity = get_entity(EntityKey.DISCOVER)
         super().__init__(default_entity=discover_entity)