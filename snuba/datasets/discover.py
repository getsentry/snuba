--- conflicted
+++ resolved
@@ -30,12 +30,7 @@
 from snuba.query.processors.basic_functions import BasicFunctionsProcessor
 from snuba.query.processors.impact_processor import ImpactProcessor
 from snuba.query.processors.prewhere import PrewhereProcessor
-<<<<<<< HEAD
-from snuba.query.processors.readonly_events import ReadOnlyTableSelector
 from snuba.query.processors.sampling_rate import SamplingRateProcessor
-from snuba.query.processors.tagsmap import NestedFieldConditionOptimizer
-=======
->>>>>>> 445ed4e8
 from snuba.query.timeseries import TimeSeriesExtension
 from snuba.request.request_settings import RequestSettings
 from snuba.util import is_condition
@@ -211,7 +206,7 @@
             storages=[events_storage, transactions_storage],
             query_plan_builder=SelectedTableQueryPlanBuilder(
                 selector=storage_selector,
-                post_processors=[PrewhereProcessor()],
+                post_processors=[PrewhereProcessor(), SamplingRateProcessor()],
                 execution_strategy=SplitQueryPlanExecutionStrategy(
                     split_spec=None,
                     default_strategy=SimpleQueryPlanExecutionStrategy(),
@@ -228,37 +223,11 @@
     def get_query_processors(self) -> Sequence[QueryProcessor]:
         return [
             BasicFunctionsProcessor(),
-<<<<<<< HEAD
-            DatasetSelector(
-                discover_source=discover_source,
-                events_columns=self.__events_columns,
-                transactions_columns=self.__transactions_columns,
-                post_processors={
-                    TRANSACTIONS: [
-                        ApdexProcessor(),
-                        ImpactProcessor(),
-                        NestedFieldConditionOptimizer(
-                            "tags", "_tags_flattened", {"timestamp"}, BEGINNING_OF_TIME,
-                        ),
-                        NestedFieldConditionOptimizer(
-                            "contexts",
-                            "_contexts_flattened",
-                            {"timestamp"},
-                            BEGINNING_OF_TIME,
-                        ),
-                    ],
-                    EVENTS: [ReadOnlyTableSelector("sentry_dist", "sentry_dist_ro")],
-                },
-            ),
-            SamplingRateProcessor(),
-            PrewhereProcessor(),
-=======
             # Apdex and Impact seem very good candidates for
             # being defined by the Transaction entity when it will
             # exist, so it would run before Storage selection.
             ApdexProcessor(),
             ImpactProcessor(),
->>>>>>> 445ed4e8
         ]
 
     def get_extensions(self) -> Mapping[str, QueryExtension]:
