from datetime import timedelta
from typing import Mapping, Sequence

from snuba.clickhouse.columns import (
    Array,
    ColumnSet,
    DateTime,
    FixedString,
    Nested,
    Nullable,
    String,
    UInt,
    UUID,
)
from snuba.datasets.dataset import TimeSeriesDataset
from snuba.datasets.factory import get_dataset
from snuba.datasets.plans.single_storage import SelectedStorageQueryPlanBuilder
from snuba.datasets.storage import QueryStorageSelector, ReadableStorage
from snuba.datasets.storages.events import storage as events_storage
from snuba.datasets.storages.transactions import storage as transactions_storage
from snuba.query.extensions import QueryExtension
from snuba.query.parsing import ParsingContext
from snuba.query.project_extension import ProjectExtension, ProjectWithGroupsProcessor
from snuba.query.query import Query
from snuba.query.query_processor import QueryProcessor
from snuba.query.processors.apdex_processor import ApdexProcessor
from snuba.query.processors.basic_functions import BasicFunctionsProcessor
from snuba.query.processors.impact_processor import ImpactProcessor
from snuba.query.timeseries import TimeSeriesExtension
from snuba.request.request_settings import RequestSettings
from snuba.util import is_condition

EVENTS = "events"
TRANSACTIONS = "transactions"


def detect_table(
    query: Query, events_only_columns: ColumnSet, transactions_only_columns: ColumnSet
) -> str:
    """
    Given a query, we attempt to guess whether it is better to fetch data from the
    "events" or "transactions" storage. This is going to be wrong in some cases.
    """
    # First check for a top level condition that matches either type = transaction
    # type != transaction.
    conditions = query.get_conditions()
    if conditions:
        for idx, condition in enumerate(conditions):
            if is_condition(condition):
                if tuple(condition) == ("type", "!=", "transaction"):
                    return EVENTS
                elif tuple(condition) == ("type", "=", "transaction"):
                    return TRANSACTIONS

    # Check for any conditions that reference a table specific field
    condition_columns = query.get_columns_referenced_in_conditions()
    if any(events_only_columns.get(col) for col in condition_columns):
        return EVENTS
    if any(transactions_only_columns.get(col) for col in condition_columns):
        return TRANSACTIONS

    # Check for any other references to a table specific field
    all_referenced_columns = query.get_all_referenced_columns()
    if any(events_only_columns.get(col) for col in all_referenced_columns):
        return EVENTS
    if any(transactions_only_columns.get(col) for col in all_referenced_columns):
        return TRANSACTIONS

    # Use events by default
    return EVENTS


class DiscoverQueryStorageSelector(QueryStorageSelector):
    def __init__(
        self,
        events_table: ReadableStorage,
        abstract_events_columns: ColumnSet,
        transactions_table: ReadableStorage,
        abstract_transactions_columns: ColumnSet,
    ) -> None:
        self.__events_table = events_table
        # Columns from the abstract model that map to storage columns present only
        # in the Events table
        self.__abstract_events_columns = abstract_events_columns
        self.__transactions_table = transactions_table
        # Columns from the abstract model that map to storage columns present only
        # in the Transactions table
        self.__abstract_transactions_columns = abstract_transactions_columns

    def select_storage(
        self, query: Query, request_settings: RequestSettings
    ) -> ReadableStorage:
        table = detect_table(
            query, self.__abstract_events_columns, self.__abstract_transactions_columns,
        )
        return self.__events_table if table == EVENTS else self.__transactions_table


class DiscoverDataset(TimeSeriesDataset):
    """
    Dataset for the Discover product that maps the columns of Events and
    Transactions into a standard format and sends a query to one of the 2 tables
    depending on the conditions detected.

    It is based on two storages. One for events and one for transactions.
    """

    def __init__(self) -> None:
        self.__common_columns = ColumnSet(
            [
                ("event_id", FixedString(32)),
                ("project_id", UInt(64)),
                ("type", Nullable(String())),
                ("timestamp", DateTime()),
                ("platform", Nullable(String())),
                ("environment", Nullable(String())),
                ("release", Nullable(String())),
                ("dist", Nullable(String())),
                ("user", Nullable(String())),
                ("transaction", Nullable(String())),
                ("message", Nullable(String())),
                ("title", Nullable(String())),
                # User
                ("user_id", Nullable(String())),
                ("username", Nullable(String())),
                ("email", Nullable(String())),
                ("ip_address", Nullable(String())),
                # SDK
                ("sdk_name", Nullable(String())),
                ("sdk_version", Nullable(String())),
                # geo location context
                ("geo_country_code", Nullable(String())),
                ("geo_region", Nullable(String())),
                ("geo_city", Nullable(String())),
                # Other tags and context
                ("tags", Nested([("key", String()), ("value", String())])),
                ("contexts", Nested([("key", String()), ("value", String())])),
            ]
        )

        self.__events_columns = ColumnSet(
            [
                ("group_id", Nullable(UInt(64))),
                ("primary_hash", Nullable(FixedString(32))),
                # Promoted tags
                ("level", Nullable(String())),
                ("logger", Nullable(String())),
                ("server_name", Nullable(String())),
                ("site", Nullable(String())),
                ("url", Nullable(String())),
                ("search_message", Nullable(String())),
                ("location", Nullable(String())),
                ("culprit", Nullable(String())),
                ("received", Nullable(DateTime())),
                ("sdk_integrations", Nullable(Array(String()))),
                ("version", Nullable(String())),
                ("http_method", Nullable(String())),
                ("http_referer", Nullable(String())),
                # exception interface
                (
                    "exception_stacks",
                    Nested(
                        [
                            ("type", Nullable(String())),
                            ("value", Nullable(String())),
                            ("mechanism_type", Nullable(String())),
                            ("mechanism_handled", Nullable(UInt(8))),
                        ]
                    ),
                ),
                (
                    "exception_frames",
                    Nested(
                        [
                            ("abs_path", Nullable(String())),
                            ("filename", Nullable(String())),
                            ("package", Nullable(String())),
                            ("module", Nullable(String())),
                            ("function", Nullable(String())),
                            ("in_app", Nullable(UInt(8))),
                            ("colno", Nullable(UInt(32))),
                            ("lineno", Nullable(UInt(32))),
                            ("stack_level", UInt(16)),
                        ]
                    ),
                ),
                ("modules", Nested([("name", String()), ("version", String())])),
            ]
        )

        self.__transactions_columns = ColumnSet(
            [
                ("trace_id", Nullable(UUID())),
                ("span_id", Nullable(UInt(64))),
                ("transaction_hash", Nullable(UInt(64))),
                ("transaction_op", Nullable(String())),
                ("transaction_status", Nullable(UInt(8))),
                ("duration", Nullable(UInt(32))),
            ]
        )

        storage_selector = DiscoverQueryStorageSelector(
            events_table=events_storage, transactions_table=transactions_storage,
        )

        super().__init__(
<<<<<<< HEAD
            storages=[events_storage, transactions_storage],
            query_plan_builder=SelectedTableQueryPlanBuilder(
                selector=storage_selector, post_processors=[],
            ),
=======
            storages=[
                events_dataset.get_storage(),
                transactions_dataset.get_storage(),
            ],
            query_plan_builder=SelectedStorageQueryPlanBuilder(selector=storage_selector),
>>>>>>> 9e43ef14
            abstract_column_set=(
                self.__common_columns
                + self.__events_columns
                + self.__transactions_columns
            ),
            writable_storage=None,
            time_group_columns={},
            time_parse_columns=["timestamp"],
        )

    def get_query_processors(self) -> Sequence[QueryProcessor]:
        return [
            BasicFunctionsProcessor(),
            # Apdex and Impact seem very good candidates for
            # being defined by the Transaction entity when it will
            # exist, so it would run before Storage selection.
            ApdexProcessor(),
            ImpactProcessor(),
        ]

    def get_extensions(self) -> Mapping[str, QueryExtension]:
        return {
            "project": ProjectExtension(
                processor=ProjectWithGroupsProcessor(
                    project_column="project_id", replacer_state_name=None,
                )
            ),
            "timeseries": TimeSeriesExtension(
                default_granularity=3600,
                default_window=timedelta(days=5),
                timestamp_column="timestamp",
            ),
        }

    def column_expr(
        self,
        column_name,
        query: Query,
        parsing_context: ParsingContext,
        table_alias: str = "",
    ):
        detected_dataset = detect_table(
            query, self.__events_columns, self.__transactions_columns
        )

        if detected_dataset == TRANSACTIONS:
            if column_name == "time":
                return self.time_expr("finish_ts", query.get_granularity(), table_alias)
            if column_name == "type":
                return "'transaction'"
            if column_name == "timestamp":
                return "finish_ts"
            if column_name == "username":
                return "user_name"
            if column_name == "email":
                return "user_email"
            if column_name == "transaction":
                return "transaction_name"
            if column_name == "message":
                return "transaction_name"
            if column_name == "title":
                return "transaction_name"
            if column_name == "group_id":
                # TODO: We return 0 here instead of NULL so conditions like group_id
                # in (1, 2, 3) will work, since Clickhouse won't run a query like:
                # SELECT (NULL AS group_id) FROM transactions WHERE group_id IN (1, 2, 3)
                # When we have the query AST, we should solve this by transforming the
                # nonsensical conditions instead.
                return "0"
            if column_name == "geo_country_code":
                column_name = "contexts[geo.country_code]"
            if column_name == "geo_region":
                column_name = "contexts[geo.region]"
            if column_name == "geo_city":
                column_name = "contexts[geo.city]"
            if self.__events_columns.get(column_name):
                return "NULL"
        else:
            if column_name == "time":
                return self.time_expr("timestamp", query.get_granularity(), table_alias)
            if column_name == "release":
                column_name = "tags[sentry:release]"
            if column_name == "dist":
                column_name = "tags[sentry:dist]"
            if column_name == "user":
                column_name = "tags[sentry:user]"
            if self.__transactions_columns.get(column_name):
                return "NULL"

        return get_dataset(detected_dataset).column_expr(
            column_name, query, parsing_context
        )


class InvalidDataset(Exception):
    pass<|MERGE_RESOLUTION|>--- conflicted
+++ resolved
@@ -200,22 +200,17 @@
         )
 
         storage_selector = DiscoverQueryStorageSelector(
-            events_table=events_storage, transactions_table=transactions_storage,
+            events_table=events_storage,
+            abstract_events_columns=self.__events_columns,
+            transactions_table=transactions_storage,
+            abstract_transactions_columns=self.__transactions_columns,
         )
 
         super().__init__(
-<<<<<<< HEAD
             storages=[events_storage, transactions_storage],
-            query_plan_builder=SelectedTableQueryPlanBuilder(
-                selector=storage_selector, post_processors=[],
+            query_plan_builder=SelectedStorageQueryPlanBuilder(
+                selector=storage_selector,
             ),
-=======
-            storages=[
-                events_dataset.get_storage(),
-                transactions_dataset.get_storage(),
-            ],
-            query_plan_builder=SelectedStorageQueryPlanBuilder(selector=storage_selector),
->>>>>>> 9e43ef14
             abstract_column_set=(
                 self.__common_columns
                 + self.__events_columns
