--- conflicted
+++ resolved
@@ -3,10 +3,6 @@
 from abc import ABC, abstractmethod
 from typing import List, Mapping, Sequence
 
-<<<<<<< HEAD
-from snuba.clickhouse.columns import ColumnSet, ColumnType, SchemaModifiers, TModifiers
-from snuba.query.data_source.simple import SimpleDataSource
-=======
 from snuba.clickhouse.columns import (
     ColumnSet,
     ColumnType,
@@ -14,8 +10,7 @@
     SchemaModifiers,
     TModifiers,
 )
-from snuba.query.data_source import DataSource
->>>>>>> d5d44384
+from snuba.query.data_source.simple import SimpleDataSource
 from snuba.query.expressions import FunctionCall
 
 
