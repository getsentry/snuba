from __future__ import annotations

from abc import ABC, abstractmethod
from typing import List, Mapping, Sequence

from snuba.clickhouse.columns import (
    ColumnSet,
    ColumnType,
    Nullable,
<<<<<<< HEAD
    SchemaModifiers,
    TModifiers,
)
from snuba.query.data_source.simple import SimpleDataSource
=======
    TModifiers,
)
from snuba.query.data_source import DataSource
>>>>>>> aada3d5a
from snuba.query.expressions import FunctionCall


class RelationalSource(SimpleDataSource, ABC):
    """
    Abstract representation of the datamodel in the schema. This includes the
    list of the tables that compose this datamodel with their columns as well as
    their relationships expressed as relational joins.

    This class and its subclasses are the go-to place to inspect the structure
    of the datamodel, either during query or when writing.

    This implies our data model is defined in a relational way. Should we move
    away from this assumption, this will change.
    """

    @abstractmethod
    def format_from(self) -> str:
        """
        Builds the SQL representation of the data source for the FROM clause
        when querying.
        """
        # Not using the __str__ method because this is moving towards a more
        # abstract method that will receive a FormatStrategy (clickhouse specific)
        # that would do the actual formatting work
        raise NotImplementedError

    @abstractmethod
    def get_columns(self) -> ColumnSet[SchemaModifiers]:
        raise NotImplementedError

    @abstractmethod
    def get_mandatory_conditions(self) -> Sequence[FunctionCall]:
        """
        Returns the mandatory conditions to apply on Clickhouse when
        querying this RelationalSource, if any.
        These conditions are supposed to be only meant to keep the data
        model consistent (like excluding rows that were tombstoned).
        """
        raise NotImplementedError

    @abstractmethod
    def get_prewhere_candidates(self) -> Sequence[str]:
        """
        Returns the list of keys that can be promoted to PREWHERE conditions
        if found in the conditions field of the query.
        pre where keys depend on the actual table used to run the query, so,
        since the query processors can change the datasource of the query, the
        list of candidates must be associated to the data source itself and not
        to the dataset.
        """
        raise NotImplementedError

    def supports_sample(self) -> bool:
        """
        TODO: This is a temporary method to prevent Clickhouse query to try to
        add the SAMPLE clause to a JOIN expression, where SAMPLE not only is formatted
        differently, but would have to be rethought since, in a join SAMPLE would
        have to be applied table by table.
        """
        return True


class Schema(ABC):
    """
    A schema is an abstraction over a data model we can query.
    It provides a set of columns and a where clause to build the query.
    Concretely this can represent a table, a view or a group of
    joined tables.
    This level of abstraction only provides read primitives. Subclasses provide
    a way to write and the DDL to build the datamodel on Clickhouse

    As of now we do not have a strict separation between a Snuba abstract
    schema and a Clickhouse concrete schema. When this will exist, this
    class will break up into snuba schema and clickhouse schema.
    """

    @abstractmethod
    def get_data_source(self) -> RelationalSource:
        """
        Returns an object that represent the tables and the relationship between
        tables in this Schema.
        """
        raise NotImplementedError

    def get_columns(self) -> ColumnSet[SchemaModifiers]:
        return self.get_data_source().get_columns()

    def get_column_differences(
        self, expected_columns: Mapping[str, ColumnType[TModifiers]]
    ) -> List[str]:
        """
        Returns a list of differences between the expected_columns and the columns described in the schema.
        """
        errors: List[str] = []

        for column_name, column in expected_columns.items():
            if column_name not in self.get_columns():
                errors.append(
                    "Column '%s' exists in local ClickHouse but not in schema!"
                    % column_name
                )
                continue

            expected_type = self.get_columns()[column_name].type

            if column.get_raw() != expected_type.get_raw() or column.has_modifier(
                Nullable
            ) != expected_type.has_modifier(Nullable):
                errors.append(
                    "Column '%s' type differs between local ClickHouse and schema! (expected: %s, is: %s)"
                    % (column_name, expected_type, column)
                )

        return errors<|MERGE_RESOLUTION|>--- conflicted
+++ resolved
@@ -7,16 +7,9 @@
     ColumnSet,
     ColumnType,
     Nullable,
-<<<<<<< HEAD
-    SchemaModifiers,
     TModifiers,
 )
 from snuba.query.data_source.simple import SimpleDataSource
-=======
-    TModifiers,
-)
-from snuba.query.data_source import DataSource
->>>>>>> aada3d5a
 from snuba.query.expressions import FunctionCall
 
 
@@ -45,7 +38,7 @@
         raise NotImplementedError
 
     @abstractmethod
-    def get_columns(self) -> ColumnSet[SchemaModifiers]:
+    def get_columns(self) -> ColumnSet:
         raise NotImplementedError
 
     @abstractmethod
@@ -102,7 +95,7 @@
         """
         raise NotImplementedError
 
-    def get_columns(self) -> ColumnSet[SchemaModifiers]:
+    def get_columns(self) -> ColumnSet:
         return self.get_data_source().get_columns()
 
     def get_column_differences(
