--- conflicted
+++ resolved
@@ -4,10 +4,6 @@
 from snuba.datasets.storage import Storage, WritableTableStorage
 from snuba.query.extensions import QueryExtension
 from snuba.query.logical import Query
-<<<<<<< HEAD
-from snuba.query.processors import QueryProcessor
-=======
->>>>>>> b8a403e0
 from snuba.datasets.entities.factory import get_entity, EntityKey
 
 
@@ -46,41 +42,14 @@
     manipulate the lower layer objects.
     """
 
-<<<<<<< HEAD
-    # TODO: Still not sure if the Dataset class really needs the actual Entity object
-    # or just the name.
-=======
->>>>>>> b8a403e0
     def __init__(self, *, default_entity: EntityKey) -> None:
         # TODO: This is a convenience while we slowly migrate everything to Entities. This way
         # every dataset can have a default entity which acts as a passthrough until we can
         # migrate the datasets to proper entities.
-        self.default_entity_key = default_entity
-        self.__default_entity = get_entity(default_entity)
+        self.__default_entity = default_entity
 
-<<<<<<< HEAD
-    def get_entity(self, entity_name: Optional[str]) -> Entity:
-        return self.__default_entity
-
-    # TODO: Remove once entity selection moves to Sentry
-    def select_entity(self, query: Query) -> EntityKey:
-        return self.default_entity_key
-
-    def get_query_plan_builder(
-        self, entity_name: Optional[str] = None
-    ) -> ClickhouseQueryPlanBuilder:
-        """
-        Returns the component that transforms a Snuba query in a Storage query by selecting
-        the storage and provides the directions on how to run the query.
-        """
-        # TODO: If the query is being executed on a single entity, that entity will be used to determine
-        # the query plan. In cases such as a join, the dataset will something something and
-        # then build the join query.
-        entity = self.get_entity(entity_name)
-=======
     def get_default_entity(self) -> Entity:
         return get_entity(self.__default_entity)
->>>>>>> b8a403e0
 
     # TODO: Remove once entity selection moves to Sentry
     def select_entity(self, query: Query) -> EntityKey:
