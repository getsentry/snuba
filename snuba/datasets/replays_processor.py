from __future__ import annotations

import logging
import uuid
from datetime import datetime
from hashlib import md5
from typing import Any, Mapping, MutableMapping, Optional

import rapidjson

from snuba import environment
from snuba.consumers.types import KafkaMessageMetadata
from snuba.datasets.events_format import (
    EventTooOld,
    enforce_retention,
    extract_extra_tags,
    extract_user,
)
from snuba.processor import (
    InsertBatch,
    MessageProcessor,
    ProcessedMessage,
    _as_dict_safe,
    _ensure_valid_date,
    _ensure_valid_ip,
    _unicodify,
)
from snuba.util import force_bytes
from snuba.utils.metrics.wrapper import MetricsWrapper

logger = logging.getLogger(__name__)

metrics = MetricsWrapper(environment.metrics, "replays.processor")

ReplayEventDict = Mapping[Any, Any]
RetentionDays = int

# Limit for error_ids / trace_ids / urls array elements
LIST_ELEMENT_LIMIT = 1000

USER_FIELDS_PRECEDENCE = ("user_id", "username", "email", "ip_address")


class ReplaysProcessor(MessageProcessor):
    def __extract_timestamp(self, field: int) -> datetime:
        timestamp = _ensure_valid_date(datetime.utcfromtimestamp(field))
        if timestamp is None:
            timestamp = datetime.utcnow()
        return timestamp

    def __extract_started_at(self, started_at: Optional[int]) -> Optional[datetime]:
        if started_at is None:
            return None

        timestamp = _ensure_valid_date(datetime.utcfromtimestamp(started_at))
        if timestamp:
            return timestamp
        else:
            raise TypeError("Missing data for replay_start_timestamp column.")

    def __extract_urls(self, replay_event: ReplayEventDict) -> list[str]:
        if "url" in replay_event:
            # Backwards compat for non-public, pre-alpha javascript SDK.
            return self.__extract_url(replay_event)
        elif "urls" in replay_event:
            # Latest SDK input.
            urls = replay_event.get("urls")
            return urls[:LIST_ELEMENT_LIMIT] if isinstance(urls, list) else []
        else:
            # Malformed event catch all.
            return []

    def __extract_url(self, replay_event: ReplayEventDict) -> list[str]:
        request = replay_event.get("request", {})
        if not isinstance(request, dict):
            return []

        url = request.get("url")
        return [url] if isinstance(url, str) else []

    def __process_trace_ids(self, trace_ids: list[str] | None) -> list[str]:
        if not trace_ids:
            return []
        if len(trace_ids) > LIST_ELEMENT_LIMIT:
            metrics.increment("trace_ids exceeded list limit")

        return [str(uuid.UUID(t)) for t in trace_ids[:LIST_ELEMENT_LIMIT]]

    def __process_error_ids(self, error_ids: list[str] | None) -> list[str]:
        if not error_ids:
            return []
        if len(error_ids) > LIST_ELEMENT_LIMIT:
            metrics.increment("error_ids exceeded list limit")

        return [str(uuid.UUID(e)) for e in error_ids[:LIST_ELEMENT_LIMIT]]

    def _process_base_replay_event_values(
        self, processed: MutableMapping[str, Any], replay_event: ReplayEventDict
    ) -> None:
        processed["replay_id"] = str(uuid.UUID(replay_event["replay_id"]))
        processed["segment_id"] = replay_event["segment_id"]
        processed["trace_ids"] = self.__process_trace_ids(replay_event.get("trace_ids"))

        processed["timestamp"] = self.__extract_timestamp(
            replay_event["timestamp"],
        )
        processed["replay_start_timestamp"] = self.__extract_started_at(
            replay_event.get("replay_start_timestamp"),
        )
        processed["urls"] = self.__extract_urls(replay_event)
        processed["release"] = replay_event.get("release")
        processed["environment"] = replay_event.get("environment")
        processed["dist"] = replay_event.get("dist")
        processed["platform"] = _unicodify(replay_event["platform"])

        processed["error_ids"] = self.__process_error_ids(replay_event.get("error_ids"))

    def _process_tags(
        self, processed: MutableMapping[str, Any], replay_event: ReplayEventDict
    ) -> None:
        tags: MutableMapping[str, Any] = _as_dict_safe(replay_event.get("tags", None))
        if "transaction" in tags:
            processed["title"] = tags["transaction"]
        tags.pop("transaction", None)
        processed["tags.key"], processed["tags.value"] = extract_extra_tags(tags)

    def _add_user_column(
        self,
        processed: MutableMapping[str, Any],
        user_data: MutableMapping[str, Any],
    ) -> None:
        # TODO: this could be optimized / removed

        for field in USER_FIELDS_PRECEDENCE:
            if field in user_data and user_data[field]:
                processed["user"] = user_data[field]
                return

    def _process_user(
        self, processed: MutableMapping[str, Any], replay_event: ReplayEventDict
    ) -> None:
        user_dict = replay_event.get("user") or {}
        user_data: MutableMapping[str, Any] = {}
        extract_user(user_data, user_dict)
        processed["user_name"] = user_data["username"]
        processed["user_id"] = user_data["user_id"]
        processed["user_email"] = user_data["email"]

        ip_address = _ensure_valid_ip(user_data["ip_address"])
        if ip_address:
            if ip_address.version == 4:
                processed["ip_address_v4"] = str(ip_address)
            elif ip_address.version == 6:
                processed["ip_address_v6"] = str(ip_address)

        self._add_user_column(processed, user_data)

    def _process_contexts(
        self, processed: MutableMapping[str, Any], replay_event: ReplayEventDict
    ) -> None:
        contexts = replay_event.get("contexts", {})
        if not contexts:
            return None

        os_context = contexts.get("os", {})
        processed["os_name"] = os_context.get("name")
        processed["os_version"] = os_context.get("version")

        browser_context = contexts.get("browser", {})
        processed["browser_name"] = browser_context.get("name")
        processed["browser_version"] = browser_context.get("version")

        device_context = contexts.get("device", {})
        processed["device_name"] = device_context.get("name")
        processed["device_brand"] = device_context.get("brand")
        processed["device_family"] = device_context.get("family")
        processed["device_model"] = device_context.get("model")

    def _process_sdk(
        self, processed: MutableMapping[str, Any], replay_event: ReplayEventDict
    ) -> None:
        sdk = replay_event.get("sdk", None) or {}
        processed["sdk_name"] = _unicodify(sdk.get("name") or "")
        processed["sdk_version"] = _unicodify(sdk.get("version") or "")

    def _process_kafka_metadata(
        self, metadata: KafkaMessageMetadata, processed: MutableMapping[str, Any]
    ) -> None:
        processed["partition"] = metadata.partition
        processed["offset"] = metadata.offset

    def _process_event_hash(
        self, processed: MutableMapping[str, Any], replay_event: ReplayEventDict
    ) -> None:
        # event_hash is used to uniquely identify a row within a replay
        # for our segment updates we'll simply hash the segment_id
        # for future additions, we'll use whatever unique identifier (e.g. event_id)
        # as the input to the hash

        segment_id_bytes = force_bytes(str((replay_event["segment_id"])))
        segment_hash = md5(segment_id_bytes).hexdigest()
        processed["event_hash"] = str(uuid.UUID(segment_hash))

    def process_message(
        self, message: Mapping[Any, Any], metadata: KafkaMessageMetadata
    ) -> Optional[ProcessedMessage]:
        try:
            replay_event = rapidjson.loads(bytes(message["payload"]))
            try:
                retention_days = enforce_retention(
                    message["retention_days"],
                    datetime.utcfromtimestamp(message["start_time"]),
                )
            except EventTooOld:
                return None

            processed: MutableMapping[str, Any] = {
                "retention_days": retention_days,
                "project_id": message["project_id"],
            }

            # # The following helper functions should be able to be applied in any order.
            # # At time of writing, there are no reads of the values in the `processed`
            # # dictionary to inform values in other functions.
            # # Ideally we keep continue that rule
            self._process_base_replay_event_values(processed, replay_event)
            self._process_tags(processed, replay_event)
            self._process_sdk(processed, replay_event)
            self._process_kafka_metadata(metadata, processed)

            # # the following operation modifies the event_dict and is therefore *not* order-independent
            self._process_user(processed, replay_event)
            self._process_event_hash(processed, replay_event)
            self._process_contexts(processed, replay_event)
            return InsertBatch([processed], None)
        except Exception:
            metrics.increment("consumer_error")
<<<<<<< HEAD
            raise
=======
            logger.exception("replay event could not be processed.")
            return None
>>>>>>> f28d52f4
<|MERGE_RESOLUTION|>--- conflicted
+++ resolved
@@ -235,9 +235,4 @@
             return InsertBatch([processed], None)
         except Exception:
             metrics.increment("consumer_error")
-<<<<<<< HEAD
-            raise
-=======
-            logger.exception("replay event could not be processed.")
-            return None
->>>>>>> f28d52f4
+            raise