--- conflicted
+++ resolved
@@ -41,42 +41,11 @@
             timestamp = datetime.utcnow()
         return timestamp
 
-<<<<<<< HEAD
-    def _get_url(self, replay_event: ReplayEventDict) -> Optional[str]:
+def _get_url(self, replay_event: ReplayEventDict) -> Optional[str]:
         if "request" in replay_event:
             if "url" in replay_event["request"]:
                 return cast(str, replay_event["request"]["url"])
         return None
-=======
-    def _structure_and_validate_message(
-        self, message: Mapping[Any, Any]
-    ) -> Optional[Tuple[EventDict, RetentionDays]]:
-
-        event = message
-        data = event["data"]
-
-        try:
-            # We are purposely using a naive datetime here to work with the
-            # rest of the codebase. We can be confident that clients are only
-            # sending UTC dates.
-            retention_days = enforce_retention(
-                message["retention_days"], datetime.utcfromtimestamp(data["timestamp"])
-            )
-        except EventTooOld:
-            return None
-
-        return event, retention_days
-
-    def _process_base_event_values(
-        self, processed: MutableMapping[str, Any], event_dict: EventDict
-    ) -> MutableMapping[str, Any]:
-
-        processed["replay_id"] = str(uuid.UUID(event_dict["replay_id"]))
-        processed["project_id"] = event_dict["project_id"]
-
-        processed["segment_id"] = event_dict["segment_id"]
-        processed["trace_ids"] = event_dict["trace_ids"]
->>>>>>> f4635439
 
     def _process_base_replay_event_values(
         self, processed: MutableMapping[str, Any], replay_event: ReplayEventDict
