--- conflicted
+++ resolved
@@ -1,15 +1,7 @@
 import re
-<<<<<<< HEAD
-<< << << < HEAD
 
 from datetime import timedelta
-from typing import Mapping
-== == == =
-=======
-from datetime import timedelta
->>>>>>> f07aecac
-from typing import Sequence
->>>>>> > master
+from typing import Mapping, Sequence
 
 from snuba import state
 from snuba.clickhouse.columns import (
@@ -27,7 +19,6 @@
 from snuba.datasets.dataset_schemas import DatasetSchemas
 from snuba.datasets.events_processor import EventsProcessor
 from snuba.datasets.schema import ReplacingMergeTreeSchema
-<<<<<<< HEAD
 from snuba.query.extensions import (
     PerformanceExtension,
     ProjectExtension,
@@ -35,12 +26,6 @@
     TimeSeriesExtension,
 )
 
-=======
-from snuba.query.extensions import PERFORMANCE_EXTENSION_SCHEMA, PROJECT_EXTENSION_SCHEMA
-from snuba.query.schema import GENERIC_QUERY_SCHEMA
-from snuba.request import RequestSchema
-from snuba.schemas import get_time_series_extension_properties
->>>>>>> f07aecac
 from snuba.util import (
     alias_expr,
     all_referenced_columns,
@@ -367,7 +352,6 @@
             # to re-use as we won't need it.
             return 'arrayJoin({})'.format(key_list if k_or_v == 'key' else val_list)
 
-<<<<<<< HEAD
     def get_extensions(self) -> Mapping[str, QueryExtension]:
         return {
             'performance': PerformanceExtension(),
@@ -377,17 +361,6 @@
                 default_window=timedelta(days=5),
             ),
         }
-=======
-    def get_query_schema(self):
-        return RequestSchema(GENERIC_QUERY_SCHEMA, {
-            'performance': PERFORMANCE_EXTENSION_SCHEMA,
-            'project': PROJECT_EXTENSION_SCHEMA,
-            'timeseries': get_time_series_extension_properties(
-                default_granularity=3600,
-                default_window=timedelta(days=5),
-            ),
-        })
->>>>>>> f07aecac
 
     def get_prewhere_keys(self) -> Sequence[str]:
         return ['event_id', 'issue', 'tags[sentry:release]', 'message', 'environment', 'project_id']