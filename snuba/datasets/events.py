--- conflicted
+++ resolved
@@ -2,7 +2,6 @@
 from typing import Mapping, Sequence, Union
 
 from snuba.datasets.dataset import ColumnSplitSpec, TimeSeriesDataset
-<<<<<<< HEAD
 from snuba.datasets.plans.single_storage import SingleStorageQueryPlanBuilder
 from snuba.datasets.storages.events import (
     all_columns,
@@ -10,16 +9,6 @@
     get_promoted_columns,
     schema,
     storage,
-=======
-from snuba.datasets.dataset_schemas import StorageSchemas
-from snuba.datasets.plans.single_storage import SingleStorageQueryPlanBuilder
-from snuba.datasets.table_storage import TableWriter, KafkaStreamLoader
-from snuba.datasets.errors_replacer import ErrorsReplacer, ReplacerState
-from snuba.datasets.events_processor import EventsProcessor
-from snuba.datasets.storage import (
-    ReadableTableStorage,
-    WritableTableStorage,
->>>>>>> d8cbf3fa
 )
 from snuba.datasets.tags_column_processor import TagColumnProcessor
 from snuba.query.extensions import QueryExtension
@@ -39,219 +28,10 @@
     """
 
     def __init__(self) -> None:
-<<<<<<< HEAD
 
         super(EventsDataset, self).__init__(
             storages=[storage],
             query_plan_builder=SingleStorageQueryPlanBuilder(storage=storage),
-=======
-        metadata_columns = ColumnSet(
-            [
-                # optional stream related data
-                ("offset", Nullable(UInt(64))),
-                ("partition", Nullable(UInt(16))),
-            ]
-        )
-
-        promoted_tag_columns = ColumnSet(
-            [
-                # These are the classic tags, they are saved in Snuba exactly as they
-                # appear in the event body.
-                ("level", Nullable(String())),
-                ("logger", Nullable(String())),
-                ("server_name", Nullable(String())),  # future name: device_id?
-                ("transaction", Nullable(String())),
-                ("environment", Nullable(String())),
-                ("sentry:release", Nullable(String())),
-                ("sentry:dist", Nullable(String())),
-                ("sentry:user", Nullable(String())),
-                ("site", Nullable(String())),
-                ("url", Nullable(String())),
-            ]
-        )
-
-        promoted_context_tag_columns = ColumnSet(
-            [
-                # These are promoted tags that come in in `tags`, but are more closely
-                # related to contexts.  To avoid naming confusion with Clickhouse nested
-                # columns, they are stored in the database with s/./_/
-                # promoted tags
-                ("app_device", Nullable(String())),
-                ("device", Nullable(String())),
-                ("device_family", Nullable(String())),
-                ("runtime", Nullable(String())),
-                ("runtime_name", Nullable(String())),
-                ("browser", Nullable(String())),
-                ("browser_name", Nullable(String())),
-                ("os", Nullable(String())),
-                ("os_name", Nullable(String())),
-                ("os_rooted", Nullable(UInt(8))),
-            ]
-        )
-
-        promoted_context_columns = ColumnSet(
-            [
-                ("os_build", Nullable(String())),
-                ("os_kernel_version", Nullable(String())),
-                ("device_name", Nullable(String())),
-                ("device_brand", Nullable(String())),
-                ("device_locale", Nullable(String())),
-                ("device_uuid", Nullable(String())),
-                ("device_model_id", Nullable(String())),
-                ("device_arch", Nullable(String())),
-                ("device_battery_level", Nullable(Float(32))),
-                ("device_orientation", Nullable(String())),
-                ("device_simulator", Nullable(UInt(8))),
-                ("device_online", Nullable(UInt(8))),
-                ("device_charging", Nullable(UInt(8))),
-            ]
-        )
-
-        required_columns = ColumnSet(
-            [
-                ("event_id", FixedString(32)),
-                ("project_id", UInt(64)),
-                ("group_id", UInt(64)),
-                ("timestamp", DateTime()),
-                ("deleted", UInt(8)),
-                ("retention_days", UInt(16)),
-            ]
-        )
-
-        all_columns = (
-            required_columns
-            + [
-                # required for non-deleted
-                ("platform", Nullable(String())),
-                ("message", Nullable(String())),
-                ("primary_hash", Nullable(FixedString(32))),
-                ("received", Nullable(DateTime())),
-                ("search_message", Nullable(String())),
-                ("title", Nullable(String())),
-                ("location", Nullable(String())),
-                # optional user
-                ("user_id", Nullable(String())),
-                ("username", Nullable(String())),
-                ("email", Nullable(String())),
-                ("ip_address", Nullable(String())),
-                # optional geo
-                ("geo_country_code", Nullable(String())),
-                ("geo_region", Nullable(String())),
-                ("geo_city", Nullable(String())),
-                ("sdk_name", Nullable(String())),
-                ("sdk_version", Nullable(String())),
-                ("type", Nullable(String())),
-                ("version", Nullable(String())),
-            ]
-            + metadata_columns
-            + promoted_context_columns
-            + promoted_tag_columns
-            + promoted_context_tag_columns
-            + [
-                # other tags
-                ("tags", Nested([("key", String()), ("value", String())])),
-                ("_tags_flattened", String()),
-                # other context
-                ("contexts", Nested([("key", String()), ("value", String())])),
-                # http interface
-                ("http_method", Nullable(String())),
-                ("http_referer", Nullable(String())),
-                # exception interface
-                (
-                    "exception_stacks",
-                    Nested(
-                        [
-                            ("type", Nullable(String())),
-                            ("value", Nullable(String())),
-                            ("mechanism_type", Nullable(String())),
-                            ("mechanism_handled", Nullable(UInt(8))),
-                        ]
-                    ),
-                ),
-                (
-                    "exception_frames",
-                    Nested(
-                        [
-                            ("abs_path", Nullable(String())),
-                            ("filename", Nullable(String())),
-                            ("package", Nullable(String())),
-                            ("module", Nullable(String())),
-                            ("function", Nullable(String())),
-                            ("in_app", Nullable(UInt(8))),
-                            ("colno", Nullable(UInt(32))),
-                            ("lineno", Nullable(UInt(32))),
-                            ("stack_level", UInt(16)),
-                        ]
-                    ),
-                ),
-                # These are columns we added later in the life of the (current) production
-                # database. They don't necessarily belong here in a logical/readability sense
-                # but they are here to match the order of columns in production becase
-                # `insert_distributed_sync` is very sensitive to column existence and ordering.
-                ("culprit", Nullable(String())),
-                ("sdk_integrations", Array(String())),
-                ("modules", Nested([("name", String()), ("version", String())])),
-            ]
-        )
-
-        sample_expr = "cityHash64(toString(event_id))"
-        schema = ReplacingMergeTreeSchema(
-            columns=all_columns,
-            local_table_name="sentry_local",
-            dist_table_name="sentry_dist",
-            mandatory_conditions=[("deleted", "=", 0)],
-            prewhere_candidates=[
-                "event_id",
-                "group_id",
-                "tags[sentry:release]",
-                "message",
-                "environment",
-                "project_id",
-            ],
-            order_by="(project_id, toStartOfDay(timestamp), %s)" % sample_expr,
-            partition_by="(toMonday(timestamp), if(equals(retention_days, 30), 30, 90))",
-            version_column="deleted",
-            sample_expr=sample_expr,
-            migration_function=events_migrations,
-        )
-
-        self.__metadata_columns = metadata_columns
-        self.__promoted_tag_columns = promoted_tag_columns
-        self.__promoted_context_tag_columns = promoted_context_tag_columns
-        self.__promoted_context_columns = promoted_context_columns
-        self.__required_columns = required_columns
-
-        self.__storage = WritableTableStorage(
-            schemas=StorageSchemas(read_schema=schema, write_schema=schema),
-            table_writer=TableWriter(
-                write_schema=schema,
-                stream_loader=KafkaStreamLoader(
-                    processor=EventsProcessor(promoted_tag_columns),
-                    default_topic="events",
-                    replacement_topic="event-replacements",
-                    commit_log_topic="snuba-commit-log",
-                ),
-                replacer_processor=ErrorsReplacer(
-                    write_schema=schema,
-                    read_schema=schema,
-                    required_columns=[col.escaped for col in required_columns],
-                    tag_column_map=self.get_tag_column_map(),
-                    promoted_tags=self.get_promoted_tags(),
-                    state_name=ReplacerState.EVENTS,
-                ),
-            ),
-            query_processors=[
-                # TODO: This one should become an entirely separate storage and picked
-                # in the storage selector.
-                ReadOnlyTableSelector("sentry_dist", "sentry_dist_ro"),
-                PrewhereProcessor(),
-            ],
-        )
-
-        super(EventsDataset, self).__init__(
-            storages=[self.__storage],
-            query_plan_builder=SingleStorageQueryPlanBuilder(storage=self.__storage),
->>>>>>> d8cbf3fa
             abstract_column_set=schema.get_columns(),
             writable_storage=storage,
             time_group_columns={"time": "timestamp", "rtime": "received"},
