--- conflicted
+++ resolved
@@ -20,11 +20,7 @@
 from snuba.datasets.tags_column_processor import TagColumnProcessor
 from snuba.query.processors.basic_functions import BasicFunctionsProcessor
 from snuba.query.processors.prewhere import PrewhereProcessor
-<<<<<<< HEAD
-from snuba.query.processors.readonly_events import ReadOnlyTableSelector
 from snuba.query.processors.sampling_rate import SamplingRateProcessor
-=======
->>>>>>> 445ed4e8
 from snuba.query.query import Query
 from snuba.query.extensions import QueryExtension
 from snuba.query.parsing import ParsingContext
@@ -56,7 +52,7 @@
             storages=[storage],
             query_plan_builder=SingleTableQueryPlanBuilder(
                 storage=storage,
-                post_processors=[PrewhereProcessor()],
+                post_processors=[PrewhereProcessor(), SamplingRateProcessor()],
                 execution_strategy=SplitQueryPlanExecutionStrategy(
                     ColumnSplitSpec(
                         id_column="event_id",
@@ -182,9 +178,4 @@
     def get_query_processors(self) -> Sequence[QueryProcessor]:
         return [
             BasicFunctionsProcessor(),
-<<<<<<< HEAD
-            SamplingRateProcessor(),
-            PrewhereProcessor(),
-=======
->>>>>>> 445ed4e8
         ]