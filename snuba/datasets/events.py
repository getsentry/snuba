--- conflicted
+++ resolved
@@ -399,13 +399,9 @@
             "project": ProjectExtension(
                 processor=ProjectWithGroupsProcessor(
                     project_column="project_id",
-<<<<<<< HEAD
-                    replacer_state_name=ReplacerState.EVENTS,
-=======
                     # key migration is on going. As soon as all the keys we are interested
                     # into in redis are stored with "EVENTS" in the name, we can change this.
                     replacer_state_name=None,
->>>>>>> 0b4af543
                 )
             ),
             "timeseries": TimeSeriesExtension(
