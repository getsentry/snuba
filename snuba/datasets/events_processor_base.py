--- conflicted
+++ resolved
@@ -2,15 +2,7 @@
 import sys
 from abc import ABC, abstractmethod
 from datetime import datetime
-from typing import (
-    Any,
-    Mapping,
-    MutableMapping,
-    Optional,
-    Sequence,
-    Tuple,
-    Union,
-)
+from typing import Any, Mapping, MutableMapping, Optional, Sequence
 
 from jsonschema_typed import JSONSchema
 from snuba import settings
@@ -37,15 +29,14 @@
     _unicodify,
 )
 
-<<<<<<< HEAD
-from jsonschema_typed import JSONSchema
-
 # Required until we are 100% on Py 3.8
-
 if sys.version_info >= (3, 8):
     from typing import TypedDict  # pylint: disable=no-name-in-module
 else:
     from typing_extensions import TypedDict
+
+logger = logging.getLogger(__name__)
+
 EventData = JSONSchema["schema/event.schema.json"]
 
 
@@ -57,12 +48,6 @@
     datetime: str
     group_id: str
     primary_hash: str
-=======
-EventData = JSONSchema["/Users/untitaker/projects/snuba/event.schema.json"]
-
-
-logger = logging.getLogger(__name__)
->>>>>>> 1354941f
 
 
 REPLACEMENT_EVENT_TYPES = frozenset(
@@ -180,24 +165,15 @@
         output["sdk_integrations"] = sdk_integrations
 
     def process_message(
-<<<<<<< HEAD
-        self, message: Event, metadata: Optional[KafkaMessageMetadata] = None
-=======
-        self, message, metadata: KafkaMessageMetadata
->>>>>>> 1354941f
+        self, message: Event, metadata: Optional[KafkaMessageMetadata]
     ) -> Optional[ProcessedMessage]:
         """\
         Process a raw message into an insertion or replacement batch. Returns
         `None` if the event is too old to be written.
         """
-<<<<<<< HEAD
-        action_type = None
-        processed: Union[MutableMapping[str, Any], None, Tuple[str, Sequence]] = None
-=======
         version = message[0]
         if version != 2:
             raise InvalidMessageVersion(f"Unsupported message version: {version}")
->>>>>>> 1354941f
 
         # version 2: (2, type, data, [state])
         type_, event = message[1:3]
@@ -218,13 +194,9 @@
             raise InvalidMessageType(f"Invalid message type: {type_}")
 
     def process_insert(
-<<<<<<< HEAD
-        self, event: Event, metadata: Optional[KafkaMessageMetadata] = None
-    ) -> Optional[MutableMapping[str, Any]]:
-=======
         self, event: InsertEvent, metadata: KafkaMessageMetadata
     ) -> Optional[Mapping[str, Any]]:
->>>>>>> 1354941f
+
         if not self._should_process(event):
             return None
 
