--- conflicted
+++ resolved
@@ -28,14 +28,10 @@
     _unicodify,
 )
 
-<<<<<<< HEAD
+from jsonschema_typed import JSONSchema
+
 EventData = JSONSchema["/Users/untitaker/projects/snuba/event.schema.json"]
-=======
-from jsonschema_typed import JSONSchema
-
-EventData = JSONSchema["/Users/untitaker/projects/snuba/event.schema.json"]
-
->>>>>>> 26dd2516
+
 
 
 
@@ -128,13 +124,9 @@
     ) -> None:
         raise NotImplementedError
 
-<<<<<<< HEAD
     def extract_required(
         self, output: MutableMapping[str, Any], event: InsertEvent,
     ) -> None:
-=======
-    def extract_required(self, output: MutableMapping[str, Any], event: Event,) -> None:
->>>>>>> 26dd2516
         output["group_id"] = event["group_id"] or 0
 
         # This is not ideal but it should never happen anyways
