from typing import FrozenSet, Mapping, Sequence

from snuba.clickhouse.columns import (
    Array,
    ColumnSet,
    ColumnType,
    DateTime,
    FixedString,
    Float,
    Nested,
    Nullable,
    String,
    UInt,
)
from snuba.clusters.storage_sets import StorageSetKey
from snuba.datasets.dataset_schemas import StorageSchemas
from snuba.datasets.errors_replacer import ErrorsReplacer, ReplacerState
from snuba.datasets.events_processor import EventsProcessor
from snuba.web.split import (
    ColumnSplitQueryStrategy,
    TimeSplitQueryStrategy,
)
from snuba.datasets.schemas.tables import ReplacingMergeTreeSchema
from snuba.datasets.storage import WritableTableStorage
from snuba.datasets.storages import StorageKey
from snuba.datasets.storages.events_column_processor import EventsColumnProcessor
from snuba.datasets.table_storage import KafkaStreamLoader
from snuba.query.processors.prewhere import PrewhereProcessor
from snuba.query.processors.readonly_events import ReadOnlyTableSelector


def events_migrations(
    clickhouse_table: str, current_schema: Mapping[str, ColumnType]
) -> Sequence[str]:
    # Add/remove known migrations
    ret = []
    if "group_id" not in current_schema:
        ret.append(
            "ALTER TABLE %s ADD COLUMN group_id UInt64 DEFAULT 0" % clickhouse_table
        )

    if "device_model" in current_schema:
        ret.append("ALTER TABLE %s DROP COLUMN device_model" % clickhouse_table)

    if "sdk_integrations" not in current_schema:
        ret.append(
            "ALTER TABLE %s ADD COLUMN sdk_integrations Array(String)"
            % clickhouse_table
        )

    if "modules.name" not in current_schema:
        ret.append(
            "ALTER TABLE %s ADD COLUMN modules Nested(name String, version String)"
            % clickhouse_table
        )

    if "culprit" not in current_schema:
        ret.append(
            "ALTER TABLE %s ADD COLUMN culprit Nullable(String)" % clickhouse_table
        )

    if "search_message" not in current_schema:
        ret.append(
            "ALTER TABLE %s ADD COLUMN search_message Nullable(String)"
            % clickhouse_table
        )

    if "title" not in current_schema:
        ret.append(
            "ALTER TABLE %s ADD COLUMN title Nullable(String)" % clickhouse_table
        )

    if "location" not in current_schema:
        ret.append(
            "ALTER TABLE %s ADD COLUMN location Nullable(String)" % clickhouse_table
        )

    if "_tags_flattened" not in current_schema:
        ret.append(
            f"ALTER TABLE {clickhouse_table} ADD COLUMN _tags_flattened String DEFAULT '' AFTER tags"
        )

    return ret


metadata_columns = ColumnSet(
    [
        # optional stream related data
        ("offset", Nullable(UInt(64))),
        ("partition", Nullable(UInt(16))),
    ]
)

promoted_tag_columns = ColumnSet(
    [
        # These are the classic tags, they are saved in Snuba exactly as they
        # appear in the event body.
        ("level", Nullable(String())),
        ("logger", Nullable(String())),
        ("server_name", Nullable(String())),  # future name: device_id?
        ("transaction", Nullable(String())),
        ("environment", Nullable(String())),
        ("sentry:release", Nullable(String())),
        ("sentry:dist", Nullable(String())),
        ("sentry:user", Nullable(String())),
        ("site", Nullable(String())),
        ("url", Nullable(String())),
    ]
)

promoted_context_tag_columns = ColumnSet(
    [
        # These are promoted tags that come in in `tags`, but are more closely
        # related to contexts.  To avoid naming confusion with Clickhouse nested
        # columns, they are stored in the database with s/./_/
        # promoted tags
        ("app_device", Nullable(String())),
        ("device", Nullable(String())),
        ("device_family", Nullable(String())),
        ("runtime", Nullable(String())),
        ("runtime_name", Nullable(String())),
        ("browser", Nullable(String())),
        ("browser_name", Nullable(String())),
        ("os", Nullable(String())),
        ("os_name", Nullable(String())),
        ("os_rooted", Nullable(UInt(8))),
    ]
)

promoted_context_columns = ColumnSet(
    [
        ("os_build", Nullable(String())),
        ("os_kernel_version", Nullable(String())),
        ("device_name", Nullable(String())),
        ("device_brand", Nullable(String())),
        ("device_locale", Nullable(String())),
        ("device_uuid", Nullable(String())),
        ("device_model_id", Nullable(String())),
        ("device_arch", Nullable(String())),
        ("device_battery_level", Nullable(Float(32))),
        ("device_orientation", Nullable(String())),
        ("device_simulator", Nullable(UInt(8))),
        ("device_online", Nullable(UInt(8))),
        ("device_charging", Nullable(UInt(8))),
    ]
)

required_columns = ColumnSet(
    [
        ("event_id", FixedString(32)),
        ("project_id", UInt(64)),
        ("group_id", UInt(64)),
        ("timestamp", DateTime()),
        ("deleted", UInt(8)),
        ("retention_days", UInt(16)),
    ]
)

all_columns = (
    required_columns
    + [
        # required for non-deleted
        ("platform", Nullable(String())),
        ("message", Nullable(String())),
        ("primary_hash", Nullable(FixedString(32))),
        ("received", Nullable(DateTime())),
        ("search_message", Nullable(String())),
        ("title", Nullable(String())),
        ("location", Nullable(String())),
        # optional user
        ("user_id", Nullable(String())),
        ("username", Nullable(String())),
        ("email", Nullable(String())),
        ("ip_address", Nullable(String())),
        # optional geo
        ("geo_country_code", Nullable(String())),
        ("geo_region", Nullable(String())),
        ("geo_city", Nullable(String())),
        ("sdk_name", Nullable(String())),
        ("sdk_version", Nullable(String())),
        ("type", Nullable(String())),
        ("version", Nullable(String())),
    ]
    + metadata_columns
    + promoted_context_columns
    + promoted_tag_columns
    + promoted_context_tag_columns
    + [
        # other tags
        ("tags", Nested([("key", String()), ("value", String())])),
        ("_tags_flattened", String()),
        # other context
        ("contexts", Nested([("key", String()), ("value", String())])),
        # http interface
        ("http_method", Nullable(String())),
        ("http_referer", Nullable(String())),
        # exception interface
        (
            "exception_stacks",
            Nested(
                [
                    ("type", Nullable(String())),
                    ("value", Nullable(String())),
                    ("mechanism_type", Nullable(String())),
                    ("mechanism_handled", Nullable(UInt(8))),
                ]
            ),
        ),
        (
            "exception_frames",
            Nested(
                [
                    ("abs_path", Nullable(String())),
                    ("filename", Nullable(String())),
                    ("package", Nullable(String())),
                    ("module", Nullable(String())),
                    ("function", Nullable(String())),
                    ("in_app", Nullable(UInt(8))),
                    ("colno", Nullable(UInt(32))),
                    ("lineno", Nullable(UInt(32))),
                    ("stack_level", UInt(16)),
                ]
            ),
        ),
        # These are columns we added later in the life of the (current) production
        # database. They don't necessarily belong here in a logical/readability sense
        # but they are here to match the order of columns in production becase
        # `insert_distributed_sync` is very sensitive to column existence and ordering.
        ("culprit", Nullable(String())),
        ("sdk_integrations", Array(String())),
        ("modules", Nested([("name", String()), ("version", String())])),
    ]
)

sample_expr = "cityHash64(toString(event_id))"
schema = ReplacingMergeTreeSchema(
    columns=all_columns,
    local_table_name="sentry_local",
    dist_table_name="sentry_dist",
    mandatory_conditions=[("deleted", "=", 0)],
    prewhere_candidates=[
        "event_id",
        "group_id",
        "tags[sentry:release]",
        "message",
        "title",
        "environment",
        "project_id",
    ],
    order_by="(project_id, toStartOfDay(timestamp), %s)" % sample_expr,
    partition_by="(toMonday(timestamp), if(equals(retention_days, 30), 30, 90))",
    version_column="deleted",
    sample_expr=sample_expr,
    migration_function=events_migrations,
)


def get_promoted_columns() -> Mapping[str, FrozenSet[str]]:
    # The set of columns, and associated keys that have been promoted
    # to the top level table namespace.
    return {
        "tags": frozenset(
            col.flattened
            for col in (promoted_tag_columns + promoted_context_tag_columns)
        ),
        "contexts": frozenset(col.flattened for col in promoted_context_columns),
    }


def get_column_tag_map() -> Mapping[str, Mapping[str, str]]:
    # For every applicable promoted column,  a map of translations from the column
    # name  we save in the database to the tag we receive in the query.

    return {
        "tags": {
            col.flattened: col.flattened.replace("_", ".")
            for col in promoted_context_tag_columns
        },
        "contexts": {
            col.flattened: col.flattened.replace("_", ".", 1)
            for col in promoted_context_columns
        },
    }


def get_tag_column_map() -> Mapping[str, Mapping[str, str]]:
    # And a reverse map from the tags the client expects to the database columns
    return {
        col: dict(map(reversed, trans.items()))
        for col, trans in get_column_tag_map().items()
    }


def get_promoted_tags() -> Mapping[str, Sequence[str]]:
    # The canonical list of foo.bar strings that you can send as a `tags[foo.bar]` query
    # and they can/will use a promoted column.
    return {
        col: [get_column_tag_map()[col].get(x, x) for x in get_promoted_columns()[col]]
        for col in get_promoted_columns()
    }


storage = WritableTableStorage(
    storage_key=StorageKey.EVENTS,
    storage_set_key=StorageSetKey.EVENTS,
    schemas=StorageSchemas(read_schema=schema, write_schema=schema),
    query_processors=[
        # TODO: This one should become an entirely separate storage and picked
        # in the storage selector.
        ReadOnlyTableSelector("sentry_dist", "sentry_dist_ro"),
        EventsColumnProcessor(),
        PrewhereProcessor(),
    ],
<<<<<<< HEAD
    stream_loader=KafkaStreamLoader(
        processor=EventsProcessor(promoted_tag_columns),
        default_topic="events",
        replacement_topic="event-replacements",
        commit_log_topic="snuba-commit-log",
    ),
    replacer_processor=ErrorsReplacer(
        write_schema=schema,
        read_schema=schema,
        required_columns=[col.escaped for col in required_columns],
        tag_column_map=get_tag_column_map(),
        promoted_tags=get_promoted_tags(),
        state_name=ReplacerState.EVENTS,
    ),
=======
    query_splitters=[
        ColumnSplitQueryStrategy(
            id_column="event_id",
            project_column="project_id",
            timestamp_column="timestamp",
        ),
        TimeSplitQueryStrategy(timestamp_col="timestamp"),
    ],
>>>>>>> 05748d1d
)<|MERGE_RESOLUTION|>--- conflicted
+++ resolved
@@ -311,7 +311,14 @@
         EventsColumnProcessor(),
         PrewhereProcessor(),
     ],
-<<<<<<< HEAD
+    query_splitters=[
+        ColumnSplitQueryStrategy(
+            id_column="event_id",
+            project_column="project_id",
+            timestamp_column="timestamp",
+        ),
+        TimeSplitQueryStrategy(timestamp_col="timestamp"),
+    ],
     stream_loader=KafkaStreamLoader(
         processor=EventsProcessor(promoted_tag_columns),
         default_topic="events",
@@ -326,14 +333,4 @@
         promoted_tags=get_promoted_tags(),
         state_name=ReplacerState.EVENTS,
     ),
-=======
-    query_splitters=[
-        ColumnSplitQueryStrategy(
-            id_column="event_id",
-            project_column="project_id",
-            timestamp_column="timestamp",
-        ),
-        TimeSplitQueryStrategy(timestamp_col="timestamp"),
-    ],
->>>>>>> 05748d1d
 )