--- conflicted
+++ resolved
@@ -17,10 +17,6 @@
 )
 from snuba.datasets.table_storage import build_kafka_stream_loader_from_settings
 from snuba.utils.streams.topics import Topic
-<<<<<<< HEAD
-
-=======
->>>>>>> 36ffe0b5
 
 schema = WritableTableSchema(
     columns=all_columns,
@@ -40,11 +36,7 @@
     stream_loader=build_kafka_stream_loader_from_settings(
         processor=EventsProcessor(promoted_tag_columns),
         default_topic=Topic.EVENTS,
-<<<<<<< HEAD
-        replacement_topic=Topic.EVENT_REPLACEMENTS,
-=======
         replacement_topic=Topic.EVENT_REPLACEMENTS_LEGACY,
->>>>>>> 36ffe0b5
         commit_log_topic=Topic.COMMIT_LOG,
     ),
     query_splitters=query_splitters,
