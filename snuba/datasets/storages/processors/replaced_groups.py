import logging
from dataclasses import replace
from datetime import datetime
from typing import Optional

import sentry_sdk

from snuba import environment, settings
from snuba.clickhouse.processors import QueryProcessor
from snuba.clickhouse.query import Query
from snuba.clickhouse.query_dsl.accessors import (
    get_object_ids_in_query_ast,
    get_time_range,
)
from snuba.datasets.errors_replacer import ProjectsQueryFlags, ReplacerState
from snuba.query.conditions import not_in_condition
from snuba.query.expressions import Column, FunctionCall, Literal
from snuba.request.request_settings import RequestSettings
from snuba.state import get_config
from snuba.utils.metrics.wrapper import MetricsWrapper

logger = logging.getLogger(__name__)
metrics = MetricsWrapper(environment.metrics, "processors.replaced_groups")


class PostReplacementConsistencyEnforcer(QueryProcessor):
    """
    This processor tweaks the query to ensure that groups that have been manipulated
    by a replacer (like after a deletion) are excluded if they need to be.

    There is a period of time between the replacement executing its query and Clickhouse
    merging the rows to achieve consistency. During this period of time we either
    have to remove those rows manually or to run the query in FINAL mode.
    """

    def __init__(
        self, project_column: str, replacer_state_name: Optional[ReplacerState]
    ) -> None:
        self.__project_column = project_column
        # This is used to allow us to keep the replacement state in redis for multiple
        # replacers on multiple tables. replacer_state_name is part of the redis key.
        self.__replacer_state_name = replacer_state_name

    def process_query(self, query: Query, request_settings: RequestSettings) -> None:
        if request_settings.get_turbo():
            return

        with sentry_sdk.start_span(
            op="function", description="get_project_ids_in_query"
        ):
            project_ids = get_object_ids_in_query_ast(query, self.__project_column)

        if project_ids is None:
            self._set_query_final(query, False)
            return

        with sentry_sdk.start_span(
            op="function", description="get_project_query_flags"
        ):
            flags: ProjectsQueryFlags = ProjectsQueryFlags.load_from_redis(
                list(project_ids), self.__replacer_state_name
            )

        tags = {
            replacement_type: "True" for replacement_type in flags.replacement_types
        }
        tags["referrer"] = request_settings.referrer
        tags["parent_api"] = request_settings.get_parent_api()

        with sentry_sdk.start_span(
            op="function", description="_query_overlaps_replacements"
        ):
            query_overlaps_replacement = self._query_overlaps_replacements(
                query, flags.latest_replacement_time
            )

        metric_name = "final" if query_overlaps_replacement else "avoid_final"

        set_final = False

<<<<<<< HEAD
        if flags.needs_final:
            tags["cause"] = "final_flag"
            metrics.increment(
                name=metric_name, tags=tags,
            )
            set_final = True
        elif flags.group_ids_to_exclude:
            # If the number of groups to exclude exceeds our limit, the query
            # should just use final instead of the exclusion set.
            max_group_ids_exclude = get_config(
                "max_group_ids_exclude", settings.REPLACER_MAX_GROUP_IDS_TO_EXCLUDE,
            )
            assert isinstance(max_group_ids_exclude, int)
            if len(flags.group_ids_to_exclude) > max_group_ids_exclude:

                groups_in_query = get_object_ids_in_query_ast(query, "group_id")
                all_groups_to_exclude = set(flags.group_ids_to_exclude)

                if groups_in_query:
                    groups_to_exclude = all_groups_to_exclude.intersection(
                        groups_in_query
                    )
                    if len(groups_to_exclude) > max_group_ids_exclude:
                        tags["cause"] = "max_groups"
                        metrics.increment(
                            name=metric_name, tags=tags,
                        )
                        set_final = True
                    else:
                        metrics.increment(
                            name="avoid_final", tags=tags,
                        )
                else:
                    tags["cause"] = "max_groups"
                    metrics.increment(
                        name=metric_name, tags=tags,
                    )
                    set_final = True
            elif query_overlaps_replacement:
                query.add_condition_to_ast(
                    not_in_condition(
                        FunctionCall(
                            None, "assumeNotNull", (Column(None, None, "group_id"),),
                        ),
                        [Literal(None, p) for p in flags.group_ids_to_exclude],
                    )
=======
        with sentry_sdk.start_span(op="processor", description="process_final"):

            if flags.needs_final:
                tags["cause"] = "final_flag"
                metrics.increment(
                    name=metric_name, tags=tags,
                )
                set_final = True
            elif flags.group_ids_to_exclude:
                # If the number of groups to exclude exceeds our limit, the query
                # should just use final instead of the exclusion set.
                max_group_ids_exclude = get_config(
                    "max_group_ids_exclude", settings.REPLACER_MAX_GROUP_IDS_TO_EXCLUDE,
>>>>>>> 3e936453
                )
                assert isinstance(max_group_ids_exclude, int)
                if len(flags.group_ids_to_exclude) > max_group_ids_exclude:
                    tags["cause"] = "max_groups"
                    metrics.increment(
                        name=metric_name, tags=tags,
                    )
                    set_final = True
                elif query_overlaps_replacement:
                    query.add_condition_to_ast(
                        not_in_condition(
                            FunctionCall(
                                None,
                                "assumeNotNull",
                                (Column(None, None, "group_id"),),
                            ),
                            [Literal(None, p) for p in flags.group_ids_to_exclude],
                        )
                    )

            self._set_query_final(query, set_final and query_overlaps_replacement)

    def _set_query_final(self, query: Query, final: bool) -> None:
        """
        Set the 'final' clause of a Query.
        A query set as final will force ClickHouse to perform a merge
        on the results of the query. This is very performance heavy and
        should be avoided whenever possible.
        """
        query.set_from_clause(replace(query.get_from_clause(), final=final))

    def _query_overlaps_replacements(
        self, query: Query, latest_replacement_time: Optional[datetime],
    ) -> bool:
        """
        Given a Query and the latest replacement time for any project
        this query touches, returns whether or not this Query's time
        range overlaps that replacement.
        """
        query_from, _ = get_time_range(query, "timestamp")
        return (
            latest_replacement_time > query_from
            if latest_replacement_time and query_from
            else True
        )<|MERGE_RESOLUTION|>--- conflicted
+++ resolved
@@ -78,54 +78,6 @@
 
         set_final = False
 
-<<<<<<< HEAD
-        if flags.needs_final:
-            tags["cause"] = "final_flag"
-            metrics.increment(
-                name=metric_name, tags=tags,
-            )
-            set_final = True
-        elif flags.group_ids_to_exclude:
-            # If the number of groups to exclude exceeds our limit, the query
-            # should just use final instead of the exclusion set.
-            max_group_ids_exclude = get_config(
-                "max_group_ids_exclude", settings.REPLACER_MAX_GROUP_IDS_TO_EXCLUDE,
-            )
-            assert isinstance(max_group_ids_exclude, int)
-            if len(flags.group_ids_to_exclude) > max_group_ids_exclude:
-
-                groups_in_query = get_object_ids_in_query_ast(query, "group_id")
-                all_groups_to_exclude = set(flags.group_ids_to_exclude)
-
-                if groups_in_query:
-                    groups_to_exclude = all_groups_to_exclude.intersection(
-                        groups_in_query
-                    )
-                    if len(groups_to_exclude) > max_group_ids_exclude:
-                        tags["cause"] = "max_groups"
-                        metrics.increment(
-                            name=metric_name, tags=tags,
-                        )
-                        set_final = True
-                    else:
-                        metrics.increment(
-                            name="avoid_final", tags=tags,
-                        )
-                else:
-                    tags["cause"] = "max_groups"
-                    metrics.increment(
-                        name=metric_name, tags=tags,
-                    )
-                    set_final = True
-            elif query_overlaps_replacement:
-                query.add_condition_to_ast(
-                    not_in_condition(
-                        FunctionCall(
-                            None, "assumeNotNull", (Column(None, None, "group_id"),),
-                        ),
-                        [Literal(None, p) for p in flags.group_ids_to_exclude],
-                    )
-=======
         with sentry_sdk.start_span(op="processor", description="process_final"):
 
             if flags.needs_final:
@@ -139,15 +91,33 @@
                 # should just use final instead of the exclusion set.
                 max_group_ids_exclude = get_config(
                     "max_group_ids_exclude", settings.REPLACER_MAX_GROUP_IDS_TO_EXCLUDE,
->>>>>>> 3e936453
                 )
                 assert isinstance(max_group_ids_exclude, int)
                 if len(flags.group_ids_to_exclude) > max_group_ids_exclude:
-                    tags["cause"] = "max_groups"
-                    metrics.increment(
-                        name=metric_name, tags=tags,
-                    )
-                    set_final = True
+
+                    groups_in_query = get_object_ids_in_query_ast(query, "group_id")
+                    all_groups_to_exclude = set(flags.group_ids_to_exclude)
+
+                    if groups_in_query:
+                        groups_to_exclude = all_groups_to_exclude.intersection(
+                            groups_in_query
+                        )
+                        if len(groups_to_exclude) > max_group_ids_exclude:
+                            tags["cause"] = "max_groups"
+                            metrics.increment(
+                                name=metric_name, tags=tags,
+                            )
+                            set_final = True
+                        else:
+                            metrics.increment(
+                                name="avoid_final", tags=tags,
+                            )
+                    else:
+                        tags["cause"] = "max_groups"
+                        metrics.increment(
+                            name=metric_name, tags=tags,
+                        )
+                        set_final = True
                 elif query_overlaps_replacement:
                     query.add_condition_to_ast(
                         not_in_condition(
@@ -160,7 +130,7 @@
                         )
                     )
 
-            self._set_query_final(query, set_final and query_overlaps_replacement)
+        self._set_query_final(query, set_final and query_overlaps_replacement)
 
     def _set_query_final(self, query: Query, final: bool) -> None:
         """
