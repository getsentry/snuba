import logging
from dataclasses import replace
from typing import Optional

from snuba import environment, settings
from snuba.clickhouse.processors import QueryProcessor
from snuba.clickhouse.query import Query
from snuba.clickhouse.query_dsl.accessors import (
    get_object_ids_in_query_ast,
    get_time_range,
)
from snuba.datasets.errors_replacer import ReplacerState, get_projects_query_flags
from snuba.query.conditions import not_in_condition
from snuba.query.expressions import Column, FunctionCall, Literal
from snuba.request.request_settings import RequestSettings
from snuba.state import get_config
from snuba.utils.metrics.wrapper import MetricsWrapper

logger = logging.getLogger(__name__)
metrics = MetricsWrapper(environment.metrics, "processors.replaced_groups")


class PostReplacementConsistencyEnforcer(QueryProcessor):
    """
    This processor tweaks the query to ensure that groups that have been manipulated
    by a replacer (like after a deletion) are excluded if they need to be.

    There is a period of time between the replacement executing its query and Clickhouse
    merging the rows to achieve consistency. During this period of time we either
    have to remove those rows manually or to run the query in FINAL mode.
    """

    def __init__(
        self, project_column: str, replacer_state_name: Optional[ReplacerState]
    ) -> None:
        self.__project_column = project_column
        # This is used to allow us to keep the replacement state in redis for multiple
        # replacers on multiple tables. replacer_state_name is part of the redis key.
        self.__replacer_state_name = replacer_state_name

    def process_query(self, query: Query, request_settings: RequestSettings) -> None:
        if request_settings.get_turbo():
            return

        project_ids = get_object_ids_in_query_ast(query, self.__project_column)

        set_final = False
        if project_ids:
<<<<<<< HEAD
            query_is_final, exclude_group_ids = get_projects_query_flags(
                list(project_ids), self.__replacer_state_name,
            )
            if query_is_final:
=======
            final, exclude_group_ids, replacement_types = get_projects_query_flags(
                list(project_ids), self.__replacer_state_name,
            )
            tags = {replacement_type: "True" for replacement_type in replacement_types}
            tags["referrer"] = request_settings.referrer
            tags["parent_api"] = request_settings.get_parent_api()
            if final:
                tags["cause"] = "final_flag"
>>>>>>> f7595130
                metrics.increment(
                    "final", tags=tags,
                )
<<<<<<< HEAD
            if not query_is_final and exclude_group_ids:
                if self._query_overlaps_replacements(query):
                    # If the number of groups to exclude exceeds our limit, the query
                    # should just use final instead of the exclusion set.
                    max_group_ids_exclude = get_config(
                        "max_group_ids_exclude",
                        settings.REPLACER_MAX_GROUP_IDS_TO_EXCLUDE,
=======
            if not final and exclude_group_ids:
                # If the number of groups to exclude exceeds our limit, the query
                # should just use final instead of the exclusion set.
                max_group_ids_exclude = get_config(
                    "max_group_ids_exclude", settings.REPLACER_MAX_GROUP_IDS_TO_EXCLUDE
                )
                assert isinstance(max_group_ids_exclude, int)
                if len(exclude_group_ids) > max_group_ids_exclude:
                    tags["cause"] = "max_groups"
                    metrics.increment(
                        "final", tags=tags,
>>>>>>> f7595130
                    )
                    assert isinstance(max_group_ids_exclude, int)
                    if len(exclude_group_ids) > max_group_ids_exclude:
                        metrics.increment(
                            "final",
                            tags={
                                "cause": "max_groups",
                                "referrer": request_settings.referrer,
                                "parent_api": request_settings.get_parent_api(),
                            },
                        )
                        set_final = True
                    else:
                        query.add_condition_to_ast(
                            not_in_condition(
                                FunctionCall(
                                    None,
                                    "assumeNotNull",
                                    (Column(None, None, "group_id"),),
                                ),
                                [Literal(None, p) for p in exclude_group_ids],
                            )
                        )
            else:
                set_final = query_is_final

        query.set_from_clause(replace(query.get_from_clause(), final=set_final))

    def _query_overlaps_replacements(self, query: Query) -> bool:
        query_from, query_to = get_time_range(query, "timestamp")
        if query_from and query_to:
            pass
        return True<|MERGE_RESOLUTION|>--- conflicted
+++ resolved
@@ -46,25 +46,20 @@
 
         set_final = False
         if project_ids:
-<<<<<<< HEAD
-            query_is_final, exclude_group_ids = get_projects_query_flags(
-                list(project_ids), self.__replacer_state_name,
-            )
-            if query_is_final:
-=======
-            final, exclude_group_ids, replacement_types = get_projects_query_flags(
-                list(project_ids), self.__replacer_state_name,
-            )
+            (
+                query_is_final,
+                exclude_group_ids,
+                replacement_types,
+            ) = get_projects_query_flags(list(project_ids), self.__replacer_state_name,)
             tags = {replacement_type: "True" for replacement_type in replacement_types}
             tags["referrer"] = request_settings.referrer
             tags["parent_api"] = request_settings.get_parent_api()
-            if final:
+            if query_is_final:
                 tags["cause"] = "final_flag"
->>>>>>> f7595130
+
                 metrics.increment(
                     "final", tags=tags,
                 )
-<<<<<<< HEAD
             if not query_is_final and exclude_group_ids:
                 if self._query_overlaps_replacements(query):
                     # If the number of groups to exclude exceeds our limit, the query
@@ -72,20 +67,13 @@
                     max_group_ids_exclude = get_config(
                         "max_group_ids_exclude",
                         settings.REPLACER_MAX_GROUP_IDS_TO_EXCLUDE,
-=======
-            if not final and exclude_group_ids:
-                # If the number of groups to exclude exceeds our limit, the query
-                # should just use final instead of the exclusion set.
-                max_group_ids_exclude = get_config(
-                    "max_group_ids_exclude", settings.REPLACER_MAX_GROUP_IDS_TO_EXCLUDE
-                )
-                assert isinstance(max_group_ids_exclude, int)
-                if len(exclude_group_ids) > max_group_ids_exclude:
-                    tags["cause"] = "max_groups"
-                    metrics.increment(
-                        "final", tags=tags,
->>>>>>> f7595130
                     )
+                    assert isinstance(max_group_ids_exclude, int)
+                    if len(exclude_group_ids) > max_group_ids_exclude:
+                        tags["cause"] = "max_groups"
+                        metrics.increment(
+                            "final", tags=tags,
+                        )
                     assert isinstance(max_group_ids_exclude, int)
                     if len(exclude_group_ids) > max_group_ids_exclude:
                         metrics.increment(
