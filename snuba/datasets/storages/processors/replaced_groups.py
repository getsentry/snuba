--- conflicted
+++ resolved
@@ -48,19 +48,11 @@
             )
             tags = {replacement_type: "True" for replacement_type in replacement_types}
             tags["referrer"] = request_settings.referrer
+            tags["parent_api"] = request_settings.get_parent_api()
             if final:
                 tags["cause"] = "final_flag"
                 metrics.increment(
-<<<<<<< HEAD
                     "final", tags=tags,
-=======
-                    "final",
-                    tags={
-                        "cause": "final_flag",
-                        "referrer": request_settings.referrer,
-                        "parent_api": request_settings.get_parent_api(),
-                    },
->>>>>>> 0cd370b1
                 )
             if not final and exclude_group_ids:
                 # If the number of groups to exclude exceeds our limit, the query
@@ -72,16 +64,7 @@
                 if len(exclude_group_ids) > max_group_ids_exclude:
                     tags["cause"] = "max_groups"
                     metrics.increment(
-<<<<<<< HEAD
                         "final", tags=tags,
-=======
-                        "final",
-                        tags={
-                            "cause": "max_groups",
-                            "referrer": request_settings.referrer,
-                            "parent_api": request_settings.get_parent_api(),
-                        },
->>>>>>> 0cd370b1
                     )
                     set_final = True
                 else:
