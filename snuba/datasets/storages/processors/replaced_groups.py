import logging
from dataclasses import replace
from datetime import datetime
from typing import Optional

import sentry_sdk

from snuba import environment, settings
from snuba.clickhouse.processors import QueryProcessor
from snuba.clickhouse.query import Query
from snuba.clickhouse.query_dsl.accessors import (
    get_object_ids_in_query_ast,
    get_time_range,
)
from snuba.datasets.errors_replacer import ProjectsQueryFlags, ReplacerState
from snuba.query.conditions import not_in_condition
from snuba.query.expressions import Column, FunctionCall, Literal
from snuba.request.request_settings import RequestSettings
from snuba.state import get_config
from snuba.utils.metrics.wrapper import MetricsWrapper

logger = logging.getLogger(__name__)
metrics = MetricsWrapper(environment.metrics, "processors.replaced_groups")


class PostReplacementConsistencyEnforcer(QueryProcessor):
    """
    This processor tweaks the query to ensure that groups that have been manipulated
    by a replacer (like after a deletion) are excluded if they need to be.

    There is a period of time between the replacement executing its query and Clickhouse
    merging the rows to achieve consistency. During this period of time we either
    have to remove those rows manually or to run the query in FINAL mode.
    """

    def __init__(
        self, project_column: str, replacer_state_name: Optional[ReplacerState]
    ) -> None:
        self.__project_column = project_column
        # This is used to allow us to keep the replacement state in redis for multiple
        # replacers on multiple tables. replacer_state_name is part of the redis key.
        self.__replacer_state_name = replacer_state_name

    def process_query(self, query: Query, request_settings: RequestSettings) -> None:
        if request_settings.get_turbo():
            return

        with sentry_sdk.start_span(
            op="function", description="get_project_ids_in_query"
        ):
            project_ids = get_object_ids_in_query_ast(query, self.__project_column)

        if project_ids is None:
            self._set_query_final(query, False)
            return

<<<<<<< HEAD
        flags: ProjectsQueryFlags = ProjectsQueryFlags.load_from_redis(
            list(project_ids), self.__replacer_state_name
        )
=======
        with sentry_sdk.start_span(
            op="function", description="get_project_query_flags"
        ):
            flags: ProjectsQueryFlags = get_projects_query_flags(
                list(project_ids), self.__replacer_state_name
            )
>>>>>>> db581455

        tags = {
            replacement_type: "True" for replacement_type in flags.replacement_types
        }
        tags["referrer"] = request_settings.referrer
        tags["parent_api"] = request_settings.get_parent_api()

        with sentry_sdk.start_span(
            op="function", description="_query_overlaps_replacements"
        ):
            query_overlaps_replacement = self._query_overlaps_replacements(
                query, flags.latest_replacement_time
            )

        metric_name = "final" if query_overlaps_replacement else "avoid_final"

        set_final = False

        with sentry_sdk.start_span(op="processor", description="process_final"):

            if flags.needs_final:
                tags["cause"] = "final_flag"
                metrics.increment(
                    name=metric_name, tags=tags,
                )
                set_final = True
            elif flags.group_ids_to_exclude:
                # If the number of groups to exclude exceeds our limit, the query
                # should just use final instead of the exclusion set.
                max_group_ids_exclude = get_config(
                    "max_group_ids_exclude", settings.REPLACER_MAX_GROUP_IDS_TO_EXCLUDE,
                )
                assert isinstance(max_group_ids_exclude, int)
                if len(flags.group_ids_to_exclude) > max_group_ids_exclude:
                    tags["cause"] = "max_groups"
                    metrics.increment(
                        name=metric_name, tags=tags,
                    )
                    set_final = True
                elif query_overlaps_replacement:
                    query.add_condition_to_ast(
                        not_in_condition(
                            FunctionCall(
                                None,
                                "assumeNotNull",
                                (Column(None, None, "group_id"),),
                            ),
                            [Literal(None, p) for p in flags.group_ids_to_exclude],
                        )
                    )

            self._set_query_final(query, set_final and query_overlaps_replacement)

    def _set_query_final(self, query: Query, final: bool) -> None:
        """
        Set the 'final' clause of a Query.
        A query set as final will force ClickHouse to perform a merge
        on the results of the query. This is very performance heavy and
        should be avoided whenever possible.
        """
        query.set_from_clause(replace(query.get_from_clause(), final=final))

    def _query_overlaps_replacements(
        self, query: Query, latest_replacement_time: Optional[datetime],
    ) -> bool:
        """
        Given a Query and the latest replacement time for any project
        this query touches, returns whether or not this Query's time
        range overlaps that replacement.
        """
        query_from, _ = get_time_range(query, "timestamp")
        return (
            latest_replacement_time > query_from
            if latest_replacement_time and query_from
            else True
        )<|MERGE_RESOLUTION|>--- conflicted
+++ resolved
@@ -54,18 +54,12 @@
             self._set_query_final(query, False)
             return
 
-<<<<<<< HEAD
-        flags: ProjectsQueryFlags = ProjectsQueryFlags.load_from_redis(
-            list(project_ids), self.__replacer_state_name
-        )
-=======
         with sentry_sdk.start_span(
             op="function", description="get_project_query_flags"
         ):
-            flags: ProjectsQueryFlags = get_projects_query_flags(
+            flags: ProjectsQueryFlags = ProjectsQueryFlags.load_from_redis(
                 list(project_ids), self.__replacer_state_name
             )
->>>>>>> db581455
 
         tags = {
             replacement_type: "True" for replacement_type in flags.replacement_types
