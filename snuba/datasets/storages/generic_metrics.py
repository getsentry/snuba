--- conflicted
+++ resolved
@@ -123,14 +123,10 @@
         default_topic=Topic.GENERIC_METRICS,
         dead_letter_queue_policy_creator=produce_policy_creator,
         commit_log_topic=Topic.GENERIC_METRICS_SETS_COMMIT_LOG,
-<<<<<<< HEAD
         subscription_scheduled_topic=Topic.SUBSCRIPTION_SCHEDULED_GENERIC_METRICS_SETS,
         subscription_scheduler_mode=SchedulingWatermarkMode.GLOBAL,
         subscription_result_topic=Topic.SUBSCRIPTION_RESULTS_GENERIC_METRICS_SETS,
-        pre_filter=KafkaHeaderFilter("metric_type", InputType.SET.value),
-=======
         pre_filter=KafkaHeaderSelectFilter("metric_type", InputType.SET.value),
->>>>>>> 430763e6
     ),
 )
 
@@ -180,13 +176,9 @@
         default_topic=Topic.GENERIC_METRICS,
         dead_letter_queue_policy_creator=produce_policy_creator,
         commit_log_topic=Topic.GENERIC_METRICS_DISTRIBUTIONS_COMMIT_LOG,
-<<<<<<< HEAD
         subscription_scheduled_topic=Topic.SUBSCRIPTION_SCHEDULED_GENERIC_METRICS_DISTRIBUTIONS,
         subscription_scheduler_mode=SchedulingWatermarkMode.GLOBAL,
         subscription_result_topic=Topic.SUBSCRIPTION_RESULTS_GENERIC_METRICS_DISTRIBUTIONS,
-        pre_filter=KafkaHeaderFilter("metric_type", InputType.DISTRIBUTION.value),
-=======
         pre_filter=KafkaHeaderSelectFilter("metric_type", InputType.DISTRIBUTION.value),
->>>>>>> 430763e6
     ),
 )