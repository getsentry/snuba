"""
The storages defined in this file are for the generic metrics system,
initially built to handle metrics-enhanced performance.
"""
from typing import Sequence

from arroyo import Topic as KafkaTopic
from arroyo.backends.kafka import KafkaProducer
from arroyo.processing.strategies.dead_letter_queue import (
    DeadLetterQueuePolicy,
    ProduceInvalidMessagePolicy,
)

from snuba.clickhouse.columns import (
    AggregateFunction,
    Array,
    Column,
    ColumnSet,
    DateTime,
    Float,
    Nested,
    SchemaModifiers,
    String,
    UInt,
)
from snuba.clusters.storage_sets import StorageSetKey
from snuba.datasets.generic_metrics_processor import (
    GenericDistributionsMetricsProcessor,
    GenericSetsMetricsProcessor,
)
from snuba.datasets.message_filters import KafkaHeaderFilter
from snuba.datasets.metrics_messages import InputType
from snuba.datasets.schemas.tables import TableSchema, WritableTableSchema
from snuba.datasets.storage import ReadableTableStorage, WritableTableStorage
from snuba.datasets.storages import StorageKey
from snuba.datasets.table_storage import build_kafka_stream_loader_from_settings
from snuba.query.processors.arrayjoin_keyvalue_optimizer import (
    ArrayJoinKeyValueOptimizer,
)
from snuba.query.processors.table_rate_limit import TableRateLimit
from snuba.utils.streams.configuration_builder import build_kafka_producer_configuration
from snuba.utils.streams.topics import Topic


def produce_policy_creator() -> DeadLetterQueuePolicy:
    """
    Produce all bad messages to dead-letter topic.
    """
    return ProduceInvalidMessagePolicy(
        KafkaProducer(
            build_kafka_producer_configuration(Topic.DEAD_LETTER_GENERIC_METRICS)
        ),
        KafkaTopic(Topic.DEAD_LETTER_GENERIC_METRICS.value),
    )


common_columns: Sequence[Column[SchemaModifiers]] = [
    Column("org_id", UInt(64)),
    Column("use_case_id", String()),
    Column("project_id", UInt(64)),
    Column("metric_id", UInt(64)),
    Column("timestamp", DateTime()),
    Column("retention_days", UInt(16)),
    Column(
        "tags",
        Nested(
            [("key", UInt(64)), ("indexed_value", UInt(64)), ("raw_value", String())]
        ),
    ),
]

aggregate_common_columns: Sequence[Column[SchemaModifiers]] = [
    Column("_raw_tags_hash", Array(UInt(64), SchemaModifiers(readonly=True))),
    Column(
        "_indexed_tags_hash",
        Array(UInt(64), SchemaModifiers(readonly=True)),
    ),
    Column("granularity", UInt(8)),
]

bucket_columns: Sequence[Column[SchemaModifiers]] = [
    Column("granularities", Array(UInt(8))),
    Column("count_value", Float(64)),
    Column("set_values", Array(UInt(64))),
    Column("distribution_values", Array(Float(64))),
    Column("timeseries_id", UInt(32)),
]

sets_storage = ReadableTableStorage(
    storage_key=StorageKey.GENERIC_METRICS_SETS,
    storage_set_key=StorageSetKey.GENERIC_METRICS_SETS,
    schema=TableSchema(
        local_table_name="generic_metric_sets_local",
        dist_table_name="generic_metric_sets_aggregated_dist",
        storage_set_key=StorageSetKey.GENERIC_METRICS_SETS,
        columns=ColumnSet(
            [
                *common_columns,
                *aggregate_common_columns,
                Column("value", AggregateFunction("uniqCombined64", [UInt(64)])),
            ]
        ),
    ),
    query_processors=[
        ArrayJoinKeyValueOptimizer("tags"),
        TableRateLimit(),
    ],
)

sets_bucket_storage = WritableTableStorage(
    storage_key=StorageKey.GENERIC_METRICS_SETS_RAW,
    storage_set_key=StorageSetKey.GENERIC_METRICS_SETS,
    schema=WritableTableSchema(
        columns=ColumnSet([*common_columns, *bucket_columns]),
        local_table_name="generic_metric_sets_raw_local",
        dist_table_name="generic_metric_sets_raw_dist",
        storage_set_key=StorageSetKey.GENERIC_METRICS_SETS,
    ),
    query_processors=[],
    stream_loader=build_kafka_stream_loader_from_settings(
        processor=GenericSetsMetricsProcessor(),
        default_topic=Topic.GENERIC_METRICS,
        dead_letter_queue_policy_creator=produce_policy_creator,
<<<<<<< HEAD
        commit_log_topic=Topic.GENERIC_METRICS_SETS_COMMIT_LOG,
=======
        pre_filter=KafkaHeaderFilter("metric_type", InputType.SET.value),
>>>>>>> 03d8b708
    ),
)

distributions_storage = ReadableTableStorage(
    storage_key=StorageKey.GENERIC_METRICS_DISTRIBUTIONS,
    storage_set_key=StorageSetKey.GENERIC_METRICS_DISTRIBUTIONS,
    schema=TableSchema(
        local_table_name="generic_metric_distributions_aggregated_local",
        dist_table_name="generic_metric_distributions_aggregated_dist",
        storage_set_key=StorageSetKey.GENERIC_METRICS_DISTRIBUTIONS,
        columns=ColumnSet(
            [
                *common_columns,
                *aggregate_common_columns,
                Column(
                    "percentiles",
                    AggregateFunction(
                        "quantiles(0.5, 0.75, 0.9, 0.95, 0.99)", [Float(64)]
                    ),
                ),
                Column("min", AggregateFunction("min", [Float(64)])),
                Column("max", AggregateFunction("max", [Float(64)])),
                Column("avg", AggregateFunction("avg", [Float(64)])),
                Column("sum", AggregateFunction("sum", [Float(64)])),
                Column("count", AggregateFunction("count", [Float(64)])),
                Column(
                    "histogram_buckets",
                    AggregateFunction("histogram(250)", [Float(64)]),
                ),
            ]
        ),
    ),
)

distributions_bucket_storage = WritableTableStorage(
    storage_key=StorageKey.GENERIC_METRICS_DISTRIBUTIONS_RAW,
    storage_set_key=StorageSetKey.GENERIC_METRICS_DISTRIBUTIONS,
    schema=WritableTableSchema(
        columns=ColumnSet([*common_columns, *bucket_columns]),
        local_table_name="generic_metric_distributions_raw_local",
        dist_table_name="generic_metric_distributions_raw_local",
        storage_set_key=StorageSetKey.GENERIC_METRICS_DISTRIBUTIONS,
    ),
    query_processors=[],
    stream_loader=build_kafka_stream_loader_from_settings(
        processor=GenericDistributionsMetricsProcessor(),
        default_topic=Topic.GENERIC_METRICS,
        dead_letter_queue_policy_creator=produce_policy_creator,
<<<<<<< HEAD
        commit_log_topic=Topic.GENERIC_METRICS_DISTRIBUTIONS_COMMIT_LOG,
=======
        pre_filter=KafkaHeaderFilter("metric_type", InputType.DISTRIBUTION.value),
>>>>>>> 03d8b708
    ),
)<|MERGE_RESOLUTION|>--- conflicted
+++ resolved
@@ -121,11 +121,8 @@
         processor=GenericSetsMetricsProcessor(),
         default_topic=Topic.GENERIC_METRICS,
         dead_letter_queue_policy_creator=produce_policy_creator,
-<<<<<<< HEAD
         commit_log_topic=Topic.GENERIC_METRICS_SETS_COMMIT_LOG,
-=======
         pre_filter=KafkaHeaderFilter("metric_type", InputType.SET.value),
->>>>>>> 03d8b708
     ),
 )
 
@@ -174,10 +171,7 @@
         processor=GenericDistributionsMetricsProcessor(),
         default_topic=Topic.GENERIC_METRICS,
         dead_letter_queue_policy_creator=produce_policy_creator,
-<<<<<<< HEAD
         commit_log_topic=Topic.GENERIC_METRICS_DISTRIBUTIONS_COMMIT_LOG,
-=======
         pre_filter=KafkaHeaderFilter("metric_type", InputType.DISTRIBUTION.value),
->>>>>>> 03d8b708
     ),
 )