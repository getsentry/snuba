--- conflicted
+++ resolved
@@ -7,18 +7,6 @@
     "EVENTS_RO": "events_ro",
     "ERRORS": "errors",
     "ERRORS_RO": "errors_ro",
-<<<<<<< HEAD
-    "QUERYLOG": "querylog",
-    "SESSIONS_RAW": "sessions_raw",
-    "SESSIONS_HOURLY": "sessions_hourly",
-    "ORG_SESSIONS": "org_sessions",
-=======
-    "METRICS_COUNTERS": "metrics_counters",
-    "ORG_METRICS_COUNTERS": "org_metrics_counters",
-    "METRICS_DISTRIBUTIONS": "metrics_distributions",
-    "METRICS_SETS": "metrics_sets",
-    "METRICS_RAW": "metrics_raw",
->>>>>>> eba0e21e
     "SPANS": "spans",
     "TRANSACTIONS": "transactions",
 }
