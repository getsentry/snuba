from __future__ import annotations

from typing import Any, Iterator

HARDCODED_STORAGE_KEYS = {
<<<<<<< HEAD
=======
    "EVENTS": "events",
    "EVENTS_RO": "events_ro",
    "ERRORS": "errors",
    "ERRORS_RO": "errors_ro",
>>>>>>> a9aaa6a8
    "METRICS_COUNTERS": "metrics_counters",
    "ORG_METRICS_COUNTERS": "org_metrics_counters",
    "METRICS_DISTRIBUTIONS": "metrics_distributions",
    "METRICS_SETS": "metrics_sets",
    "METRICS_RAW": "metrics_raw",
    "QUERYLOG": "querylog",
    "SPANS": "spans",
    "TRANSACTIONS": "transactions",
}

REGISTERED_STORAGE_KEYS: dict[str, str] = {}


class _StorageKey(type):
    def __getattr__(cls, attr: str) -> "StorageKey":
        if attr not in HARDCODED_STORAGE_KEYS and attr not in REGISTERED_STORAGE_KEYS:
            raise AttributeError(attr)

        return StorageKey(attr.lower())

    def __iter__(cls) -> Iterator[StorageKey]:
        return iter(
            StorageKey(value)
            for value in {**HARDCODED_STORAGE_KEYS, **REGISTERED_STORAGE_KEYS}.values()
        )


class StorageKey(metaclass=_StorageKey):
    def __init__(self, value: str) -> None:
        self.value = value

    def __hash__(self) -> int:
        return hash(self.value)

    def __eq__(self, other: Any) -> bool:
        return isinstance(other, StorageKey) and other.value == self.value

    def __repr__(self) -> str:
        return f"StorageKey.{self.value.upper()}"


def register_storage_key(key: str) -> StorageKey:
    REGISTERED_STORAGE_KEYS[key.upper()] = key.lower()
    return StorageKey(key)<|MERGE_RESOLUTION|>--- conflicted
+++ resolved
@@ -3,13 +3,6 @@
 from typing import Any, Iterator
 
 HARDCODED_STORAGE_KEYS = {
-<<<<<<< HEAD
-=======
-    "EVENTS": "events",
-    "EVENTS_RO": "events_ro",
-    "ERRORS": "errors",
-    "ERRORS_RO": "errors_ro",
->>>>>>> a9aaa6a8
     "METRICS_COUNTERS": "metrics_counters",
     "ORG_METRICS_COUNTERS": "org_metrics_counters",
     "METRICS_DISTRIBUTIONS": "metrics_distributions",
