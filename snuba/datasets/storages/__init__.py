--- conflicted
+++ resolved
@@ -30,8 +30,5 @@
     TRANSACTIONS_RO = "transactions_ro"
     TRANSACTIONS_V2 = "transactions_v2"
     ERRORS_V2 = "errors_v2"
-<<<<<<< HEAD
     PROFILES = "profiles"
-=======
-    ERRORS_V2_RO = "errors_v2_ro"
->>>>>>> 33bf9b9e
+    ERRORS_V2_RO = "errors_v2_ro"