--- conflicted
+++ resolved
@@ -20,11 +20,7 @@
     METRICS_DISTRIBUTIONS = "metrics_distributions"
     METRICS_DISTRIBUTIONS_BUCKETS = "metrics_distributions_buckets"
     METRICS_SETS = "metrics_sets"
-<<<<<<< HEAD
-    METRICS_POLYMORPHIC_BUCKET = "metrics_raw"
-=======
     METRICS_RAW = "metrics_raw"
->>>>>>> efa7d394
     OUTCOMES_RAW = "outcomes_raw"
     OUTCOMES_HOURLY = "outcomes_hourly"
     QUERYLOG = "querylog"
