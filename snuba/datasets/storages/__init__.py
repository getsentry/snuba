--- conflicted
+++ resolved
@@ -28,8 +28,5 @@
     SPANS = "spans"
     TRANSACTIONS = "transactions"
     TRANSACTIONS_RO = "transactions_ro"
-<<<<<<< HEAD
-    ERRORS_V2 = "errors_v2"
-=======
     TRANSACTIONS_V2 = "transactions_v2"
->>>>>>> 33e3d89b
+    ERRORS_V2 = "errors_v2"