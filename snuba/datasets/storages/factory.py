from __future__ import annotations

import logging
from glob import glob
from typing import Generator

import sentry_sdk

from snuba import settings
from snuba.datasets.cdc.cdcstorage import CdcStorage
from snuba.datasets.configuration.storage_builder import build_storage_from_config
from snuba.datasets.storage import ReadableTableStorage, Storage, WritableTableStorage
from snuba.datasets.storages.storage_key import StorageKey
from snuba.utils.config_component_factory import ConfigComponentFactory

logger = logging.getLogger(__name__)

USE_CONFIG_BUILT_STORAGES = "use_config_built_storages"


class _StorageFactory(ConfigComponentFactory[Storage, StorageKey]):
    def __init__(self) -> None:
        with sentry_sdk.start_span(op="initialize", description="Storage Factory"):
            self._config_built_storages: dict[StorageKey, Storage] = {}
            self._all_storages: dict[StorageKey, Storage] = {}
            self.__initialize()

    def __initialize(self) -> None:
        self._config_built_storages = {
            storage.get_storage_key(): storage
            for storage in [
                build_storage_from_config(config_file)
                for config_file in glob(
                    settings.STORAGE_CONFIG_FILES_GLOB, recursive=True
                )
            ]
        }

        # TODO: Remove these as they are converted to configs
        from snuba.datasets.storages.discover import storage as discover_storage
        from snuba.datasets.storages.errors import storage as errors_storage
        from snuba.datasets.storages.errors_ro import storage as errors_ro_storage
        from snuba.datasets.storages.groupedmessages import (
            storage as groupedmessages_storage,
        )
        from snuba.datasets.storages.metrics import (
            counters_storage as metrics_counters_storage,
        )
        from snuba.datasets.storages.metrics import (
            distributions_storage as metrics_distributions_storage,
        )
        from snuba.datasets.storages.metrics import (
            org_counters_storage as metrics_org_counters_storage,
        )
        from snuba.datasets.storages.metrics import (
            polymorphic_bucket as metrics_polymorphic_storage,
        )
        from snuba.datasets.storages.metrics import sets_storage as metrics_sets_storage
<<<<<<< HEAD
        from snuba.datasets.storages.profiles import (
            writable_storage as profiles_writable_storage,
        )
=======
        from snuba.datasets.storages.outcomes import (
            materialized_storage as outcomes_hourly_storage,
        )
        from snuba.datasets.storages.outcomes import raw_storage as outcomes_raw_storage
>>>>>>> 2fd57ddb
        from snuba.datasets.storages.querylog import storage as querylog_storage
        from snuba.datasets.storages.replays import storage as replays_storage
        from snuba.datasets.storages.sessions import (
            materialized_storage as sessions_hourly_storage,
        )
        from snuba.datasets.storages.sessions import (
            org_materialized_storage as org_sessions_hourly_storage,
        )
        from snuba.datasets.storages.sessions import raw_storage as sessions_raw_storage
        from snuba.datasets.storages.transactions import storage as transactions_storage

        self._cdc_storages = {
            storage.get_storage_key(): storage for storage in [groupedmessages_storage]
        }

        self._all_storages = {
            **self._cdc_storages,
            **{
                storage.get_storage_key(): storage
                for storage in [
                    # WritableStorages
                    errors_storage,
                    querylog_storage,
                    sessions_raw_storage,
                    transactions_storage,
                    replays_storage,
                    metrics_distributions_storage,
                    metrics_sets_storage,
                    metrics_counters_storage,
                    metrics_polymorphic_storage,
                    # Readable Storages
                    discover_storage,
                    errors_ro_storage,
                    sessions_hourly_storage,
                    org_sessions_hourly_storage,
                    metrics_counters_storage,
                    metrics_distributions_storage,
                    metrics_org_counters_storage,
                    metrics_sets_storage,
                ]
            },
            **self._config_built_storages,
        }

    def iter_all(self) -> Generator[Storage, None, None]:
        for storage in self._all_storages.values():
            yield storage

    def get(self, storage_key: StorageKey) -> Storage:
        return self._all_storages[storage_key]

    def get_writable_storage_keys(self) -> list[StorageKey]:
        return [
            storage_key
            for storage_key, storage in self._all_storages.items()
            if isinstance(storage, WritableTableStorage)
        ]

    def get_cdc_storage_keys(self) -> list[StorageKey]:
        return [
            storage_key
            for storage_key, storage in self._all_storages.items()
            if isinstance(storage, CdcStorage)
        ]

    def get_all_storage_keys(self) -> list[StorageKey]:
        return list(self._all_storages.keys())

    def get_config_built_storages(self) -> dict[StorageKey, Storage]:
        # TODO: Remove once all storages are config
        return self._config_built_storages


_STORAGE_FACTORY: _StorageFactory | None = None


def _storage_factory() -> _StorageFactory:
    global _STORAGE_FACTORY
    if _STORAGE_FACTORY is None:
        _STORAGE_FACTORY = _StorageFactory()
    return _STORAGE_FACTORY


def initialize_storage_factory() -> None:
    """
    Used to load storages on initialization of entities.
    """
    _storage_factory()


def get_storage(storage_key: StorageKey) -> ReadableTableStorage:
    storage = _storage_factory().get(storage_key)
    assert isinstance(storage, ReadableTableStorage)
    return storage


def get_writable_storage(storage_key: StorageKey) -> WritableTableStorage:
    storage = _storage_factory().get(storage_key)
    assert isinstance(storage, WritableTableStorage)
    return storage


def get_cdc_storage(storage_key: StorageKey) -> CdcStorage:
    storage = _storage_factory().get(storage_key)
    assert isinstance(storage, CdcStorage)
    return storage


def get_writable_storage_keys() -> list[StorageKey]:
    return _storage_factory().get_writable_storage_keys()


def get_cdc_storage_keys() -> list[StorageKey]:
    return _storage_factory().get_cdc_storage_keys()


def get_all_storage_keys() -> list[StorageKey]:
    return _storage_factory().get_all_storage_keys()


def get_config_built_storages() -> dict[StorageKey, Storage]:
    # TODO: Remove once all storages are config
    return _storage_factory().get_config_built_storages()<|MERGE_RESOLUTION|>--- conflicted
+++ resolved
@@ -56,16 +56,6 @@
             polymorphic_bucket as metrics_polymorphic_storage,
         )
         from snuba.datasets.storages.metrics import sets_storage as metrics_sets_storage
-<<<<<<< HEAD
-        from snuba.datasets.storages.profiles import (
-            writable_storage as profiles_writable_storage,
-        )
-=======
-        from snuba.datasets.storages.outcomes import (
-            materialized_storage as outcomes_hourly_storage,
-        )
-        from snuba.datasets.storages.outcomes import raw_storage as outcomes_raw_storage
->>>>>>> 2fd57ddb
         from snuba.datasets.storages.querylog import storage as querylog_storage
         from snuba.datasets.storages.replays import storage as replays_storage
         from snuba.datasets.storages.sessions import (
