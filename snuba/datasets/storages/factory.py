--- conflicted
+++ resolved
@@ -40,16 +40,6 @@
         from snuba.datasets.storages.discover import storage as discover_storage
         from snuba.datasets.storages.errors import storage as errors_storage
         from snuba.datasets.storages.errors_ro import storage as errors_ro_storage
-<<<<<<< HEAD
-        from snuba.datasets.storages.groupassignees import (
-            storage as groupassignees_storage,
-        )
-=======
-        from snuba.datasets.storages.functions import (
-            agg_storage as functions_ro_storage,
-        )
-        from snuba.datasets.storages.functions import raw_storage as functions_storage
->>>>>>> f75f8ad2
         from snuba.datasets.storages.groupedmessages import (
             storage as groupedmessages_storage,
         )
