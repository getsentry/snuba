from typing import Mapping

from snuba import settings
from snuba.datasets.cdc import CdcStorage
from snuba.datasets.storage import ReadableTableStorage, WritableTableStorage
from snuba.datasets.storages import StorageKey
from snuba.datasets.storages.discover import storage as discover_storage
from snuba.datasets.storages.errors import storage as errors_storage
from snuba.datasets.storages.errors_ro import storage as errors_ro_storage
from snuba.datasets.storages.events import storage as events_storage
from snuba.datasets.storages.events_ro import storage as events_ro_storage
from snuba.datasets.storages.groupassignees import storage as groupassignees_storage
from snuba.datasets.storages.groupedmessages import storage as groupedmessages_storage
from snuba.datasets.storages.metrics import counters_buckets as metrics_counters_buckets
from snuba.datasets.storages.metrics import counters_storage as metrics_counters_storage
from snuba.datasets.storages.metrics import (
    distributions_buckets as metrics_distributions_buckets,
)
from snuba.datasets.storages.metrics import (
    distributions_storage as metrics_distributions_storage,
)
from snuba.datasets.storages.metrics import sets_buckets as metrics_sets_buckets
from snuba.datasets.storages.metrics import sets_storage as metrics_sets_storage
from snuba.datasets.storages.outcomes import (
    materialized_storage as outcomes_hourly_storage,
)
from snuba.datasets.storages.outcomes import raw_storage as outcomes_raw_storage
from snuba.datasets.storages.querylog import storage as querylog_storage
from snuba.datasets.storages.sessions import (
    materialized_storage as sessions_hourly_storage,
)
from snuba.datasets.storages.sessions import (
    org_materialized_storage as org_sessions_hourly_storage,
)
from snuba.datasets.storages.sessions import raw_storage as sessions_raw_storage
from snuba.datasets.storages.spans import storage as spans_storage
from snuba.datasets.storages.transactions import storage as transactions_storage
from snuba.datasets.storages.transactions_ro import storage as transactions_ro_storage
from snuba.datasets.storages.transactions_v2 import storage as transactions_v2_storage

DEV_CDC_STORAGES: Mapping[StorageKey, CdcStorage] = {}

CDC_STORAGES: Mapping[StorageKey, CdcStorage] = {
    **{
        storage.get_storage_key(): storage
        for storage in [groupedmessages_storage, groupassignees_storage]
    },
    **(DEV_CDC_STORAGES if settings.ENABLE_DEV_FEATURES else {}),
}

DEV_WRITABLE_STORAGES: Mapping[StorageKey, WritableTableStorage] = {}

METRICS_WRITEABLE_STORAGES = {
    metrics_counters_buckets.get_storage_key(): metrics_counters_buckets,
    metrics_distributions_buckets.get_storage_key(): metrics_distributions_buckets,
    metrics_sets_buckets.get_storage_key(): metrics_sets_buckets,
}

WRITABLE_STORAGES: Mapping[StorageKey, WritableTableStorage] = {
    **CDC_STORAGES,
    **METRICS_WRITEABLE_STORAGES,
    **{
        storage.get_storage_key(): storage
        for storage in [
            errors_storage,
            events_storage,
            outcomes_raw_storage,
            querylog_storage,
            sessions_raw_storage,
            transactions_storage,
            spans_storage,
<<<<<<< HEAD
            metrics_distributions_storage,
            metrics_sets_storage,
            metrics_counters_storage,
=======
            transactions_v2_storage,
>>>>>>> c886e3d6
        ]
    },
    **(DEV_WRITABLE_STORAGES if settings.ENABLE_DEV_FEATURES else {}),
}

DEV_NON_WRITABLE_STORAGES: Mapping[StorageKey, ReadableTableStorage] = {}

METRICS_NON_WRITABLE_STORAGES: Mapping[StorageKey, ReadableTableStorage] = {
    metrics_counters_storage.get_storage_key(): metrics_counters_storage,
    metrics_distributions_storage.get_storage_key(): metrics_distributions_storage,
    metrics_sets_storage.get_storage_key(): metrics_sets_storage,
}

NON_WRITABLE_STORAGES: Mapping[StorageKey, ReadableTableStorage] = {
    **METRICS_NON_WRITABLE_STORAGES,
    **{
        storage.get_storage_key(): storage
        for storage in [
            discover_storage,
            errors_ro_storage,
            events_ro_storage,
            outcomes_hourly_storage,
            sessions_hourly_storage,
            org_sessions_hourly_storage,
            transactions_ro_storage,
        ]
    },
    **(DEV_NON_WRITABLE_STORAGES if settings.ENABLE_DEV_FEATURES else {}),
}

STORAGES: Mapping[StorageKey, ReadableTableStorage] = {
    **WRITABLE_STORAGES,
    **NON_WRITABLE_STORAGES,
}


def get_storage(storage_key: StorageKey) -> ReadableTableStorage:
    return STORAGES[storage_key]


def get_writable_storage(storage_key: StorageKey) -> WritableTableStorage:
    return WRITABLE_STORAGES[storage_key]


def get_cdc_storage(storage_key: StorageKey) -> CdcStorage:
    return CDC_STORAGES[storage_key]<|MERGE_RESOLUTION|>--- conflicted
+++ resolved
@@ -54,6 +54,9 @@
     metrics_counters_buckets.get_storage_key(): metrics_counters_buckets,
     metrics_distributions_buckets.get_storage_key(): metrics_distributions_buckets,
     metrics_sets_buckets.get_storage_key(): metrics_sets_buckets,
+    metrics_distributions_storage.get_storage_key(): metrics_distributions_storage,
+    metrics_sets_storage.get_storage_key(): metrics_sets_storage,
+    metrics_counters_storage.get_storage_key(): metrics_counters_storage,
 }
 
 WRITABLE_STORAGES: Mapping[StorageKey, WritableTableStorage] = {
@@ -69,13 +72,7 @@
             sessions_raw_storage,
             transactions_storage,
             spans_storage,
-<<<<<<< HEAD
-            metrics_distributions_storage,
-            metrics_sets_storage,
-            metrics_counters_storage,
-=======
             transactions_v2_storage,
->>>>>>> c886e3d6
         ]
     },
     **(DEV_WRITABLE_STORAGES if settings.ENABLE_DEV_FEATURES else {}),
