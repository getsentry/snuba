from typing import Mapping

from snuba import settings
from snuba.datasets.cdc import CdcStorage
from snuba.datasets.storage import ReadableTableStorage, WritableTableStorage
from snuba.datasets.storages import StorageKey
from snuba.datasets.storages.discover import storage as discover_storage
from snuba.datasets.storages.errors import storage as errors_storage
from snuba.datasets.storages.errors_ro import storage as errors_ro_storage
from snuba.datasets.storages.errors_v2 import storage as errors_v2_storage
from snuba.datasets.storages.errors_v2_ro import storage as errors_v2_ro_storage
from snuba.datasets.storages.generic_metrics import (
    sets_bucket_storage as generic_metrics_sets_bucket_storage,
)
from snuba.datasets.storages.groupassignees import storage as groupassignees_storage
from snuba.datasets.storages.groupedmessages import storage as groupedmessages_storage
from snuba.datasets.storages.metrics import counters_storage as metrics_counters_storage
from snuba.datasets.storages.metrics import (
    distributions_storage as metrics_distributions_storage,
)
from snuba.datasets.storages.metrics import (
    org_counters_storage as metrics_org_counters_storage,
)
from snuba.datasets.storages.metrics import (
    polymorphic_bucket as metrics_polymorphic_storage,
)
from snuba.datasets.storages.metrics import sets_storage as metrics_sets_storage
from snuba.datasets.storages.outcomes import (
    materialized_storage as outcomes_hourly_storage,
)
from snuba.datasets.storages.outcomes import raw_storage as outcomes_raw_storage
from snuba.datasets.storages.profiles import (
    writable_storage as profiles_writable_storage,
)
from snuba.datasets.storages.querylog import storage as querylog_storage
from snuba.datasets.storages.replays import storage as replays_storage
from snuba.datasets.storages.sessions import (
    materialized_storage as sessions_hourly_storage,
)
from snuba.datasets.storages.sessions import (
    org_materialized_storage as org_sessions_hourly_storage,
)
from snuba.datasets.storages.sessions import raw_storage as sessions_raw_storage
from snuba.datasets.storages.transactions import storage as transactions_storage
from snuba.datasets.storages.transactions_ro import storage as transactions_ro_storage
from snuba.datasets.storages.transactions_v2 import storage as transactions_v2_storage

DEV_CDC_STORAGES: Mapping[StorageKey, CdcStorage] = {}

CDC_STORAGES: Mapping[StorageKey, CdcStorage] = {
    **{
        storage.get_storage_key(): storage
        for storage in [groupedmessages_storage, groupassignees_storage]
    },
    **(DEV_CDC_STORAGES if settings.ENABLE_DEV_FEATURES else {}),
}

DEV_WRITABLE_STORAGES: Mapping[StorageKey, WritableTableStorage] = {}

METRICS_WRITEABLE_STORAGES = {
    metrics_distributions_storage.get_storage_key(): metrics_distributions_storage,
    metrics_sets_storage.get_storage_key(): metrics_sets_storage,
    metrics_counters_storage.get_storage_key(): metrics_counters_storage,
    metrics_polymorphic_storage.get_storage_key(): metrics_polymorphic_storage,
}

WRITABLE_STORAGES: Mapping[StorageKey, WritableTableStorage] = {
    **CDC_STORAGES,
    **METRICS_WRITEABLE_STORAGES,
    **{
        storage.get_storage_key(): storage
        for storage in [
            errors_storage,
            outcomes_raw_storage,
            querylog_storage,
            sessions_raw_storage,
            transactions_storage,
            transactions_v2_storage,
            errors_v2_storage,
            profiles_writable_storage,
<<<<<<< HEAD
            generic_metrics_sets_bucket_storage,
=======
            replays_storage,
>>>>>>> 98425fd4
        ]
    },
    **(DEV_WRITABLE_STORAGES if settings.ENABLE_DEV_FEATURES else {}),
}

DEV_NON_WRITABLE_STORAGES: Mapping[StorageKey, ReadableTableStorage] = {}

METRICS_NON_WRITABLE_STORAGES: Mapping[StorageKey, ReadableTableStorage] = {
    metrics_counters_storage.get_storage_key(): metrics_counters_storage,
    metrics_distributions_storage.get_storage_key(): metrics_distributions_storage,
    metrics_org_counters_storage.get_storage_key(): metrics_org_counters_storage,
    metrics_sets_storage.get_storage_key(): metrics_sets_storage,
}

NON_WRITABLE_STORAGES: Mapping[StorageKey, ReadableTableStorage] = {
    **METRICS_NON_WRITABLE_STORAGES,
    **{
        storage.get_storage_key(): storage
        for storage in [
            discover_storage,
            errors_ro_storage,
            outcomes_hourly_storage,
            sessions_hourly_storage,
            org_sessions_hourly_storage,
            transactions_ro_storage,
            profiles_writable_storage,
            errors_v2_ro_storage,
        ]
    },
    **(DEV_NON_WRITABLE_STORAGES if settings.ENABLE_DEV_FEATURES else {}),
}

STORAGES: Mapping[StorageKey, ReadableTableStorage] = {
    **WRITABLE_STORAGES,
    **NON_WRITABLE_STORAGES,
}


def get_storage(storage_key: StorageKey) -> ReadableTableStorage:
    return STORAGES[storage_key]


def get_writable_storage(storage_key: StorageKey) -> WritableTableStorage:
    return WRITABLE_STORAGES[storage_key]


def get_cdc_storage(storage_key: StorageKey) -> CdcStorage:
    return CDC_STORAGES[storage_key]<|MERGE_RESOLUTION|>--- conflicted
+++ resolved
@@ -78,11 +78,8 @@
             transactions_v2_storage,
             errors_v2_storage,
             profiles_writable_storage,
-<<<<<<< HEAD
             generic_metrics_sets_bucket_storage,
-=======
             replays_storage,
->>>>>>> 98425fd4
         ]
     },
     **(DEV_WRITABLE_STORAGES if settings.ENABLE_DEV_FEATURES else {}),
