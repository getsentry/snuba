from snuba.clickhouse.columns import UUID, Array, ColumnSet, DateTime, IPv4, IPv6
from snuba.clickhouse.columns import SchemaModifiers as Modifiers
from snuba.clickhouse.columns import String, UInt
from snuba.clusters.storage_sets import StorageSetKey
from snuba.datasets.replays_processor import ReplaysProcessor
from snuba.datasets.schemas.tables import WritableTableSchema
from snuba.datasets.storage import WritableTableStorage
from snuba.datasets.storages import StorageKey
from snuba.datasets.table_storage import build_kafka_stream_loader_from_settings
from snuba.query.processors.conditions_enforcer import ProjectIdEnforcer
from snuba.query.processors.table_rate_limit import TableRateLimit
from snuba.utils.schemas import Nested
from snuba.utils.streams.topics import Topic

LOCAL_TABLE_NAME = "replays_local"
DIST_TABLE_NAME = "replays_dist"

columns = ColumnSet(
    [
        ("replay_id", UUID()),
<<<<<<< HEAD
=======
        ("event_hash", UInt(64)),
>>>>>>> 9f913a8c
        ("segment_id", UInt(16, Modifiers(nullable=True))),
        ("timestamp", DateTime()),
        (
            "trace_ids",
            Array(UUID()),
        ),  # TODO: create bloom filter index / materialize column
        ("title", String(Modifiers(readonly=True))),
        ("url", String()),
        ### common sentry event columns
        ("project_id", UInt(64)),
        # release/environment info
        ("platform", String()),
        ("environment", String(Modifiers(nullable=True))),
        ("release", String(Modifiers(nullable=True))),
        ("dist", String(Modifiers(nullable=True))),
        ("ip_address_v4", IPv4(Modifiers(nullable=True))),
        ("ip_address_v6", IPv6(Modifiers(nullable=True))),
        # user columns
        ("user", String()),
        ("user_id", String(Modifiers(nullable=True))),
        ("user_name", String(Modifiers(nullable=True))),
        ("user_email", String(Modifiers(nullable=True))),
        # sdk info
        ("sdk_name", String()),
        ("sdk_version", String()),
        ("tags", Nested([("key", String()), ("value", String())])),
        # deletion info
        ("retention_days", UInt(16)),
        ("partition", UInt(16)),
        ("offset", UInt(64)),
    ]
)

schema = WritableTableSchema(
    columns=columns,
    local_table_name=LOCAL_TABLE_NAME,
    dist_table_name=DIST_TABLE_NAME,
    storage_set_key=StorageSetKey.REPLAYS,
)

# TODO: set up deadletter queue for bad messages.

storage = WritableTableStorage(
    storage_key=StorageKey.REPLAYS,
    storage_set_key=StorageSetKey.REPLAYS,
    schema=schema,
    query_processors=[TableRateLimit()],
    mandatory_condition_checkers=[ProjectIdEnforcer()],
    stream_loader=build_kafka_stream_loader_from_settings(
        processor=ReplaysProcessor(),
        default_topic=Topic.REPLAYEVENTS,
    ),
)<|MERGE_RESOLUTION|>--- conflicted
+++ resolved
@@ -18,10 +18,7 @@
 columns = ColumnSet(
     [
         ("replay_id", UUID()),
-<<<<<<< HEAD
-=======
         ("event_hash", UInt(64)),
->>>>>>> 9f913a8c
         ("segment_id", UInt(16, Modifiers(nullable=True))),
         ("timestamp", DateTime()),
         (
