from datetime import datetime
from typing import Mapping, Sequence

from snuba.clickhouse.columns import (
    ColumnSet,
    ColumnType,
    Date,
    DateTime,
    IPv4,
    IPv6,
    LowCardinality,
    Materialized,
    Nested,
    Nullable,
    String,
    UInt,
    UUID,
    WithDefault,
)
from snuba.clusters.storage_sets import StorageSetKey
from snuba.datasets.dataset_schemas import StorageSchemas
from snuba.datasets.storages.transaction_column_processor import (
    TransactionColumnProcessor,
)
from snuba.query.processors.prewhere import PrewhereProcessor
from snuba.query.processors.tagsmap import NestedFieldConditionOptimizer
from snuba.datasets.schemas.tables import ReplacingMergeTreeSchema
from snuba.datasets.storage import WritableTableStorage
from snuba.datasets.storages import StorageKey
from snuba.datasets.table_storage import KafkaStreamLoader
from snuba.datasets.transactions_processor import (
    TransactionsMessageProcessor,
    UNKNOWN_SPAN_STATUS,
)
<<<<<<< HEAD
=======
from snuba.web.split import (
    ColumnSplitQueryStrategy,
    TimeSplitQueryStrategy,
)
from snuba.writer import BatchWriter
>>>>>>> 05748d1d

# This is the moment in time we started filling in flattened_tags and flattened_contexts
# columns. It is captured to use the flattened tags optimization only for queries that
# do not go back this much in time.
# Will be removed in february.
BEGINNING_OF_TIME = datetime(2019, 12, 11, 0, 0, 0)


def transactions_migrations(
    clickhouse_table: str, current_schema: Mapping[str, ColumnType]
) -> Sequence[str]:
    ret = []
    duration_col = current_schema.get("duration")
    if duration_col and Materialized in duration_col.get_all_modifiers():
        ret.append("ALTER TABLE %s MODIFY COLUMN duration UInt32" % clickhouse_table)

    if "sdk_name" not in current_schema:
        ret.append(
            "ALTER TABLE %s ADD COLUMN sdk_name LowCardinality(String) DEFAULT ''"
            % clickhouse_table
        )

    if "sdk_version" not in current_schema:
        ret.append(
            "ALTER TABLE %s ADD COLUMN sdk_version LowCardinality(String) DEFAULT ''"
            % clickhouse_table
        )

    if "transaction_status" not in current_schema:
        ret.append(
            f"ALTER TABLE {clickhouse_table} ADD COLUMN transaction_status UInt8 DEFAULT {UNKNOWN_SPAN_STATUS} AFTER transaction_op"
        )

    if "_tags_flattened" not in current_schema:
        ret.append(
            f"ALTER TABLE {clickhouse_table} ADD COLUMN _tags_flattened String DEFAULT ''"
        )

    if "_contexts_flattened" not in current_schema:
        ret.append(
            f"ALTER TABLE {clickhouse_table} ADD COLUMN _contexts_flattened String DEFAULT ''"
        )

    if "_start_date" not in current_schema:
        ret.append(
            f"ALTER TABLE {clickhouse_table} ADD COLUMN _start_date Date MATERIALIZED toDate(start_ts) AFTER start_ms"
        )

    if "_finish_date" not in current_schema:
        ret.append(
            f"ALTER TABLE {clickhouse_table} ADD COLUMN _finish_date Date MATERIALIZED toDate(finish_ts) AFTER finish_ms"
        )

    if "user_hash" not in current_schema:
        ret.append(
            f"ALTER TABLE {clickhouse_table} ADD COLUMN user_hash UInt64 MATERIALIZED cityHash64(user) AFTER user"
        )

    low_cardinality_cols = [
        "transaction_name",
        "release",
        "dist",
        "sdk_name",
        "sdk_version",
        "environment",
    ]
    for col_name in low_cardinality_cols:
        col = current_schema.get(col_name)

        if col and LowCardinality not in col.get_all_modifiers():
            if isinstance(col, WithDefault):
                col.inner_type = LowCardinality(col.inner_type)
            else:
                col = LowCardinality(col)
            ret.append(
                f"ALTER TABLE {clickhouse_table} MODIFY COLUMN {col_name} {col.for_schema()}"
            )

    return ret


columns = ColumnSet(
    [
        ("project_id", UInt(64)),
        ("event_id", UUID()),
        ("trace_id", UUID()),
        ("span_id", UInt(64)),
        ("transaction_name", LowCardinality(String())),
        ("transaction_hash", Materialized(UInt(64), "cityHash64(transaction_name)",),),
        ("transaction_op", LowCardinality(String())),
        ("transaction_status", WithDefault(UInt(8), str(UNKNOWN_SPAN_STATUS))),
        ("start_ts", DateTime()),
        ("start_ms", UInt(16)),
        ("_start_date", Materialized(Date(), "toDate(start_ts)"),),
        ("finish_ts", DateTime()),
        ("finish_ms", UInt(16)),
        ("_finish_date", Materialized(Date(), "toDate(finish_ts)"),),
        ("duration", UInt(32)),
        ("platform", LowCardinality(String())),
        ("environment", LowCardinality(Nullable(String()))),
        ("release", LowCardinality(Nullable(String()))),
        ("dist", LowCardinality(Nullable(String()))),
        ("ip_address_v4", Nullable(IPv4())),
        ("ip_address_v6", Nullable(IPv6())),
        ("user", WithDefault(String(), "''",)),
        ("user_hash", Materialized(UInt(64), "cityHash64(user)"),),
        ("user_id", Nullable(String())),
        ("user_name", Nullable(String())),
        ("user_email", Nullable(String())),
        ("sdk_name", WithDefault(LowCardinality(String()), "''")),
        ("sdk_version", WithDefault(LowCardinality(String()), "''")),
        ("tags", Nested([("key", String()), ("value", String())])),
        ("_tags_flattened", String()),
        ("contexts", Nested([("key", String()), ("value", String())])),
        ("_contexts_flattened", String()),
        ("partition", UInt(16)),
        ("offset", UInt(64)),
        ("retention_days", UInt(16)),
        ("deleted", UInt(8)),
    ]
)

schema = ReplacingMergeTreeSchema(
    columns=columns,
    local_table_name="transactions_local",
    dist_table_name="transactions_dist",
    mandatory_conditions=[],
    prewhere_candidates=["event_id", "project_id"],
    order_by="(project_id, _finish_date, transaction_name, cityHash64(span_id))",
    partition_by="(retention_days, toMonday(_finish_date))",
    version_column="deleted",
    sample_expr="cityHash64(span_id)",
    ttl_expr="finish_ts + toIntervalDay(retention_days)",
    settings={"index_granularity": "8192"},
    migration_function=transactions_migrations,
)


storage = WritableTableStorage(
    storage_key=StorageKey.TRANSACTIONS,
    storage_set_key=StorageSetKey.TRANSACTIONS,
    schemas=StorageSchemas(read_schema=schema, write_schema=schema),
    query_processors=[
        NestedFieldConditionOptimizer(
            "tags", "_tags_flattened", {"start_ts", "finish_ts"}, BEGINNING_OF_TIME,
        ),
        NestedFieldConditionOptimizer(
            "contexts",
            "_contexts_flattened",
            {"start_ts", "finish_ts"},
            BEGINNING_OF_TIME,
        ),
        TransactionColumnProcessor(),
        PrewhereProcessor(),
    ],
<<<<<<< HEAD
    stream_loader=KafkaStreamLoader(
        processor=TransactionsMessageProcessor(), default_topic="events",
    ),
    writer_options={"insert_allow_materialized_columns": 1},
=======
    query_splitters=[TimeSplitQueryStrategy(timestamp_col="finish_ts")],
>>>>>>> 05748d1d
)<|MERGE_RESOLUTION|>--- conflicted
+++ resolved
@@ -32,14 +32,7 @@
     TransactionsMessageProcessor,
     UNKNOWN_SPAN_STATUS,
 )
-<<<<<<< HEAD
-=======
-from snuba.web.split import (
-    ColumnSplitQueryStrategy,
-    TimeSplitQueryStrategy,
-)
-from snuba.writer import BatchWriter
->>>>>>> 05748d1d
+from snuba.web.split import TimeSplitQueryStrategy
 
 # This is the moment in time we started filling in flattened_tags and flattened_contexts
 # columns. It is captured to use the flattened tags optimization only for queries that
@@ -195,12 +188,9 @@
         TransactionColumnProcessor(),
         PrewhereProcessor(),
     ],
-<<<<<<< HEAD
+    query_splitters=[TimeSplitQueryStrategy(timestamp_col="finish_ts")],
     stream_loader=KafkaStreamLoader(
         processor=TransactionsMessageProcessor(), default_topic="events",
     ),
     writer_options={"insert_allow_materialized_columns": 1},
-=======
-    query_splitters=[TimeSplitQueryStrategy(timestamp_col="finish_ts")],
->>>>>>> 05748d1d
 )