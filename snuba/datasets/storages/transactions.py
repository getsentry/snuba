<<<<<<< HEAD
from datetime import datetime

=======
>>>>>>> 010d354a
from snuba.clickhouse.columns import (
    UUID,
    Array,
    ColumnSet,
    DateTime,
    Float,
    IPv4,
    IPv6,
    Nested,
    Nullable,
    ReadOnly,
    String,
    UInt,
)
from snuba.clusters.storage_sets import StorageSetKey
from snuba.datasets.schemas.tables import WritableTableSchema
from snuba.datasets.storage import WritableTableStorage
from snuba.datasets.storages import StorageKey
from snuba.datasets.storages.transaction_column_processor import (
    TransactionColumnProcessor,
)
from snuba.datasets.table_storage import KafkaStreamLoader
from snuba.datasets.transactions_processor import TransactionsMessageProcessor
from snuba.query.processors.arrayjoin_keyvalue_optimizer import (
    ArrayJoinKeyValueOptimizer,
)
from snuba.query.processors.prewhere import PrewhereProcessor
from snuba.query.processors.mapping_optimizer import MappingOptimizer
from snuba.query.processors.tagsmap import NestedFieldConditionOptimizer
from snuba.web.split import TimeSplitQueryStrategy

<<<<<<< HEAD
# This is the moment in time we started filling in flattened_tags and flattened_contexts
# columns. It is captured to use the flattened tags optimization only for queries that
# do not go back this much in time.
# Will be removed in february.
BEGINNING_OF_TIME = datetime(2019, 12, 11, 0, 0, 0)

=======
>>>>>>> 010d354a

columns = ColumnSet(
    [
        ("project_id", UInt(64)),
        ("event_id", UUID()),
        ("trace_id", UUID()),
        ("span_id", UInt(64)),
        ("transaction_name", String()),
        ("transaction_hash", ReadOnly(UInt(64))),
        ("transaction_op", String()),
        ("transaction_status", UInt(8)),
        ("start_ts", DateTime()),
        ("start_ms", UInt(16)),
        ("finish_ts", DateTime()),
        ("finish_ms", UInt(16)),
        ("duration", UInt(32)),
        ("platform", String()),
        ("environment", Nullable(String())),
        ("release", Nullable(String())),
        ("dist", Nullable(String())),
        ("ip_address_v4", Nullable(IPv4())),
        ("ip_address_v6", Nullable(IPv6())),
        ("user", String()),
        ("user_hash", ReadOnly(UInt(64))),
        ("user_id", Nullable(String())),
        ("user_name", Nullable(String())),
        ("user_email", Nullable(String())),
        ("sdk_name", String()),
        ("sdk_version", String()),
        ("http_method", Nullable(String())),
        ("http_referer", Nullable(String())),
        ("tags", Nested([("key", String()), ("value", String())])),
        ("_tags_flattened", String()),
        ("_tags_hash_map", ReadOnly(Array(UInt(64)))),
        ("contexts", Nested([("key", String()), ("value", String())])),
        ("_contexts_flattened", String()),
        ("measurements", Nested([("key", String()), ("value", Float(64))]),),
        ("partition", UInt(16)),
        ("offset", UInt(64)),
        ("message_timestamp", DateTime()),
        ("retention_days", UInt(16)),
        ("deleted", UInt(8)),
    ]
)

schema = WritableTableSchema(
    columns=columns,
    local_table_name="transactions_local",
    dist_table_name="transactions_dist",
    storage_set_key=StorageSetKey.TRANSACTIONS,
    mandatory_conditions=[],
    prewhere_candidates=["event_id", "transaction_name", "transaction", "title"],
)


storage = WritableTableStorage(
    storage_key=StorageKey.TRANSACTIONS,
    storage_set_key=StorageSetKey.TRANSACTIONS,
    schema=schema,
    query_processors=[
        NestedFieldConditionOptimizer(
            "contexts", "_contexts_flattened", {"start_ts", "finish_ts"},
        ),
        MappingOptimizer("tags", "_tags_hash_map", "tags_hash_map_enabled"),
        TransactionColumnProcessor(),
        ArrayJoinKeyValueOptimizer("tags"),
        ArrayJoinKeyValueOptimizer("measurements"),
        PrewhereProcessor(),
    ],
    stream_loader=KafkaStreamLoader(
        processor=TransactionsMessageProcessor(), default_topic="events",
    ),
    query_splitters=[TimeSplitQueryStrategy(timestamp_col="finish_ts")],
    writer_options={"insert_allow_materialized_columns": 1},
)<|MERGE_RESOLUTION|>--- conflicted
+++ resolved
@@ -1,8 +1,3 @@
-<<<<<<< HEAD
-from datetime import datetime
-
-=======
->>>>>>> 010d354a
 from snuba.clickhouse.columns import (
     UUID,
     Array,
@@ -34,15 +29,6 @@
 from snuba.query.processors.tagsmap import NestedFieldConditionOptimizer
 from snuba.web.split import TimeSplitQueryStrategy
 
-<<<<<<< HEAD
-# This is the moment in time we started filling in flattened_tags and flattened_contexts
-# columns. It is captured to use the flattened tags optimization only for queries that
-# do not go back this much in time.
-# Will be removed in february.
-BEGINNING_OF_TIME = datetime(2019, 12, 11, 0, 0, 0)
-
-=======
->>>>>>> 010d354a
 
 columns = ColumnSet(
     [
