--- conflicted
+++ resolved
@@ -1,21 +1,6 @@
-<<<<<<< HEAD
-from snuba.clickhouse.columns import (
-    UUID,
-    Array,
-    ColumnSet,
-    DateTime,
-    Nested,
-    SchemaModifiers,
-    String,
-    UInt,
-    nullable,
-    readonly,
-)
-=======
 from snuba.clickhouse.columns import UUID, Array, ColumnSet, DateTime, Nested
 from snuba.clickhouse.columns import SchemaModifiers as Modifiers
 from snuba.clickhouse.columns import String, UInt
->>>>>>> 4ea59596
 from snuba.clusters.storage_sets import StorageSetKey
 from snuba.datasets.schemas.tables import WritableTableSchema
 from snuba.datasets.spans_processor import SpansMessageProcessor
@@ -25,7 +10,7 @@
 from snuba.query.processors.prewhere import PrewhereProcessor
 from snuba.web.split import TimeSplitQueryStrategy
 
-columns = ColumnSet[SchemaModifiers](
+columns = ColumnSet[Modifiers](
     [
         ("project_id", UInt(64)),
         ("transaction_id", UUID()),
