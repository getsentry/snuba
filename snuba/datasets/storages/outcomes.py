--- conflicted
+++ resolved
@@ -44,11 +44,7 @@
         ("timestamp", DateTime()),
         ("outcome", UInt(8)),
         ("reason", String()),
-<<<<<<< HEAD
-        ("quantity", UInt(64)),
-=======
         ("quantity", UInt(64, Modifiers(nullable=True))),
->>>>>>> 5584cba2
         ("category", UInt(8)),
         ("times_seen", UInt(64)),
     ]
