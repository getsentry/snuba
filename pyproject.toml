[project]
name = "snuba"
version = "25.10.0.dev0"
dependencies = [
    "blinker>=1.5",
    "click>=8.1.7",
    "clickhouse-driver>=0.2.9",
    "confluent-kafka>=2.7.0",
    "datadog>=0.21.0",
    "devservices>=1.2.1",
    "fastjsonschema>=2.16.2",
    "flask>=2.2.5",
    "freezegun>=1.2.2",
    "google-api-core>=2.19.1",
    "google-api-python-client>=2.88.0",
    "google-cloud-storage>=2.18.0",
    "googleapis-common-protos>=1.63.2",
    "jsonschema>=4.23.0",
    "packaging>=24.1",
    "parsimonious>=0.10.0",
    "progressbar2>=4.2.0",
    "proto-plus>=1.24.0",
    "protobuf>=5.29.5",
    "python-dateutil>=2.8.2",
    "python-jose[cryptography]>=3.3.0",
    "python-rapidjson>=1.8",
    "pyuwsgi>=2.0.23",
    "pyyaml>=6.0",
    "redis>=4.5.4",
    "sentry-arroyo>=2.29.1",
<<<<<<< HEAD
    "sentry-kafka-schemas>=2.1.2",
    "sentry-protos>=0.3.9",
=======
    "sentry-kafka-schemas>=2.0.4",
    "sentry-protos>=0.4.0",
>>>>>>> a8972531
    "sentry-redis-tools>=0.5.0",
    "sentry-relay>=0.9.5",
    "sentry-sdk>=2.35.0",
    "sentry-usage-accountant>=0.0.11",
    "simplejson>=3.17.6",
    "snuba-sdk>=3.0.39",
    "sql-metadata>=2.11.0",
    "sqlparse>=0.5.0",
    "structlog>=22.3.0",
    "structlog-sentry>=2.0.0",
    "urllib3>=2.2.3",
    "werkzeug>=3.0.6",
    "rust_snuba>=0.0.0",
]

[tool.uv.sources]
rust_snuba = { workspace = true }

[tool.uv.workspace]
members = ["rust_snuba"]

[tool.uv]
environments = ["sys_platform == 'darwin' or sys_platform == 'linux'"]

[[tool.uv.index]]
# We don't allow using public pypi - submit a PR to
# https://github.com/getsentry/pypi to add a dependency.
url = "https://pypi.devinfra.sentry.io/simple"
default = true

[build-system]
requires = ["uv_build==0.8.2"]
build-backend = "uv_build"

[tool.uv.build-backend]
module-root = ""

[project.scripts]
snuba = "snuba.cli:main"

[dependency-groups]
dev = [
    "black>=24.3.0",
    "devservices>=1.2.1",
    "flake8>=7.0.0",
    "freezegun>=1.2.2",
    "honcho>=1.1.0",
    "isort>=5.12.0",
    "mypy>=1.1.1",
    # pip required for maturin develop
    # (can remove with maturin 1.6.0)
    "pip>=23.3.2",
    "pre-commit>=4.2.0",
    "pytest>=8.3.3",
    "pytest-cov>=4.1.0",
    "pytest-watch>=4.2.0",
    "sentry-devenv>=1.22.2",
    "time-machine>=2.13.0",
    "types-google-cloud-ndb>=2.2.0",
    "types-protobuf>=5.27.0.20240626",
    "types-python-dateutil>=2.8.19.14",
    "types-python-jose>=3.3.0",
    "types-pyyaml>=6.0.12.20240808",
    "types-requests>=2.32.0.20240907",
    "types-setuptools>=74.1.0.20240907",
    "types-simplejson>=3.17.7",
    "typing-extensions>=4.12.2",
]

[tool.black]
# File filtering is taken care of in pre-commit.
line-length = 100
target-version = ['py311']

[tool.isort]
profile = "black"
line_length = 100
lines_between_sections = 1

[tool.mypy]
python_version = "3.11"
strict = true
ignore_missing_imports = false
files = ["."]
exclude = ["^rust_snuba/", "^tests/datasets/", "^tests/query/"]

[[tool.mypy.overrides]]
module = [
    "_strptime",
    "clickhouse_driver",
    "clickhouse_driver.errors",
    "confluent_kafka",
    "confluent_kafka.admin",
    "datadog",
    "deprecation",
    "fastjsonschema",
    "fastjsonschema.exceptions",
    "honcho.manager",
    "jsonschema",
    "jsonschema.exceptions",
    "jsonschema2md",
    "markdown",
    "packaging",
    "parsimonious.exceptions",
    "parsimonious.grammar",
    "parsimonious.nodes",
    "progressbar",
    "pytest",
    "rapidjson",
    "redis.*",
    "sentry_relay",
    "sentry_relay.consts",
    "sentry_sdk",
    "setuptools",
    "urllib3.connectionpool",
    "urllib3.exceptions",
    "uwsgi",
    "sqlparse",
    "googleapiclient",
    "googleapiclient.discovery",
    "googleapiclient.http",
]
ignore_missing_imports = true<|MERGE_RESOLUTION|>--- conflicted
+++ resolved
@@ -28,13 +28,8 @@
     "pyyaml>=6.0",
     "redis>=4.5.4",
     "sentry-arroyo>=2.29.1",
-<<<<<<< HEAD
     "sentry-kafka-schemas>=2.1.2",
-    "sentry-protos>=0.3.9",
-=======
-    "sentry-kafka-schemas>=2.0.4",
     "sentry-protos>=0.4.0",
->>>>>>> a8972531
     "sentry-redis-tools>=0.5.0",
     "sentry-relay>=0.9.5",
     "sentry-sdk>=2.35.0",
