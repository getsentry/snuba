--- conflicted
+++ resolved
@@ -1,13 +1,4 @@
 import calendar
-<<<<<<< HEAD
-=======
-import time
-import uuid
-from datetime import datetime, timedelta
-from functools import partial
-from unittest.mock import MagicMock, patch
-
->>>>>>> cb820e1e
 import pytest
 import pytz
 import time
@@ -1845,48 +1836,13 @@
         )
         assert "deleted = 0" in result["sql"] or "equals(deleted, 0)" in result["sql"]
 
-<<<<<<< HEAD
-=======
-    @patch("snuba.settings.RECORD_QUERIES", True)
-    @patch("snuba.state.record_query")
-    def test_record_queries(self, record_query_mock):
-        for use_split, expected_query_count in [(0, 1), (1, 2)]:
-            state.set_config("use_split", use_split)
-            record_query_mock.reset_mock()
-            result = json.loads(
-                self.app.post(
-                    "/query",
-                    data=json.dumps(
-                        {
-                            "project": 1,
-                            "selected_columns": [
-                                "event_id",
-                                "title",
-                                "transaction",
-                                "tags[a]",
-                                "tags[b]",
-                            ],
-                            "limit": 5,
-                        }
-                    ),
-                ).data
-            )
-
-            assert len(result["data"]) == 5
-            assert record_query_mock.call_count == 1
-            metadata = record_query_mock.call_args[0][0]
-            assert metadata["dataset"] == "events"
-            assert metadata["request"]["referrer"] == "test"
-            assert len(metadata["query_list"]) == expected_query_count
-
     @patch("snuba.web.query._run_query_pipeline")
     def test_error_handler(self, pipeline_mock: MagicMock) -> None:
         from rediscluster.utils import ClusterDownError
 
         pipeline_mock.side_effect = ClusterDownError("stuff")
-        response = self.app.post(
-            "/query",
-            data=json.dumps(
+        response = self.post(
+            json.dumps(
                 {
                     "conditions": [
                         ["project_id", "IN", [1]],
@@ -1914,7 +1870,6 @@
         assert data["error"]["type"] == "internal_server_error"
         assert data["error"]["message"] == "stuff"
 
->>>>>>> cb820e1e
 
 class TestCreateSubscriptionApi(BaseApiTest):
     dataset_name = "events"
