--- conflicted
+++ resolved
@@ -9,10 +9,6 @@
 from snuba.clusters.cluster import ClickhouseCluster
 from snuba.datasets.entities.factory import get_entity
 from snuba.datasets.factory import get_dataset
-<<<<<<< HEAD
-from snuba.pipeline.simple_pipeline import SimplePipeline
-=======
->>>>>>> c4d770a5
 from snuba.datasets.plans.single_storage import SimpleQueryPlanExecutionStrategy
 from snuba.datasets.plans.translator.query import identity_translate
 from snuba.query import SelectedExpression
@@ -324,13 +320,6 @@
             {},
         )
 
-<<<<<<< HEAD
-    pipeline = entity.get_query_pipeline_builder().build_pipeline(request, do_query)
-    assert isinstance(pipeline, SimplePipeline)
-    plan = pipeline.query_plan
-
-=======
->>>>>>> c4d770a5
     assert (
         splitter.execute(query, HTTPRequestSettings(), do_query) is not None
     ) == expected_result
