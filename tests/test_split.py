--- conflicted
+++ resolved
@@ -1,9 +1,6 @@
-<<<<<<< HEAD
 import pytest
 import uuid
 
-=======
->>>>>>> cc9b3201
 from typing import Any, Mapping
 
 import pytest
