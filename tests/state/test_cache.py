--- conflicted
+++ resolved
@@ -262,7 +262,6 @@
         ThreadPoolExecutor(),
     )
     key = "key"
-<<<<<<< HEAD
 
     def normal_function() -> bytes:
         # this sleep makes sure that all waiting clients
@@ -292,41 +291,6 @@
     # make sure that all the waiters actually did hit the notification queue
     # and didn't just get a direct cache hit
     assert pop_calls == num_waiters
-=======
-    try:
-
-        def normal_function() -> bytes:
-            # this sleep makes sure that all waiting clients
-            # are put into the waiting queue
-            time.sleep(0.5)
-            return b"hello-cached"
-
-        def normal_function_uncached() -> bytes:
-            return b"hello-not-cached"
-
-        def cached_query() -> bytes:
-            return delayed_backend.get_readthrough(key, normal_function, noop, 10)
-
-        def uncached_query() -> bytes:
-            return delayed_backend.get_readthrough(
-                key, normal_function_uncached, noop, 10
-            )
-
-        setter = execute(cached_query)
-        waiters = []
-        time.sleep(0.1)
-        for _ in range(num_waiters):
-            waiters.append(execute(uncached_query))
-
-        # make sure that all clients actually did hit the cache
-        assert setter.result() == b"hello-cached"
-        for w in waiters:
-            assert w.result() == b"hello-cached"
-        # make sure that all the waiters actually did hit the notification queue
-        # and didn't just get a direct cache hit
-        assert pop_calls == num_waiters
-    finally:
-        redis_client.flushdb()
 
 
 @pytest.mark.skipif(
@@ -362,5 +326,4 @@
     assert redis_client.get("test{foo-key}") == b"hello"
 
     snuba_set_config("cache_use_v2_cluster", 0.0)
-    assert backend.get("foo-key") == b"hello"
->>>>>>> b776b5f3
+    assert backend.get("foo-key") == b"hello"