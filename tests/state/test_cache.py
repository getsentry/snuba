from __future__ import annotations

import random
import time
from concurrent.futures import Future, ThreadPoolExecutor
from functools import partial
from threading import Thread
from typing import Any, Callable, cast
from unittest import mock

import pytest
import rapidjson

from snuba.redis import RedisClientKey, RedisClientType, get_redis_client
from snuba.state import set_config
from snuba.state.cache.abstract import Cache, ExecutionError, ExecutionTimeoutError
from snuba.state.cache.redis.backend import RedisCache
from snuba.utils.codecs import ExceptionAwareCodec
<<<<<<< HEAD
from snuba.utils.serializable_exception import SerializableException
from tests.assertions import assert_changes
=======
from snuba.utils.serializable_exception import (
    SerializableException,
    SerializableExceptionDict,
)
from tests.assertions import assert_changes, assert_does_not_change
>>>>>>> 530118bc

redis_client = get_redis_client(RedisClientKey.CACHE)


def execute(function: Callable[[], Any]) -> Future[Any]:
    future: Future[Any] = Future()

    def run() -> None:
        try:
            result = function()
        except Exception as e:
            future.set_exception(e)
        else:
            future.set_result(result)

    Thread(target=run).start()

    return future


class PassthroughCodec(ExceptionAwareCodec[bytes, bytes]):
    def encode(self, value: bytes) -> bytes:
        return value

    def decode(self, value: bytes) -> bytes:
        try:
            ret: SerializableExceptionDict = rapidjson.loads(value)
            if not isinstance(ret, dict):
                return value
            if ret.get("__type__", "NOP") == "SerializableException":
                raise SerializableException.from_dict(ret)
            return value
        except rapidjson.JSONDecodeError:
            pass
        return value

    def encode_exception(self, value: SerializableException) -> bytes:
        return bytes(rapidjson.dumps(value.to_dict()).encode("utf-8"))


@pytest.fixture
def backend() -> Cache[bytes]:
    codec = PassthroughCodec()
    backend: Cache[bytes] = RedisCache(
        redis_client, "test", codec, ThreadPoolExecutor()
    )
    return backend


def noop(value: int) -> None:
    return None


@pytest.mark.redis_db
def test_short_circuit(backend: Cache[bytes]) -> None:
    set_config("read_through_cache.short_circuit", 1)
    key = "key"
    value = b"value"
    function = mock.MagicMock(return_value=value)

    assert backend.get(key) is None

    with assert_changes(lambda: function.call_count, 0, 1):
        backend.get_readthrough(key, function, noop, 5) == value

    assert backend.get(key) is None

    with assert_changes(lambda: function.call_count, 1, 2):
        backend.get_readthrough(key, function, noop, 5) == value


@pytest.mark.redis_db
@pytest.mark.clickhouse_db
def test_get_readthrough(backend: Cache[bytes]) -> None:
    key = "key"
    value = b"value"
    function = mock.MagicMock(return_value=value)

    assert backend.get(key) is None
    assert backend.get_cached_result_and_record_timer(key) is None

    with assert_changes(lambda: function.call_count, 0, 1):
        backend.get_readthrough(key, function, noop, 5) == value

    assert backend.get(key) == value
    assert backend.get_cached_result_and_record_timer(key) == value


@pytest.mark.redis_db
def test_get_readthrough_missed_deadline(backend: Cache[bytes]) -> None:
    key = "key"
    value = b"value"

    def function() -> bytes:
        time.sleep(1.5)
        return value

    with pytest.raises(TimeoutError):
        backend.get_readthrough(key, function, noop, 1)

    assert backend.get(key) is None


@pytest.mark.redis_db
def test_get_readthrough_exception(backend: Cache[bytes]) -> None:
    key = "key"

    class CustomException(SerializableException):
        pass

    def function() -> bytes:
        raise CustomException("error")

    with pytest.raises(CustomException):
        backend.get_readthrough(key, function, noop, 1)


@pytest.mark.redis_db
def test_get_readthrough_set_wait(backend: Cache[bytes]) -> None:
    key = "key"

    def function() -> bytes:
        time.sleep(1)
        return f"{random.random()}".encode("utf-8")

    def worker() -> bytes:
        return backend.get_readthrough(key, function, noop, 10)

    setter = execute(worker)
    waiter = execute(worker)

    assert setter.result() == waiter.result()


@pytest.mark.redis_db
def test_get_readthrough_set_wait_error(backend: Cache[bytes]) -> None:
    key = "key"

    class ReadThroughCustomException(SerializableException):
        pass

    def function() -> bytes:
        time.sleep(1)
        raise ReadThroughCustomException("error")

    def worker() -> bytes:
        return backend.get_readthrough(key, function, noop, 10)

    setter = execute(worker)
    time.sleep(0.5)
    waiter = execute(worker)

    with pytest.raises(ReadThroughCustomException):
        setter.result()

    # notice that we raised the same exception class in the waiter despite it being deserialized
    # from redis
    with pytest.raises(ReadThroughCustomException) as excinfo:
        waiter.result()

    assert excinfo.value.message == "error"


@pytest.mark.parametrize(
    "backend",
    [
        pytest.param(
            RedisCache(redis_client, "test", PassthroughCodec(), ThreadPoolExecutor()),
            id="regular cluster",
        ),
    ],
)
@pytest.mark.redis_db
def test_get_readthrough_set_wait_timeout(backend: Cache[bytes]) -> None:
    key = "key"
    value = b"value"

    def function(id: int) -> bytes:
        time.sleep(2.5)
        return value + f"{id}".encode()

    def worker(timeout: int) -> bytes:
        return backend.get_readthrough(key, partial(function, timeout), noop, timeout)

    setter = execute(partial(worker, 2))
    time.sleep(0.1)
    waiter_fast = execute(partial(worker, 1))
    time.sleep(0.1)
    waiter_slow = execute(partial(worker, 3))

    with pytest.raises(TimeoutError):
        assert setter.result()

    with pytest.raises(TimeoutError):
        waiter_fast.result()

    with pytest.raises((ExecutionError, ExecutionTimeoutError)):
        waiter_slow.result()


@pytest.mark.redis_db
def test_transient_error(backend: Cache[bytes]) -> None:
    key = "key"

    class SomeTransientException(SerializableException):
        pass

    def error_function() -> bytes:
        raise SomeTransientException("error")

    def normal_function() -> bytes:
        return b"hello"

    def transient_error() -> bytes:
        return backend.get_readthrough(key, error_function, noop, 10)

    def functioning_query() -> bytes:
        return backend.get_readthrough(key, normal_function, noop, 10)

    setter = execute(transient_error)
    # if this sleep were removed, the waiter would also raise
    # SomeTransientException because it would be in the waiting queue and would
    # have the error value propogated to it
    time.sleep(0.01)
    waiter = execute(functioning_query)

    with pytest.raises(SomeTransientException):
        setter.result()

    assert waiter.result() == b"hello"


@pytest.mark.redis_db
def test_notify_queue_ttl() -> None:
    # Tests that waiting clients can be notified of the cache status
    # even with network delays. This test will break if the notify queue
    # TTL is set below 200ms

    pop_calls = 0
    num_waiters = 9

    class DelayedRedisClient:
        def __init__(self, redis_client: RedisClientType) -> None:
            self._client = redis_client

        def __getattr__(self, attr: str) -> Any:
            # simulate the queue pop taking longer than expected.
            # the notification queue TTL is 60 seconds so running into a timeout
            # shouldn't happen (unless something has drastically changed in the TTL
            # time or use)
            if attr == "blpop":
                nonlocal pop_calls
                pop_calls += 1
                time.sleep(0.5)
            return getattr(self._client, attr)

    codec = PassthroughCodec()

    delayed_backend: Cache[bytes] = RedisCache(
        cast(RedisClientType, DelayedRedisClient(redis_client)),
        "test",
        codec,
        ThreadPoolExecutor(),
    )
    key = "key"

    def normal_function() -> bytes:
        # this sleep makes sure that all waiting clients
        # are put into the waiting queue
        time.sleep(0.5)
        return b"hello-cached"

    def normal_function_uncached() -> bytes:
        return b"hello-not-cached"

    def cached_query() -> bytes:
        return delayed_backend.get_readthrough(key, normal_function, noop, 10)

    def uncached_query() -> bytes:
        return delayed_backend.get_readthrough(key, normal_function_uncached, noop, 10)

    setter = execute(cached_query)
    waiters = []
    time.sleep(0.1)
    for _ in range(num_waiters):
        waiters.append(execute(uncached_query))

    # make sure that all clients actually did hit the cache
    assert setter.result() == b"hello-cached"
    for w in waiters:
        assert w.result() == b"hello-cached"
    # make sure that all the waiters actually did hit the notification queue
    # and didn't just get a direct cache hit
    assert pop_calls == num_waiters<|MERGE_RESOLUTION|>--- conflicted
+++ resolved
@@ -16,16 +16,11 @@
 from snuba.state.cache.abstract import Cache, ExecutionError, ExecutionTimeoutError
 from snuba.state.cache.redis.backend import RedisCache
 from snuba.utils.codecs import ExceptionAwareCodec
-<<<<<<< HEAD
-from snuba.utils.serializable_exception import SerializableException
-from tests.assertions import assert_changes
-=======
 from snuba.utils.serializable_exception import (
     SerializableException,
     SerializableExceptionDict,
 )
-from tests.assertions import assert_changes, assert_does_not_change
->>>>>>> 530118bc
+from tests.assertions import assert_changes
 
 redis_client = get_redis_client(RedisClientKey.CACHE)
 
@@ -87,31 +82,16 @@
     function = mock.MagicMock(return_value=value)
 
     assert backend.get(key) is None
+    assert backend.get_cached_result_and_record_timer(key) is None
 
     with assert_changes(lambda: function.call_count, 0, 1):
-        backend.get_readthrough(key, function, noop, 5) == value
-
-    assert backend.get(key) is None
-
-    with assert_changes(lambda: function.call_count, 1, 2):
-        backend.get_readthrough(key, function, noop, 5) == value
-
-
-@pytest.mark.redis_db
-@pytest.mark.clickhouse_db
-def test_get_readthrough(backend: Cache[bytes]) -> None:
-    key = "key"
-    value = b"value"
-    function = mock.MagicMock(return_value=value)
+        backend.queue_and_cache_query(key, function, noop, 5) == value
 
     assert backend.get(key) is None
     assert backend.get_cached_result_and_record_timer(key) is None
 
-    with assert_changes(lambda: function.call_count, 0, 1):
-        backend.get_readthrough(key, function, noop, 5) == value
-
-    assert backend.get(key) == value
-    assert backend.get_cached_result_and_record_timer(key) == value
+    with assert_changes(lambda: function.call_count, 1, 2):
+        backend.queue_and_cache_query(key, function, noop, 5) == value
 
 
 @pytest.mark.redis_db
@@ -124,9 +104,10 @@
         return value
 
     with pytest.raises(TimeoutError):
-        backend.get_readthrough(key, function, noop, 1)
+        backend.queue_and_cache_query(key, function, noop, 1)
 
     assert backend.get(key) is None
+    assert backend.get_cached_result_and_record_timer(key) is None
 
 
 @pytest.mark.redis_db
@@ -140,7 +121,7 @@
         raise CustomException("error")
 
     with pytest.raises(CustomException):
-        backend.get_readthrough(key, function, noop, 1)
+        backend.queue_and_cache_query(key, function, noop, 1)
 
 
 @pytest.mark.redis_db
@@ -152,7 +133,7 @@
         return f"{random.random()}".encode("utf-8")
 
     def worker() -> bytes:
-        return backend.get_readthrough(key, function, noop, 10)
+        return backend.queue_and_cache_query(key, function, noop, 10)
 
     setter = execute(worker)
     waiter = execute(worker)
@@ -172,7 +153,7 @@
         raise ReadThroughCustomException("error")
 
     def worker() -> bytes:
-        return backend.get_readthrough(key, function, noop, 10)
+        return backend.queue_and_cache_query(key, function, noop, 10)
 
     setter = execute(worker)
     time.sleep(0.5)
@@ -208,7 +189,9 @@
         return value + f"{id}".encode()
 
     def worker(timeout: int) -> bytes:
-        return backend.get_readthrough(key, partial(function, timeout), noop, timeout)
+        return backend.queue_and_cache_query(
+            key, partial(function, timeout), noop, timeout
+        )
 
     setter = execute(partial(worker, 2))
     time.sleep(0.1)
@@ -240,10 +223,10 @@
         return b"hello"
 
     def transient_error() -> bytes:
-        return backend.get_readthrough(key, error_function, noop, 10)
+        return backend.queue_and_cache_query(key, error_function, noop, 10)
 
     def functioning_query() -> bytes:
-        return backend.get_readthrough(key, normal_function, noop, 10)
+        return backend.queue_and_cache_query(key, normal_function, noop, 10)
 
     setter = execute(transient_error)
     # if this sleep were removed, the waiter would also raise
@@ -302,10 +285,12 @@
         return b"hello-not-cached"
 
     def cached_query() -> bytes:
-        return delayed_backend.get_readthrough(key, normal_function, noop, 10)
+        return delayed_backend.queue_and_cache_query(key, normal_function, noop, 10)
 
     def uncached_query() -> bytes:
-        return delayed_backend.get_readthrough(key, normal_function_uncached, noop, 10)
+        return delayed_backend.queue_and_cache_query(
+            key, normal_function_uncached, noop, 10
+        )
 
     setter = execute(cached_query)
     waiters = []
