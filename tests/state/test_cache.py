from __future__ import annotations

import random
import time
from concurrent.futures import Future, ThreadPoolExecutor
from functools import partial
from threading import Thread
from typing import Any, Callable, Iterator, cast
from unittest import mock

import pytest
import rapidjson

<<<<<<< HEAD
from snuba.redis import RedisClientType, redis_clients
from snuba.state.cache.abstract import (
    Cache,
    ExecutionError,
    ExecutionTimeoutError,
    TigerExecutionTimeoutError,
)
=======
from snuba.redis import RedisClientType, redis_client
from snuba.state.cache.abstract import Cache, ExecutionError, ExecutionTimeoutError
>>>>>>> 25c3ef59
from snuba.state.cache.redis.backend import RedisCache
from snuba.utils.codecs import ExceptionAwareCodec
from snuba.utils.serializable_exception import SerializableException
from tests.assertions import assert_changes, assert_does_not_change

redis_client = redis_clients["misc"]


def execute(function: Callable[[], Any]) -> Future[Any]:
    future: Future[Any] = Future()

    def run() -> None:
        try:
            result = function()
        except Exception as e:
            future.set_exception(e)
        else:
            future.set_result(result)

    Thread(target=run).start()

    return future


class PassthroughCodec(ExceptionAwareCodec[bytes, bytes]):
    def encode(self, value: bytes) -> bytes:
        return value

    def decode(self, value: bytes) -> bytes:
        try:
            ret = rapidjson.loads(value)
            if not isinstance(ret, dict):
                return value
            if ret.get("__type__", "NOP") == "SerializableException":
                raise SerializableException.from_dict(ret)
            return value
        except rapidjson.JSONDecodeError:
            pass
        return value

    def encode_exception(self, value: SerializableException) -> bytes:
        return rapidjson.dumps(value.to_dict()).encode("utf-8")


@pytest.fixture
def backend() -> Iterator[Cache[bytes]]:
    codec = PassthroughCodec()
    backend: Cache[bytes] = RedisCache(
        redis_client, "test", codec, ThreadPoolExecutor()
    )
    try:
        yield backend
    finally:
        redis_client.flushdb()


def noop(value: int) -> None:
    return None


def test_get_readthrough(backend: Cache[bytes]) -> None:
    key = "key"
    value = b"value"
    function = mock.MagicMock(return_value=value)

    assert backend.get(key) is None

    with assert_changes(lambda: function.call_count, 0, 1):
        backend.get_readthrough(key, function, noop, 5) == value

    assert backend.get(key) == value

    with assert_does_not_change(lambda: function.call_count, 1):
        backend.get_readthrough(key, function, noop, 5) == value


def test_get_readthrough_missed_deadline(backend: Cache[bytes]) -> None:
    key = "key"
    value = b"value"

    def function() -> bytes:
        time.sleep(1.5)
        return value

    with pytest.raises(TimeoutError):
        backend.get_readthrough(key, function, noop, 1)

    assert backend.get(key) is None


def test_get_readthrough_exception(backend: Cache[bytes]) -> None:
    key = "key"

    class CustomException(SerializableException):
        pass

    def function() -> bytes:
        raise CustomException("error")

    with pytest.raises(CustomException):
        backend.get_readthrough(key, function, noop, 1)


def test_get_readthrough_set_wait(backend: Cache[bytes]) -> None:
    key = "key"

    def function() -> bytes:
        time.sleep(1)
        return f"{random.random()}".encode("utf-8")

    def worker() -> bytes:
        return backend.get_readthrough(key, function, noop, 10)

    setter = execute(worker)
    waiter = execute(worker)

    assert setter.result() == waiter.result()


def test_get_readthrough_set_wait_error(backend: Cache[bytes]) -> None:
    key = "key"

    class ReadThroughCustomException(SerializableException):
        pass

    def function() -> bytes:
        time.sleep(1)
        raise ReadThroughCustomException("error")

    def worker() -> bytes:
        return backend.get_readthrough(key, function, noop, 10)

    setter = execute(worker)
    time.sleep(0.5)
    waiter = execute(worker)

    with pytest.raises(ReadThroughCustomException):
        setter.result()

    # pytest assertRaises does not give us the actual exception object
    # so we implement it ourselves as we need it here
    raised_exc = False
    try:
        waiter.result()
    except ReadThroughCustomException as e:
        # notice that we raised the same exception class in the waiter despite it being deserialized
        # from redis
        raised_exc = True
        assert e.message == "error"
    assert raised_exc


@pytest.mark.parametrize(
    "backend",
    [
        pytest.param(
            RedisCache(redis_client, "test", PassthroughCodec(), ThreadPoolExecutor()),
            id="regular cluster",
        ),
    ],
)
def test_get_readthrough_set_wait_timeout(backend: Cache[bytes]) -> None:
    key = "key"
    value = b"value"

    def function(id: int) -> bytes:
        time.sleep(2.5)
        return value + f"{id}".encode()

    def worker(timeout: int) -> bytes:
        return backend.get_readthrough(key, partial(function, timeout), noop, timeout)

    setter = execute(partial(worker, 2))
    time.sleep(0.1)
    waiter_fast = execute(partial(worker, 1))
    time.sleep(0.1)
    waiter_slow = execute(partial(worker, 3))

    with pytest.raises(TimeoutError):
        assert setter.result()

    with pytest.raises(TimeoutError):
        waiter_fast.result()

    with pytest.raises((ExecutionError, ExecutionTimeoutError)):
        waiter_slow.result()


def test_transient_error(backend: Cache[bytes]) -> None:
    key = "key"

    class SomeTransientException(SerializableException):
        pass

    def error_function() -> bytes:
        raise SomeTransientException("error")

    def normal_function() -> bytes:
        return b"hello"

    def transient_error() -> bytes:
        return backend.get_readthrough(key, error_function, noop, 10)

    def functioning_query() -> bytes:
        return backend.get_readthrough(key, normal_function, noop, 10)

    setter = execute(transient_error)
    # if this sleep were removed, the waiter would also raise
    # SomeTransientException because it would be in the waiting queue and would
    # have the error value propogated to it
    time.sleep(0.01)
    waiter = execute(functioning_query)

    with pytest.raises(SomeTransientException):
        setter.result()

    assert waiter.result() == b"hello"


def test_notify_queue_ttl() -> None:
    # Tests that waiting clients can be notified of the cache status
    # even with network delays. This test will break if the notify queue
    # TTL is set below 200ms

    pop_calls = 0
    num_waiters = 9

    class DelayedRedisClient:
        def __init__(self, redis_client):
            self._client = redis_client

        def __getattr__(self, attr: str):
            # simulate the queue pop taking longer than expected.
            # the notification queue TTL is 60 seconds so running into a timeout
            # shouldn't happen (unless something has drastically changed in the TTL
            # time or use)
            if attr == "blpop":
                nonlocal pop_calls
                pop_calls += 1
                time.sleep(0.5)
            return getattr(self._client, attr)

    codec = PassthroughCodec()

    delayed_backend: Cache[bytes] = RedisCache(
        cast(RedisClientType, DelayedRedisClient(redis_client)),
        "test",
        codec,
        ThreadPoolExecutor(),
    )
    key = "key"
    try:

        def normal_function() -> bytes:
            # this sleep makes sure that all waiting clients
            # are put into the waiting queue
            time.sleep(0.5)
            return b"hello-cached"

        def normal_function_uncached() -> bytes:
            return b"hello-not-cached"

        def cached_query() -> bytes:
            return delayed_backend.get_readthrough(key, normal_function, noop, 10)

        def uncached_query() -> bytes:
            return delayed_backend.get_readthrough(
                key, normal_function_uncached, noop, 10
            )

        setter = execute(cached_query)
        waiters = []
        time.sleep(0.1)
        for _ in range(num_waiters):
            waiters.append(execute(uncached_query))

        # make sure that all clients actually did hit the cache
        assert setter.result() == b"hello-cached"
        for w in waiters:
            assert w.result() == b"hello-cached"
        # make sure that all the waiters actually did hit the notification queue
        # and didn't just get a direct cache hit
        assert pop_calls == num_waiters
    finally:
        redis_client.flushdb()<|MERGE_RESOLUTION|>--- conflicted
+++ resolved
@@ -11,18 +11,8 @@
 import pytest
 import rapidjson
 
-<<<<<<< HEAD
 from snuba.redis import RedisClientType, redis_clients
-from snuba.state.cache.abstract import (
-    Cache,
-    ExecutionError,
-    ExecutionTimeoutError,
-    TigerExecutionTimeoutError,
-)
-=======
-from snuba.redis import RedisClientType, redis_client
 from snuba.state.cache.abstract import Cache, ExecutionError, ExecutionTimeoutError
->>>>>>> 25c3ef59
 from snuba.state.cache.redis.backend import RedisCache
 from snuba.utils.codecs import ExceptionAwareCodec
 from snuba.utils.serializable_exception import SerializableException
