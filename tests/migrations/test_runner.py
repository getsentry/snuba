--- conflicted
+++ resolved
@@ -69,11 +69,8 @@
     storages_to_test = [
         StorageKey.EVENTS,
         StorageKey.ERRORS,
-<<<<<<< HEAD
         StorageKey.GROUPASSIGNEES,
         StorageKey.GROUPEDMESSAGES,
-=======
->>>>>>> b7b5f140
         StorageKey.TRANSACTIONS,
         StorageKey.OUTCOMES_RAW,
         StorageKey.OUTCOMES_HOURLY,
