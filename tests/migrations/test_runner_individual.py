--- conflicted
+++ resolved
@@ -40,20 +40,8 @@
 def test_transactions_compatibility() -> None:
     cluster = get_cluster(StorageSetKey.TRANSACTIONS)
 
-<<<<<<< HEAD
     if cluster.is_single_node():
         connection = cluster.get_query_connection(ClickhouseClientSettings.MIGRATE)
-=======
-    def get_sampling_key() -> Any:
-        database = cluster.get_database()
-        ((sampling_key,),) = perform_select_query(
-            ["sampling_key"],
-            "system.tables",
-            {"name": "transactions_local", "database": str(database)},
-            None,
-            connection,
-        )
->>>>>>> 9664faac
 
         def get_sampling_key() -> str:
             database = cluster.get_database()
@@ -150,45 +138,47 @@
 def test_groupedmessages_compatibility() -> None:
 
     cluster = get_cluster(StorageSetKey.EVENTS)
-    database = cluster.get_database()
-    connection = cluster.get_query_connection(ClickhouseClientSettings.MIGRATE)
-
-    # Create old style table witihout project ID
-    connection.execute(
-        """
-        CREATE TABLE groupedmessage_local (`offset` UInt64, `record_deleted` UInt8,
-        `id` UInt64, `status` Nullable(UInt8), `last_seen` Nullable(DateTime),
-        `first_seen` Nullable(DateTime), `active_at` Nullable(DateTime),
-        `first_release_id` Nullable(UInt64)) ENGINE = ReplacingMergeTree(offset)
-        ORDER BY id SAMPLE BY id SETTINGS index_granularity = 8192
-        """
-    )
-
-    migration_id = "0010_groupedmessages_onpremise_compatibility"
-
-    runner = Runner()
-    runner.run_migration(MigrationKey(MigrationGroup.SYSTEM, "0001_migrations"))
-    events_migrations = get_group_loader(MigrationGroup.EVENTS).get_migrations()
-
-    # Mark prior migrations complete
-    for migration in events_migrations[: (events_migrations.index(migration_id))]:
-        runner._update_migration_status(
-            MigrationKey(MigrationGroup.EVENTS, migration), Status.COMPLETED
-        )
-
-    runner.run_migration(
-        MigrationKey(MigrationGroup.EVENTS, migration_id), force=True,
-    )
-
-    outcome = perform_select_query(
-        ["primary_key"],
-        "system.tables",
-        {"name": "groupedmessage_local", "database": str(database)},
-        None,
-        connection,
-    )
-
-    assert outcome == [("project_id, id",)]
+
+    if cluster.is_single_node():
+        database = cluster.get_database()
+        connection = cluster.get_query_connection(ClickhouseClientSettings.MIGRATE)
+
+        # Create old style table witihout project ID
+        connection.execute(
+            """
+            CREATE TABLE groupedmessage_local (`offset` UInt64, `record_deleted` UInt8,
+            `id` UInt64, `status` Nullable(UInt8), `last_seen` Nullable(DateTime),
+            `first_seen` Nullable(DateTime), `active_at` Nullable(DateTime),
+            `first_release_id` Nullable(UInt64)) ENGINE = ReplacingMergeTree(offset)
+            ORDER BY id SAMPLE BY id SETTINGS index_granularity = 8192
+            """
+        )
+
+        migration_id = "0010_groupedmessages_onpremise_compatibility"
+
+        runner = Runner()
+        runner.run_migration(MigrationKey(MigrationGroup.SYSTEM, "0001_migrations"))
+        events_migrations = get_group_loader(MigrationGroup.EVENTS).get_migrations()
+
+        # Mark prior migrations complete
+        for migration in events_migrations[: (events_migrations.index(migration_id))]:
+            runner._update_migration_status(
+                MigrationKey(MigrationGroup.EVENTS, migration), Status.COMPLETED
+            )
+
+        runner.run_migration(
+            MigrationKey(MigrationGroup.EVENTS, migration_id), force=True,
+        )
+
+        outcome = perform_select_query(
+            ["primary_key"],
+            "system.tables",
+            {"name": "groupedmessage_local", "database": str(database)},
+            None,
+            connection,
+        )
+
+        assert outcome == [("project_id, id",)]
 
 
 def run_prior_migrations(
