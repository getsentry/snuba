from snuba.admin.dead_letter_queue import get_dlq_topics


def test_dlq() -> None:
<<<<<<< HEAD
    assert len(get_dlq_topics()) == 12
=======
    assert len(get_dlq_topics()) == 5
>>>>>>> edd65aa9
<|MERGE_RESOLUTION|>--- conflicted
+++ resolved
@@ -2,8 +2,4 @@
 
 
 def test_dlq() -> None:
-<<<<<<< HEAD
-    assert len(get_dlq_topics()) == 12
-=======
-    assert len(get_dlq_topics()) == 5
->>>>>>> edd65aa9
+    assert len(get_dlq_topics()) == 5