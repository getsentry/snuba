from __future__ import annotations

from typing import Any
from unittest import mock

import pytest
import simplejson as json
from flask.testing import FlaskClient

from snuba import state
from snuba.admin.auth import USER_HEADER_KEY
from snuba.datasets.factory import get_enabled_dataset_names


@pytest.fixture
def admin_api() -> FlaskClient:
    from snuba.admin.views import application

    return application.test_client()


@pytest.mark.redis_db
def test_get_configs(admin_api: FlaskClient) -> None:
    response = admin_api.get("/configs")
    assert response.status_code == 200
    assert json.loads(response.data) == []

    # Add string config
    state.set_config("cfg1", "hello world")

    # Add int config
    state.set_config("cfg2", "12")

    # Add float config
    state.set_config("cfg3", "1.0")

    # Add config with description
    state.set_config("cfg4", "test")
    state.set_config_description("cfg4", "test desc")

    response = admin_api.get("/configs")
    assert response.status_code == 200
    assert json.loads(response.data) == [
        {"key": "cfg1", "type": "string", "value": "hello world", "description": None},
        {"key": "cfg2", "type": "int", "value": "12", "description": None},
        {"key": "cfg3", "type": "float", "value": "1.0", "description": None},
        {"key": "cfg4", "type": "string", "value": "test", "description": "test desc"},
    ]


@pytest.mark.redis_db
def test_post_configs(admin_api: FlaskClient) -> None:
    # int
    response = admin_api.post(
        "/configs",
        data=json.dumps({"key": "test_int", "value": "1", "description": "test int"}),
    )
    assert response.status_code == 200
    assert json.loads(response.data) == {
        "key": "test_int",
        "value": "1",
        "type": "int",
        "description": "test int",
    }

    # float
    response = admin_api.post(
        "/configs",
        data=json.dumps(
            {"key": "test_float", "value": "0.1", "description": "test float"}
        ),
    )
    assert response.status_code == 200
    assert json.loads(response.data) == {
        "key": "test_float",
        "value": "0.1",
        "type": "float",
        "description": "test float",
    }

    # string
    response = admin_api.post(
        "/configs",
        data=json.dumps(
            {"key": "test_string", "value": "foo", "description": "test string"}
        ),
    )
    assert response.status_code == 200
    assert json.loads(response.data) == {
        "key": "test_string",
        "value": "foo",
        "type": "string",
        "description": "test string",
    }

    # reject duplicate key
    response = admin_api.post(
        "/configs",
        data=json.dumps(
            {"key": "test_string", "value": "bar", "description": "test string 2"}
        ),
    )
    assert response.status_code == 400


@pytest.mark.redis_db
def test_delete_configs(admin_api: FlaskClient) -> None:
    # delete a config and its description
    state.set_config("delete_this", "1")
    state.set_config_description("delete_this", "description for this config")
    assert state.get_uncached_config("delete_this") == 1
    assert state.get_config_description("delete_this") == "description for this config"

    response = admin_api.delete("/configs/delete_this")

    assert response.status_code == 200
    assert state.get_uncached_config("delete_this") is None
    assert state.get_config_description("delete_this") is None

    # delete a config with '/' in it and its description
    state.set_config("delete/with/slash", "1")
    state.set_config_description(
        "delete/with/slash", "description for delete with slash config"
    )
    assert state.get_uncached_config("delete/with/slash") == 1
    assert (
        state.get_config_description("delete/with/slash")
        == "description for delete with slash config"
    )

    response = admin_api.delete("configs/delete/with/slash")

    assert response.status_code == 200
    assert state.get_uncached_config("delete/with/slash") is None
    assert state.get_config_description("delete/with/slash") is None

    # delete a config but not description
    state.set_config("delete_this", "1")
    state.set_config_description("delete_this", "description for this config")
    assert state.get_uncached_config("delete_this") == 1
    assert state.get_config_description("delete_this") == "description for this config"

    response = admin_api.delete("/configs/delete_this?keepDescription=true")

    assert response.status_code == 200
    assert state.get_uncached_config("delete_this") is None
    assert state.get_config_description("delete_this") == "description for this config"


@pytest.mark.redis_db
def test_config_descriptions(admin_api: FlaskClient) -> None:
    state.set_config_description("desc_test", "description test")
    state.set_config_description("another_test", "another description")
    response = admin_api.get("/all_config_descriptions")
    assert response.status_code == 200
    assert json.loads(response.data) == {
        "desc_test": "description test",
        "another_test": "another description",
    }


def get_node_for_table(
    admin_api: FlaskClient, storage_name: str
) -> tuple[str, str, int]:
    response = admin_api.get("/clickhouse_nodes")
    assert response.status_code == 200, response
    nodes = json.loads(response.data)
    for node in nodes:
        if node["storage_name"] == storage_name:
            table = node["local_table_name"]
            host = node["local_nodes"][0]["host"]
            port = node["local_nodes"][0]["port"]
            return str(table), str(host), int(port)

    raise Exception(f"{storage_name} does not have a local node")


@pytest.mark.redis_db
@pytest.mark.clickhouse_db
def test_system_query(admin_api: FlaskClient) -> None:
    _, host, port = get_node_for_table(admin_api, "errors")
    response = admin_api.post(
        "/run_clickhouse_system_query",
        headers={"Content-Type": "application/json"},
        data=json.dumps(
            {
                "host": host,
                "port": port,
                "storage": "errors_ro",
                "sql": "SELECT count(), is_currently_executing from system.replication_queue GROUP BY is_currently_executing",
            }
        ),
    )
    assert response.status_code == 200
    data = json.loads(response.data)
    assert data["column_names"] == ["count()", "is_currently_executing"]
    assert data["rows"] == []


def test_predefined_system_queries(admin_api: FlaskClient) -> None:
    response = admin_api.get(
        "/clickhouse_queries",
        headers={"Content-Type": "application/json"},
    )
    assert response.status_code == 200
    data = json.loads(response.data)
    assert len(data) > 1
    assert data[0]["description"] == "Currently executing merges"
    assert data[0]["name"] == "CurrentMerges"


@pytest.mark.redis_db
@pytest.mark.clickhouse_db
def test_query_trace(admin_api: FlaskClient) -> None:
    table, _, _ = get_node_for_table(admin_api, "errors_ro")
    response = admin_api.post(
        "/clickhouse_trace_query",
        headers={"Content-Type": "application/json"},
        data=json.dumps(
            {"storage": "errors_ro", "sql": f"SELECT count() FROM {table}"}
        ),
    )
    assert response.status_code == 200
    data = json.loads(response.data)
    assert "<Debug> executeQuery" in data["trace_output"]


@pytest.mark.redis_db
@pytest.mark.clickhouse_db
def test_query_trace_bad_query(admin_api: FlaskClient) -> None:
    table, _, _ = get_node_for_table(admin_api, "errors_ro")
    response = admin_api.post(
        "/clickhouse_trace_query",
        headers={"Content-Type": "application/json"},
        data=json.dumps(
            {"storage": "errors_ro", "sql": f"SELECT count(asdasds) FROM {table}"}
        ),
    )
    assert response.status_code == 400
    data = json.loads(response.data)
    assert "Exception: Missing columns" in data["error"]["message"]
    assert "clickhouse" == data["error"]["type"]


@pytest.mark.clickhouse_db
def test_query_trace_invalid_query(admin_api: FlaskClient) -> None:
    table, _, _ = get_node_for_table(admin_api, "errors_ro")
    response = admin_api.post(
        "/clickhouse_trace_query",
        headers={"Content-Type": "application/json"},
        data=json.dumps(
            {"storage": "errors_ro", "sql": f"SELECT count() FROM {table};"}
        ),
    )
    assert response.status_code == 400
    data = json.loads(response.data)
    assert "; is not allowed in the query" in data["error"]["message"]
    assert "validation" == data["error"]["type"]


@pytest.mark.redis_db
@pytest.mark.clickhouse_db
def test_querylog_query(admin_api: FlaskClient) -> None:
    table, _, _ = get_node_for_table(admin_api, "querylog")
    response = admin_api.post(
        "/clickhouse_querylog_query",
        headers={"Content-Type": "application/json", USER_HEADER_KEY: "test"},
        data=json.dumps({"sql": f"SELECT count() FROM {table}"}),
    )
    assert response.status_code == 200
    data = json.loads(response.data)
    assert "column_names" in data and data["column_names"] == ["count()"]


@pytest.mark.clickhouse_db
def test_querylog_invalid_query(admin_api: FlaskClient) -> None:
    table, _, _ = get_node_for_table(admin_api, "errors_ro")
    response = admin_api.post(
        "/clickhouse_querylog_query",
        headers={"Content-Type": "application/json", USER_HEADER_KEY: "test"},
        data=json.dumps({"sql": f"SELECT count() FROM {table}"}),
    )
    assert response.status_code == 400
    data = json.loads(response.data)
    assert "error" in data and data["error"]["message"].startswith("Invalid FROM")


@pytest.mark.redis_db
@pytest.mark.clickhouse_db
def test_querylog_describe(admin_api: FlaskClient) -> None:
    response = admin_api.get("/clickhouse_querylog_schema")
    assert response.status_code == 200
    data = json.loads(response.data)
    assert "column_names" in data and "rows" in data


def test_predefined_querylog_queries(admin_api: FlaskClient) -> None:
    response = admin_api.get(
        "/querylog_queries",
        headers={"Content-Type": "application/json"},
    )
    assert response.status_code == 200
    data = json.loads(response.data)
    assert len(data) > 1
    assert data[0]["description"] == "Find a query by its ID"
    assert data[0]["name"] == "QueryByID"


def test_get_snuba_datasets(admin_api: FlaskClient) -> None:
    response = admin_api.get("/snuba_datasets")
    assert response.status_code == 200
    data = json.loads(response.data)
    assert set(data) == set(get_enabled_dataset_names())


def test_convert_SnQL_to_SQL_invalid_dataset(admin_api: FlaskClient) -> None:
    response = admin_api.post(
        "/snql_to_sql", data=json.dumps({"dataset": "", "query": ""})
    )
    assert response.status_code == 400
    data = json.loads(response.data)
    assert data["error"]["message"] == "dataset '' does not exist"


@pytest.mark.redis_db
def test_convert_SnQL_to_SQL_invalid_query(admin_api: FlaskClient) -> None:
    response = admin_api.post(
        "/snql_to_sql", data=json.dumps({"dataset": "sessions", "query": ""})
    )
    assert response.status_code == 400
    data = json.loads(response.data)
    assert (
        data["error"]["message"]
        == "Rule 'query_exp' didn't match at '' (line 1, column 1)."
    )


@pytest.mark.redis_db
@pytest.mark.clickhouse_db
def test_convert_SnQL_to_SQL_valid_query(admin_api: FlaskClient) -> None:
    snql_query = """
    MATCH (sessions)
    SELECT sessions_crashed
    WHERE org_id = 100
    AND project_id IN tuple(100)
    AND started >= toDateTime('2022-01-01 00:00:00')
    AND started < toDateTime('2022-02-01 00:00:00')
    """
    response = admin_api.post(
        "/snql_to_sql", data=json.dumps({"dataset": "sessions", "query": snql_query})
    )
    assert response.status_code == 200
    data = json.loads(response.data)
<<<<<<< HEAD
    assert data["sql"] != ""
=======
    assert data["sql"] != ""


def test_tools(admin_api: FlaskClient) -> None:
    response = admin_api.get("/tools")
    assert response.status_code == 200
    data = json.loads(response.data)
    assert len(data["tools"]) > 0
    assert "snql-to-sql" in data["tools"]
    assert "all" in data["tools"]


@pytest.mark.redis_db
def test_set_allocation_policy_config(admin_api: FlaskClient) -> None:
    # an end to end test setting a config, retrieving allocation policy configs,
    # and deleting the config afterwards
    auditlog_records = []

    def mock_record(user: Any, action: Any, data: Any, notify: Any) -> None:
        nonlocal auditlog_records
        auditlog_records.append((user, action, data, notify))

    with mock.patch("snuba.admin.views.audit_log.record", side_effect=mock_record):
        response = admin_api.post(
            "/allocation_policy_config",
            data=json.dumps(
                {
                    "storage": "errors",
                    "key": "org_limit_bytes_scanned_override",
                    "params": {"org_id": 1},
                    "value": "420",
                }
            ),
        )

        assert response.status_code == 200, response.json
        # make sure an auditlog entry was recorded
        assert auditlog_records.pop()
        response = admin_api.get("/allocation_policy_configs/errors")
        assert response.status_code == 200
        assert {
            "default": -1,
            "description": "Number of bytes a specific org can scan in a 10 minute "
            "window.",
            "name": "org_limit_bytes_scanned_override",
            "params": {"org_id": 1},
            "type": "int",
            "value": 420,
        } in response.json  # type: ignore
        # no need to record auditlog when nothing was updated
        assert not auditlog_records
        assert (
            admin_api.delete(
                "/allocation_policy_config",
                data=json.dumps(
                    {
                        "storage": "errors",
                        "key": "org_limit_bytes_scanned_override",
                        "params": {"org_id": 1},
                    }
                ),
            ).status_code
            == 200
        )

        response = admin_api.get("/allocation_policy_configs/errors")
        assert response.status_code == 200
        assert {
            "default": -1,
            "description": "Number of bytes a specific org can scan in a 10 minute "
            "window.",
            "name": "org_limit_bytes_scanned_override",
            "params": {"org_id": 1},
            "type": "int",
            "value": 420,
        } not in response.json  # type: ignore
        # make sure an auditlog entry was recorded
        assert auditlog_records.pop()
>>>>>>> 91d23a56
<|MERGE_RESOLUTION|>--- conflicted
+++ resolved
@@ -351,19 +351,7 @@
     )
     assert response.status_code == 200
     data = json.loads(response.data)
-<<<<<<< HEAD
     assert data["sql"] != ""
-=======
-    assert data["sql"] != ""
-
-
-def test_tools(admin_api: FlaskClient) -> None:
-    response = admin_api.get("/tools")
-    assert response.status_code == 200
-    data = json.loads(response.data)
-    assert len(data["tools"]) > 0
-    assert "snql-to-sql" in data["tools"]
-    assert "all" in data["tools"]
 
 
 @pytest.mark.redis_db
@@ -431,5 +419,4 @@
             "value": 420,
         } not in response.json  # type: ignore
         # make sure an auditlog entry was recorded
-        assert auditlog_records.pop()
->>>>>>> 91d23a56
+        assert auditlog_records.pop()