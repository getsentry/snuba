import calendar
from hashlib import md5
from datetime import datetime, timedelta
from unittest.mock import MagicMock
import uuid

from batching_kafka_consumer import AbstractBatchWorker, BatchingKafkaConsumer
from confluent_kafka import TopicPartition, KafkaError
from confluent_kafka.admin import (
    ClusterMetadata,
    PartitionMetadata,
    TopicMetadata,
)

from snuba import settings
from snuba.datasets.factory import enforce_table_writer, get_dataset
from snuba.clickhouse.native import ClickhousePool
from snuba.redis import redis_client
from snuba.perf import FakeKafkaMessage


def wrap_raw_event(event):
    "Wrap a raw event like the Sentry codebase does before sending to Kafka."

    unique = "%s:%s" % (str(event['project']), event['id'])
    primary_hash = md5(unique.encode('utf-8')).hexdigest()

    return {
        'event_id': event['id'],
        'group_id': int(primary_hash[:16], 16),
        'primary_hash': primary_hash,
        'project_id': event['project'],
        'message': event['message'],
        'platform': event['platform'],
        'datetime': event['datetime'],
        'data': event
    }


def get_event():
    from fixtures import raw_event
    timestamp = datetime.utcnow()
    raw_event['datetime'] = (timestamp - timedelta(seconds=2)).strftime("%Y-%m-%dT%H:%M:%S.%fZ")
    raw_event['received'] = int(calendar.timegm((timestamp - timedelta(seconds=1)).timetuple()))
    return wrap_raw_event(raw_event)


class FakeKafkaProducer(object):
    def __init__(self):
        self.messages = []
        self._callbacks = []

    def poll(self, *args, **kwargs):
        while self._callbacks:
            callback, message = self._callbacks.pop()
            callback(None, message)
        return 0

    def flush(self):
        return self.poll()

    def produce(self, topic, value, key=None, headers=None, on_delivery=None):
        message = FakeKafkaMessage(
            topic=topic,
            partition=None,  # XXX: the partition is unknown (depends on librdkafka)
            offset=None,  # XXX: the offset is unknown (depends on state)
            key=key,
            value=value,
            headers=headers,
        )
        self.messages.append(message)
        if on_delivery is not None:
            self._callbacks.append((on_delivery, message))


class FakeKafkaConsumer(object):
    def __init__(self):
        self.items = []
        self.commit_calls = 0
        self.close_calls = 0
        self.positions = {}

    def poll(self, *args, **kwargs):
        try:
            message = self.items.pop(0)
        except IndexError:
            return None

        self.positions[(message.topic(), message.partition())] = message.offset() + 1

        return message

    def commit(self, *args, **kwargs):
        self.commit_calls += 1
        return [
            TopicPartition(topic, partition, offset)
            for (topic, partition), offset in
            self.positions.items()
        ]

    def close(self, *args, **kwargs):
        self.close_calls += 1

    def subscribe(self, *args, **kwargs):
        pass

    def list_topics(self, topic):
        meta = ClusterMetadata()
        topic_meta = TopicMetadata()
        topic_meta.topic = topic
        topic_meta.partitions = {
            0: PartitionMetadata()
        }
        meta.topics = {
            topic: topic_meta
        }
        return meta


class FakeBatchingKafkaConsumer(BatchingKafkaConsumer):
    def create_consumer(self, *args, **kwargs):
        return FakeKafkaConsumer()


class FakeWorker(AbstractBatchWorker):
    def __init__(self, *args, **kwargs):
        super(FakeWorker, self).__init__(*args, **kwargs)
        self.processed = []
        self.flushed = []
        self.shutdown_calls = 0

    def process_message(self, message):
        self.processed.append(message.value())
        return message.value()

    def flush_batch(self, batch):
        self.flushed.append(batch)

    def shutdown(self):
        self.shutdown_calls += 1


class BaseTest(object):
    def setup_method(self, test_method, dataset_name=None):
        assert settings.TESTING, "settings.TESTING is False, try `SNUBA_SETTINGS=test` or `make test`"

        self.database = 'default'
        self.dataset_name = dataset_name

        if self.dataset_name:
            self.dataset = get_dataset(self.dataset_name)
            self.clickhouse = ClickhousePool()

            for statement in self.dataset.get_dataset_schemas().get_drop_statements():
                self.clickhouse.execute(statement)

            for statement in self.dataset.get_dataset_schemas().get_create_statements():
                self.clickhouse.execute(statement)

            redis_client.flushdb()

    def teardown_method(self, test_method):
        if self.dataset_name:
            for statement in self.dataset.get_dataset_schemas().get_drop_statements():
                self.clickhouse.execute(statement)

            redis_client.flushdb()


class BaseDatasetTest(BaseTest):
    def write_processed_records(self, records):
        if not isinstance(records, (list, tuple)):
            records = [records]

        rows = []
        for event in records:
            rows.append(event)

        return self.write_rows(rows)

    def write_rows(self, rows):
        if not isinstance(rows, (list, tuple)):
            rows = [rows]
        enforce_table_writer(self.dataset).get_writer().write(rows)


class BaseEventsTest(BaseDatasetTest):
    def setup_method(self, test_method):
        super(BaseEventsTest, self).setup_method(test_method, 'events')
        self.table = enforce_table_writer(self.dataset).get_schema().get_table_name()
        self.event = get_event()

    def create_event_for_date(self, dt, retention_days=settings.DEFAULT_RETENTION_DAYS):
        event = {
            'event_id': uuid.uuid4().hex,
            'project_id': 1,
            'group_id': 1,
            'deleted': 0,
        }
        event['timestamp'] = dt
        event['retention_days'] = retention_days
        return event

    def write_raw_events(self, events):
        if not isinstance(events, (list, tuple)):
            events = [events]

        out = []
        for event in events:
            if 'primary_hash' not in event:
                event = wrap_raw_event(event)
<<<<<<< HEAD
            _, processed = enforce_table_writer(self.dataset).get_stream_loader().get_processor().process_message(event)
            out.extend(processed)
=======
            processed = enforce_table_writer(self.dataset) \
                .get_stream_loader() \
                .get_processor() \
                .process_message(event)
            out.extend(processed.data)
>>>>>>> b0bff6a4

        return self.write_processed_records(out)

    def write_processed_events(self, events):
        if not isinstance(events, (list, tuple)):
            events = [events]

        rows = []
        for event in events:
            rows.append(event)

        return self.write_rows(rows)

    def write_rows(self, rows):
        if not isinstance(rows, (list, tuple)):
            rows = [rows]

        enforce_table_writer(self.dataset).get_writer().write(rows)


def message(offset, partition, value, eof=False) -> FakeKafkaMessage:
    if eof:
        error = MagicMock()
        error.code.return_value = KafkaError._PARTITION_EOF
    else:
        error = None

    return FakeKafkaMessage(
        topic="topic",
        partition=partition,
        offset=offset,
        value=value,
        key=None,
        headers=None,
        error=error,
    )<|MERGE_RESOLUTION|>--- conflicted
+++ resolved
@@ -209,16 +209,11 @@
         for event in events:
             if 'primary_hash' not in event:
                 event = wrap_raw_event(event)
-<<<<<<< HEAD
-            _, processed = enforce_table_writer(self.dataset).get_stream_loader().get_processor().process_message(event)
-            out.extend(processed)
-=======
             processed = enforce_table_writer(self.dataset) \
                 .get_stream_loader() \
                 .get_processor() \
                 .process_message(event)
             out.extend(processed.data)
->>>>>>> b0bff6a4
 
         return self.write_processed_records(out)
 
