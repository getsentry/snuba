from base import BaseTest

from clickhouse_driver import Client, errors
from mock import patch, call, Mock

from snuba.clickhouse import (
    Array, ColumnSet, Nested, Nullable, String, UInt,
    escape_col,
    ClickhousePool
)


class TestClickhouse(BaseTest):
    def test_escape_col(self):
        assert escape_col(None) is None
        assert escape_col('') == ''
        assert escape_col('foo') == 'foo'
        assert escape_col('foo.bar') == 'foo.bar'
        assert escape_col('foo:bar') == '`foo:bar`'

        # Even though backtick characters in columns should be
        # disallowed by the query schema, make sure we dont allow
        # injection anyway.
        assert escape_col("`") == r"`\``"
        assert escape_col("production`; --") == r"`production\`; --`"

    def test_flattened(self):
<<<<<<< HEAD
        columns = self.dataset.get_schema().get_all_columns()
=======
        columns = self.dataset.get_schema().get_columns()
>>>>>>> b9cad48a
        assert columns['group_id'].type == UInt(64)
        assert columns['group_id'].name == 'group_id'
        assert columns['group_id'].base_name is None
        assert columns['group_id'].flattened == 'group_id'

        assert columns['exception_frames.in_app'].type == Array(Nullable(UInt(8)))
        assert columns['exception_frames.in_app'].name == 'in_app'
        assert columns['exception_frames.in_app'].base_name == 'exception_frames'
        assert columns['exception_frames.in_app'].flattened == 'exception_frames.in_app'

    def test_schema(self):
        cols = ColumnSet([
            ('foo', UInt(8)),
            ('bar', Nested([
                ('qux:mux', String())
            ]))
        ])

        assert cols.for_schema() == 'foo UInt8, bar Nested(`qux:mux` String)'
        assert cols['foo'].type == UInt(8)
        assert cols['bar.qux:mux'].type == Array(String())

    @patch('snuba.clickhouse.Client')
    def test_reconnect(self, FakeClient):
        # If the connection NetworkErrors a first time, make sure we call it a second time.
        FakeClient.return_value.execute.side_effect = [errors.NetworkError, '{"data": "to my face"}']
        cp = ClickhousePool()
        cp.execute("SHOW TABLES")
        assert FakeClient.return_value.execute.mock_calls == [call("SHOW TABLES"), call("SHOW TABLES")]<|MERGE_RESOLUTION|>--- conflicted
+++ resolved
@@ -25,11 +25,7 @@
         assert escape_col("production`; --") == r"`production\`; --`"
 
     def test_flattened(self):
-<<<<<<< HEAD
-        columns = self.dataset.get_schema().get_all_columns()
-=======
         columns = self.dataset.get_schema().get_columns()
->>>>>>> b9cad48a
         assert columns['group_id'].type == UInt(64)
         assert columns['group_id'].name == 'group_id'
         assert columns['group_id'].base_name is None
