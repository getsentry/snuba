from base import BaseTest

from clickhouse_driver import Client, errors
from mock import patch, call, Mock

from snuba.clickhouse import (
<<<<<<< HEAD
    get_all_columns,
=======
>>>>>>> 2cbe4c76
    Array, ColumnSet, Nested, Nullable, String, UInt,
    escape_col,
    ClickhousePool
)


class TestClickhouse(BaseTest):
    def test_escape_col(self):
        assert escape_col(None) is None
        assert escape_col('') == ''
        assert escape_col('foo') == 'foo'
        assert escape_col('foo.bar') == 'foo.bar'
        assert escape_col('foo:bar') == '`foo:bar`'

        # Even though backtick characters in columns should be
        # disallowed by the query schema, make sure we dont allow
        # injection anyway.
        assert escape_col("`") == r"`\``"
        assert escape_col("production`; --") == r"`production\`; --`"

    def test_flattened(self):
<<<<<<< HEAD
        assert get_all_columns()['group_id'].type == UInt(64)
        assert get_all_columns()['group_id'].name == 'group_id'
        assert get_all_columns()['group_id'].base_name is None
        assert get_all_columns()['group_id'].flattened == 'group_id'

        assert get_all_columns()['exception_frames.in_app'].type == Array(Nullable(UInt(8)))
        assert get_all_columns()['exception_frames.in_app'].name == 'in_app'
        assert get_all_columns()['exception_frames.in_app'].base_name == 'exception_frames'
        assert get_all_columns()['exception_frames.in_app'].flattened == 'exception_frames.in_app'
=======
        columns = self.dataset.get_schema().get_columns()
        assert columns['group_id'].type == UInt(64)
        assert columns['group_id'].name == 'group_id'
        assert columns['group_id'].base_name is None
        assert columns['group_id'].flattened == 'group_id'

        assert columns['exception_frames.in_app'].type == Array(Nullable(UInt(8)))
        assert columns['exception_frames.in_app'].name == 'in_app'
        assert columns['exception_frames.in_app'].base_name == 'exception_frames'
        assert columns['exception_frames.in_app'].flattened == 'exception_frames.in_app'
>>>>>>> 2cbe4c76

    def test_schema(self):
        cols = ColumnSet([
            ('foo', UInt(8)),
            ('bar', Nested([
                ('qux:mux', String())
            ]))
        ])

        assert cols.for_schema() == 'foo UInt8, bar Nested(`qux:mux` String)'
        assert cols['foo'].type == UInt(8)
        assert cols['bar.qux:mux'].type == Array(String())

    @patch('snuba.clickhouse.Client')
    def test_reconnect(self, FakeClient):
        # If the connection NetworkErrors a first time, make sure we call it a second time.
        FakeClient.return_value.execute.side_effect = [errors.NetworkError, '{"data": "to my face"}']
        cp = ClickhousePool()
        cp.execute("SHOW TABLES")
        assert FakeClient.return_value.execute.mock_calls == [call("SHOW TABLES"), call("SHOW TABLES")]<|MERGE_RESOLUTION|>--- conflicted
+++ resolved
@@ -4,10 +4,6 @@
 from mock import patch, call, Mock
 
 from snuba.clickhouse import (
-<<<<<<< HEAD
-    get_all_columns,
-=======
->>>>>>> 2cbe4c76
     Array, ColumnSet, Nested, Nullable, String, UInt,
     escape_col,
     ClickhousePool
@@ -29,17 +25,6 @@
         assert escape_col("production`; --") == r"`production\`; --`"
 
     def test_flattened(self):
-<<<<<<< HEAD
-        assert get_all_columns()['group_id'].type == UInt(64)
-        assert get_all_columns()['group_id'].name == 'group_id'
-        assert get_all_columns()['group_id'].base_name is None
-        assert get_all_columns()['group_id'].flattened == 'group_id'
-
-        assert get_all_columns()['exception_frames.in_app'].type == Array(Nullable(UInt(8)))
-        assert get_all_columns()['exception_frames.in_app'].name == 'in_app'
-        assert get_all_columns()['exception_frames.in_app'].base_name == 'exception_frames'
-        assert get_all_columns()['exception_frames.in_app'].flattened == 'exception_frames.in_app'
-=======
         columns = self.dataset.get_schema().get_columns()
         assert columns['group_id'].type == UInt(64)
         assert columns['group_id'].name == 'group_id'
@@ -50,7 +35,6 @@
         assert columns['exception_frames.in_app'].name == 'in_app'
         assert columns['exception_frames.in_app'].base_name == 'exception_frames'
         assert columns['exception_frames.in_app'].flattened == 'exception_frames.in_app'
->>>>>>> 2cbe4c76
 
     def test_schema(self):
         cols = ColumnSet([
