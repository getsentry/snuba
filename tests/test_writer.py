from base import BaseTest

from snuba.clickhouse import ColumnSet, get_metadata_columns
from snuba.processor import process_message


class TestWriter(BaseTest):
    def test(self):
        self.write_raw_events(self.event)

        res = self.clickhouse.execute("SELECT count() FROM %s" % self.table)

        assert res[0][0] == 1

    def test_columns_match_schema(self):
        _, processed = process_message(self.event)
        row = self.dataset.row_from_processed_message(processed)

        # verify that the 'count of columns from event' + 'count of columns from metadata'
        # equals the 'count of columns' in the processed row tuple
        # note that the content is verified in processor tests
        assert (len(processed) + len(get_metadata_columns())) == len(row)

    def test_unknown_columns(self):
        """Fields in a processed events are ignored if they don't have
        a corresponding Clickhouse column declared."""

        _, processed = process_message(self.event)

        processed['unknown_field'] = "unknown_value"
        row = self.dataset.row_from_processed_message(processed)

<<<<<<< HEAD
        assert len(row) == len(self.dataset.get_schema().get_all_columns())
=======
        assert len(row) == len(self.dataset.get_schema().get_columns())
>>>>>>> b9cad48a
        assert "sdk_name" not in row<|MERGE_RESOLUTION|>--- conflicted
+++ resolved
@@ -30,9 +30,5 @@
         processed['unknown_field'] = "unknown_value"
         row = self.dataset.row_from_processed_message(processed)
 
-<<<<<<< HEAD
-        assert len(row) == len(self.dataset.get_schema().get_all_columns())
-=======
         assert len(row) == len(self.dataset.get_schema().get_columns())
->>>>>>> b9cad48a
         assert "sdk_name" not in row