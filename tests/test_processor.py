--- conflicted
+++ resolved
@@ -3,13 +3,8 @@
 
 from base import BaseTest
 
-<<<<<<< HEAD
 from snuba import processor, settings
-from snuba.processor import get_key, process_raw_event, ProcessorWorker
-=======
-from snuba import processor
 from snuba.processor import get_key, process_message, ProcessorWorker
->>>>>>> f766fcab
 
 
 class TestProcessor(BaseTest):
