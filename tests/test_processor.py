--- conflicted
+++ resolved
@@ -95,7 +95,6 @@
             'version': '6',
         }
 
-<<<<<<< HEAD
     def test_delete_groups(self):
         timestamp = datetime.now(tz=pytz.utc)
         message = (0, 'delete_groups', {
@@ -158,26 +157,6 @@
             'old_group_id': 1,
             'project_id': 1,
             'timestamp': timestamp.strftime(processor.CLICKHOUSE_DATETIME_FORMAT),
-=======
-    def test_deleted(self):
-        now = datetime.utcnow()
-        message = (0, 'delete', {
-            'event_id': '1' * 32,
-            'project_id': 100,
-            'group_id': 10,
-            'datetime': now.strftime("%Y-%m-%dT%H:%M:%S.%fZ"),
-            'deleted': True,
-        })
-
-        _, _, processed = processor.process_message(message)
-        assert processed == {
-            'event_id': '11111111111111111111111111111111',
-            'project_id': 100,
-            'group_id': 10,
-            'timestamp': now,
-            'deleted': True,
-            'retention_days': settings.DEFAULT_RETENTION_DAYS,
->>>>>>> 9e4a49c3
         }
 
     def test_extract_sdk(self):
