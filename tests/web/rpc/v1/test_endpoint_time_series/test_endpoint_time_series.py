--- conflicted
+++ resolved
@@ -223,12 +223,8 @@
             label="sum",
             buckets=expected_buckets,
             data_points=[
-<<<<<<< HEAD
                 DataPoint(data=150, data_present=True, sample_count=150)
                 for _ in range(len(expected_buckets))
-=======
-                DataPoint(data=150, data_present=True) for _ in range(len(expected_buckets))
->>>>>>> 38d61cb5
             ],
         )
         expected_formula_timeseries = TimeSeries(
@@ -947,24 +943,16 @@
             label="avg",
             buckets=expected_buckets,
             data_points=[
-<<<<<<< HEAD
                 DataPoint(data=1, data_present=True, sample_count=300)
                 for _ in range(len(expected_buckets))
-=======
-                DataPoint(data=1, data_present=True) for _ in range(len(expected_buckets))
->>>>>>> 38d61cb5
             ],
         )
         expected_sum_timeseries = TimeSeries(
             label="sum",
             buckets=expected_buckets,
             data_points=[
-<<<<<<< HEAD
                 DataPoint(data=300, data_present=True, sample_count=300)
                 for _ in range(len(expected_buckets))
-=======
-                DataPoint(data=300, data_present=True) for _ in range(len(expected_buckets))
->>>>>>> 38d61cb5
             ],
         )
         expected_formula_timeseries = TimeSeries(
@@ -1190,12 +1178,8 @@
             label="sum",
             buckets=expected_buckets,
             data_points=[
-<<<<<<< HEAD
                 DataPoint(data=300, data_present=True, sample_count=granularity_secs)
                 for _ in range(len(expected_buckets))
-=======
-                DataPoint(data=300, data_present=True) for _ in range(len(expected_buckets))
->>>>>>> 38d61cb5
             ],
         )
         expected_formula_timeseries = TimeSeries(
@@ -1215,13 +1199,9 @@
             label="1 / 2",
             buckets=expected_buckets,
             data_points=[
-<<<<<<< HEAD
                 # literal division should have no samples
                 DataPoint(data=0.5, data_present=True, sample_count=0)
                 for _ in range(len(expected_buckets))
-=======
-                DataPoint(data=0.5, data_present=True) for _ in range(len(expected_buckets))
->>>>>>> 38d61cb5
             ],
         )
         assert sorted(response.result_timeseries, key=lambda x: x.label) == [
@@ -1463,15 +1443,11 @@
                 label="metric1",
                 buckets=expected_buckets,
                 data_points=[
-<<<<<<< HEAD
                     DataPoint(
                         data=granularity_secs * (metric1_value * 2),
                         data_present=True,
                         sample_count=granularity_secs,
                     )
-=======
-                    DataPoint(data=granularity_secs * (metric1_value * 2), data_present=True)
->>>>>>> 38d61cb5
                     for _ in range(len(expected_buckets))
                 ],
             ),
@@ -1479,15 +1455,11 @@
                 label="metric2",
                 buckets=expected_buckets,
                 data_points=[
-<<<<<<< HEAD
                     DataPoint(
                         data=granularity_secs * (metric2_value * 2),
                         data_present=True,
                         sample_count=granularity_secs,
                     )
-=======
-                    DataPoint(data=granularity_secs * (metric2_value * 2), data_present=True)
->>>>>>> 38d61cb5
                     for _ in range(len(expected_buckets))
                 ],
             ),
