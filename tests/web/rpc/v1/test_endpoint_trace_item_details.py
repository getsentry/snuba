--- conflicted
+++ resolved
@@ -90,28 +90,13 @@
 @pytest.fixture(autouse=False)
 def setup_spans_in_db(clickhouse_db: None, redis_db: None) -> None:
     spans_storage = get_storage(StorageKey("eap_items"))
-<<<<<<< HEAD
     messages = [
         gen_item_message(
             start_timestamp=BASE_TIME - timedelta(minutes=i),
             attributes={
                 "str_tag": AnyValue(string_value=f"num: {i}"),
-                "double_tag": AnyValue(double_value=float(i) / 2.0),
+                "double_tag": AnyValue(double_value=1234567890.123),
             },
-=======
-    messages = []
-    for i in range(120):
-        messages.append(
-            gen_span_message(
-                dt=BASE_TIME - timedelta(minutes=i),
-                tags={
-                    "str_tag": f"num: {i}",
-                },
-                numerical_attributes={
-                    "double_tag": 1234567890.123,
-                },
-            )
->>>>>>> 81cfdb5c
         )
         for i in range(120)
     ]
@@ -289,17 +274,8 @@
             "double_tag",
             "int_tag",
             "str_tag",
-<<<<<<< HEAD
         }:
-            assert k in attributes_returned
-=======
-        }
-        assert [
-            attr.value.val_double
-            for attr in res.attributes
-            if attr.name == "double_tag"
-        ] == [pytest.approx(1234567890.123)]
->>>>>>> 81cfdb5c
+            assert k in attributes_returned, k
 
     def test_endpoint_on_spans(self, setup_spans_in_db: Any) -> None:
         end = Timestamp()
@@ -372,20 +348,7 @@
             "sentry.received",
             "sentry.segment_id",
             "sentry.start_timestamp_precise",
-<<<<<<< HEAD
             "sentry.trace_id",
             "str_tag",
         }:
-            assert k in attributes_returned
-=======
-            "sentry.is_segment",
-            "double_tag",
-            "sentry.duration_ms",
-            "sentry.is_segment",
-        }
-        assert [
-            attr.value.val_double
-            for attr in res.attributes
-            if attr.name == "double_tag"
-        ] == [pytest.approx(1234567890.123)]
->>>>>>> 81cfdb5c
+            assert k in attributes_returned, k