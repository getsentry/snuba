--- conflicted
+++ resolved
@@ -3167,153 +3167,6 @@
             AttributeValue(val_str="a") for _ in range(10)
         ] + [AttributeValue(val_str="default") for _ in range(5)]
 
-<<<<<<< HEAD
-=======
-    @pytest.mark.xfail(reason="Outcomes based strategy does not care about query mode")
-    def test_preflight(self) -> None:
-        items_storage = get_storage(StorageKey("eap_items"))
-        msg_timestamp = BASE_TIME - timedelta(minutes=1)
-        messages = [
-            gen_message(
-                msg_timestamp,
-                tags={"preflighttag": "preflight"},
-                randomize_span_id=True,
-            )
-            for _ in range(3600)
-        ]
-        write_raw_unprocessed_events(items_storage, messages)  # type: ignore
-
-        ts = Timestamp(seconds=int(BASE_TIME.timestamp()))
-        hour_ago = int((BASE_TIME - timedelta(hours=1)).timestamp())
-
-        columns = [
-            Column(key=AttributeKey(type=AttributeKey.TYPE_STRING, name="preflighttag"))
-        ]
-        preflight_message = TraceItemTableRequest(
-            meta=RequestMeta(
-                project_ids=[1, 2, 3],
-                organization_id=1,
-                cogs_category="something",
-                referrer="something",
-                start_timestamp=Timestamp(seconds=hour_ago),
-                end_timestamp=ts,
-                request_id="be3123b3-2e5d-4eb9-bb48-f38eaa9e8480",
-                trace_item_type=TraceItemType.TRACE_ITEM_TYPE_SPAN,
-                downsampled_storage_config=DownsampledStorageConfig(
-                    mode=DownsampledStorageConfig.MODE_PREFLIGHT
-                ),
-            ),
-            columns=columns,
-        )
-
-        message_to_non_downsampled_tier = TraceItemTableRequest(
-            meta=RequestMeta(
-                project_ids=[1, 2, 3],
-                organization_id=1,
-                cogs_category="something",
-                referrer="something",
-                start_timestamp=Timestamp(seconds=hour_ago),
-                end_timestamp=ts,
-                request_id="be3123b3-2e5d-4eb9-bb48-f38eaa9e8480",
-                trace_item_type=TraceItemType.TRACE_ITEM_TYPE_SPAN,
-            ),
-            columns=[
-                Column(
-                    key=AttributeKey(type=AttributeKey.TYPE_STRING, name="preflighttag")
-                )
-            ],
-        )
-
-        preflight_response = EndpointTraceItemTable().execute(preflight_message)
-        non_downsampled_tier_response = EndpointTraceItemTable().execute(
-            message_to_non_downsampled_tier
-        )
-        assert (
-            len(preflight_response.column_values[0].results)
-            < len(non_downsampled_tier_response.column_values[0].results) / 10
-        )
-        assert (
-            preflight_response.meta.downsampled_storage_meta
-            == DownsampledStorageMeta(
-                can_go_to_higher_accuracy_tier=True,
-            )
-        )
-
-    @pytest.mark.xfail(reason="Outcomes based strategy does not care about query mode")
-    def test_best_effort_route_to_tier_64(self) -> None:
-        items_storage = get_storage(StorageKey("eap_items"))
-        msg_timestamp = BASE_TIME - timedelta(minutes=1)
-        messages = [
-            gen_message(
-                msg_timestamp,
-                tags={"tier64tag": "tier64tag"},
-                randomize_span_id=True,
-            )
-            for _ in range(3600)
-        ]
-        write_raw_unprocessed_events(items_storage, messages)  # type: ignore
-
-        ts = Timestamp(seconds=int(BASE_TIME.timestamp()))
-        hour_ago = int((BASE_TIME - timedelta(hours=1)).timestamp())
-
-        columns = [
-            Column(key=AttributeKey(type=AttributeKey.TYPE_STRING, name="tier64tag"))
-        ]
-
-        # sends a best effort request and a non-downsampled request to ensure their responses are different
-        best_effort_message = TraceItemTableRequest(
-            meta=RequestMeta(
-                project_ids=[1, 2, 3],
-                organization_id=1,
-                cogs_category="something",
-                referrer="something",
-                start_timestamp=Timestamp(seconds=hour_ago),
-                end_timestamp=ts,
-                request_id="be3123b3-2e5d-4eb9-bb48-f38eaa9e8480",
-                trace_item_type=TraceItemType.TRACE_ITEM_TYPE_SPAN,
-                downsampled_storage_config=DownsampledStorageConfig(
-                    mode=DownsampledStorageConfig.MODE_BEST_EFFORT
-                ),
-            ),
-            columns=columns,
-        )
-        message_to_non_downsampled_tier = TraceItemTableRequest(
-            meta=RequestMeta(
-                project_ids=[1, 2, 3],
-                organization_id=1,
-                cogs_category="something",
-                referrer="something",
-                start_timestamp=Timestamp(seconds=hour_ago),
-                end_timestamp=ts,
-                request_id="be3123b3-2e5d-4eb9-bb48-f38eaa9e8480",
-                trace_item_type=TraceItemType.TRACE_ITEM_TYPE_SPAN,
-            ),
-            columns=columns,
-        )
-        # this forces the query to route to tier 64. take a look at _get_target_tier to find out why
-        with patch(
-            "snuba.web.rpc.v1.resolvers.R_eap_items.storage_routing.routing_strategies.linear_bytes_scanned_storage_routing.LinearBytesScannedRoutingStrategy._get_query_bytes_scanned",
-            return_value=20132659201,
-        ):
-            best_effort_response = EndpointTraceItemTable().execute(best_effort_message)
-            non_downsampled_tier_response = EndpointTraceItemTable().execute(
-                message_to_non_downsampled_tier
-            )
-
-            # tier 1's results should be 3600, so tier 64's results should be around 3600 / 64 (give or take due to random sampling)
-            assert (
-                len(non_downsampled_tier_response.column_values[0].results) / 200
-                <= len(best_effort_response.column_values[0].results)
-                <= len(non_downsampled_tier_response.column_values[0].results) / 16
-            )
-            assert (
-                best_effort_response.meta.downsampled_storage_meta
-                == DownsampledStorageMeta(
-                    can_go_to_higher_accuracy_tier=True,
-                )
-            )
-
->>>>>>> 1c629b9d
     def test_normal_mode_end_to_end(self) -> None:
         items_storage = get_storage(StorageKey("eap_items"))
         msg_timestamp = BASE_TIME - timedelta(minutes=1)
