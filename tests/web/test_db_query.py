--- conflicted
+++ resolved
@@ -5,9 +5,6 @@
 import pytest
 
 from snuba import state
-<<<<<<< HEAD
-from snuba.clickhouse.formatter.query import format_query
-=======
 from snuba.attribution.appid import AppID
 from snuba.attribution.attribution_info import AttributionInfo
 from snuba.clickhouse.formatter.query import format_query
@@ -18,7 +15,6 @@
 from snuba.query import SelectedExpression
 from snuba.query.data_source.simple import Table
 from snuba.query.parser.expressions import parse_clickhouse_function
->>>>>>> 44aa15a6
 from snuba.query.query_settings import HTTPQuerySettings
 from snuba.querylog.query_metadata import ClickhouseQueryMetadata
 from snuba.state.quota import ResourceQuota
@@ -28,11 +24,7 @@
 from snuba.web.db_query import (
     _apply_thread_quota_to_clickhouse_query_settings,
     _get_query_settings_from_config,
-<<<<<<< HEAD
-    db_query,
-=======
     raw_query,
->>>>>>> 44aa15a6
 )
 
 test_data = [
@@ -125,28 +117,6 @@
     assert clickhouse_query_settings == expected_query_settings
 
 
-<<<<<<< HEAD
-def test_db_query(ch_query):
-    from snuba.clickhouse.native import NativeDriverReader
-    from snuba.datasets.storages.factory import get_storage
-    from snuba.datasets.storages.storage_key import StorageKey
-    from snuba.querylog.query_metadata import SnubaQueryMetadata
-    from snuba.utils.metrics.timer import Timer
-
-    reader = get_storage(StorageKey("errors")).get_cluster().get_reader()
-
-    # result = db_query(
-    #     clickhouse_query=ch_query,
-    #     query_settings=HTTPQuerySettings()
-    #     formatted_query=format_query(ch_query),
-    #     reader=reader,
-    #     timer=Timer(),
-    #     query_metadata: SnubaQueryMetadata,
-    #     stats: MutableMapping[str, Any],
-    #     trace_id: Optional[str] = None,
-    #     robust: bool = False,
-    # )
-=======
 def _build_test_query(select_expression: str) -> tuple[ClickhouseQuery, Storage]:
     storage = get_storage(StorageKey("errors"))
     return (
@@ -167,6 +137,8 @@
     )
 
 
+@pytest.mark.clickhouse_db
+@pytest.mark.redis_db
 def test_raw_query_success() -> None:
     query, storage = _build_test_query("count(distinct(project_id))")
 
@@ -204,6 +176,8 @@
     }
 
 
+@pytest.mark.clickhouse_db
+@pytest.mark.redis_db
 def test_raw_query_fail() -> None:
     query, storage = _build_test_query("count(non_existent_column)")
 
@@ -238,5 +212,4 @@
         assert e.extra["stats"] == stats
 
         assert e.extra["sql"] is not None
-    assert exception_raised
->>>>>>> 44aa15a6
+    assert exception_raised