--- conflicted
+++ resolved
@@ -50,13 +50,7 @@
 
 
 def test_subscription_worker(
-<<<<<<< HEAD
-    dataset: Dataset,
-    broker: Broker[SubscriptionTaskResult],
-    time_shift: Optional[timedelta],
-=======
-    dataset: Dataset, broker: DummyBroker[SubscriptionTaskResult],
->>>>>>> 8b72f403
+    dataset: Dataset, broker: Broker[SubscriptionTaskResult],
 ) -> None:
     result_topic = Topic("subscription-results")
 
