from datetime import timedelta
from typing import Optional
from uuid import UUID

<<<<<<< HEAD
from snuba.datasets.entities.entity_key import EntityKey
=======
from snuba.datasets.entities import EntityKey
from snuba.datasets.entity_subscriptions.entity_subscription import (
    EntitySubscription,
    EventsSubscription,
)
from snuba.datasets.entity_subscriptions.factory import get_entity_subscription
>>>>>>> 624ba91a
from snuba.subscriptions.data import (
    PartitionId,
    Subscription,
    SubscriptionData,
    SubscriptionIdentifier,
)

UUIDS = [
    UUID("fac82541-049f-4435-982d-819082761a53"),
    UUID("49215ec6-939e-41e9-a209-f09b5514e884"),
]


def build_subscription(resolution: timedelta, sequence: int) -> Subscription:
    entity_subscription = EventsSubscription(data_dict={})
    return Subscription(
        SubscriptionIdentifier(PartitionId(1), UUIDS[sequence]),
        SubscriptionData(
            project_id=1,
            time_window_sec=int(timedelta(minutes=5).total_seconds()),
            resolution_sec=int(resolution.total_seconds()),
            query="MATCH events SELECT count()",
            entity_subscription=entity_subscription,
        ),
    )


def create_entity_subscription(
    entity_key: EntityKey = EntityKey.EVENTS, org_id: Optional[int] = None
) -> EntitySubscription:
    if org_id:
        data_dict = {"organization": org_id}
    else:
        data_dict = {}
    return get_entity_subscription(entity_key)(data_dict=data_dict)<|MERGE_RESOLUTION|>--- conflicted
+++ resolved
@@ -2,16 +2,12 @@
 from typing import Optional
 from uuid import UUID
 
-<<<<<<< HEAD
 from snuba.datasets.entities.entity_key import EntityKey
-=======
-from snuba.datasets.entities import EntityKey
 from snuba.datasets.entity_subscriptions.entity_subscription import (
     EntitySubscription,
     EventsSubscription,
 )
 from snuba.datasets.entity_subscriptions.factory import get_entity_subscription
->>>>>>> 624ba91a
 from snuba.subscriptions.data import (
     PartitionId,
     Subscription,
