--- conflicted
+++ resolved
@@ -5,7 +5,6 @@
 import time
 import uuid
 from datetime import UTC, datetime, timedelta
-from pathlib import Path
 from typing import Any, Mapping, Optional
 from unittest import mock
 
@@ -19,6 +18,7 @@
 from arroyo.types import BrokerValue, Partition, Topic
 from arroyo.utils.clock import MockedClock
 from confluent_kafka.admin import AdminClient
+from py._path.local import LocalPath
 from sentry_protos.snuba.v1.endpoint_create_subscription_pb2 import (
     CreateSubscriptionRequest as CreateSubscriptionRequestProto,
 )
@@ -57,16 +57,11 @@
 
 
 @pytest.mark.redis_db
-<<<<<<< HEAD
 def test_scheduler_consumer(tmpdir: LocalPath) -> None:
     settings.KAFKA_TOPIC_MAP = {
         "events": "events-test",
         "snuba-commit-log": "snuba-commit-log-test",
     }
-=======
-def test_scheduler_consumer(tmpdir: Path) -> None:
-    settings.TOPIC_PARTITION_COUNTS = {"events": 2}
->>>>>>> 13d54e42
     importlib.reload(scheduler_consumer)
 
     admin_client = AdminClient(get_default_kafka_configuration())
@@ -171,7 +166,6 @@
 
 @pytest.mark.clickhouse_db
 @pytest.mark.redis_db
-<<<<<<< HEAD
 def test_scheduler_consumer_rpc_subscriptions(tmpdir: LocalPath) -> None:
     commit_log_topic_name_physical = "snuba-eap-spans-commit-log-test"
     data_topic_name_physical = "snuba-spans-test"
@@ -181,10 +175,6 @@
         "snuba-spans": data_topic_name_physical,
         "snuba-eap-spans-commit-log": commit_log_topic_name_physical,
     }
-=======
-def test_scheduler_consumer_rpc_subscriptions(tmpdir: Path) -> None:
-    settings.TOPIC_PARTITION_COUNTS = {"snuba-spans": 2}
->>>>>>> 13d54e42
     importlib.reload(scheduler_consumer)
 
     admin_client = AdminClient(get_default_kafka_configuration())
