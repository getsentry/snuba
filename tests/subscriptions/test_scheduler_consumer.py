import base64
import importlib
import json
import logging
import time
import uuid
from datetime import UTC, datetime, timedelta
from typing import Any, Mapping, Optional
from unittest import mock

import pytest
from arroyo.backends.kafka import KafkaPayload, KafkaProducer
from arroyo.backends.kafka.commit import CommitCodec
from arroyo.backends.local.backend import LocalBroker as Broker
from arroyo.backends.local.storages.memory import MemoryMessageStorage
from arroyo.commit import Commit
from arroyo.errors import ConsumerError
from arroyo.types import BrokerValue, Partition, Topic
from arroyo.utils.clock import MockedClock
from confluent_kafka.admin import AdminClient
from py._path.local import LocalPath
from sentry_protos.snuba.v1.endpoint_create_subscription_pb2 import (
    CreateSubscriptionRequest as CreateSubscriptionRequestProto,
)
from sentry_protos.snuba.v1.endpoint_time_series_pb2 import TimeSeriesRequest
from sentry_protos.snuba.v1.request_common_pb2 import RequestMeta, TraceItemType
from sentry_protos.snuba.v1.trace_item_attribute_pb2 import (
    AttributeAggregation,
    AttributeKey,
    AttributeValue,
    ExtrapolationMode,
    Function,
)
from sentry_protos.snuba.v1.trace_item_filter_pb2 import (
    ComparisonFilter,
    TraceItemFilter,
)

from snuba import settings
from snuba.datasets.entities.entity_key import EntityKey
from snuba.datasets.entities.factory import get_entity
from snuba.subscriptions import scheduler_consumer
from snuba.subscriptions.scheduler_consumer import CommitLogTickConsumer
from snuba.subscriptions.types import Interval
from snuba.subscriptions.utils import Tick
from snuba.utils.manage_topics import create_topics
from snuba.utils.streams.configuration_builder import (
    build_kafka_producer_configuration,
    get_default_kafka_configuration,
)
from snuba.utils.streams.topics import Topic as SnubaTopic
from snuba.web.rpc.v1.create_subscription import CreateSubscriptionRequest
from tests.assertions import assert_changes
from tests.backends.metrics import TestingMetricsBackend

commit_codec = CommitCodec()


@pytest.mark.redis_db
def test_scheduler_consumer(tmpdir: LocalPath) -> None:
    settings.KAFKA_TOPIC_MAP = {
        "events": "events-test",
        "snuba-commit-log": "snuba-commit-log-test",
    }
    importlib.reload(scheduler_consumer)

    admin_client = AdminClient(get_default_kafka_configuration())
    create_topics(admin_client, [SnubaTopic.EVENTS], 2)
    create_topics(admin_client, [SnubaTopic.COMMIT_LOG], 1)

    metrics_backend = TestingMetricsBackend()
    entity_name = "events"
    entity = get_entity(EntityKey(entity_name))
    storage = entity.get_writable_storage()
    assert storage is not None
    stream_loader = storage.get_table_writer().get_stream_loader()

    commit_log_topic = Topic("snuba-commit-log-test")

    mock_scheduler_producer = mock.Mock()

    from snuba.redis import RedisClientKey, get_redis_client
    from snuba.subscriptions.data import PartitionId, SnQLSubscriptionData
    from snuba.subscriptions.store import RedisSubscriptionDataStore

    entity_key = EntityKey(entity_name)
    partition_index = 0

    store = RedisSubscriptionDataStore(
        get_redis_client(RedisClientKey.SUBSCRIPTION_STORE),
        entity_key,
        PartitionId(partition_index),
    )
    entity = get_entity(EntityKey.EVENTS)
    store.create(
        uuid.uuid4(),
        SnQLSubscriptionData(
            project_id=1,
            time_window_sec=60,
            resolution_sec=60,
            query="MATCH events SELECT count()",
            entity=entity,
            metadata={},
        ),
    )

    builder = scheduler_consumer.SchedulerBuilder(
        entity_name,
        str(uuid.uuid1().hex),
        "events",
        [],
        mock_scheduler_producer,
        "latest",
        False,
        60 * 5,
        None,
        metrics_backend,
        health_check_file=(tmpdir / "health.txt").strpath,
    )
    scheduler = builder.build_consumer()
    time.sleep(2)
    scheduler._run_once()
    scheduler._run_once()
    scheduler._run_once()

    epoch = 1000

    producer = KafkaProducer(
        build_kafka_producer_configuration(
            stream_loader.get_default_topic_spec().topic,
        )
    )

    for partition, offset, ts in [
        (0, 0, epoch),
        (1, 0, epoch + 60),
        (0, 1, epoch + 120),
        (1, 1, epoch + 180),
    ]:
        fut = producer.produce(
            commit_log_topic,
            payload=commit_codec.encode(
                Commit(
                    "events",
                    Partition(commit_log_topic, partition),
                    offset,
                    ts,
                    ts,
                )
            ),
        )
        fut.result()

    producer.close()

    for _ in range(5):
        scheduler._run_once()

    scheduler._shutdown()

    assert (tmpdir / "health.txt").check()
    assert mock_scheduler_producer.produce.call_count == 2

    settings.KAFKA_TOPIC_MAP = {}


@pytest.mark.clickhouse_db
@pytest.mark.redis_db
def test_scheduler_consumer_rpc_subscriptions(tmpdir: LocalPath) -> None:
<<<<<<< HEAD
    commit_log_topic_name_physical = "snuba-eap-spans-commit-log-test"
    data_topic_name_physical = "snuba-items-test"
    followed_consumer_group = "eap_items_consumers"

    settings.KAFKA_TOPIC_MAP = {
        "snuba-items": data_topic_name_physical,
        "snuba-eap-spans-commit-log": commit_log_topic_name_physical,
    }
=======
    settings.TOPIC_PARTITION_COUNTS = {"snuba-spans": 2}
>>>>>>> 7ab6ed98
    importlib.reload(scheduler_consumer)

    admin_client = AdminClient(get_default_kafka_configuration())
    create_topics(admin_client, [SnubaTopic.ITEMS], 2)
    create_topics(admin_client, [SnubaTopic.EAP_SPANS_COMMIT_LOG], 1)

    metrics_backend = TestingMetricsBackend()
    entity_name = "eap_items_span"
    entity = get_entity(EntityKey(entity_name))
    storage = entity.get_writable_storage()
    assert storage is not None
    stream_loader = storage.get_table_writer().get_stream_loader()

    data_topic = Topic(data_topic_name_physical)
    commit_log_topic = Topic(commit_log_topic_name_physical)

    mock_scheduler_producer = mock.Mock()

    message = CreateSubscriptionRequestProto(
        time_series_request=TimeSeriesRequest(
            meta=RequestMeta(
                project_ids=[1],
                organization_id=1,
                cogs_category="something",
                referrer="something",
                trace_item_type=TraceItemType.TRACE_ITEM_TYPE_SPAN,
            ),
            aggregations=[
                AttributeAggregation(
                    aggregate=Function.FUNCTION_SUM,
                    key=AttributeKey(type=AttributeKey.TYPE_FLOAT, name="test_metric"),
                    label="sum",
                    extrapolation_mode=ExtrapolationMode.EXTRAPOLATION_MODE_SAMPLE_WEIGHTED,
                ),
            ],
            filter=TraceItemFilter(
                comparison_filter=ComparisonFilter(
                    key=AttributeKey(type=AttributeKey.TYPE_STRING, name="foo"),
                    op=ComparisonFilter.OP_NOT_EQUALS,
                    value=AttributeValue(val_str="bar"),
                )
            ),
        ),
        time_window_secs=300,
        resolution_secs=60,
    )
    CreateSubscriptionRequest().execute(message)

    builder = scheduler_consumer.SchedulerBuilder(
        entity_name,
        str(uuid.uuid1().hex),
<<<<<<< HEAD
        followed_consumer_group,
=======
        "eap_items_span",
>>>>>>> 7ab6ed98
        [],
        mock_scheduler_producer,
        "latest",
        False,
        60 * 5,
        None,
        metrics_backend,
        health_check_file=(tmpdir / "health.txt").strpath,
    )
    scheduler = builder.build_consumer()
    time.sleep(2)
    scheduler._run_once()
    scheduler._run_once()
    scheduler._run_once()

    epoch = 1000

    producer = KafkaProducer(
        build_kafka_producer_configuration(
            stream_loader.get_default_topic_spec().topic,
        )
    )

    for partition, offset, ts in [
        (0, 0, epoch),
        (1, 0, epoch),
        (0, 1, epoch + 120),
        (1, 1, epoch + 120),
    ]:
        fut = producer.produce(
            commit_log_topic,
            payload=commit_codec.encode(
                Commit(
<<<<<<< HEAD
                    followed_consumer_group,
                    Partition(data_topic, partition),
=======
                    "eap_items_span",
                    Partition(commit_log_topic, partition),
>>>>>>> 7ab6ed98
                    offset,
                    ts,
                    ts,
                )
            ),
        )
        fut.result()

    producer.close()

    for _ in range(5):
        scheduler._run_once()

    scheduler._shutdown()

    assert (tmpdir / "health.txt").check()
    assert mock_scheduler_producer.produce.call_count == 2
    payload = json.loads(mock_scheduler_producer.produce.call_args_list[0][0][1].value)
    assert payload["task"]["data"]["project_id"] == 1
    assert payload["task"]["data"]["resolution"] == 60
    assert payload["task"]["data"]["time_window"] == 300
    assert payload["task"]["data"]["request_name"] == "TimeSeriesRequest"
    assert payload["task"]["data"]["request_version"] == "v1"
    time_series_request = payload["task"]["data"]["time_series_request"]
    TimeSeriesRequest().ParseFromString(base64.b64decode(time_series_request))

    settings.KAFKA_TOPIC_MAP = {}


def test_tick_time_shift() -> None:
    partition = 0
    offsets = Interval(0, 1)
    tick = Tick(partition, offsets, Interval(0, 60 * 60 * 24))
    assert tick.time_shift(timedelta(hours=24).total_seconds()) == Tick(
        partition,
        offsets,
        Interval(
            datetime(1970, 1, 2, tzinfo=UTC).timestamp(),
            datetime(1970, 1, 3, tzinfo=UTC).timestamp(),
        ),
    )


@pytest.mark.parametrize(
    "time_shift",
    [
        pytest.param(None, id="without time shift"),
        pytest.param(timedelta(minutes=-5), id="with time shift"),
    ],
)
def test_tick_consumer(time_shift: Optional[timedelta]) -> None:
    clock = MockedClock()
    broker: Broker[KafkaPayload] = Broker(MemoryMessageStorage(), clock)

    epoch = datetime.fromtimestamp(clock.time())

    topic = Topic("messages")
    followed_consumer_group = "events"

    broker.create_topic(topic, partitions=1)

    producer = broker.get_producer()

    for partition, offsets in enumerate([[0, 1, 2], [0]]):
        for offset in offsets:
            payload = commit_codec.encode(
                Commit(
                    followed_consumer_group,
                    Partition(topic, partition),
                    offset,
                    epoch.timestamp(),
                    epoch.timestamp(),
                )
            )
            producer.produce(Partition(topic, 0), payload).result()

    inner_consumer = broker.get_consumer("group")

    consumer = CommitLogTickConsumer(
        inner_consumer,
        followed_consumer_group,
        TestingMetricsBackend(),
        "orig_message_ts",
        time_shift=time_shift,
    )

    if time_shift is None:
        time_shift = timedelta()

    def _assignment_callback(offsets: Mapping[Partition, int]) -> None:
        assert consumer.tell() == {
            Partition(topic, 0): 0,
        }

    assignment_callback = mock.Mock(side_effect=_assignment_callback)

    consumer.subscribe([topic], on_assign=assignment_callback)

    with assert_changes(lambda: assignment_callback.called, False, True):
        # consume 0, 0
        assert consumer.poll() is None

    assert consumer.tell() == {
        Partition(topic, 0): 1,
    }

    # consume 0, 1
    assert consumer.poll() == BrokerValue(
        Tick(
            0,
            offsets=Interval(0, 1),
            timestamps=Interval(epoch.timestamp(), epoch.timestamp()),
        ).time_shift(time_shift.total_seconds()),
        Partition(topic, 0),
        1,
        epoch,
    )

    assert consumer.tell() == {
        Partition(topic, 0): 2,
    }

    # consume 0, 2
    assert consumer.poll() == BrokerValue(
        Tick(
            0,
            offsets=Interval(1, 2),
            timestamps=Interval(epoch.timestamp(), epoch.timestamp()),
        ).time_shift(time_shift.total_seconds()),
        Partition(topic, 0),
        2,
        epoch,
    )

    assert consumer.tell() == {
        Partition(topic, 0): 3,
    }

    # consume 1, 0
    assert consumer.poll() is None

    assert consumer.tell() == {
        Partition(topic, 0): 4,
    }

    # consume no message
    assert consumer.poll() is None

    assert consumer.tell() == {
        Partition(topic, 0): 4,
    }

    consumer.seek({Partition(topic, 0): 1})

    assert consumer.tell() == {
        Partition(topic, 0): 1,
    }

    # consume 0, 1
    assert consumer.poll() is None

    assert consumer.tell() == {
        Partition(topic, 0): 2,
    }

    # consume 0, 2
    assert consumer.poll() == BrokerValue(
        Tick(
            0,
            offsets=Interval(1, 2),
            timestamps=Interval(epoch.timestamp(), epoch.timestamp()),
        ).time_shift(time_shift.total_seconds()),
        Partition(topic, 0),
        2,
        epoch,
    )

    assert consumer.tell() == {
        Partition(topic, 0): 3,
    }

    with pytest.raises(ConsumerError):
        consumer.seek({Partition(topic, -1): 0})


def test_tick_consumer_non_monotonic() -> None:
    clock = MockedClock()
    broker: Broker[KafkaPayload] = Broker(MemoryMessageStorage(), clock)

    epoch = datetime.fromtimestamp(clock.time())

    topic = Topic("messages")
    followed_consumer_group = "events"
    partition = Partition(topic, 0)

    broker.create_topic(topic, partitions=1)

    producer = broker.get_producer()

    inner_consumer = broker.get_consumer("group")

    consumer = CommitLogTickConsumer(
        inner_consumer,
        followed_consumer_group,
        TestingMetricsBackend(),
        "orig_message_ts",
    )

    def _assignment_callback(offsets: Mapping[Partition, int]) -> None:
        assert inner_consumer.tell() == {partition: 0}
        assert consumer.tell() == {partition: 0}

    assignment_callback = mock.Mock(side_effect=_assignment_callback)

    consumer.subscribe([topic], on_assign=assignment_callback)

    producer.produce(
        partition,
        commit_codec.encode(
            Commit(
                followed_consumer_group,
                partition,
                0,
                epoch.timestamp(),
                epoch.timestamp(),
            )
        ),
    ).result()

    clock.sleep(1)

    producer.produce(
        partition,
        commit_codec.encode(
            Commit(
                followed_consumer_group,
                partition,
                1,
                epoch.timestamp() + 1,
                epoch.timestamp() + 1,
            )
        ),
    ).result()

    with assert_changes(lambda: assignment_callback.called, False, True):
        assert consumer.poll() is None

    assert consumer.tell() == {partition: 1}

    with assert_changes(consumer.tell, {partition: 1}, {partition: 2}):
        assert consumer.poll() == BrokerValue(
            Tick(
                0,
                offsets=Interval(0, 1),
                timestamps=Interval(epoch.timestamp(), epoch.timestamp() + 1),
            ),
            partition,
            1,
            epoch + timedelta(seconds=1),
        )

    clock.sleep(-1)

    producer.produce(
        partition,
        commit_codec.encode(
            Commit(
                followed_consumer_group,
                partition,
                2,
                epoch.timestamp(),
                epoch.timestamp(),
            )
        ),
    ).result()

    with assert_changes(consumer.tell, {partition: 2}, {partition: 3}):
        assert consumer.poll() is None

    clock.sleep(2)

    producer.produce(
        partition,
        commit_codec.encode(
            Commit(
                followed_consumer_group,
                partition,
                3,
                epoch.timestamp() + 2,
                epoch.timestamp() + 2,
            )
        ),
    ).result()

    with assert_changes(consumer.tell, {partition: 3}, {partition: 4}):
        assert consumer.poll() == BrokerValue(
            Tick(
                0,
                offsets=Interval(1, 3),
                timestamps=Interval(epoch.timestamp() + 1, epoch.timestamp() + 2),
            ),
            partition,
            3,
            epoch + timedelta(seconds=2),
        )


def test_invalid_commit_log_message(caplog: Any) -> None:
    clock = MockedClock()
    broker: Broker[KafkaPayload] = Broker(MemoryMessageStorage(), clock)

    topic = Topic("messages")
    followed_consumer_group = "events"
    partition = Partition(topic, 0)

    broker.create_topic(topic, partitions=1)

    producer = broker.get_producer()

    inner_consumer = broker.get_consumer("group")

    consumer = CommitLogTickConsumer(
        inner_consumer,
        followed_consumer_group,
        TestingMetricsBackend(),
        "orig_message_ts",
    )

    now = datetime.now()

    def _assignment_callback(offsets: Mapping[Partition, int]) -> None:
        assert inner_consumer.tell() == {partition: 0}
        assert consumer.tell() == {partition: 0}

    assignment_callback = mock.Mock(side_effect=_assignment_callback)

    consumer.subscribe([topic], on_assign=assignment_callback)

    # produce invalid payload to commit log topic (key should not be None)
    producer.produce(
        partition,
        KafkaPayload(None, b"some-value", []),
    ).result()

    clock.sleep(1)

    with caplog.at_level(logging.ERROR):
        assert consumer.poll() is None

    assert followed_consumer_group in caplog.text

    # producing out of order messages to commit log topic does not error
    producer.produce(
        partition,
        commit_codec.encode(
            Commit(
                followed_consumer_group,
                partition,
                5,
                now.timestamp(),
                now.timestamp(),
            )
        ),
    ).result()

    producer.produce(
        partition,
        commit_codec.encode(
            Commit(
                followed_consumer_group,
                partition,
                4,
                now.timestamp() - 2,
                now.timestamp() - 2,
            )
        ),
    ).result()

    consumer.poll()<|MERGE_RESOLUTION|>--- conflicted
+++ resolved
@@ -70,7 +70,8 @@
 
     metrics_backend = TestingMetricsBackend()
     entity_name = "events"
-    entity = get_entity(EntityKey(entity_name))
+    entity_key = EntityKey(entity_name)
+    entity = get_entity(entity_key)
     storage = entity.get_writable_storage()
     assert storage is not None
     stream_loader = storage.get_table_writer().get_stream_loader()
@@ -83,7 +84,6 @@
     from snuba.subscriptions.data import PartitionId, SnQLSubscriptionData
     from snuba.subscriptions.store import RedisSubscriptionDataStore
 
-    entity_key = EntityKey(entity_name)
     partition_index = 0
 
     store = RedisSubscriptionDataStore(
@@ -167,22 +167,18 @@
 @pytest.mark.clickhouse_db
 @pytest.mark.redis_db
 def test_scheduler_consumer_rpc_subscriptions(tmpdir: LocalPath) -> None:
-<<<<<<< HEAD
     commit_log_topic_name_physical = "snuba-eap-spans-commit-log-test"
-    data_topic_name_physical = "snuba-items-test"
+    data_topic_name_physical = "snuba-spans-test"
     followed_consumer_group = "eap_items_consumers"
 
     settings.KAFKA_TOPIC_MAP = {
-        "snuba-items": data_topic_name_physical,
+        "snuba-spans": data_topic_name_physical,
         "snuba-eap-spans-commit-log": commit_log_topic_name_physical,
     }
-=======
-    settings.TOPIC_PARTITION_COUNTS = {"snuba-spans": 2}
->>>>>>> 7ab6ed98
     importlib.reload(scheduler_consumer)
 
     admin_client = AdminClient(get_default_kafka_configuration())
-    create_topics(admin_client, [SnubaTopic.ITEMS], 2)
+    create_topics(admin_client, [SnubaTopic.SPANS], 2)
     create_topics(admin_client, [SnubaTopic.EAP_SPANS_COMMIT_LOG], 1)
 
     metrics_backend = TestingMetricsBackend()
@@ -230,11 +226,7 @@
     builder = scheduler_consumer.SchedulerBuilder(
         entity_name,
         str(uuid.uuid1().hex),
-<<<<<<< HEAD
         followed_consumer_group,
-=======
-        "eap_items_span",
->>>>>>> 7ab6ed98
         [],
         mock_scheduler_producer,
         "latest",
@@ -268,13 +260,8 @@
             commit_log_topic,
             payload=commit_codec.encode(
                 Commit(
-<<<<<<< HEAD
                     followed_consumer_group,
                     Partition(data_topic, partition),
-=======
-                    "eap_items_span",
-                    Partition(commit_log_topic, partition),
->>>>>>> 7ab6ed98
                     offset,
                     ts,
                     ts,
