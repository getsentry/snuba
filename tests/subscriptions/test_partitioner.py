from datetime import timedelta

from snuba import settings
from snuba.datasets.table_storage import KafkaTopicSpec
from snuba.subscriptions.data import SubscriptionData
from snuba.subscriptions.partitioner import TopicSubscriptionDataPartitioner
from tests.subscriptions import BaseSubscriptionTest
from snuba.utils.streams.topics import Topic


class TestBuildRequest(BaseSubscriptionTest):
    def test(self) -> None:
        settings.TOPIC_PARTITION_COUNTS = {"events": 64}
        data = SubscriptionData(
            123, [], [], timedelta(minutes=10), timedelta(minutes=1)
        )
        partitioner = TopicSubscriptionDataPartitioner(KafkaTopicSpec(Topic.EVENTS))
<<<<<<< HEAD
=======

>>>>>>> 1693cc5e
        assert partitioner.build_partition_id(data) == 18<|MERGE_RESOLUTION|>--- conflicted
+++ resolved
@@ -4,8 +4,8 @@
 from snuba.datasets.table_storage import KafkaTopicSpec
 from snuba.subscriptions.data import SubscriptionData
 from snuba.subscriptions.partitioner import TopicSubscriptionDataPartitioner
+from snuba.utils.streams.topics import Topic
 from tests.subscriptions import BaseSubscriptionTest
-from snuba.utils.streams.topics import Topic
 
 
 class TestBuildRequest(BaseSubscriptionTest):
@@ -15,8 +15,5 @@
             123, [], [], timedelta(minutes=10), timedelta(minutes=1)
         )
         partitioner = TopicSubscriptionDataPartitioner(KafkaTopicSpec(Topic.EVENTS))
-<<<<<<< HEAD
-=======
 
->>>>>>> 1693cc5e
         assert partitioner.build_partition_id(data) == 18