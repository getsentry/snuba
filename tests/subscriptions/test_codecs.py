from __future__ import annotations

import json
import uuid
from datetime import datetime, timedelta
from typing import Callable, Optional

import pytest

from snuba.datasets.entities import EntityKey
from snuba.datasets.factory import get_dataset
from snuba.reader import Result
from snuba.subscriptions.codecs import (
    SubscriptionDataCodec,
    SubscriptionScheduledTaskEncoder,
    SubscriptionTaskResultEncoder,
)
from snuba.subscriptions.data import (
    PartitionId,
    ScheduledSubscriptionTask,
    SnQLSubscriptionData,
    Subscription,
    SubscriptionData,
    SubscriptionIdentifier,
<<<<<<< HEAD
    SubscriptionTaskResult,
    SubscriptionWithTick,
=======
    SubscriptionWithMetadata,
>>>>>>> ff536ee4
)
from snuba.subscriptions.entity_subscription import (
    EntitySubscription,
    EventsSubscription,
    SessionsSubscription,
    SubscriptionType,
)
<<<<<<< HEAD
from snuba.subscriptions.utils import Tick
=======
from snuba.subscriptions.worker import SubscriptionTaskResult
>>>>>>> ff536ee4
from snuba.utils.metrics.timer import Timer


def build_snql_subscription_data(
    organization: Optional[int] = None,
) -> SnQLSubscriptionData:
    entity_subscription: EntitySubscription
    if not organization:
        entity_subscription = EventsSubscription(data_dict={})
    else:
        entity_subscription = SessionsSubscription(
            data_dict={"organization": organization},
        )
    return SnQLSubscriptionData(
        project_id=5,
        time_window=timedelta(minutes=500),
        resolution=timedelta(minutes=1),
        query="MATCH events SELECT count() WHERE in(platform, 'a')",
        entity_subscription=entity_subscription,
    )


SNQL_CASES = [
    pytest.param(build_snql_subscription_data, None, id="snql",),
    pytest.param(build_snql_subscription_data, 1, id="snql",),
]


def assert_entity_subscription_on_subscription_class(
    organization: Optional[int], subscription: SubscriptionData,
) -> None:
    if organization:
        assert isinstance(subscription.entity_subscription, SessionsSubscription)
        assert subscription.entity_subscription.organization == organization
    else:
        assert isinstance(subscription.entity_subscription, EventsSubscription)
        with pytest.raises(AttributeError):
            getattr(subscription.entity_subscription, "organization")


@pytest.mark.parametrize("builder, organization", [*SNQL_CASES])
def test_basic(
    builder: Callable[[Optional[int]], SubscriptionData], organization: Optional[int]
) -> None:
    entity = EntityKey.SESSIONS if organization else EntityKey.EVENTS
    codec = SubscriptionDataCodec(entity)
    data = builder(organization)
    assert codec.decode(codec.encode(data)) == data


@pytest.mark.parametrize("builder, organization", SNQL_CASES)
def test_encode_snql(
    builder: Callable[[Optional[int]], SnQLSubscriptionData],
    organization: Optional[int],
) -> None:
    entity = EntityKey.SESSIONS if organization else EntityKey.EVENTS
    codec = SubscriptionDataCodec(entity)
    subscription = builder(organization)

    payload = codec.encode(subscription)
    data = json.loads(payload.decode("utf-8"))
    assert data["project_id"] == subscription.project_id
    assert data["time_window"] == int(subscription.time_window.total_seconds())
    assert data["resolution"] == int(subscription.resolution.total_seconds())
    assert data["query"] == subscription.query
    assert_entity_subscription_on_subscription_class(organization, subscription)


@pytest.mark.parametrize("builder, organization", SNQL_CASES)
def test_decode_snql(
    builder: Callable[[Optional[int]], SnQLSubscriptionData],
    organization: Optional[int],
) -> None:
    entity = EntityKey.SESSIONS if organization else EntityKey.EVENTS
    codec = SubscriptionDataCodec(entity)
    subscription = builder(organization)
    data = {
        "type": SubscriptionType.SNQL.value,
        "project_id": subscription.project_id,
        "time_window": int(subscription.time_window.total_seconds()),
        "resolution": int(subscription.resolution.total_seconds()),
        "query": subscription.query,
    }
    if organization:
        data.update({"organization": organization})
    payload = json.dumps(data).encode("utf-8")
    assert codec.decode(payload) == subscription


def test_subscription_task_result_encoder() -> None:
    codec = SubscriptionTaskResultEncoder()

    timestamp = datetime.now()

    entity_subscription = EventsSubscription(data_dict={})
    subscription_data = SnQLSubscriptionData(
        project_id=1,
        query="MATCH (events) SELECT count() AS count",
        time_window=timedelta(minutes=1),
        resolution=timedelta(minutes=1),
        entity_subscription=entity_subscription,
    )

    # XXX: This seems way too coupled to the dataset.
    request = subscription_data.build_request(
        get_dataset("events"), timestamp, None, Timer("timer")
    )
    result: Result = {
        "meta": [{"type": "UInt64", "name": "count"}],
        "data": [{"count": 1}],
    }

    task_result = SubscriptionTaskResult(
        ScheduledSubscriptionTask(
            timestamp,
            SubscriptionWithMetadata(
                EntityKey.EVENTS,
                Subscription(
                    SubscriptionIdentifier(PartitionId(1), uuid.uuid1()),
                    subscription_data,
                ),
                5,
            ),
        ),
        (request, result),
    )

    message = codec.encode(task_result)
    data = json.loads(message.value.decode("utf-8"))
    assert data["version"] == 2
    payload = data["payload"]

    assert payload["subscription_id"] == str(
        task_result.task.task.subscription.identifier
    )
    assert payload["request"] == request.body
    assert payload["result"] == result
    assert payload["timestamp"] == task_result.task.timestamp.isoformat()


def test_sessions_subscription_task_result_encoder() -> None:
    codec = SubscriptionTaskResultEncoder()

    timestamp = datetime.now()

    entity_subscription = SessionsSubscription(data_dict={"organization": 1})
    subscription_data = SnQLSubscriptionData(
        project_id=1,
        query=(
            """
            MATCH (sessions) SELECT if(greater(sessions,0),
            divide(sessions_crashed,sessions),null)
            AS _crash_rate_alert_aggregate, identity(sessions) AS _total_sessions
            WHERE org_id = 1 AND project_id IN tuple(1) LIMIT 1
            OFFSET 0 GRANULARITY 3600
            """
        ),
        time_window=timedelta(minutes=1),
        resolution=timedelta(minutes=1),
        entity_subscription=entity_subscription,
    )

    # XXX: This seems way too coupled to the dataset.
    request = subscription_data.build_request(
        get_dataset("sessions"), timestamp, None, Timer("timer")
    )
    result: Result = {
        "meta": [
            {"type": "UInt64", "name": "_total_sessions"},
            {"name": "_crash_rate_alert_aggregate", "type": "Nullable(Float64)"},
        ],
        "data": [{"_crash_rate_alert_aggregate": 0.0, "_total_sessions": 25}],
    }

    task_result = SubscriptionTaskResult(
        ScheduledSubscriptionTask(
            timestamp,
            SubscriptionWithMetadata(
                EntityKey.EVENTS,
                Subscription(
                    SubscriptionIdentifier(PartitionId(1), uuid.uuid1()),
                    subscription_data,
                ),
                5,
            ),
        ),
        (request, result),
    )

    message = codec.encode(task_result)
    data = json.loads(message.value.decode("utf-8"))
    assert data["version"] == 2
    payload = data["payload"]

    assert payload["subscription_id"] == str(
        task_result.task.task.subscription.identifier
    )
    assert payload["request"] == request.body
    assert payload["result"] == result
    assert payload["timestamp"] == task_result.task.timestamp.isoformat()


def test_subscription_task_encoder() -> None:
    encoder = SubscriptionScheduledTaskEncoder()

    subscription_data = SnQLSubscriptionData(
        project_id=1,
        query="MATCH events SELECT count()",
        time_window=timedelta(minutes=1),
        resolution=timedelta(minutes=1),
        entity_subscription=EventsSubscription(data_dict={}),
    )

    subscription_id = uuid.UUID("91b46cb6224f11ecb2ddacde48001122")

    epoch = datetime(1970, 1, 1)

    tick_upper_offset = 5

    subscription_with_metadata = SubscriptionWithMetadata(
        EntityKey.EVENTS,
        Subscription(
            SubscriptionIdentifier(PartitionId(1), subscription_id), subscription_data
        ),
        tick_upper_offset,
    )

    task = ScheduledSubscriptionTask(timestamp=epoch, task=subscription_with_metadata)

    encoded = encoder.encode(task)

    assert encoded.key == b"1/91b46cb6224f11ecb2ddacde48001122"

    assert encoded.value == (
        b"{"
        b'"timestamp":"1970-01-01T00:00:00",'
        b'"entity":"events",'
        b'"task":{'
        b'"data":{"type":"snql","project_id":1,"time_window":60,"resolution":60,"query":"MATCH events SELECT count()"}},'
        b'"tick_upper_offset":5'
        b"}"
    )

    decoded = encoder.decode(encoded)

    assert decoded == task<|MERGE_RESOLUTION|>--- conflicted
+++ resolved
@@ -22,12 +22,8 @@
     Subscription,
     SubscriptionData,
     SubscriptionIdentifier,
-<<<<<<< HEAD
     SubscriptionTaskResult,
-    SubscriptionWithTick,
-=======
     SubscriptionWithMetadata,
->>>>>>> ff536ee4
 )
 from snuba.subscriptions.entity_subscription import (
     EntitySubscription,
@@ -35,11 +31,6 @@
     SessionsSubscription,
     SubscriptionType,
 )
-<<<<<<< HEAD
-from snuba.subscriptions.utils import Tick
-=======
-from snuba.subscriptions.worker import SubscriptionTaskResult
->>>>>>> ff536ee4
 from snuba.utils.metrics.timer import Timer
 
 
