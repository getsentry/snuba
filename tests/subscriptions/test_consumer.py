--- conflicted
+++ resolved
@@ -19,9 +19,6 @@
     )
 
 
-<<<<<<< HEAD
-def test_tick_consumer(clock: Clock, broker: Broker[int]) -> None:
-=======
 @pytest.mark.parametrize(
     "time_shift",
     [
@@ -30,9 +27,8 @@
     ],
 )
 def test_tick_consumer(
-    clock: Clock, broker: DummyBroker[int], time_shift: Optional[timedelta]
+    clock: Clock, broker: Broker[int], time_shift: Optional[timedelta]
 ) -> None:
->>>>>>> 8b72f403
     epoch = datetime.fromtimestamp(clock.time())
 
     topic = Topic("messages")
