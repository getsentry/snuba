--- conflicted
+++ resolved
@@ -161,16 +161,10 @@
 
     assert next_step.submit.call_args[0][0].timestamp == message.timestamp
     assert next_step.submit.call_args[0][0].offset == message.offset
-<<<<<<< HEAD
-    result = next_step.submit.call_args[0][0].payload.result()
+
+    result = next_step.submit.call_args[0][0].payload.result
     assert result[1]["data"] == [{"count()": 0}]
     assert result[1]["meta"] == [{"name": "count()", "type": "UInt64"}]
-=======
-    assert next_step.submit.call_args[0][0].payload.result[1] == {
-        "data": [{"count()": 0}],
-        "meta": [{"name": "count()", "type": "UInt64"}],
-    }
->>>>>>> b88c2e1c
 
     strategy.close()
     strategy.join()
