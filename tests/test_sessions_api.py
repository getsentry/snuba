<<<<<<< HEAD
from datetime import datetime, timedelta
from functools import partial

=======
import itertools
>>>>>>> 93ef3edf
import pytest
import pytz
from datetime import datetime, timedelta
import simplejson as json
from typing import Any, Callable, Tuple, Union


from snuba import settings
from snuba.consumers.types import KafkaMessageMetadata
from snuba.datasets.storages import StorageKey
from snuba.datasets.storages.factory import get_writable_storage
from snuba.processor import MAX_UINT32
from snuba.utils.metrics.backends.dummy import DummyMetricsBackend
from tests.base import BaseApiTest
from tests.helpers import write_processed_messages


class TestSessionsApi(BaseApiTest):
    @pytest.fixture
    def test_entity(self) -> Union[str, Tuple[str, str]]:
        return "sessions"

    @pytest.fixture
    def test_app(self) -> Any:
        return self.app

    @pytest.fixture(autouse=True)
    def setup_post(self, _build_snql_post_methods: Callable[[str], Any]) -> None:
        self.post = _build_snql_post_methods

    @pytest.fixture(scope="class")
    def get_project_id(self, request: object) -> Callable[[], int]:
        id_iter = itertools.count()
        next(id_iter)  # skip 0
        return lambda: next(id_iter)

    def setup_method(self, test_method: Any) -> None:
        super().setup_method(test_method)

        # values for test data
        self.minutes = 180
        self.skew = timedelta(minutes=self.minutes)
        self.started = datetime.utcnow().replace(
            minute=0, second=0, microsecond=0, tzinfo=pytz.utc
        )

        self.storage = get_writable_storage(StorageKey.SESSIONS_RAW)

    def generate_manual_session_events(self, project_id: int) -> None:
        session_1 = "b3ef3211-58a4-4b36-a9a1-5a55df0d9aae"
        session_2 = "b3ef3211-58a4-4b36-a9a1-5a55df0d9aaf"
        user_1 = "b3ef3211-58a4-4b36-a9a1-5a55df0d9aae"
        user_2 = "b3ef3211-58a4-4b36-a9a1-5a55df0d9aaf"

        template = {
            "duration": MAX_UINT32,
            "environment": "production",
            "org_id": 1,
            "project_id": project_id,
            "release": "sentry-test@1.0.0",
            "retention_days": settings.DEFAULT_RETENTION_DAYS,
            "seq": 0,
            "errors": 0,
            "received": datetime.now().isoformat(" ", "seconds"),
            "started": self.started.replace(tzinfo=None).isoformat(" ", "seconds"),
        }

        sessions = [
            # individual "exited" session with two updates, a user and errors
            {**template, "session_id": session_1, "distinct_id": user_1, "status": 0},
            {
                **template,
                "session_id": session_1,
                "distinct_id": user_1,
                "seq": 123,
                "status": 1,
                "errors": 123,
            },
            # individual "exited" session with just one update, no user, no errors
            {**template, "session_id": session_2, "status": 1},
            # pre-aggregated "errored" sessions, no user
            {**template, "quantity": 9, "status": 4},
            # pre-aggregated "exited" sessions with user
            {**template, "quantity": 5, "distinct_id": user_2, "status": 1},
            # pre-aggregated "exited" session
            {**template, "quantity": 4, "status": 1},
        ]

        self.storage.get_table_writer().get_batch_writer(
            metrics=DummyMetricsBackend(strict=True)
        ).write([json.dumps(session).encode("utf-8") for session in sessions])

<<<<<<< HEAD
    def generate_session_events(self):
=======
    def test_manual_session_aggregation(
        self, get_project_id: Callable[[], int]
    ) -> None:
        project_id = get_project_id()
        self.generate_manual_session_events(project_id)
        response = self.post(
            json.dumps(
                {
                    "dataset": "sessions",
                    "organization": 1,
                    "project": project_id,
                    "selected_columns": [
                        "sessions",
                        "sessions_errored",
                        "users",
                        "users_errored",
                    ],
                    "from_date": (self.started - self.skew).isoformat(),
                    "to_date": (self.started + self.skew).isoformat(),
                }
            ),
        )
        data = json.loads(response.data)
        assert response.status_code == 200, response.data
        assert len(data["data"]) == 1, data
        assert data["data"][0]["sessions"] == 20
        assert data["data"][0]["sessions_errored"] == 10
        assert data["data"][0]["users"] == 2
        assert data["data"][0]["users_errored"] == 1

    def generate_session_events(self, project_id: int) -> None:
>>>>>>> 93ef3edf
        processor = self.storage.get_table_writer().get_stream_loader().get_processor()
        meta = KafkaMessageMetadata(
            offset=1, partition=2, timestamp=datetime(1970, 1, 1)
        )
        template = {
            "session_id": "00000000-0000-0000-0000-000000000000",
            "distinct_id": "b3ef3211-58a4-4b36-a9a1-5a55df0d9aaf",
            "duration": None,
            "environment": "production",
            "org_id": 1,
            "project_id": project_id,
            "release": "sentry-test@1.0.0",
            "retention_days": settings.DEFAULT_RETENTION_DAYS,
            "seq": 0,
            "errors": 0,
            "received": datetime.utcnow().timestamp(),
            "started": self.started.timestamp(),
        }
        events = [
            processor.process_message(
                {
                    **template,
                    "status": "exited",
                    "duration": 1947.49,
                    "session_id": "8333339f-5675-4f89-a9a0-1c935255ab58",
                    "started": (self.started + timedelta(minutes=13)).timestamp(),
                },
                meta,
            ),
            processor.process_message(
                {**template, "status": "exited", "quantity": 5}, meta,
            ),
            processor.process_message(
                {**template, "status": "errored", "errors": 1, "quantity": 2}, meta,
            ),
            processor.process_message(
                {
                    **template,
                    "distinct_id": "b3ef3211-58a4-4b36-a9a1-5a55df0d9aaf",
                    "status": "errored",
                    "errors": 1,
                    "quantity": 2,
                    "started": (self.started + timedelta(minutes=24)).timestamp(),
                },
                meta,
            ),
        ]
        filtered = [e for e in events if e]
        write_processed_messages(self.storage, filtered)

<<<<<<< HEAD
    def test_manual_session_aggregation(self):
        self.generate_manual_session_events()
        response = self.app.post(
            "/query",
            data=json.dumps(
                {
                    "dataset": "sessions",
                    "organization": 1,
                    "project": 1,
                    "selected_columns": [
                        "sessions",
                        "sessions_errored",
                        "users",
                        "users_errored",
                    ],
                    "from_date": (self.started - self.skew).isoformat(),
                    "to_date": (self.started + self.skew).isoformat(),
                }
            ),
        )
        data = json.loads(response.data)
        assert response.status_code == 200, response.data
        assert len(data["data"]) == 1, data
        assert data["data"][0]["sessions"] == 20
        assert data["data"][0]["sessions_errored"] == 10
        assert data["data"][0]["users"] == 2
        assert data["data"][0]["users_errored"] == 1

    def test_session_aggregation(self):
        self.generate_session_events()
        response = self.app.post(
            "/query",
            data=json.dumps(
=======
    def test_session_aggregation(self, get_project_id: Callable[[], int]) -> None:
        project_id = get_project_id()
        self.generate_session_events(project_id)
        response = self.post(
            json.dumps(
>>>>>>> 93ef3edf
                {
                    "dataset": "sessions",
                    "organization": 1,
                    "project": project_id,
                    "selected_columns": [
                        "sessions",
                        "sessions_errored",
                        "users",
                        "users_errored",
                    ],
                    "from_date": (self.started - self.skew).isoformat(),
                    "to_date": (self.started + self.skew).isoformat(),
                }
            ),
        )
        data = json.loads(response.data)
        assert response.status_code == 200, response.data

        assert len(data["data"]) == 1, data
        assert data["data"][0]["sessions"] == 10
        assert data["data"][0]["sessions_errored"] == 4
        assert data["data"][0]["users"] == 1
        assert data["data"][0]["users_errored"] == 1

    # the test sessions have timestamps of `:00`, `:13` and `:24`, so they will
    # end up in 3 buckets no matter if we group by minute, 2 minutes or 10 minutes
    @pytest.mark.parametrize("granularity", [60, 120, 600])
    def test_session_small_granularity(self, granularity):
        self.generate_session_events()
        response = self.app.post(
            "/query",
            data=json.dumps(
                {
                    "dataset": "sessions",
                    "organization": 1,
                    "project": 2,
                    "selected_columns": [
                        "bucketed_started",
                        "sessions",
                        "sessions_errored",
                        "users",
                        "users_errored",
                    ],
                    "groupby": ["bucketed_started"],
                    "orderby": ["bucketed_started"],
                    "granularity": granularity,
                    "from_date": (self.started - self.skew).isoformat(),
                    "to_date": (self.started + self.skew).isoformat(),
                }
            ),
        )
        data = json.loads(response.data)
        assert response.status_code == 200, response.data

        assert len(data["data"]) == 3, data
        assert data["data"][0]["sessions"] == 7
        assert data["data"][0]["sessions_errored"] == 2
        assert data["data"][0]["users"] == 1
        assert data["data"][0]["users_errored"] == 1
        assert data["data"][1]["sessions"] == 1
        assert data["data"][1]["sessions_errored"] == 0
        assert data["data"][1]["users"] == 1
        assert data["data"][1]["users_errored"] == 0
        assert data["data"][2]["sessions"] == 2
        assert data["data"][2]["sessions_errored"] == 2
        assert data["data"][2]["users"] == 1
        assert data["data"][2]["users_errored"] == 1<|MERGE_RESOLUTION|>--- conflicted
+++ resolved
@@ -1,10 +1,4 @@
-<<<<<<< HEAD
-from datetime import datetime, timedelta
-from functools import partial
-
-=======
 import itertools
->>>>>>> 93ef3edf
 import pytest
 import pytz
 from datetime import datetime, timedelta
@@ -97,9 +91,6 @@
             metrics=DummyMetricsBackend(strict=True)
         ).write([json.dumps(session).encode("utf-8") for session in sessions])
 
-<<<<<<< HEAD
-    def generate_session_events(self):
-=======
     def test_manual_session_aggregation(
         self, get_project_id: Callable[[], int]
     ) -> None:
@@ -131,7 +122,6 @@
         assert data["data"][0]["users_errored"] == 1
 
     def generate_session_events(self, project_id: int) -> None:
->>>>>>> 93ef3edf
         processor = self.storage.get_table_writer().get_stream_loader().get_processor()
         meta = KafkaMessageMetadata(
             offset=1, partition=2, timestamp=datetime(1970, 1, 1)
@@ -182,47 +172,11 @@
         filtered = [e for e in events if e]
         write_processed_messages(self.storage, filtered)
 
-<<<<<<< HEAD
-    def test_manual_session_aggregation(self):
-        self.generate_manual_session_events()
-        response = self.app.post(
-            "/query",
-            data=json.dumps(
-                {
-                    "dataset": "sessions",
-                    "organization": 1,
-                    "project": 1,
-                    "selected_columns": [
-                        "sessions",
-                        "sessions_errored",
-                        "users",
-                        "users_errored",
-                    ],
-                    "from_date": (self.started - self.skew).isoformat(),
-                    "to_date": (self.started + self.skew).isoformat(),
-                }
-            ),
-        )
-        data = json.loads(response.data)
-        assert response.status_code == 200, response.data
-        assert len(data["data"]) == 1, data
-        assert data["data"][0]["sessions"] == 20
-        assert data["data"][0]["sessions_errored"] == 10
-        assert data["data"][0]["users"] == 2
-        assert data["data"][0]["users_errored"] == 1
-
-    def test_session_aggregation(self):
-        self.generate_session_events()
-        response = self.app.post(
-            "/query",
-            data=json.dumps(
-=======
     def test_session_aggregation(self, get_project_id: Callable[[], int]) -> None:
         project_id = get_project_id()
         self.generate_session_events(project_id)
         response = self.post(
             json.dumps(
->>>>>>> 93ef3edf
                 {
                     "dataset": "sessions",
                     "organization": 1,
@@ -250,15 +204,18 @@
     # the test sessions have timestamps of `:00`, `:13` and `:24`, so they will
     # end up in 3 buckets no matter if we group by minute, 2 minutes or 10 minutes
     @pytest.mark.parametrize("granularity", [60, 120, 600])
-    def test_session_small_granularity(self, granularity):
-        self.generate_session_events()
+    def test_session_small_granularity(
+        self, get_project_id: Callable[[], int], granularity: int
+    ):
+        project_id = get_project_id()
+        self.generate_session_events(project_id)
         response = self.app.post(
             "/query",
             data=json.dumps(
                 {
                     "dataset": "sessions",
                     "organization": 1,
-                    "project": 2,
+                    "project": project_id,
                     "selected_columns": [
                         "bucketed_started",
                         "sessions",
