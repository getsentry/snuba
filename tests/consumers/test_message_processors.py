--- conflicted
+++ resolved
@@ -15,12 +15,8 @@
     "topic,processor_name",
     [
         ("snuba-queries", "QuerylogProcessor"),
-<<<<<<< HEAD
-        ("processed-profiles", "ProfilesMessageProcessor"),
+        ("profile-metadata", "ProfilesMessageProcessor"),
         ("profile-functions", "FunctionsMessageProcessor"),
-=======
-        ("profile-metadata", "ProfilesMessageProcessor"),
->>>>>>> dd584b49
     ],
 )
 def test_message_processors(topic: str, processor_name: str) -> None:
