import json
import time
from datetime import datetime
from typing import Type

import pytest
import rust_snuba
import sentry_kafka_schemas

from snuba.consumers.types import KafkaMessageMetadata
from snuba.datasets.processors import DatasetMessageProcessor
<<<<<<< HEAD
from snuba.datasets.processors.functions_processor import FunctionsMessageProcessor
=======
>>>>>>> 07ad2b03
from snuba.datasets.processors.profiles_processor import ProfilesMessageProcessor
from snuba.datasets.processors.querylog_processor import QuerylogProcessor
from snuba.processor import InsertBatch


@pytest.mark.parametrize(
<<<<<<< HEAD
    "topic,processor",
    [
        ("snuba-queries", QuerylogProcessor),
        ("processed-profiles", ProfilesMessageProcessor),
        ("profiles-call-tree", FunctionsMessageProcessor),
    ],
)
def test_message_processors(
    topic: str, processor: Type[DatasetMessageProcessor]
=======
    "topic,processor_name,processor",
    [
        ("snuba-queries", "QuerylogProcessor", QuerylogProcessor),
        ("processed-profiles", "ProfilesMessageProcessor", ProfilesMessageProcessor),
    ],
)
def test_message_processors(
    topic: str, processor_name: str, processor: Type[DatasetMessageProcessor]
>>>>>>> 07ad2b03
) -> None:
    """
    Tests the output of Python and Rust message processors is the same
    """
    for ex in sentry_kafka_schemas.iter_examples(topic):
        data_json = ex.load()
        data_bytes = json.dumps(data_json).encode("utf-8")

        processor_name = processor.__qualname__
        partition = 0
        offset = 1
        millis_since_epoch = int(time.time() * 1000)

        rust_processed_message = rust_snuba.process_message(  # type: ignore
            processor_name, data_bytes, partition, offset, millis_since_epoch
        )
        python_processed_message = processor().process_message(
            data_json,
            KafkaMessageMetadata(
                offset=offset,
                partition=partition,
                timestamp=datetime.utcfromtimestamp(millis_since_epoch / 1000),
            ),
        )
        assert isinstance(python_processed_message, InsertBatch)

        assert (
            json.loads(bytes(rust_processed_message))
            == python_processed_message.rows[0]
        )<|MERGE_RESOLUTION|>--- conflicted
+++ resolved
@@ -9,36 +9,22 @@
 
 from snuba.consumers.types import KafkaMessageMetadata
 from snuba.datasets.processors import DatasetMessageProcessor
-<<<<<<< HEAD
 from snuba.datasets.processors.functions_processor import FunctionsMessageProcessor
-=======
->>>>>>> 07ad2b03
 from snuba.datasets.processors.profiles_processor import ProfilesMessageProcessor
 from snuba.datasets.processors.querylog_processor import QuerylogProcessor
 from snuba.processor import InsertBatch
 
 
 @pytest.mark.parametrize(
-<<<<<<< HEAD
     "topic,processor",
     [
-        ("snuba-queries", QuerylogProcessor),
         ("processed-profiles", ProfilesMessageProcessor),
         ("profiles-call-tree", FunctionsMessageProcessor),
+        ("snuba-queries", QuerylogProcessor),
     ],
 )
 def test_message_processors(
     topic: str, processor: Type[DatasetMessageProcessor]
-=======
-    "topic,processor_name,processor",
-    [
-        ("snuba-queries", "QuerylogProcessor", QuerylogProcessor),
-        ("processed-profiles", "ProfilesMessageProcessor", ProfilesMessageProcessor),
-    ],
-)
-def test_message_processors(
-    topic: str, processor_name: str, processor: Type[DatasetMessageProcessor]
->>>>>>> 07ad2b03
 ) -> None:
     """
     Tests the output of Python and Rust message processors is the same
