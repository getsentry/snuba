--- conflicted
+++ resolved
@@ -11,20 +11,16 @@
 from snuba.datasets.processors import DatasetMessageProcessor
 from snuba.datasets.processors.profiles_processor import ProfilesMessageProcessor
 from snuba.datasets.processors.querylog_processor import QuerylogProcessor
+from snuba.datasets.processors.functions_processor import FunctionsMessageProcessor
 from snuba.processor import InsertBatch
 
 
 @pytest.mark.parametrize(
     "topic,processor_name,processor",
     [
-<<<<<<< HEAD
-        ("snuba-queries", "QuerylogProcessor"),
-        ("processed-profiles", "ProfilesMessageProcessor"),
-        ("profiles-call-tree", "FunctionsMessageProcessor"),
-=======
         ("snuba-queries", "QuerylogProcessor", QuerylogProcessor),
         ("processed-profiles", "ProfilesMessageProcessor", ProfilesMessageProcessor),
->>>>>>> 7721d3b7
+        ("profiles-call-tree", "FunctionsMessageProcessor", FunctionsMessageProcessor),
     ],
 )
 def test_message_processors(
