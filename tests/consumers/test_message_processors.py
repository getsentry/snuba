--- conflicted
+++ resolved
@@ -16,29 +16,21 @@
     MetricsSummariesMessageProcessor,
 )
 from snuba.datasets.processors.outcomes_processor import OutcomesProcessor
-<<<<<<< HEAD
-from snuba.datasets.processors.replays_processor import ReplaysProcessor
-=======
 from snuba.datasets.processors.profiles_processor import ProfilesMessageProcessor
 from snuba.datasets.processors.querylog_processor import QuerylogProcessor
 from snuba.datasets.processors.replays_processor import ReplaysProcessor
 from snuba.datasets.processors.spans_processor import SpansMessageProcessor
->>>>>>> f25f8e82
 from snuba.processor import InsertBatch
 
 
 @pytest.mark.parametrize(
     "topic,processor",
     [
-<<<<<<< HEAD
-=======
-        ("ingest-replay-events", ReplaysProcessor),
         ("processed-profiles", ProfilesMessageProcessor),
         ("profiles-call-tree", FunctionsMessageProcessor),
         ("snuba-queries", QuerylogProcessor),
         ("snuba-spans", MetricsSummariesMessageProcessor),
         ("snuba-spans", SpansMessageProcessor),
->>>>>>> f25f8e82
         ("outcomes", OutcomesProcessor),
     ],
 )
