--- conflicted
+++ resolved
@@ -23,13 +23,9 @@
 from snuba.processor import InsertBatch
 
 
-<<<<<<< HEAD
 @pytest.mark.parametrize(
     "topic,processor",
     [
-        # TODO(colton): See why the replays tests are failing with the latest
-        # examples from sentry-kafka-schemas.
-        # ("ingest-replay-events", ReplaysProcessor),
         ("outcomes", OutcomesProcessor),
         ("snuba-generic-metrics", GenericCountersMetricsProcessor),
         ("snuba-generic-metrics", GenericSetsMetricsProcessor),
@@ -38,9 +34,6 @@
     ],
 )
 @patch("snuba.settings.DISCARD_OLD_EVENTS", False)
-=======
-@pytest.mark.parametrize("topic,processor", [("outcomes", OutcomesProcessor)])
->>>>>>> 7cdfc86d
 def test_message_processors(
     topic: str, processor: Type[DatasetMessageProcessor]
 ) -> None:
