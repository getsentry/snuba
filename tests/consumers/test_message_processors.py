from __future__ import annotations

import json
import time
from datetime import datetime
from typing import Type
from unittest.mock import patch

import pytest
import rust_snuba
import sentry_kafka_schemas

from snuba.consumers.types import KafkaMessageMetadata
from snuba.datasets.processors import DatasetMessageProcessor
from snuba.datasets.processors.errors_processor import ErrorsProcessor
from snuba.datasets.processors.generic_metrics_processor import (
    GenericCountersMetricsProcessor,
    GenericDistributionsMetricsProcessor,
    GenericGaugesMetricsProcessor,
    GenericSetsMetricsProcessor,
)
from snuba.datasets.processors.metrics_bucket_processor import (
    PolymorphicMetricsProcessor,
)
from snuba.datasets.processors.outcomes_processor import OutcomesProcessor
<<<<<<< HEAD
from snuba.processor import InsertBatch


@pytest.mark.parametrize("topic,processor", [("outcomes", OutcomesProcessor)])
=======
from snuba.datasets.processors.replays_processor import ReplaysProcessor
from snuba.datasets.processors.rust_compat_processor import RustCompatProcessor
from snuba.processor import InsertBatch, ReplacementBatch


@pytest.mark.parametrize(
    "topic,processor",
    [
        ("events", ErrorsProcessor),
        ("outcomes", OutcomesProcessor),
        ("outcomes", OutcomesProcessor),
        ("snuba-generic-metrics", GenericCountersMetricsProcessor),
        ("snuba-generic-metrics", GenericSetsMetricsProcessor),
        ("snuba-generic-metrics", GenericDistributionsMetricsProcessor),
        ("snuba-generic-metrics", GenericGaugesMetricsProcessor),
        ("snuba-metrics", PolymorphicMetricsProcessor),
    ],
)
@patch("snuba.settings.DISCARD_OLD_EVENTS", False)
>>>>>>> f1278bc3
def test_message_processors(
    topic: str, processor: Type[DatasetMessageProcessor]
) -> None:
    """
    Tests the output of Python and Rust message processors is the same
    """
    for ex in sentry_kafka_schemas.iter_examples(topic):
        data_json = ex.load()
        # Hacks to ensure the message isn't rejected with too old
        if topic == "ingest-replay-events":
            data_json["start_time"] = int(time.time())
        if topic == "processed-profiles":
            data_json["received"] = int(time.time())
        elif topic == "snuba-spans":
            data_json["start_timestamp_ms"] = int(time.time()) * 1000
            data_json.pop("group_raw", None)

        processor_name = processor.__qualname__
        partition = 0
        offset = 1
        now = int(time.time())

        rust_processed_message = RustCompatProcessor(processor_name).process_message(
            data_json,
            KafkaMessageMetadata(
                offset=offset,
                partition=partition,
                timestamp=datetime.utcfromtimestamp(now),
            ),
        )

        python_processed_message = processor().process_message(
            data_json,
            KafkaMessageMetadata(
                offset=offset,
                partition=partition,
                timestamp=datetime.utcfromtimestamp(now),
            ),
        )

<<<<<<< HEAD
        assert isinstance(python_processed_message, InsertBatch)

        assert [
            json.loads(line)
            for line in rust_processed_message.rstrip(b"\n").split(b"\n")
            if line
        ] == python_processed_message.rows
=======
        if python_processed_message is None:
            assert rust_processed_message is None or (
                isinstance(rust_processed_message, InsertBatch)
                and not rust_processed_message.rows
            )
        elif isinstance(python_processed_message, ReplacementBatch):
            assert isinstance(rust_processed_message, ReplacementBatch)
            assert rust_processed_message == python_processed_message
        else:
            assert isinstance(rust_processed_message, InsertBatch)
            assert python_processed_message.rows == rust_processed_message.rows


def test_replays_message_processor() -> None:
    """Tests the output of the Replay Python and Rust message processors is the same."""
    processor = ReplaysProcessor
    topic = "ingest-replay-events"

    for ex in sentry_kafka_schemas.iter_examples(topic):
        data_json = ex.load()
        data_json["start_time"] = int(time.time())

        data_bytes = json.dumps(data_json).encode("utf-8")

        processor_name = processor.__qualname__
        partition = 0
        offset = 1
        millis_since_epoch = int(time.time() * 1000)

        rust_processed_message = bytes(
            rust_snuba.process_message(  # type: ignore
                processor_name, data_bytes, partition, offset, millis_since_epoch
            )[0]
        )
        python_processed_message = processor().process_message(
            data_json,
            KafkaMessageMetadata(
                offset=offset,
                partition=partition,
                timestamp=datetime.utcfromtimestamp(millis_since_epoch / 1000),
            ),
        )

        assert isinstance(python_processed_message, InsertBatch)

        for line in rust_processed_message.rstrip(b"\n").split(b"\n"):
            if not line:
                continue

            parsed_rust_message = json.loads(line)
            parsed_python_message = python_processed_message.rows[0]

            # timestamp is sometimes in different formats so we'll coerce.
            ts1 = parsed_rust_message.pop("timestamp", None)
            ts2 = parsed_python_message.pop("timestamp", None)  # type: ignore
            if isinstance(ts2, datetime):
                ts2 = int(ts2.timestamp())
            assert ts1 == ts2

            # replay_start_timestamp is sometimes in different formats so we'll coerce.
            sts1 = parsed_rust_message.pop("replay_start_timestamp", None)
            sts2 = parsed_python_message.pop("replay_start_timestamp", None)  # type: ignore
            if isinstance(sts2, datetime):
                sts2 = int(sts2.timestamp())
            assert sts1 == sts2

            # event_hash is generated by the consumer and not always consistent if
            # no segment_id is present so we'll coerce.
            parsed_rust_message.pop("event_hash", None)
            parsed_python_message.pop("event_hash", None)  # type: ignore

            # The python message is a subset of the rust message which contains the complete
            # row definition. This is due to a defect in the python processor. We take the
            # rust message and overly the python message. This fill in the gaps of the python
            # message.
            assert parsed_rust_message | parsed_python_message == parsed_rust_message
>>>>>>> f1278bc3
<|MERGE_RESOLUTION|>--- conflicted
+++ resolved
@@ -23,12 +23,6 @@
     PolymorphicMetricsProcessor,
 )
 from snuba.datasets.processors.outcomes_processor import OutcomesProcessor
-<<<<<<< HEAD
-from snuba.processor import InsertBatch
-
-
-@pytest.mark.parametrize("topic,processor", [("outcomes", OutcomesProcessor)])
-=======
 from snuba.datasets.processors.replays_processor import ReplaysProcessor
 from snuba.datasets.processors.rust_compat_processor import RustCompatProcessor
 from snuba.processor import InsertBatch, ReplacementBatch
@@ -48,7 +42,6 @@
     ],
 )
 @patch("snuba.settings.DISCARD_OLD_EVENTS", False)
->>>>>>> f1278bc3
 def test_message_processors(
     topic: str, processor: Type[DatasetMessageProcessor]
 ) -> None:
@@ -89,15 +82,6 @@
             ),
         )
 
-<<<<<<< HEAD
-        assert isinstance(python_processed_message, InsertBatch)
-
-        assert [
-            json.loads(line)
-            for line in rust_processed_message.rstrip(b"\n").split(b"\n")
-            if line
-        ] == python_processed_message.rows
-=======
         if python_processed_message is None:
             assert rust_processed_message is None or (
                 isinstance(rust_processed_message, InsertBatch)
@@ -173,5 +157,4 @@
             # row definition. This is due to a defect in the python processor. We take the
             # rust message and overly the python message. This fill in the gaps of the python
             # message.
-            assert parsed_rust_message | parsed_python_message == parsed_rust_message
->>>>>>> f1278bc3
+            assert parsed_rust_message | parsed_python_message == parsed_rust_message