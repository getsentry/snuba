--- conflicted
+++ resolved
@@ -627,7 +627,6 @@
         )
         assert response.status_code == 200
 
-<<<<<<< HEAD
     def test_missing_alias_bug(self) -> None:
         response = self.post(
             "/events/snql",
@@ -646,7 +645,20 @@
                     "team": "sns",
                     "feature": "test",
                     "debug": True,
-=======
+                }
+            ),
+        )
+        assert response.status_code == 200
+        result = json.loads(response.data)
+        assert len(result["data"]) > 0
+        assert "count()" in result["data"][0]
+        assert "divide(uniq(tags[url]) AS a+*, 1)" in result["data"][0]
+        assert {"name": "count()", "type": "UInt64"} in result["meta"]
+        assert {
+            "name": "divide(uniq(tags[url]) AS a+*, 1)",
+            "type": "Float64",
+        } in result["meta"]
+
     def test_duplicate_alias_bug(self) -> None:
         response = self.post(
             "/discover/snql",
@@ -664,27 +676,16 @@
                     "dataset": "discover",
                     "team": "sns",
                     "feature": "test",
->>>>>>> 3f0fdfec
                 }
             ),
         )
         assert response.status_code == 200
         result = json.loads(response.data)
         assert len(result["data"]) > 0
-<<<<<<< HEAD
-        assert "count()" in result["data"][0]
-        assert "divide(uniq(tags[url]) AS a+*, 1)" in result["data"][0]
-        assert {"name": "count()", "type": "UInt64"} in result["meta"]
-        assert {
-            "name": "divide(uniq(tags[url]) AS a+*, 1)",
-            "type": "Float64",
-        } in result["meta"]
-=======
         assert "url" in result["data"][0]
         assert "http.url" in result["data"][0]
         assert {"name": "url", "type": "String"} in result["meta"]
         assert {"name": "http.url", "type": "String"} in result["meta"]
->>>>>>> 3f0fdfec
 
     def test_invalid_column(self) -> None:
         response = self.post(
