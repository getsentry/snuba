import uuid
from datetime import datetime, timedelta
from typing import Any, Callable
from unittest.mock import MagicMock, patch

import pytest
import simplejson as json

from snuba import state
from snuba.datasets.entities import EntityKey
from snuba.datasets.entities.factory import get_entity
from snuba.datasets.storages import StorageKey
from snuba.datasets.storages.factory import get_writable_storage
from snuba.utils.metrics.backends.testing import get_recorded_metric_calls
from tests.base import BaseApiTest
from tests.fixtures import get_raw_event, get_raw_transaction
from tests.helpers import write_unprocessed_events


class TestSnQLApi(BaseApiTest):
    def post(self, url: str, data: str) -> Any:
        return self.app.post(url, data=data, headers={"referer": "test"})

    def setup_method(self, test_method: Callable[..., Any]) -> None:
        super().setup_method(test_method)
        self.trace_id = uuid.UUID("7400045b-25c4-43b8-8591-4600aa83ad04")
        self.event = get_raw_event()
        self.project_id = self.event["project_id"]
        self.org_id = self.event["organization_id"]
        self.skew = timedelta(minutes=180)
        self.base_time = datetime.utcnow().replace(
            minute=0, second=0, microsecond=0
        ) - timedelta(minutes=180)
        events_storage = get_entity(EntityKey.EVENTS).get_writable_storage()
        assert events_storage is not None
        write_unprocessed_events(events_storage, [self.event])
        self.next_time = datetime.utcnow().replace(
            minute=0, second=0, microsecond=0
        ) + timedelta(minutes=180)
        write_unprocessed_events(
            get_writable_storage(StorageKey.TRANSACTIONS),
            [get_raw_transaction()],
        )

    def test_simple_query(self) -> None:
        response = self.post(
            "/discover/snql",
            data=json.dumps(
                {
                    "query": f"""MATCH (discover_events )
                    SELECT count() AS count BY project_id, tags[custom_tag]
                    WHERE type != 'transaction' AND project_id = {self.project_id}
                    AND timestamp >= toDateTime('{self.base_time.isoformat()}')
                    AND timestamp < toDateTime('{self.next_time.isoformat()}')
                    ORDER BY count ASC
                    LIMIT 1000""",
                    "turbo": False,
                    "consistent": True,
                    "debug": True,
                }
            ),
        )
        data = json.loads(response.data)

        assert response.status_code == 200, data
        assert data["stats"]["consistent"]
        assert data["data"] == [
            {
                "count": 1,
                "tags[custom_tag]": "custom_value",
                "project_id": self.project_id,
            }
        ]

    def test_sessions_query(self) -> None:
        response = self.post(
            "/sessions/snql",
            data=json.dumps(
                {
                    "dataset": "sessions",
                    "query": f"""MATCH (sessions)
                    SELECT project_id, release BY release, project_id
                    WHERE project_id IN array({self.project_id})
                    AND project_id IN array({self.project_id})
                    AND org_id = {self.org_id}
                    AND started >= toDateTime('2021-01-01T17:05:59.554860')
                    AND started < toDateTime('2022-01-01T17:06:00.554981')
                    ORDER BY sessions DESC
                    LIMIT 100 OFFSET 0""",
                }
            ),
        )
        data = json.loads(response.data)

        assert response.status_code == 200
        assert data["data"] == []

    def test_join_query(self) -> None:
        response = self.post(
            "/events/snql",
            data=json.dumps(
                {
                    "query": f"""MATCH (e: events) -[grouped]-> (gm: groupedmessage)
                    SELECT e.group_id, gm.status, avg(e.retention_days) AS avg BY e.group_id, gm.status
                    WHERE e.project_id = {self.project_id}
                    AND gm.project_id = {self.project_id}
                    AND e.timestamp >= toDateTime('2021-01-01')
                    AND e.timestamp < toDateTime('2021-01-02')
                    """,
                    "turbo": False,
                    "consistent": False,
                    "debug": True,
                }
            ),
        )
        data = json.loads(response.data)

        assert response.status_code == 200
        assert data["data"] == []

    def test_sub_query(self) -> None:
        response = self.post(
            "/discover/snql",
            data=json.dumps(
                {
                    "query": """MATCH {
                        MATCH (discover_events )
                        SELECT count() AS count BY project_id, tags[custom_tag]
                        WHERE type != 'transaction' AND project_id = %s
                        AND timestamp >= toDateTime('%s')
                        AND timestamp < toDateTime('%s')
                    }
                    SELECT avg(count) AS avg_count
                    ORDER BY avg_count ASC
                    LIMIT 1000"""
                    % (
                        self.project_id,
                        self.base_time.isoformat(),
                        self.next_time.isoformat(),
                    ),
                }
            ),
        )
        data = json.loads(response.data)
        assert response.status_code == 200, data
        assert data["data"] == [{"avg_count": 1.0}]

    def test_max_limit(self) -> None:
        response = self.post(
            "/discover/snql",
            data=json.dumps(
                {
                    "query": f"""MATCH (discover_events )
                    SELECT count() AS count BY project_id, tags[custom_tag]
                    WHERE type != 'transaction' AND project_id = {self.project_id} AND timestamp >= toDateTime('2021-01-01')
                    ORDER BY count ASC
                    LIMIT 100000""",
                    "turbo": False,
                    "consistent": True,
                    "debug": True,
                }
            ),
        )
        data = json.loads(response.data)
        assert response.status_code == 400, data

    def test_project_rate_limiting(self) -> None:
        state.set_config("project_concurrent_limit", self.project_id)
        state.set_config(f"project_concurrent_limit_{self.project_id}", 0)

        response = self.post(
            "/events/snql",
            data=json.dumps(
                {
                    "query": """MATCH (events)
                    SELECT platform
                    WHERE project_id = 2
                    AND timestamp >= toDateTime('2021-01-01')
                    AND timestamp < toDateTime('2021-01-02')
                    """,
                }
            ),
        )
        assert response.status_code == 200

        response = self.post(
            "/events/snql",
            data=json.dumps(
                {
                    "query": f"""MATCH (events)
                    SELECT platform
                    WHERE project_id = {self.project_id}
                    AND timestamp >= toDateTime('2021-01-01')
                    AND timestamp < toDateTime('2021-01-02')
                    """
                }
            ),
        )
        assert response.status_code == 429

    def test_project_rate_limiting_subqueries(self) -> None:
        state.set_config("project_concurrent_limit", self.project_id)
        state.set_config(f"project_concurrent_limit_{self.project_id}", 0)

        response = self.post(
            "/discover/snql",
            data=json.dumps(
                {
                    "query": """MATCH {
                        MATCH (discover_events )
                        SELECT count() AS count BY project_id, tags[custom_tag]
                        WHERE type != 'transaction' AND project_id = 2
                        AND timestamp >= toDateTime('%s')
                        AND timestamp < toDateTime('%s')
                    }
                    SELECT avg(count) AS avg_count
                    ORDER BY avg_count ASC
                    LIMIT 1000"""
                    % (self.base_time.isoformat(), self.next_time.isoformat()),
                }
            ),
        )
        assert response.status_code == 200

        response = self.post(
            "/discover/snql",
            data=json.dumps(
                {
                    "query": """MATCH {
                        MATCH (discover_events )
                        SELECT count() AS count BY project_id, tags[custom_tag]
                        WHERE type != 'transaction' AND project_id = %s
                        AND timestamp >= toDateTime('%s')
                        AND timestamp < toDateTime('%s')
                    }
                    SELECT avg(count) AS avg_count
                    ORDER BY avg_count ASC
                    LIMIT 1000"""
                    % (
                        self.project_id,
                        self.base_time.isoformat(),
                        self.next_time.isoformat(),
                    ),
                }
            ),
        )
        assert response.status_code == 429

    @patch("snuba.settings.RECORD_QUERIES", True)
    @patch("snuba.state.record_query")
    def test_record_queries(self, record_query_mock: Any) -> None:
        for use_split, expected_query_count in [(0, 1), (1, 2)]:
            state.set_config("use_split", use_split)
            record_query_mock.reset_mock()
            result = json.loads(
                self.post(
                    "/events/snql",
                    data=json.dumps(
                        {
                            "query": f"""MATCH (events)
                            SELECT event_id, title, transaction, tags[a], tags[b], message, project_id
                            WHERE timestamp >= toDateTime('{self.base_time.isoformat()}')
                            AND timestamp < toDateTime('{self.next_time.isoformat()}')
                            AND project_id IN tuple({self.project_id})
                            LIMIT 5""",
                        }
                    ),
                ).data
            )

            assert len(result["data"]) == 1
            assert record_query_mock.call_count == 1
            metadata = record_query_mock.call_args[0][0]
            assert metadata["dataset"] == "events"
            assert metadata["request"]["referrer"] == "test"
            assert len(metadata["query_list"]) == expected_query_count

    @patch("snuba.settings.RECORD_QUERIES", True)
    @patch("snuba.state.record_query")
    @patch("snuba.web.db_query.execute_query_with_readthrough_caching")
    def test_record_queries_on_error(
        self, execute_query_mock: MagicMock, record_query_mock: MagicMock
    ) -> None:
        from snuba.clickhouse.errors import ClickhouseError

        record_query_mock.reset_mock()
        execute_query_mock.reset_mock()
        execute_query_mock.side_effect = ClickhouseError("some error", code=1123)

        response = self.post(
            "/events/snql",
            data=json.dumps(
                {
                    "query": f"""MATCH (events)
                        SELECT event_id, title, transaction, tags[a], tags[b], message, project_id
                        WHERE timestamp >= toDateTime('{self.base_time.isoformat()}')
                        AND timestamp < toDateTime('{self.next_time.isoformat()}')
                        AND project_id IN tuple({self.project_id})
                        LIMIT 5""",
                }
            ),
        )

        assert response.status_code == 500
        metadata = record_query_mock.call_args[0][0]
        assert metadata["query_list"][0]["stats"]["error_code"] == 1123

    @patch("snuba.web.query._run_query_pipeline")
    def test_error_handler(self, pipeline_mock: MagicMock) -> None:
        from redis.cluster import ClusterDownError

        hsh = "0" * 32
        group_id = int(hsh[:16], 16)
        pipeline_mock.side_effect = ClusterDownError("stuff")
        response = self.post(
            "/events/snql",
            data=json.dumps(
                {
                    "query": f"""MATCH (events)
                    SELECT event_id, group_id, project_id, timestamp
                    WHERE project_id IN tuple({self.project_id})
                    AND group_id IN tuple({group_id})
                    AND  timestamp >= toDateTime('2021-01-01')
                    AND timestamp < toDateTime('2022-01-01')
                    ORDER BY timestamp DESC, event_id DESC
                    LIMIT 1""",
                }
            ),
        )
        assert response.status_code == 500
        data = json.loads(response.data)
        assert data["error"]["type"] == "internal_server_error"
        assert data["error"]["message"] == "stuff"

    def test_sessions_with_function_orderby(self) -> None:
        response = self.post(
            "/sessions/snql",
            data=json.dumps(
                {
                    "query": f"""MATCH (sessions)
                    SELECT project_id, release BY release, project_id
                    WHERE org_id = {self.org_id}
                    AND started >= toDateTime('2021-04-05T16:52:48.907628')
                    AND started < toDateTime('2021-04-06T16:52:49.907666')
                    AND project_id IN tuple({self.project_id})
                    AND project_id IN tuple({self.project_id})
                    ORDER BY divide(sessions_crashed, sessions) ASC
                    LIMIT 21
                    OFFSET 0
                    """,
                }
            ),
        )
        assert response.status_code == 200

    def test_arrayjoin(self) -> None:
        response = self.post(
            "/events/snql",
            data=json.dumps(
                {
                    "query": f"""MATCH (events)
                    SELECT count() AS times_seen, min(timestamp) AS first_seen, max(timestamp) AS last_seen
                    BY exception_frames.filename
                    ARRAY JOIN exception_frames.filename
                    WHERE timestamp >= toDateTime('2021-04-16T17:17:00')
                    AND timestamp < toDateTime('2021-04-16T23:17:00')
                    AND project_id IN tuple({self.project_id})
                    AND exception_frames.filename LIKE '%.java'
                    AND project_id IN tuple({self.project_id})
                    ORDER BY last_seen DESC
                    LIMIT 1000
                    """,
                }
            ),
        )
        assert response.status_code == 200

    def test_tags_in_groupby(self) -> None:
        response = self.post(
            "/events/snql",
            data=json.dumps(
                {
                    "query": f"""MATCH (events)
                    SELECT count() AS times_seen, min(timestamp) AS first_seen, max(timestamp) AS last_seen
                    BY tags[k8s-app]
                    WHERE timestamp >= toDateTime('2021-04-06T20:42:40')
                    AND timestamp < toDateTime('2021-04-20T20:42:40')
                    AND project_id IN tuple({self.project_id}) AND tags[k8s-app] != ''
                    AND type != 'transaction'
                    AND project_id IN tuple({self.project_id})
                    ORDER BY last_seen DESC
                    LIMIT 1000
                    """,
                }
            ),
        )
        assert response.status_code == 200

    def test_escape_edge_cases(self) -> None:
        response = self.post(
            "/events/snql",
            data=json.dumps(
                {
                    "query": f"""MATCH (events)
                    SELECT count() AS times_seen
                    WHERE timestamp >= toDateTime('2021-04-06T20:42:40')
                    AND timestamp < toDateTime('2021-04-20T20:42:40')
                    AND project_id IN tuple({self.project_id})
                    AND environment = '\\\\\\' \\n \\\\n \\\\'
                    """,
                }
            ),
        )
        assert response.status_code == 200

    def test_ifnull_condition_experiment(self) -> None:
        response = self.post(
            "/discover/snql",
            data=json.dumps(
                {
                    "dataset": "discover",
                    "query": f"""MATCH (discover)
                    SELECT count() AS count
                    WHERE timestamp >= toDateTime('2021-04-06T20:42:40')
                    AND timestamp < toDateTime('2021-04-20T20:42:40')
                    AND project_id IN tuple({self.project_id})
                    AND type = 'transaction'
                    AND ifNull(tags[cache_status], '') = ''
                    AND project_id = {self.project_id}
                    AND project_id IN tuple({self.project_id})
                    LIMIT 50""",
                    "debug": True,
                }
            ),
        )
        assert response.status_code == 200

    def test_alias_allowances(self) -> None:
        response = self.post(
            "/events/snql",
            data=json.dumps(
                {
                    "query": f"""MATCH (events)
                    SELECT count() AS equation[0]
                    WHERE timestamp >= toDateTime('{self.base_time.isoformat()}')
                    AND timestamp < toDateTime('{self.next_time.isoformat()}')
                    AND project_id IN tuple({self.project_id})
                    """,
                }
            ),
        )
        assert response.status_code == 200

        data = json.loads(response.data)
        assert len(data["data"]) == 1
        assert "equation[0]" in data["data"][0]

    def test_alias_columns_in_output(self) -> None:
        response = self.post(
            "/events/snql",
            data=json.dumps(
                {
                    "query": f"""MATCH (events)
                    SELECT transaction AS tn, count() AS equation[0]
                    BY project_id AS pi, transaction AS tn
                    WHERE timestamp >= toDateTime('{self.base_time.isoformat()}')
                    AND timestamp < toDateTime('{self.next_time.isoformat()}')
                    AND project_id IN tuple({self.project_id})
                    """,
                }
            ),
        )
        assert response.status_code == 200

        data = json.loads(response.data)
        assert len(data["data"]) == 1
        assert "equation[0]" in data["data"][0]
        assert "tn" in data["data"][0]
        assert "pi" in data["data"][0]
        assert len(data["meta"]) == 3
        assert data["meta"][0] == {"name": "pi", "type": "UInt64"}
        assert data["meta"][1] == {"name": "tn", "type": "LowCardinality(String)"}
        assert data["meta"][2] == {"name": "equation[0]", "type": "UInt64"}

    def test_multi_table_join(self) -> None:
        response = self.post(
            "/events/snql",
            data=json.dumps(
                {
                    "query": f"""
                    MATCH (e: events) -[grouped]-> (g: groupedmessage),
                    (e: events) -[assigned]-> (a: groupassignee)
                    SELECT e.message, e.tags[b], a.user_id, g.last_seen
                    WHERE e.project_id = {self.project_id}
                    AND g.project_id = {self.project_id}
                    AND e.timestamp >= toDateTime('2021-06-04T00:00:00')
                    AND e.timestamp < toDateTime('2021-07-12T00:00:00')
                    """,
                    "turbo": False,
                    "consistent": False,
                    "debug": True,
                }
            ),
        )

        assert response.status_code == 200

    def test_complex_table_join(self) -> None:
        response = self.post(
            "/events/snql",
            data=json.dumps(
                {
                    "query": f"""
                    MATCH (e: events) -[grouped]-> (g: groupedmessage)
                    SELECT g.id, toUInt64(plus(multiply(log(count(e.group_id)), 600), multiply(toUInt64(toUInt64(max(e.timestamp))), 1000))) AS score BY g.id
                    WHERE e.project_id IN array({self.project_id}) AND e.timestamp >= toDateTime('2021-07-04T01:09:08.188427') AND e.timestamp < toDateTime('2021-08-06T01:10:09.411889') AND g.status IN array(0)
                    ORDER BY toUInt64(plus(multiply(log(count(e.group_id)), 600), multiply(toUInt64(toUInt64(max(e.timestamp))), 1000))) DESC LIMIT 101
                    """,
                    "turbo": False,
                    "consistent": False,
                    "debug": True,
                }
            ),
        )

        assert response.status_code == 200

    def test_nullable_query(self) -> None:
        response = self.post(
            "/discover/snql",
            data=json.dumps(
                {
                    "query": """
                MATCH (discover)
                SELECT uniq(sdk_version) AS count_unique_sdk_version
                WHERE
                    timestamp >= toDateTime('2021-08-18T18:34:04') AND
                    timestamp < toDateTime('2021-09-01T18:34:04') AND
                    project_id IN tuple(5433960)
                LIMIT 1 OFFSET 0
                """,
                    "turbo": False,
                    "consistent": False,
                    "debug": False,
                }
            ),
        )
        assert response.status_code == 200

    def test_suspect_spans_data(self) -> None:
        response = self.post(
            "/discover/snql",
            data=json.dumps(
                {
                    "query": f"""
                    MATCH (discover_transactions)
                    SELECT arrayReduce('sumIf', spans.exclusive_time_32, arrayMap((`x`, `y`) -> if(equals(and(equals(`x`, 'db'), equals(`y`, '05029609156d8133')), 1), 1, 0), spans.op, spans.group)) AS array_spans_exclusive_time
                    WHERE
                        transaction_name = '/api/do_things' AND
                        has(spans.op, 'db') = 1 AND
                        has(spans.group, '5029609156d8133') = 1 AND
                        duration < 900000.0 AND
                        finish_ts >= toDateTime('{self.base_time.isoformat()}') AND
                        finish_ts < toDateTime('{self.next_time.isoformat()}') AND
                        project_id IN tuple({self.project_id})
                    ORDER BY array_spans_exclusive_time DESC
                    LIMIT 10
                    """
                }
            ),
        )

        assert response.status_code == 200
        data = json.loads(response.data)["data"]
        assert len(data) == 1
        assert data[0]["array_spans_exclusive_time"] > 0

    def test_attribution_tags(self) -> None:
        response = self.post(
            "/events/snql",
            data=json.dumps(
                {
                    "query": f"""MATCH (events)
                    SELECT count() AS count
                    WHERE timestamp >= toDateTime('{self.base_time.isoformat()}')
                    AND timestamp < toDateTime('{self.next_time.isoformat()}')
                    AND project_id IN tuple({self.project_id})
                    """,
                    "team": "sns",
                    "feature": "test",
                    "app_id": "default",
                }
            ),
        )
        assert response.status_code == 200

    @patch("snuba.settings.RECORD_QUERIES", True)
    @patch("snuba.attribution.log.kfk")
    def test_app_id_attribution(self, record_kfk: Any) -> None:
        state.set_config("use_attribution", 1)
        response = self.post(
            "/events/snql",
            data=json.dumps(
                {
                    "query": f"""MATCH (events)
                    SELECT count() AS count
                    WHERE timestamp >= toDateTime('{self.base_time.isoformat()}')
                    AND timestamp < toDateTime('{self.next_time.isoformat()}')
                    AND project_id IN tuple({self.project_id})
                    """,
                    "app_id": "default",
                }
            ),
        )
        assert response.status_code == 200
        metric_calls = get_recorded_metric_calls("increment", "snuba.attribution.log")
        assert metric_calls is not None
        assert len(metric_calls) == 1
        assert metric_calls[0].value > 0
        assert metric_calls[0].tags["app_id"] == "default"
        assert metric_calls[0].tags["referrer"] == "test"
        assert metric_calls[0].tags["dataset"] == "events"
        assert metric_calls[0].tags["entity"] == "events"
        assert metric_calls[0].tags["table"].startswith("errors")

<<<<<<< HEAD
        record_kfk.produce.assert_called_once()
        topic, raw_data = record_kfk.produce.call_args.args
        assert topic == "snuba-attribution"
        data = json.loads(raw_data)
        assert data["app_id"] == "default"
        assert data["referrer"] == "test"
        assert data["dataset"] == "events"
        assert data["entity"] == "events"
        assert len(data["queries"]) == 1
        assert data["queries"][0]["table"].startswith("errors_")
        assert data["queries"][0]["bytes_scanned"] > 0
=======
    def test_timing_metrics_tags(self) -> None:
        response = self.post(
            "/events/snql",
            data=json.dumps(
                {
                    "query": f"""MATCH (events)
                    SELECT count() AS count
                    WHERE timestamp >= toDateTime('{self.base_time.isoformat()}')
                    AND timestamp < toDateTime('{self.next_time.isoformat()}')
                    AND project_id IN tuple({self.project_id})
                    """,
                    "app_id": "something-good",
                }
            ),
        )
        assert response.status_code == 200
        metric_calls = get_recorded_metric_calls("timing", "api.query")
        assert metric_calls is not None
        assert len(metric_calls) == 1
        assert metric_calls[0].tags["status"] == "success"
        assert metric_calls[0].tags["referrer"] == "test"
        assert metric_calls[0].tags["final"] == "False"
        assert metric_calls[0].tags["dataset"] == "events"
        assert metric_calls[0].tags["app_id"] == "something-good"
>>>>>>> e7c746b8

    def test_arbitrary_app_id_attribution(self) -> None:
        response = self.post(
            "/events/snql",
            data=json.dumps(
                {
                    "query": f"""MATCH (events)
                    SELECT count() AS count
                    WHERE timestamp >= toDateTime('{self.base_time.isoformat()}')
                    AND timestamp < toDateTime('{self.next_time.isoformat()}')
                    AND project_id IN tuple({self.project_id})
                    """,
                    "app_id": "something-cool",
                }
            ),
        )
        assert response.status_code == 200
        metric_calls = get_recorded_metric_calls("increment", "snuba.attribution.log")
        assert metric_calls is not None
        assert len(metric_calls) == 1
        assert metric_calls[0].value > 0
        assert metric_calls[0].tags["app_id"] == "something-cool"

    def test_missing_alias_bug(self) -> None:
        response = self.post(
            "/events/snql",
            data=json.dumps(
                {
                    "query": f"""MATCH (events)
                    SELECT group_id, count(), divide(uniq(tags[url]) AS a+*, 1)
                    BY group_id
                    WHERE timestamp >= toDateTime('{self.base_time.isoformat()}')
                    AND timestamp < toDateTime('{self.next_time.isoformat()}')
                    AND project_id = {self.project_id}
                    ORDER BY count() DESC
                    LIMIT 3
                    """,
                    "dataset": "events",
                    "team": "sns",
                    "feature": "test",
                    "debug": True,
                }
            ),
        )
        assert response.status_code == 200
        result = json.loads(response.data)
        assert len(result["data"]) > 0
        assert "count()" in result["data"][0]
        assert "divide(uniq(tags[url]) AS a+*, 1)" in result["data"][0]
        assert {"name": "count()", "type": "UInt64"} in result["meta"]
        assert {
            "name": "divide(uniq(tags[url]) AS a+*, 1)",
            "type": "Float64",
        } in result["meta"]

    def test_duplicate_alias_bug(self) -> None:
        response = self.post(
            "/discover/snql",
            data=json.dumps(
                {
                    "query": f"""MATCH (discover)
                    SELECT count() AS count, tags[url] AS url, tags[url] AS http.url
                    BY tags[url] AS http.url, tags[url] AS url
                    WHERE timestamp >= toDateTime('{self.base_time.isoformat()}')
                    AND timestamp < toDateTime('{self.next_time.isoformat()}')
                    AND project_id IN array({self.project_id})
                    ORDER BY count() AS count DESC
                    LIMIT 51 OFFSET 0
                    """,
                    "dataset": "discover",
                    "team": "sns",
                    "feature": "test",
                }
            ),
        )
        assert response.status_code == 200
        result = json.loads(response.data)
        assert len(result["data"]) > 0
        assert "url" in result["data"][0]
        assert "http.url" in result["data"][0]
        assert {"name": "url", "type": "String"} in result["meta"]
        assert {"name": "http.url", "type": "String"} in result["meta"]

    def test_invalid_column(self) -> None:
        response = self.post(
            "/outcomes/snql",
            data=json.dumps(
                {
                    "query": """
                MATCH (outcomes)
                SELECT fake_column
                WHERE
                    timestamp >= toDateTime('2021-08-18T18:34:04') AND
                    timestamp < toDateTime('2021-09-01T18:34:04') AND
                    org_id = 1 AND
                    project_id IN tuple(123)
                LIMIT 1 OFFSET 0
                """
                }
            ),
        )
        # TODO: when validation mode is ERROR this should be:
        # assert response.status_code == 400
        # assert (
        #     json.loads(response.data)["error"]["message"]
        #     == "validation failed for entity outcomes: query column(s) fake_column do not exist"
        # )

        # For now it's 500 since it's just a clickhouse error
        assert response.status_code == 500

    def test_valid_columns_composite_query(self) -> None:
        response = self.post(
            "/events/snql",
            data=json.dumps(
                {
                    "query": f"""MATCH (e: events) -[grouped]-> (gm: groupedmessage)
                    SELECT e.group_id, gm.status, avg(e.retention_days) AS avg BY e.group_id, gm.status
                    WHERE e.project_id = {self.project_id}
                    AND gm.project_id = {self.project_id}
                    AND e.timestamp >= toDateTime('2021-01-01')
                    AND e.timestamp < toDateTime('2021-01-02')
                    """
                }
            ),
        )
        assert response.status_code == 200

    MATCH = "MATCH (e: events) -[grouped]-> (gm: groupedmessage)"
    SELECT = "SELECT e.group_id, gm.status, avg(e.retention_days) AS avg BY e.group_id, gm.status"
    WHERE = "WHERE e.project_id = 1 AND gm.project_id = 1"
    TIMESTAMPS = "AND e.timestamp >= toDateTime('2021-01-01') AND e.timestamp < toDateTime('2021-01-02')"

    invalid_columns_composite_query_tests = [
        pytest.param(
            f"""{MATCH}
                    SELECT e.fsdfsd, gm.status, avg(e.retention_days) AS avg BY e.group_id, gm.status
                    {WHERE}
                    {TIMESTAMPS}
                    """,
            400,
            "validation failed for entity events: query column(s) fsdfsd do not exist",
            id="Invalid first Select column",
        ),
        pytest.param(
            f"""{MATCH}
                    SELECT e.group_id, gm.fsdfsd, avg(e.retention_days) AS avg BY e.group_id, gm.status
                    {WHERE}
                    {TIMESTAMPS}
                    """,
            400,
            "validation failed for entity groupedmessage: query column(s) fsdfsd do not exist",
            id="Invalid second Select column",
        ),
        pytest.param(
            f"""{MATCH}
                    SELECT e.group_id, gm.status, avg(e.retention_days) AS avg BY e.group_id, gm.fsdfsd
                    {WHERE}
                    {TIMESTAMPS}
                    """,
            400,
            "validation failed for entity groupedmessage: query column(s) fsdfsd do not exist",
            id="Invalid By column",
        ),
        pytest.param(
            f"""{MATCH}
                    {SELECT}
                    WHERE e.project_id = 1
                    AND gm.fsdfsd = 1
                    {TIMESTAMPS}
                    """,
            400,
            "validation failed for entity groupedmessage: query column(s) fsdfsd do not exist",
            id="Invalid Where column",
        ),
        pytest.param(
            f"""{MATCH}
                    SELECT e.status, gm.group_id, avg(e.retention_days) AS avg BY e.group_id, gm.status
                    {WHERE}
                    {TIMESTAMPS}
                    """,
            400,
            "validation failed for entity events: query column(s) status do not exist",
            id="Mismatched Select columns",
        ),
        pytest.param(
            f"""{MATCH}
                    SELECT uniq(toString(e.fdsdsf)), gm.status, avg(e.retention_days) AS avg BY e.group_id, gm.status
                    {WHERE}
                    {TIMESTAMPS}
                    """,
            400,
            "validation failed for entity events: query column(s) fdsdsf do not exist",
            id="Invalid nested column",
        ),
    ]

    @pytest.mark.parametrize(
        "query, response_code, error_message", invalid_columns_composite_query_tests
    )
    def test_invalid_columns_composite_query(
        self, query: str, response_code: int, error_message: str
    ) -> None:
        response = self.post("/events/snql", data=json.dumps({"query": query}))

        # TODO: when validation mode for events and groupedmessage is ERROR this should be:
        # assert response.status_code == response_code
        # assert json.loads(response.data)["error"]["message"] == error_message

        assert response.status_code == 500

    def test_wrap_log_fn_with_ifnotfinite(self) -> None:
        """
        Test that wrapping the log function in ifNotFinite clickhouse function returns a 200 response
        """
        response = self.post(
            "/events/snql",
            data=json.dumps(
                {
                    "query": f"""
                    MATCH (events SAMPLE 1.0)
                    SELECT multiply(toUInt64(max(timestamp)), 1000) AS last_seen,
                    count() AS times_seen,
                    toUInt64(plus(multiply(log(times_seen), 600), last_seen)) AS priority,
                    uniq(group_id) AS total
                    BY group_id
                    WHERE timestamp >= toDateTime('{self.base_time.isoformat()}')
                    AND timestamp < toDateTime('{self.next_time.isoformat()}')
                    AND project_id IN tuple({self.project_id})
                    """,
                    "dataset": "events",
                    "team": "sns",
                    "feature": "test",
                }
            ),
        )

        assert response.status_code == 200

    def test_clickhouse_type_mismatch_error(self) -> None:
        """Test that snql queries that cause Clickhosue type errors have a 400 status code."""
        response = self.post(
            "/discover/snql",
            data=json.dumps(
                {
                    "query": f"""MATCH (discover_events)
                    SELECT count()
                    WHERE type != 'transaction' AND project_id = {self.project_id}
                    AND timestamp >= toDateTime('{self.base_time.isoformat()}')
                    AND timestamp < toDateTime('{self.next_time.isoformat()}')
                    AND type IN array(1, 2, 3)
                    LIMIT 1000""",
                    "turbo": False,
                    "consistent": True,
                    "debug": True,
                }
            ),
        )

        assert b"DB::Exception: Type mismatch" in response.data
        assert response.status_code == 400

    def test_clickhouse_illegal_type_error(self) -> None:
        response = self.post(
            "/discover/snql",
            data=json.dumps(
                {
                    "query": f"""MATCH (discover_events)
                    SELECT quantile(0.95)(type)
                    WHERE type != 'transaction' AND project_id = {self.project_id}
                    AND timestamp >= toDateTime('{self.base_time.isoformat()}')
                    AND timestamp < toDateTime('{self.next_time.isoformat()}')
                    LIMIT 1000""",
                    "turbo": False,
                    "consistent": True,
                    "debug": True,
                }
            ),
        )

        assert b"DB::Exception: Illegal type" in response.data
        assert response.status_code == 400<|MERGE_RESOLUTION|>--- conflicted
+++ resolved
@@ -623,7 +623,6 @@
         assert metric_calls[0].tags["entity"] == "events"
         assert metric_calls[0].tags["table"].startswith("errors")
 
-<<<<<<< HEAD
         record_kfk.produce.assert_called_once()
         topic, raw_data = record_kfk.produce.call_args.args
         assert topic == "snuba-attribution"
@@ -635,7 +634,7 @@
         assert len(data["queries"]) == 1
         assert data["queries"][0]["table"].startswith("errors_")
         assert data["queries"][0]["bytes_scanned"] > 0
-=======
+
     def test_timing_metrics_tags(self) -> None:
         response = self.post(
             "/events/snql",
@@ -660,7 +659,6 @@
         assert metric_calls[0].tags["final"] == "False"
         assert metric_calls[0].tags["dataset"] == "events"
         assert metric_calls[0].tags["app_id"] == "something-good"
->>>>>>> e7c746b8
 
     def test_arbitrary_app_id_attribution(self) -> None:
         response = self.post(
