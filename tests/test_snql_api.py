from __future__ import annotations

import uuid
from datetime import datetime, timedelta
from hashlib import md5
from typing import Any
from unittest.mock import MagicMock, patch

import pytest
import simplejson as json

from snuba import state
from snuba.datasets.entities.entity_key import EntityKey
from snuba.datasets.entities.factory import get_entity
from snuba.datasets.storages.factory import get_writable_storage
from snuba.datasets.storages.storage_key import StorageKey
from snuba.query.allocation_policies import (
    AllocationPolicy,
    AllocationPolicyConfig,
    QueryResultOrError,
    QuotaAllowance,
)
from snuba.utils.metrics.backends.testing import get_recorded_metric_calls
from tests.base import BaseApiTest
from tests.conftest import SnubaSetConfig
from tests.fixtures import get_raw_event, get_raw_transaction
from tests.helpers import write_unprocessed_events


class RejectAllocationPolicy123(AllocationPolicy):
    def _get_quota_allowance(self, tenant_ids: dict[str, str | int]) -> QuotaAllowance:
        return QuotaAllowance(
            can_run=False,
            max_threads=0,
            explanation={"reason": "policy rejects all queries"},
        )

    def _update_quota_balance(
        self,
        tenant_ids: dict[str, str | int],
        result_or_error: QueryResultOrError,
    ) -> None:
        return


@pytest.mark.clickhouse_db
@pytest.mark.redis_db
class TestSnQLApi(BaseApiTest):
    def post(self, url: str, data: str) -> Any:
        return self.app.post(url, data=data, headers={"referer": "test"})

    @pytest.fixture(autouse=True)
    def setup_teardown(self, clickhouse_db: None, redis_db: None) -> None:
        self.trace_id = uuid.UUID("7400045b-25c4-43b8-8591-4600aa83ad04")
        self.event = get_raw_event()
        self.project_id = self.event["project_id"]
        self.org_id = self.event["organization_id"]
        self.group_id = self.event["group_id"]
        self.skew = timedelta(minutes=180)
        self.base_time = datetime.utcnow().replace(
            minute=0, second=0, microsecond=0
        ) - timedelta(minutes=180)
        events_storage = get_entity(EntityKey.EVENTS).get_writable_storage()
        assert events_storage is not None
        write_unprocessed_events(events_storage, [self.event])
        self.next_time = datetime.utcnow().replace(
            minute=0, second=0, microsecond=0
        ) + timedelta(minutes=180)
        write_unprocessed_events(
            get_writable_storage(StorageKey.TRANSACTIONS),
            [get_raw_transaction()],
        )

    def test_simple_query(self) -> None:
        response = self.post(
            "/discover/snql",
            data=json.dumps(
                {
                    "query": f"""MATCH (discover_events )
                    SELECT count() AS count BY project_id, tags[custom_tag]
                    WHERE type != 'transaction' AND project_id = {self.project_id}
                    AND timestamp >= toDateTime('{self.base_time.isoformat()}')
                    AND timestamp < toDateTime('{self.next_time.isoformat()}')
                    ORDER BY count ASC
                    LIMIT 1000""",
                    "turbo": False,
                    "consistent": True,
                    "debug": True,
                    "tenant_ids": {"referrer": "r", "organization_id": 123},
                }
            ),
        )
        data = json.loads(response.data)

        assert response.status_code == 200, data
        assert data["stats"]["consistent"]
        assert data["data"] == [
            {
                "count": 1,
                "tags[custom_tag]": "custom_value",
                "project_id": self.project_id,
            }
        ]

    def test_sessions_query(self) -> None:
        response = self.post(
            "/sessions/snql",
            data=json.dumps(
                {
                    "dataset": "sessions",
                    "query": f"""MATCH (sessions)
                    SELECT project_id, release BY release, project_id
                    WHERE project_id IN array({self.project_id})
                    AND project_id IN array({self.project_id})
                    AND org_id = {self.org_id}
                    AND started >= toDateTime('2021-01-01T17:05:59.554860')
                    AND started < toDateTime('2022-01-01T17:06:00.554981')
                    ORDER BY sessions DESC
                    LIMIT 100 OFFSET 0""",
                }
            ),
        )
        data = json.loads(response.data)

        assert response.status_code == 200
        assert data["data"] == []

    def test_join_query(self) -> None:
        response = self.post(
            "/events/snql",
            data=json.dumps(
                {
                    "query": f"""MATCH (e: events) -[grouped]-> (gm: groupedmessage)
                    SELECT e.group_id, gm.status, avg(e.retention_days) AS avg BY e.group_id, gm.status
                    WHERE e.project_id = {self.project_id}
                    AND gm.project_id = {self.project_id}
                    AND e.timestamp >= toDateTime('2021-01-01')
                    AND e.timestamp < toDateTime('2021-01-02')
                    """,
                    "turbo": False,
                    "consistent": False,
                    "debug": True,
                    "tenant_ids": {"referrer": "r", "organization_id": 123},
                }
            ),
        )
        data = json.loads(response.data)

        assert response.status_code == 200
        assert data["data"] == []

    def test_sub_query(self) -> None:
        response = self.post(
            "/discover/snql",
            data=json.dumps(
                {
                    "query": """MATCH {
                        MATCH (discover_events )
                        SELECT count() AS count BY project_id, tags[custom_tag]
                        WHERE type != 'transaction' AND project_id = %s
                        AND timestamp >= toDateTime('%s')
                        AND timestamp < toDateTime('%s')
                    }
                    SELECT avg(count) AS avg_count
                    ORDER BY avg_count ASC
                    LIMIT 1000"""
                    % (
                        self.project_id,
                        self.base_time.isoformat(),
                        self.next_time.isoformat(),
                    ),
                    "tenant_ids": {"referrer": "r", "organization_id": 123},
                }
            ),
        )
        data = json.loads(response.data)
        assert response.status_code == 200, data
        assert data["data"] == [{"avg_count": 1.0}]

    def test_max_limit(self) -> None:
        response = self.post(
            "/discover/snql",
            data=json.dumps(
                {
                    "query": f"""MATCH (discover_events )
                    SELECT count() AS count BY project_id, tags[custom_tag]
                    WHERE type != 'transaction' AND project_id = {self.project_id} AND timestamp >= toDateTime('2021-01-01')
                    ORDER BY count ASC
                    LIMIT 100000""",
                    "turbo": False,
                    "consistent": True,
                    "debug": True,
                    "tenant_ids": {"referrer": "r", "organization_id": 123},
                }
            ),
        )
        data = json.loads(response.data)
        assert response.status_code == 400, data

    def test_project_rate_limiting(self) -> None:
        state.set_config("project_concurrent_limit", self.project_id)
        state.set_config(f"project_concurrent_limit_{self.project_id}", 0)

        response = self.post(
            "/events/snql",
            data=json.dumps(
                {
                    "query": """MATCH (events)
                    SELECT platform
                    WHERE project_id = 2
                    AND timestamp >= toDateTime('2021-01-01')
                    AND timestamp < toDateTime('2021-01-02')
                    """,
                    "tenant_ids": {"referrer": "r", "organization_id": 123},
                }
            ),
        )
        assert response.status_code == 200

        response = self.post(
            "/events/snql",
            data=json.dumps(
                {
                    "query": f"""MATCH (events)
                    SELECT platform
                    WHERE project_id = {self.project_id}
                    AND timestamp >= toDateTime('2021-01-01')
                    AND timestamp < toDateTime('2021-01-02')
                    """,
                    "tenant_ids": {"referrer": "r", "organization_id": 123},
                }
            ),
        )
        assert response.status_code == 429

    def test_project_rate_limiting_subqueries(self) -> None:
        state.set_config("project_concurrent_limit", self.project_id)
        state.set_config(f"project_concurrent_limit_{self.project_id}", 0)

        response = self.post(
            "/discover/snql",
            data=json.dumps(
                {
                    "query": """MATCH {
                        MATCH (discover_events )
                        SELECT count() AS count BY project_id, tags[custom_tag]
                        WHERE type != 'transaction' AND project_id = 2
                        AND timestamp >= toDateTime('%s')
                        AND timestamp < toDateTime('%s')
                    }
                    SELECT avg(count) AS avg_count
                    ORDER BY avg_count ASC
                    LIMIT 1000"""
                    % (self.base_time.isoformat(), self.next_time.isoformat()),
                    "tenant_ids": {"referrer": "r", "organization_id": 123},
                }
            ),
        )
        assert response.status_code == 200

        response = self.post(
            "/discover/snql",
            data=json.dumps(
                {
                    "query": """MATCH {
                        MATCH (discover_events )
                        SELECT count() AS count BY project_id, tags[custom_tag]
                        WHERE type != 'transaction' AND project_id = %s
                        AND timestamp >= toDateTime('%s')
                        AND timestamp < toDateTime('%s')
                    }
                    SELECT avg(count) AS avg_count
                    ORDER BY avg_count ASC
                    LIMIT 1000"""
                    % (
                        self.project_id,
                        self.base_time.isoformat(),
                        self.next_time.isoformat(),
                    ),
                    "tenant_ids": {"referrer": "r", "organization_id": 123},
                }
            ),
        )
        assert response.status_code == 429

    @patch("snuba.settings.RECORD_QUERIES", True)
    @patch("snuba.state.record_query")
    def test_record_queries(self, record_query_mock: Any) -> None:
        for use_split, expected_query_count in [(0, 1), (1, 2)]:
            state.set_config("use_split", use_split)
            record_query_mock.reset_mock()
            result = json.loads(
                self.post(
                    "/events/snql",
                    data=json.dumps(
                        {
                            "query": f"""MATCH (events)
                            SELECT event_id, title, transaction, tags[a], tags[b], message, project_id
                            WHERE timestamp >= toDateTime('{self.base_time.isoformat()}')
                            AND timestamp < toDateTime('{self.next_time.isoformat()}')
                            AND project_id IN tuple({self.project_id})
                            LIMIT 5""",
                            "tenant_ids": {"referrer": "r", "organization_id": 123},
                        }
                    ),
                ).data
            )

            assert len(result["data"]) == 1
            assert record_query_mock.call_count == 1
            metadata = record_query_mock.call_args[0][0]
            assert metadata["dataset"] == "events"
            assert metadata["request"]["referrer"] == "test"
            assert len(metadata["query_list"]) == expected_query_count

    @patch("snuba.settings.RECORD_QUERIES", True)
    @patch("snuba.state.record_query")
    @patch("snuba.web.db_query.execute_query_with_readthrough_caching")
    def test_record_queries_on_error(
        self, execute_query_mock: MagicMock, record_query_mock: MagicMock
    ) -> None:
        from snuba.clickhouse.errors import ClickhouseError

        record_query_mock.reset_mock()
        execute_query_mock.reset_mock()
        execute_query_mock.side_effect = ClickhouseError("some error", code=1123)

        response = self.post(
            "/events/snql",
            data=json.dumps(
                {
                    "query": f"""MATCH (events)
                        SELECT event_id, title, transaction, tags[a], tags[b], message, project_id
                        WHERE timestamp >= toDateTime('{self.base_time.isoformat()}')
                        AND timestamp < toDateTime('{self.next_time.isoformat()}')
                        AND project_id IN tuple({self.project_id})
                        LIMIT 5""",
                    "tenant_ids": {"referrer": "r", "organization_id": 123},
                }
            ),
        )

        assert response.status_code == 500
        metadata = record_query_mock.call_args[0][0]
        assert metadata["query_list"][0]["stats"]["error_code"] == 1123

    @patch("snuba.web.query._run_query_pipeline")
    def test_error_handler(self, pipeline_mock: MagicMock) -> None:
        from redis.exceptions import ClusterDownError

        hsh = "0" * 32
        group_id = int(hsh[:16], 16)
        pipeline_mock.side_effect = ClusterDownError("stuff")
        response = self.post(
            "/events/snql",
            data=json.dumps(
                {
                    "query": f"""MATCH (events)
                    SELECT event_id, group_id, project_id, timestamp
                    WHERE project_id IN tuple({self.project_id})
                    AND group_id IN tuple({group_id})
                    AND  timestamp >= toDateTime('2021-01-01')
                    AND timestamp < toDateTime('2022-01-01')
                    ORDER BY timestamp DESC, event_id DESC
                    LIMIT 1""",
                    "tenant_ids": {"referrer": "r", "organization_id": 123},
                }
            ),
        )
        assert response.status_code == 500
        data = json.loads(response.data)
        assert data["error"]["type"] == "internal_server_error"
        assert data["error"]["message"] == "stuff"

    def test_sessions_with_function_orderby(self) -> None:
        response = self.post(
            "/sessions/snql",
            data=json.dumps(
                {
                    "query": f"""MATCH (sessions)
                    SELECT project_id, release BY release, project_id
                    WHERE org_id = {self.org_id}
                    AND started >= toDateTime('2021-04-05T16:52:48.907628')
                    AND started < toDateTime('2021-04-06T16:52:49.907666')
                    AND project_id IN tuple({self.project_id})
                    AND project_id IN tuple({self.project_id})
                    ORDER BY divide(sessions_crashed, sessions) ASC
                    LIMIT 21
                    OFFSET 0
                    """,
                    "tenant_ids": {"referrer": "r", "organization_id": 123},
                }
            ),
        )
        assert response.status_code == 200

    def test_arrayjoin(self) -> None:
        response = self.post(
            "/events/snql",
            data=json.dumps(
                {
                    "query": f"""MATCH (events)
                    SELECT count() AS times_seen, min(timestamp) AS first_seen, max(timestamp) AS last_seen
                    BY exception_frames.filename
                    ARRAY JOIN exception_frames.filename
                    WHERE timestamp >= toDateTime('2021-04-16T17:17:00')
                    AND timestamp < toDateTime('2021-04-16T23:17:00')
                    AND project_id IN tuple({self.project_id})
                    AND exception_frames.filename LIKE '%.java'
                    AND project_id IN tuple({self.project_id})
                    ORDER BY last_seen DESC
                    LIMIT 1000
                    """,
                    "tenant_ids": {"referrer": "r", "organization_id": 123},
                }
            ),
        )
        assert response.status_code == 200

    def test_tags_in_groupby(self) -> None:
        response = self.post(
            "/events/snql",
            data=json.dumps(
                {
                    "query": f"""MATCH (events)
                    SELECT count() AS times_seen, min(timestamp) AS first_seen, max(timestamp) AS last_seen
                    BY tags[k8s-app]
                    WHERE timestamp >= toDateTime('2021-04-06T20:42:40')
                    AND timestamp < toDateTime('2021-04-20T20:42:40')
                    AND project_id IN tuple({self.project_id}) AND tags[k8s-app] != ''
                    AND type != 'transaction'
                    AND project_id IN tuple({self.project_id})
                    ORDER BY last_seen DESC
                    LIMIT 1000
                    """,
                    "tenant_ids": {"referrer": "r", "organization_id": 123},
                }
            ),
        )
        assert response.status_code == 200

    def test_escape_edge_cases(self) -> None:
        response = self.post(
            "/events/snql",
            data=json.dumps(
                {
                    "query": f"""MATCH (events)
                    SELECT count() AS times_seen
                    WHERE timestamp >= toDateTime('2021-04-06T20:42:40')
                    AND timestamp < toDateTime('2021-04-20T20:42:40')
                    AND project_id IN tuple({self.project_id})
                    AND environment = '\\\\\\' \\n \\\\n \\\\'
                    """,
                    "tenant_ids": {"referrer": "r", "organization_id": 123},
                }
            ),
        )
        assert response.status_code == 200

    def test_ifnull_condition_experiment(self) -> None:
        response = self.post(
            "/discover/snql",
            data=json.dumps(
                {
                    "dataset": "discover",
                    "query": f"""MATCH (discover)
                    SELECT count() AS count
                    WHERE timestamp >= toDateTime('2021-04-06T20:42:40')
                    AND timestamp < toDateTime('2021-04-20T20:42:40')
                    AND project_id IN tuple({self.project_id})
                    AND type = 'transaction'
                    AND ifNull(tags[cache_status], '') = ''
                    AND project_id = {self.project_id}
                    AND project_id IN tuple({self.project_id})
                    LIMIT 50""",
                    "debug": True,
                    "tenant_ids": {"referrer": "r", "organization_id": 123},
                }
            ),
        )
        assert response.status_code == 200

    def test_alias_allowances(self) -> None:
        response = self.post(
            "/events/snql",
            data=json.dumps(
                {
                    "query": f"""MATCH (events)
                    SELECT count() AS equation[0]
                    WHERE timestamp >= toDateTime('{self.base_time.isoformat()}')
                    AND timestamp < toDateTime('{self.next_time.isoformat()}')
                    AND project_id IN tuple({self.project_id})
                    """,
                    "tenant_ids": {"referrer": "r", "organization_id": 123},
                }
            ),
        )
        assert response.status_code == 200

        data = json.loads(response.data)
        assert len(data["data"]) == 1
        assert "equation[0]" in data["data"][0]

    def test_alias_columns_in_output(self) -> None:
        response = self.post(
            "/events/snql",
            data=json.dumps(
                {
                    "query": f"""MATCH (events)
                    SELECT transaction AS tn, count() AS equation[0]
                    BY project_id AS pi, transaction AS tn
                    WHERE timestamp >= toDateTime('{self.base_time.isoformat()}')
                    AND timestamp < toDateTime('{self.next_time.isoformat()}')
                    AND project_id IN tuple({self.project_id})
                    """,
                    "tenant_ids": {"referrer": "r", "organization_id": 123},
                }
            ),
        )
        assert response.status_code == 200

        data = json.loads(response.data)
        assert len(data["data"]) == 1
        assert "equation[0]" in data["data"][0]
        assert "tn" in data["data"][0]
        assert "pi" in data["data"][0]
        assert len(data["meta"]) == 3
        assert data["meta"][0] == {"name": "pi", "type": "UInt64"}
        assert data["meta"][1] == {"name": "tn", "type": "LowCardinality(String)"}
        assert data["meta"][2] == {"name": "equation[0]", "type": "UInt64"}

    def test_alias_limitby_aggregator(self) -> None:
        response = self.post(
            "/events/snql",
            data=json.dumps(
                {
                    "query": f"""MATCH (transactions)
                    SELECT count() AS `count`
                    WHERE timestamp >= toDateTime('{self.base_time.isoformat()}')
                    AND timestamp < toDateTime('{self.next_time.isoformat()}')
                    AND project_id IN tuple({self.project_id})
                    AND finish_ts >= toDateTime('{self.base_time.isoformat()}')
                    AND finish_ts < toDateTime('{self.next_time.isoformat()}')
                    LIMIT 1 BY count""",
                    "tenant_ids": {"referrer": "r", "organization_id": 123},
                }
            ),
        )
        assert response.status_code == 200

        data = json.loads(response.data)
        assert "LIMIT 1 BY _snuba_count" in data["sql"]

    def test_multi_table_join(self) -> None:
        response = self.post(
            "/events/snql",
            data=json.dumps(
                {
                    "query": f"""
                    MATCH (e: events) -[grouped]-> (g: groupedmessage),
                    (e: events) -[assigned]-> (a: groupassignee)
                    SELECT e.message, e.tags[b], a.user_id, g.last_seen
                    WHERE e.project_id = {self.project_id}
                    AND g.project_id = {self.project_id}
                    AND e.timestamp >= toDateTime('2021-06-04T00:00:00')
                    AND e.timestamp < toDateTime('2021-07-12T00:00:00')
                    """,
                    "turbo": False,
                    "consistent": False,
                    "debug": True,
                    "tenant_ids": {"referrer": "r", "organization_id": 123},
                }
            ),
        )

        assert response.status_code == 200

    def test_complex_table_join(self) -> None:
        response = self.post(
            "/events/snql",
            data=json.dumps(
                {
                    "query": f"""
                    MATCH (e: events) -[grouped]-> (g: groupedmessage)
                    SELECT g.id, toUInt64(plus(multiply(log(count(e.group_id)), 600), multiply(toUInt64(toUInt64(max(e.timestamp))), 1000))) AS score BY g.id
                    WHERE e.project_id IN array({self.project_id}) AND e.timestamp >= toDateTime('2021-07-04T01:09:08.188427') AND e.timestamp < toDateTime('2021-08-06T01:10:09.411889') AND g.status IN array(0)
                    ORDER BY toUInt64(plus(multiply(log(count(e.group_id)), 600), multiply(toUInt64(toUInt64(max(e.timestamp))), 1000))) DESC LIMIT 101
                    """,
                    "turbo": False,
                    "consistent": False,
                    "debug": True,
                    "tenant_ids": {"referrer": "r", "organization_id": 123},
                }
            ),
        )

        assert response.status_code == 200

    def test_nullable_query(self) -> None:
        response = self.post(
            "/discover/snql",
            data=json.dumps(
                {
                    "query": """
                MATCH (discover)
                SELECT uniq(sdk_version) AS count_unique_sdk_version
                WHERE
                    timestamp >= toDateTime('2021-08-18T18:34:04') AND
                    timestamp < toDateTime('2021-09-01T18:34:04') AND
                    project_id IN tuple(5433960)
                LIMIT 1 OFFSET 0
                """,
                    "turbo": False,
                    "consistent": False,
                    "debug": False,
                    "tenant_ids": {"referrer": "r", "organization_id": 123},
                }
            ),
        )
        assert response.status_code == 200

    def test_transaction_group_ids_with_results(self) -> None:
        unique = "100"
        hash = md5(unique.encode("utf-8")).hexdigest()
        group_id = int(hash[:16], 16)
        response = self.post(
            "/discover/snql",
            data=json.dumps(
                {
                    "query": f"""
                    MATCH (discover)
                    SELECT count() AS count BY time
                    WHERE
                        group_ids = {group_id} AND
                        timestamp >= toDateTime('{self.base_time.isoformat()}') AND
                        timestamp < toDateTime('{self.next_time.isoformat()}') AND
                        project_id IN tuple({self.project_id})
                    ORDER BY time ASC
                    LIMIT 10000
                    """,
                    "tenant_ids": {"referrer": "r", "organization_id": 123},
                }
            ),
        )

        assert response.status_code == 200
        data = json.loads(response.data)["data"]
        assert len(data) == 1
        assert data[0]["count"] == 1

    def test_transaction_group_ids_with_no_results(self) -> None:
        unique = "200"
        hash = md5(unique.encode("utf-8")).hexdigest()
        group_id = int(hash[:16], 16)
        response = self.post(
            "/discover/snql",
            data=json.dumps(
                {
                    "query": f"""
                    MATCH (discover)
                    SELECT count() AS count BY time
                    WHERE
                        group_ids = {group_id} AND
                        timestamp >= toDateTime('{self.base_time.isoformat()}') AND
                        timestamp < toDateTime('{self.next_time.isoformat()}') AND
                        project_id IN tuple({self.project_id})
                    ORDER BY time ASC
                    LIMIT 10000
                    """,
                    "tenant_ids": {"referrer": "r", "organization_id": 123},
                }
            ),
        )

        assert response.status_code == 200
        data = json.loads(response.data)["data"]
        assert len(data) == 0

    def test_suspect_spans_data(self) -> None:
        response = self.post(
            "/discover/snql",
            data=json.dumps(
                {
                    "query": f"""
                    MATCH (discover_transactions)
                    SELECT arrayReduce('sumIf', spans.exclusive_time_32, arrayMap((`x`, `y`) -> if(equals(and(equals(`x`, 'db'), equals(`y`, '05029609156d8133')), 1), 1, 0), spans.op, spans.group)) AS array_spans_exclusive_time
                    WHERE
                        transaction_name = '/api/do_things' AND
                        has(spans.op, 'db') = 1 AND
                        has(spans.group, '5029609156d8133') = 1 AND
                        duration < 900000.0 AND
                        finish_ts >= toDateTime('{self.base_time.isoformat()}') AND
                        finish_ts < toDateTime('{self.next_time.isoformat()}') AND
                        project_id IN tuple({self.project_id})
                    ORDER BY array_spans_exclusive_time DESC
                    LIMIT 10
                    """,
                    "tenant_ids": {"referrer": "r", "organization_id": 123},
                }
            ),
        )

        assert response.status_code == 200
        data = json.loads(response.data)["data"]
        assert len(data) == 1
        assert data[0]["array_spans_exclusive_time"] > 0

    @pytest.mark.parametrize(
        "url, entity",
        [
            pytest.param("/transactions/snql", "transactions", id="transactions"),
            pytest.param(
                "/discover/snql", "discover_transactions", id="discover_transactions"
            ),
        ],
    )
    def test_app_start_type(self, url: str, entity: str) -> None:
        response = self.post(
            url,
            data=json.dumps(
                {
                    "query": f"""
                    MATCH ({entity})
                    SELECT count() AS count
                    WHERE
                        finish_ts >= toDateTime('{self.base_time.isoformat()}') AND
                        finish_ts < toDateTime('{self.next_time.isoformat()}') AND
                        project_id IN tuple({self.project_id}) AND
                        app_start_type = 'warm.prewarmed'
                    LIMIT 10
                    """,
                    "tenant_ids": {"referrer": "r", "organization_id": 123},
                }
            ),
        )

        assert response.status_code == 200
        data = json.loads(response.data)["data"]
        assert len(data) == 1
        assert data[0]["count"] == 1

    @pytest.mark.parametrize(
        "url, entity",
        [
            pytest.param("/transactions/snql", "transactions", id="transactions"),
            pytest.param(
                "/discover/snql", "discover_transactions", id="discover_transactions"
            ),
        ],
    )
    def test_profile_id(self, url: str, entity: str) -> None:
        response = self.post(
            url,
            data=json.dumps(
                {
                    "query": f"""
                    MATCH ({entity})
                    SELECT profile_id AS profile_id
                    WHERE
                        finish_ts >= toDateTime('{self.base_time.isoformat()}') AND
                        finish_ts < toDateTime('{self.next_time.isoformat()}') AND
                        project_id IN tuple({self.project_id})
                    LIMIT 10
                    """,
                    "tenant_ids": {"referrer": "r", "organization_id": 123},
                }
            ),
        )

        assert response.status_code == 200
        data = json.loads(response.data)["data"]
        assert len(data) == 1
        assert data[0]["profile_id"] == "046852d24483455c8c44f0c8fbf496f9"

    def test_attribution_tags(self) -> None:
        response = self.post(
            "/events/snql",
            data=json.dumps(
                {
                    "query": f"""MATCH (events)
                    SELECT count() AS count
                    WHERE timestamp >= toDateTime('{self.base_time.isoformat()}')
                    AND timestamp < toDateTime('{self.next_time.isoformat()}')
                    AND project_id IN tuple({self.project_id})
                    """,
                    "team": "sns",
                    "feature": "test",
                    "app_id": "default",
                    "parent_api": "some/endpoint",
                    "tenant_ids": {"referrer": "r", "organization_id": 123},
                }
            ),
        )
        assert response.status_code == 200

    @patch("snuba.settings.RECORD_QUERIES", True)
    @patch("snuba.attribution.log.kfk")
    def test_app_id_attribution(self, record_kfk: Any) -> None:
        state.set_config("use_attribution", 1)
        response = self.post(
            "/events/snql",
            data=json.dumps(
                {
                    "query": f"""MATCH (events)
                    SELECT count() AS count
                    WHERE timestamp >= toDateTime('{self.base_time.isoformat()}')
                    AND timestamp < toDateTime('{self.next_time.isoformat()}')
                    AND project_id IN tuple({self.project_id})
                    """,
                    "app_id": "default",
                    "parent_api": "some/endpoint",
                    "tenant_ids": {"referrer": "r", "organization_id": 123},
                }
            ),
        )
        assert response.status_code == 200
        metric_calls = get_recorded_metric_calls("increment", "snuba.attribution.log")
        assert metric_calls is not None
        assert len(metric_calls) == 1
        assert metric_calls[0].value > 0
        assert metric_calls[0].tags["app_id"] == "default"
        assert metric_calls[0].tags["referrer"] == "test"
        assert metric_calls[0].tags["parent_api"] == "some/endpoint"
        assert metric_calls[0].tags["dataset"] == "events"
        assert metric_calls[0].tags["entity"] == "events"
        assert metric_calls[0].tags["table"].startswith("errors")

        record_kfk.produce.assert_called_once()
        topic, raw_data = record_kfk.produce.call_args.args
        assert topic == "snuba-attribution"
        data = json.loads(raw_data)
        assert data["app_id"] == "default"
        assert data["referrer"] == "test"
        assert data["dataset"] == "events"
        assert data["entity"] == "events"
        assert len(data["queries"]) == 1
        assert data["queries"][0]["table"].startswith("errors_")
        assert data["queries"][0]["bytes_scanned"] > 0

    def test_timing_metrics_tags(self) -> None:
        response = self.post(
            "/events/snql",
            data=json.dumps(
                {
                    "query": f"""MATCH (events)
                    SELECT count() AS count
                    WHERE timestamp >= toDateTime('{self.base_time.isoformat()}')
                    AND timestamp < toDateTime('{self.next_time.isoformat()}')
                    AND project_id IN tuple({self.project_id})
                    """,
                    "app_id": "something-good",
                    "parent_api": "some/endpoint",
                    "tenant_ids": {"referrer": "r", "organization_id": 123},
                }
            ),
        )
        assert response.status_code == 200
        metric_calls = get_recorded_metric_calls("timing", "api.query")
        assert metric_calls is not None
        assert len(metric_calls) == 1
        assert metric_calls[0].tags["status"] == "success"
        assert metric_calls[0].tags["referrer"] == "test"
        assert metric_calls[0].tags["parent_api"] == "some/endpoint"
        assert metric_calls[0].tags["final"] == "False"
        assert metric_calls[0].tags["dataset"] == "events"
        assert metric_calls[0].tags["app_id"] == "something-good"

    def test_arbitrary_app_id_attribution(self) -> None:
        response = self.post(
            "/events/snql",
            data=json.dumps(
                {
                    "query": f"""MATCH (events)
                    SELECT count() AS count
                    WHERE timestamp >= toDateTime('{self.base_time.isoformat()}')
                    AND timestamp < toDateTime('{self.next_time.isoformat()}')
                    AND project_id IN tuple({self.project_id})
                    """,
                    "app_id": "something-cool",
                    "tenant_ids": {"referrer": "r", "organization_id": 123},
                }
            ),
        )
        assert response.status_code == 200
        metric_calls = get_recorded_metric_calls("increment", "snuba.attribution.log")
        assert metric_calls is not None
        assert len(metric_calls) == 1
        assert metric_calls[0].value > 0
        assert metric_calls[0].tags["app_id"] == "something-cool"

    def test_missing_alias_bug(self) -> None:
        response = self.post(
            "/events/snql",
            data=json.dumps(
                {
                    "query": f"""MATCH (events)
                    SELECT group_id, count(), divide(uniq(tags[url]) AS a+*, 1)
                    BY group_id
                    WHERE timestamp >= toDateTime('{self.base_time.isoformat()}')
                    AND timestamp < toDateTime('{self.next_time.isoformat()}')
                    AND project_id = {self.project_id}
                    ORDER BY count() DESC
                    LIMIT 3
                    """,
                    "dataset": "events",
                    "team": "sns",
                    "feature": "test",
                    "debug": True,
                    "tenant_ids": {"referrer": "r", "organization_id": 123},
                }
            ),
        )
        assert response.status_code == 200
        result = json.loads(response.data)
        assert len(result["data"]) > 0
        assert "count()" in result["data"][0]
        assert "divide(uniq(tags[url]) AS a+*, 1)" in result["data"][0]
        assert {"name": "count()", "type": "UInt64"} in result["meta"]
        assert {
            "name": "divide(uniq(tags[url]) AS a+*, 1)",
            "type": "Float64",
        } in result["meta"]

    def test_duplicate_alias_bug(self) -> None:
        response = self.post(
            "/discover/snql",
            data=json.dumps(
                {
                    "query": f"""MATCH (discover)
                    SELECT count() AS count, tags[url] AS url, tags[url] AS http.url
                    BY tags[url] AS http.url, tags[url] AS url
                    WHERE timestamp >= toDateTime('{self.base_time.isoformat()}')
                    AND timestamp < toDateTime('{self.next_time.isoformat()}')
                    AND project_id IN array({self.project_id})
                    ORDER BY count() AS count DESC
                    LIMIT 51 OFFSET 0
                    """,
                    "dataset": "discover",
                    "team": "sns",
                    "feature": "test",
                    "tenant_ids": {"referrer": "r", "organization_id": 123},
                }
            ),
        )
        assert response.status_code == 200
        result = json.loads(response.data)
        assert len(result["data"]) > 0
        assert "url" in result["data"][0]
        assert "http.url" in result["data"][0]
        assert {"name": "url", "type": "String"} in result["meta"]
        assert {"name": "http.url", "type": "String"} in result["meta"]

    def test_invalid_column(self) -> None:
        response = self.post(
            "/outcomes/snql",
            data=json.dumps(
                {
                    "query": """
                MATCH (outcomes)
                SELECT fake_column
                WHERE
                    timestamp >= toDateTime('2021-08-18T18:34:04') AND
                    timestamp < toDateTime('2021-09-01T18:34:04') AND
                    org_id = 1 AND
                    project_id IN tuple(123)
                LIMIT 1 OFFSET 0
                """,
                    "tenant_ids": {"referrer": "r", "organization_id": 123},
                }
            ),
        )
        # TODO: when validation mode is ERROR this should be:
        # assert response.status_code == 400
        # assert (
        #     json.loads(response.data)["error"]["message"]
        #     == "validation failed for entity outcomes: query column(s) fake_column do not exist"
        # )

        # For now it's 500 since it's just a clickhouse error
        assert response.status_code == 500

    def test_valid_columns_composite_query(self) -> None:
        response = self.post(
            "/events/snql",
            data=json.dumps(
                {
                    "query": f"""MATCH (e: events) -[grouped]-> (gm: groupedmessage)
                    SELECT e.group_id, gm.status, avg(e.retention_days) AS avg BY e.group_id, gm.status
                    WHERE e.project_id = {self.project_id}
                    AND gm.project_id = {self.project_id}
                    AND e.timestamp >= toDateTime('2021-01-01')
                    AND e.timestamp < toDateTime('2021-01-02')
                    """,
                    "tenant_ids": {"referrer": "r", "organization_id": 123},
                }
            ),
        )
        assert response.status_code == 200

    MATCH = "MATCH (e: events) -[grouped]-> (gm: groupedmessage)"
    SELECT = "SELECT e.group_id, gm.status, avg(e.retention_days) AS avg BY e.group_id, gm.status"
    WHERE = "WHERE e.project_id = 1 AND gm.project_id = 1"
    TIMESTAMPS = "AND e.timestamp >= toDateTime('2021-01-01') AND e.timestamp < toDateTime('2021-01-02')"

    invalid_columns_composite_query_tests = [
        pytest.param(
            f"""{MATCH}
                    SELECT e.fsdfsd, gm.status, avg(e.retention_days) AS avg BY e.group_id, gm.status
                    {WHERE}
                    {TIMESTAMPS}
                    """,
            400,
            "validation failed for entity events: query column(s) fsdfsd do not exist",
            id="Invalid first Select column",
        ),
        pytest.param(
            f"""{MATCH}
                    SELECT e.group_id, gm.fsdfsd, avg(e.retention_days) AS avg BY e.group_id, gm.status
                    {WHERE}
                    {TIMESTAMPS}
                    """,
            400,
            "validation failed for entity groupedmessage: query column(s) fsdfsd do not exist",
            id="Invalid second Select column",
        ),
        pytest.param(
            f"""{MATCH}
                    SELECT e.group_id, gm.status, avg(e.retention_days) AS avg BY e.group_id, gm.fsdfsd
                    {WHERE}
                    {TIMESTAMPS}
                    """,
            400,
            "validation failed for entity groupedmessage: query column(s) fsdfsd do not exist",
            id="Invalid By column",
        ),
        pytest.param(
            f"""{MATCH}
                    {SELECT}
                    WHERE e.project_id = 1
                    AND gm.fsdfsd = 1
                    {TIMESTAMPS}
                    """,
            400,
            "validation failed for entity groupedmessage: query column(s) fsdfsd do not exist",
            id="Invalid Where column",
        ),
        pytest.param(
            f"""{MATCH}
                    SELECT e.status, gm.group_id, avg(e.retention_days) AS avg BY e.group_id, gm.status
                    {WHERE}
                    {TIMESTAMPS}
                    """,
            400,
            "validation failed for entity events: query column(s) status do not exist",
            id="Mismatched Select columns",
        ),
        pytest.param(
            f"""{MATCH}
                    SELECT uniq(toString(e.fdsdsf)), gm.status, avg(e.retention_days) AS avg BY e.group_id, gm.status
                    {WHERE}
                    {TIMESTAMPS}
                    """,
            400,
            "validation failed for entity events: query column(s) fdsdsf do not exist",
            id="Invalid nested column",
        ),
    ]

    @pytest.mark.parametrize(
        "query, response_code, error_message", invalid_columns_composite_query_tests
    )
    def test_invalid_columns_composite_query(
        self, query: str, response_code: int, error_message: str
    ) -> None:
        response = self.post("/events/snql", data=json.dumps({"query": query}))

        # TODO: when validation mode for events and groupedmessage is ERROR this should be:
        # assert response.status_code == response_code
        # assert json.loads(response.data)["error"]["message"] == error_message

        assert response.status_code == 500

    def test_wrap_log_fn_with_ifnotfinite(self) -> None:
        """
        Test that wrapping the log function in ifNotFinite clickhouse function returns a 200 response
        """
        response = self.post(
            "/events/snql",
            data=json.dumps(
                {
                    "query": f"""
                    MATCH (events SAMPLE 1.0)
                    SELECT multiply(toUInt64(max(timestamp)), 1000) AS last_seen,
                    count() AS times_seen,
                    toUInt64(plus(multiply(log(times_seen), 600), last_seen)) AS priority,
                    uniq(group_id) AS total
                    BY group_id
                    WHERE timestamp >= toDateTime('{self.base_time.isoformat()}')
                    AND timestamp < toDateTime('{self.next_time.isoformat()}')
                    AND project_id IN tuple({self.project_id})
                    """,
                    "dataset": "events",
                    "team": "sns",
                    "feature": "test",
                    "tenant_ids": {"referrer": "r", "organization_id": 123},
                }
            ),
        )

        assert response.status_code == 200

    def test_clickhouse_type_mismatch_error(self) -> None:
        """Test that snql queries that cause Clickhosue type errors have a 400 status code."""
        response = self.post(
            "/discover/snql",
            data=json.dumps(
                {
                    "query": f"""MATCH (discover_events)
                    SELECT count()
                    WHERE type != 'transaction' AND project_id = {self.project_id}
                    AND timestamp >= toDateTime('{self.base_time.isoformat()}')
                    AND timestamp < toDateTime('{self.next_time.isoformat()}')
                    AND type IN array(1, 2, 3)
                    LIMIT 1000""",
                    "turbo": False,
                    "consistent": True,
                    "debug": True,
                    "tenant_ids": {"referrer": "r", "organization_id": 123},
                }
            ),
        )

        assert b"DB::Exception: Type mismatch" in response.data
        assert response.status_code == 400

    def test_clickhouse_illegal_type_error(self) -> None:
        response = self.post(
            "/discover/snql",
            data=json.dumps(
                {
                    "query": f"""MATCH (discover_events)
                    SELECT quantile(0.95)(type)
                    WHERE type != 'transaction' AND project_id = {self.project_id}
                    AND timestamp >= toDateTime('{self.base_time.isoformat()}')
                    AND timestamp < toDateTime('{self.next_time.isoformat()}')
                    LIMIT 1000""",
                    "turbo": False,
                    "consistent": True,
                    "debug": True,
                    "tenant_ids": {"referrer": "r", "organization_id": 123},
                }
            ),
        )

        assert b"DB::Exception: Illegal type" in response.data
        assert response.status_code == 400

    def test_invalid_tag_queries(self) -> None:
        response = self.post(
            "/discover/snql",
            data=json.dumps(
                {
                    "query": f"""MATCH (discover)
                    SELECT count() AS `count`
                    BY time, tags[error_code] AS `error_code`, tags[count] AS `count`
                    WHERE ifNull(tags[user_flow], '') = 'buy'
                    AND timestamp >= toDateTime('{self.base_time.isoformat()}')
                    AND timestamp < toDateTime('{self.next_time.isoformat()}')
                    AND project_id IN array({self.project_id})
                    AND environment = 'www.something.com'
                    AND tags[error_code] = '2300'
                    AND tags[count] = 419
                    ORDER BY time ASC LIMIT 10000
                    GRANULARITY 3600""",
                    "turbo": False,
                    "consistent": True,
                    "debug": True,
                }
            ),
        )

        assert response.status_code == 400
        data = response.json
        assert data["error"]["type"] == "invalid_query"
        assert (
            data["error"]["message"]
            == "validation failed for entity discover: invalid tag condition on 'tags[count]': 419 must be a string"
        )

        response = self.post(
            "/discover/snql",
            data=json.dumps(
                {
                    "query": f"""MATCH (discover)
                    SELECT count() AS `count`
                    BY time, tags[error_code] AS `error_code`, tags[count] AS `count`
                    WHERE ifNull(tags[user_flow], '') = 'buy'
                    AND timestamp >= toDateTime('{self.base_time.isoformat()}')
                    AND timestamp < toDateTime('{self.next_time.isoformat()}')
                    AND project_id IN array({self.project_id})
                    AND environment = 'www.something.com'
                    AND tags[error_code] IN array('2300')
                    AND tags[count] IN array(419, 70, 175, 181, 58)
                    ORDER BY time ASC LIMIT 10000
                    GRANULARITY 3600""",
                    "turbo": False,
                    "consistent": True,
                    "debug": True,
                }
            ),
        )

        assert response.status_code == 400
        data = response.json
        assert data["error"]["type"] == "invalid_query"
        assert (
            data["error"]["message"]
            == "validation failed for entity discover: invalid tag condition on 'tags[count]': array literal 419 must be a string"
        )

    def test_datetime_condition_types(self) -> None:
        response = self.post(
            "/discover/snql",
            data=json.dumps(
                {
                    "query": f"""MATCH (discover)
                    SELECT uniq(user) AS `count_unique_user`, uniq(user) AS `count_unique_user`
                    BY time, received AS `error.received`
                    WHERE type != 'transaction'
                    AND timestamp >= toDateTime('{self.base_time.isoformat()}')
                    AND timestamp < toDateTime('{self.next_time.isoformat()}')
                    AND project_id IN array({self.project_id})
                    AND environment = 'PROD'
                    AND received IN array('2023-01-25T20:03:13+00:00', '2023-01-27T14:14:42+00:00')
                    ORDER BY time ASC
                    LIMIT 10000
                    GRANULARITY 3600""",
                    "turbo": False,
                    "consistent": True,
                    "debug": True,
                    "tenant_ids": {"referrer": "r", "organization_id": 123},
                }
            ),
        )

        assert (
            response.status_code == 500
        )  # TODO: This should be a 400, and will change once we can properly categorise these errors

    def test_allocation_policy_violation(self) -> None:
<<<<<<< HEAD
        class RejectAllocationPolicy123(AllocationPolicy):
            def _config_params(self) -> list[AllocationPolicyConfig]:
                return []

            def _get_quota_allowance(
                self, tenant_ids: dict[str, str | int]
            ) -> QuotaAllowance:
                return QuotaAllowance(
                    can_run=False,
                    max_threads=0,
                    explanation={"reason": "policy rejects all queries"},
                )

            def _update_quota_balance(
                self,
                tenant_ids: dict[str, str | int],
                result_or_error: QueryResultOrError,
            ) -> None:
                return

=======
>>>>>>> 8622f4b1
        with patch(
            "snuba.web.db_query._get_allocation_policy",
            return_value=RejectAllocationPolicy123(
                StorageKey("doesntmatter"), ["a", "b", "c"]
            ),
        ):
            response = self.post(
                "/discover/snql",
                data=json.dumps(
                    {
                        "query": f"""MATCH (discover_events)
                        SELECT quantile(0.95)(type)
                        WHERE type != 'transaction' AND project_id = {self.project_id}
                        AND timestamp >= toDateTime('{self.base_time.isoformat()}')
                        AND timestamp < toDateTime('{self.next_time.isoformat()}')
                        LIMIT 1000""",
                        "turbo": False,
                        "consistent": True,
                        "debug": True,
                    }
                ),
            )
            assert response.status_code == 429
            assert (
                response.json["error"]["message"]
                == "Allocation policy violated, explanation: {'reason': 'policy rejects all queries'}"
            )

    def test_tags_key_column(self) -> None:
        response = self.post(
            "/events/snql",
            data=json.dumps(
                {
                    "dataset": "events",
                    "query": f"""MATCH (events)
                    SELECT count() AS `count`
                    BY tags_key
                    WHERE timestamp >= toDateTime('{self.base_time.isoformat()}')
                    AND timestamp < toDateTime('{self.next_time.isoformat()}')
                    AND project_id IN tuple({self.project_id})
                    AND group_id IN tuple({self.group_id})
                    ORDER BY count DESC""",
                    "legacy": True,
                    "app_id": "legacy",
                    "tenant_ids": {
                        "organization_id": self.org_id,
                        "referrer": "tagstore.__get_tag_keys",
                    },
                    "parent_api": "/api/0/issues|groups/{issue_id}/tags/",
                }
            ),
        )

        assert response.status_code == 200


@pytest.mark.clickhouse_db
@pytest.mark.redis_db
class TestSnQLApiErrorsRO(TestSnQLApi):
    """
    Run the tests again, but this time on the errors_ro table to ensure they are both
    compatible.
    """

    @pytest.fixture(autouse=True)
    def use_readonly_table(self, snuba_set_config: SnubaSetConfig) -> None:
        snuba_set_config("enable_events_readonly_table", 1)<|MERGE_RESOLUTION|>--- conflicted
+++ resolved
@@ -28,6 +28,9 @@
 
 
 class RejectAllocationPolicy123(AllocationPolicy):
+    def _config_params(self) -> list[AllocationPolicyConfig]:
+        return []
+
     def _get_quota_allowance(self, tenant_ids: dict[str, str | int]) -> QuotaAllowance:
         return QuotaAllowance(
             can_run=False,
@@ -1248,29 +1251,6 @@
         )  # TODO: This should be a 400, and will change once we can properly categorise these errors
 
     def test_allocation_policy_violation(self) -> None:
-<<<<<<< HEAD
-        class RejectAllocationPolicy123(AllocationPolicy):
-            def _config_params(self) -> list[AllocationPolicyConfig]:
-                return []
-
-            def _get_quota_allowance(
-                self, tenant_ids: dict[str, str | int]
-            ) -> QuotaAllowance:
-                return QuotaAllowance(
-                    can_run=False,
-                    max_threads=0,
-                    explanation={"reason": "policy rejects all queries"},
-                )
-
-            def _update_quota_balance(
-                self,
-                tenant_ids: dict[str, str | int],
-                result_or_error: QueryResultOrError,
-            ) -> None:
-                return
-
-=======
->>>>>>> 8622f4b1
         with patch(
             "snuba.web.db_query._get_allocation_policy",
             return_value=RejectAllocationPolicy123(
