import uuid
from datetime import datetime, timedelta
from typing import Any, Callable
from unittest.mock import MagicMock, patch

import simplejson as json

from snuba import state
from snuba.datasets.entities import EntityKey
from snuba.datasets.entities.factory import get_entity
from snuba.datasets.storages import StorageKey
from snuba.datasets.storages.factory import get_writable_storage
from tests.base import BaseApiTest
from tests.fixtures import get_raw_event, get_raw_transaction
from tests.helpers import write_unprocessed_events


class TestSnQLApi(BaseApiTest):
    def post(self, url: str, data: str) -> Any:
        return self.app.post(url, data=data, headers={"referer": "test"})

    def setup_method(self, test_method: Callable[..., Any]) -> None:
        super().setup_method(test_method)
        self.trace_id = uuid.UUID("7400045b-25c4-43b8-8591-4600aa83ad04")
        self.event = get_raw_event()
        self.project_id = self.event["project_id"]
        self.org_id = self.event["organization_id"]
        self.skew = timedelta(minutes=180)
        self.base_time = datetime.utcnow().replace(
            minute=0, second=0, microsecond=0
        ) - timedelta(minutes=180)
        events_storage = get_entity(EntityKey.EVENTS).get_writable_storage()
        assert events_storage is not None
        write_unprocessed_events(events_storage, [self.event])
        self.next_time = datetime.utcnow().replace(
            minute=0, second=0, microsecond=0
        ) + timedelta(minutes=180)
        write_unprocessed_events(
            get_writable_storage(StorageKey.TRANSACTIONS), [get_raw_transaction()],
        )

    def test_simple_query(self) -> None:
        response = self.post(
            "/discover/snql",
            data=json.dumps(
                {
                    "query": f"""MATCH (discover_events )
                    SELECT count() AS count BY project_id, tags[custom_tag]
                    WHERE type != 'transaction' AND project_id = {self.project_id}
                    AND timestamp >= toDateTime('{self.base_time.isoformat()}')
                    AND timestamp < toDateTime('{self.next_time.isoformat()}')
                    ORDER BY count ASC
                    LIMIT 1000""",
                    "turbo": False,
                    "consistent": True,
                    "debug": True,
                }
            ),
        )
        data = json.loads(response.data)

        assert response.status_code == 200, data
        assert data["stats"]["consistent"]
        assert data["data"] == [
            {
                "count": 1,
                "tags[custom_tag]": "custom_value",
                "project_id": self.project_id,
            }
        ]

    def test_sessions_query(self) -> None:
        response = self.post(
            "/discover/snql",
            data=json.dumps(
                {
                    "dataset": "sessions",
                    "query": f"""MATCH (sessions)
                    SELECT project_id, release BY release, project_id
                    WHERE project_id IN array({self.project_id})
                    AND project_id IN array({self.project_id})
                    AND org_id = {self.org_id}
                    AND started >= toDateTime('2021-01-01T17:05:59.554860')
                    AND started < toDateTime('2022-01-01T17:06:00.554981')
                    ORDER BY sessions DESC
                    LIMIT 100 OFFSET 0""",
                }
            ),
        )
        data = json.loads(response.data)

        assert response.status_code == 200
        assert data["data"] == []

    def test_join_query(self) -> None:
        response = self.post(
            "/discover/snql",
            data=json.dumps(
                {
                    "query": f"""MATCH (e: events) -[grouped]-> (gm: groupedmessage)
                    SELECT e.group_id, gm.status, avg(e.retention_days) AS avg BY e.group_id, gm.status
                    WHERE e.project_id = {self.project_id}
                    AND gm.project_id = {self.project_id}
                    AND e.timestamp >= toDateTime('2021-01-01')
                    AND e.timestamp < toDateTime('2021-01-02')
                    """,
                    "turbo": False,
                    "consistent": False,
                    "debug": True,
                }
            ),
        )
        data = json.loads(response.data)

        assert response.status_code == 200
        assert data["data"] == []

    def test_sub_query(self) -> None:
        response = self.post(
            "/discover/snql",
            data=json.dumps(
                {
                    "query": """MATCH {
                        MATCH (discover_events )
                        SELECT count() AS count BY project_id, tags[custom_tag]
                        WHERE type != 'transaction' AND project_id = %s
                        AND timestamp >= toDateTime('%s')
                        AND timestamp < toDateTime('%s')
                    }
                    SELECT avg(count) AS avg_count
                    ORDER BY avg_count ASC
                    LIMIT 1000"""
                    % (
                        self.project_id,
                        self.base_time.isoformat(),
                        self.next_time.isoformat(),
                    ),
                }
            ),
        )
        data = json.loads(response.data)
        assert response.status_code == 200, data
        assert data["data"] == [{"avg_count": 1.0}]

    def test_max_limit(self) -> None:
        response = self.post(
            "/discover/snql",
            data=json.dumps(
                {
                    "query": f"""MATCH (discover_events )
                    SELECT count() AS count BY project_id, tags[custom_tag]
                    WHERE type != 'transaction' AND project_id = {self.project_id} AND timestamp >= toDateTime('2021-01-01')
                    ORDER BY count ASC
                    LIMIT 100000""",
                    "turbo": False,
                    "consistent": True,
                    "debug": True,
                }
            ),
        )
        data = json.loads(response.data)
        assert response.status_code == 400, data

    def test_project_rate_limiting(self) -> None:
        state.set_config("project_concurrent_limit", self.project_id)
        state.set_config(f"project_concurrent_limit_{self.project_id}", 0)

        response = self.post(
            "/events/snql",
            data=json.dumps(
                {
                    "query": """MATCH (events)
                    SELECT platform
                    WHERE project_id = 2
                    AND timestamp >= toDateTime('2021-01-01')
                    AND timestamp < toDateTime('2021-01-02')
                    """,
                }
            ),
        )
        assert response.status_code == 200

        response = self.post(
            "/events/snql",
            data=json.dumps(
                {
                    "query": f"""MATCH (events)
                    SELECT platform
                    WHERE project_id = {self.project_id}
                    AND timestamp >= toDateTime('2021-01-01')
                    AND timestamp < toDateTime('2021-01-02')
                    """
                }
            ),
        )
        assert response.status_code == 429

    def test_project_rate_limiting_joins(self) -> None:
        state.set_config("project_concurrent_limit", self.project_id)
        state.set_config(f"project_concurrent_limit_{self.project_id}", 0)

        response = self.post(
            "/discover/snql",
            data=json.dumps(
                {
                    "query": """MATCH (s: spans) -[contained]-> (t: transactions)
                    SELECT s.op, avg(s.duration_ms) AS avg BY s.op
                    WHERE s.project_id = 2
                    AND t.project_id = 2
                    AND t.finish_ts >= toDateTime('2021-01-01')
                    AND t.finish_ts < toDateTime('2021-01-02')
                    """,
                }
            ),
        )
        assert response.status_code == 200

        response = self.post(
            "/discover/snql",
            data=json.dumps(
                {
                    "query": f"""MATCH (s: spans) -[contained]-> (t: transactions)
                    SELECT s.op, avg(s.duration_ms) AS avg BY s.op
                    WHERE s.project_id = {self.project_id}
                    AND t.project_id = {self.project_id}
                    AND t.finish_ts >= toDateTime('2021-01-01')
                    AND t.finish_ts < toDateTime('2021-01-02')
                    """,
                }
            ),
        )
        assert response.status_code == 429

    def test_project_rate_limiting_subqueries(self) -> None:
        state.set_config("project_concurrent_limit", self.project_id)
        state.set_config(f"project_concurrent_limit_{self.project_id}", 0)

        response = self.post(
            "/discover/snql",
            data=json.dumps(
                {
                    "query": """MATCH {
                        MATCH (discover_events )
                        SELECT count() AS count BY project_id, tags[custom_tag]
                        WHERE type != 'transaction' AND project_id = 2
                        AND timestamp >= toDateTime('%s')
                        AND timestamp < toDateTime('%s')
                    }
                    SELECT avg(count) AS avg_count
                    ORDER BY avg_count ASC
                    LIMIT 1000"""
                    % (self.base_time.isoformat(), self.next_time.isoformat()),
                }
            ),
        )
        assert response.status_code == 200

        response = self.post(
            "/discover/snql",
            data=json.dumps(
                {
                    "query": """MATCH {
                        MATCH (discover_events )
                        SELECT count() AS count BY project_id, tags[custom_tag]
                        WHERE type != 'transaction' AND project_id = %s
                        AND timestamp >= toDateTime('%s')
                        AND timestamp < toDateTime('%s')
                    }
                    SELECT avg(count) AS avg_count
                    ORDER BY avg_count ASC
                    LIMIT 1000"""
                    % (
                        self.project_id,
                        self.base_time.isoformat(),
                        self.next_time.isoformat(),
                    ),
                }
            ),
        )
        assert response.status_code == 429

    @patch("snuba.settings.RECORD_QUERIES", True)
    @patch("snuba.state.record_query")
    def test_record_queries(self, record_query_mock: Any) -> None:
        for use_split, expected_query_count in [(0, 1), (1, 2)]:
            state.set_config("use_split", use_split)
            record_query_mock.reset_mock()
            result = json.loads(
                self.post(
                    "/events/snql",
                    data=json.dumps(
                        {
                            "query": f"""MATCH (events)
                            SELECT event_id, title, transaction, tags[a], tags[b], message, project_id
                            WHERE timestamp >= toDateTime('2021-01-01')
                            AND timestamp < toDateTime('2022-01-01')
                            AND project_id IN tuple({self.project_id})
                            LIMIT 5""",
                        }
                    ),
                ).data
            )

            assert len(result["data"]) == 1
            assert record_query_mock.call_count == 1
            metadata = record_query_mock.call_args[0][0]
            assert metadata["dataset"] == "events"
            assert metadata["request"]["referrer"] == "test"
            assert len(metadata["query_list"]) == expected_query_count

    @patch("snuba.web.query._run_query_pipeline")
    def test_error_handler(self, pipeline_mock: MagicMock) -> None:
        from rediscluster.utils import ClusterDownError

        hsh = "0" * 32
        group_id = int(hsh[:16], 16)
        pipeline_mock.side_effect = ClusterDownError("stuff")
        response = self.post(
            "/events/snql",
            data=json.dumps(
                {
                    "query": f"""MATCH (events)
                    SELECT event_id, group_id, project_id, timestamp
                    WHERE project_id IN tuple({self.project_id})
                    AND group_id IN tuple({group_id})
                    AND  timestamp >= toDateTime('2021-01-01')
                    AND timestamp < toDateTime('2022-01-01')
                    ORDER BY timestamp DESC, event_id DESC
                    LIMIT 1""",
                }
            ),
        )
        assert response.status_code == 500
        data = json.loads(response.data)
        assert data["error"]["type"] == "internal_server_error"
        assert data["error"]["message"] == "stuff"

    def test_sessions_with_function_orderby(self) -> None:
        response = self.post(
            "/sessions/snql",
            data=json.dumps(
                {
                    "query": f"""MATCH (sessions)
                    SELECT project_id, release BY release, project_id
                    WHERE org_id = {self.org_id}
                    AND started >= toDateTime('2021-04-05T16:52:48.907628')
                    AND started < toDateTime('2021-04-06T16:52:49.907666')
                    AND project_id IN tuple({self.project_id})
                    AND project_id IN tuple({self.project_id})
                    ORDER BY divide(sessions_crashed, sessions) ASC
                    LIMIT 21
                    OFFSET 0
                    """,
                }
            ),
        )
        assert response.status_code == 200

    def test_arrayjoin(self) -> None:
        response = self.post(
            "/events/snql",
            data=json.dumps(
                {
                    "query": f"""MATCH (events)
                    SELECT count() AS times_seen, min(timestamp) AS first_seen, max(timestamp) AS last_seen
                    BY exception_frames.filename
                    ARRAY JOIN exception_frames.filename
                    WHERE timestamp >= toDateTime('2021-04-16T17:17:00')
                    AND timestamp < toDateTime('2021-04-16T23:17:00')
                    AND project_id IN tuple({self.project_id})
                    AND exception_frames.filename LIKE '%.java'
                    AND project_id IN tuple({self.project_id})
                    ORDER BY last_seen DESC
                    LIMIT 1000
                    """,
                }
            ),
        )
        assert response.status_code == 200

    def test_tags_in_groupby(self) -> None:
        response = self.post(
            "/events/snql",
            data=json.dumps(
                {
                    "query": f"""MATCH (events)
                    SELECT count() AS times_seen, min(timestamp) AS first_seen, max(timestamp) AS last_seen
                    BY tags[k8s-app]
                    WHERE timestamp >= toDateTime('2021-04-06T20:42:40')
                    AND timestamp < toDateTime('2021-04-20T20:42:40')
                    AND project_id IN tuple({self.project_id}) AND tags[k8s-app] != ''
                    AND type != 'transaction'
                    AND project_id IN tuple({self.project_id})
                    ORDER BY last_seen DESC
                    LIMIT 1000
                    """,
                }
            ),
        )
        assert response.status_code == 200

    def test_escape_edge_cases(self) -> None:
        response = self.post(
            "/events/snql",
            data=json.dumps(
                {
                    "query": f"""MATCH (events)
                    SELECT count() AS times_seen
                    WHERE timestamp >= toDateTime('2021-04-06T20:42:40')
                    AND timestamp < toDateTime('2021-04-20T20:42:40')
                    AND project_id IN tuple({self.project_id})
                    AND environment = '\\\\\\' \\n \\\\n \\\\'
                    """,
                }
            ),
        )
        assert response.status_code == 200

<<<<<<< HEAD
    def test_ifnull_condition_experiment(self) -> None:
=======
    def test_alias_allowances(self) -> None:
>>>>>>> ad98f930
        response = self.post(
            "/events/snql",
            data=json.dumps(
                {
<<<<<<< HEAD
                    "dataset": "discover",
                    "query": f"""MATCH (discover)
                    SELECT count() AS count
                    WHERE timestamp >= toDateTime('2021-04-06T20:42:40')
                    AND timestamp < toDateTime('2021-04-20T20:42:40')
                    AND project_id IN tuple({self.project_id})
                    AND type = 'transaction'
                    AND ifNull(tags[cache_status], '') = ''
                    AND project_id = {self.project_id}
                    AND project_id IN tuple({self.project_id})
                    LIMIT 50""",
                    "debug": True,
=======
                    "query": f"""MATCH (events)
                    SELECT count() AS equation[0]
                    WHERE timestamp >= toDateTime('{self.base_time.isoformat()}')
                    AND timestamp < toDateTime('{self.next_time.isoformat()}')
                    AND project_id IN tuple({self.project_id})
                    """,
>>>>>>> ad98f930
                }
            ),
        )
        assert response.status_code == 200
<<<<<<< HEAD

        data = json.loads(response.data)
        assert "empty-string-tag-condition" in data["experiments"]
=======
        data = json.loads(response.data)
        assert len(data["data"]) == 1
        assert "equation[0]" in data["data"][0]
>>>>>>> ad98f930
<|MERGE_RESOLUTION|>--- conflicted
+++ resolved
@@ -416,16 +416,11 @@
         )
         assert response.status_code == 200
 
-<<<<<<< HEAD
     def test_ifnull_condition_experiment(self) -> None:
-=======
-    def test_alias_allowances(self) -> None:
->>>>>>> ad98f930
-        response = self.post(
-            "/events/snql",
-            data=json.dumps(
-                {
-<<<<<<< HEAD
+        response = self.post(
+            "/events/snql",
+            data=json.dumps(
+                {
                     "dataset": "discover",
                     "query": f"""MATCH (discover)
                     SELECT count() AS count
@@ -438,24 +433,30 @@
                     AND project_id IN tuple({self.project_id})
                     LIMIT 50""",
                     "debug": True,
-=======
+                }
+            ),
+        )
+        assert response.status_code == 200
+
+        data = json.loads(response.data)
+        assert "empty-string-tag-condition" in data["experiments"]
+
+    def test_alias_allowances(self) -> None:
+        response = self.post(
+            "/events/snql",
+            data=json.dumps(
+                {
                     "query": f"""MATCH (events)
                     SELECT count() AS equation[0]
                     WHERE timestamp >= toDateTime('{self.base_time.isoformat()}')
                     AND timestamp < toDateTime('{self.next_time.isoformat()}')
                     AND project_id IN tuple({self.project_id})
                     """,
->>>>>>> ad98f930
-                }
-            ),
-        )
-        assert response.status_code == 200
-<<<<<<< HEAD
-
-        data = json.loads(response.data)
-        assert "empty-string-tag-condition" in data["experiments"]
-=======
+                }
+            ),
+        )
+        assert response.status_code == 200
+
         data = json.loads(response.data)
         assert len(data["data"]) == 1
-        assert "equation[0]" in data["data"][0]
->>>>>>> ad98f930
+        assert "equation[0]" in data["data"][0]