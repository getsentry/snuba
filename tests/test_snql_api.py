--- conflicted
+++ resolved
@@ -623,7 +623,6 @@
         assert metric_calls[0].tags["entity"] == "events"
         assert metric_calls[0].tags["table"].startswith("errors")
 
-<<<<<<< HEAD
         record_kfk.produce.assert_called_once()
         topic, raw_data = record_kfk.produce.call_args.args
         assert topic == "snuba-attribution"
@@ -636,11 +635,7 @@
         assert data["queries"][0]["table"].starts_with("errors_")
         assert data["queries"][0]["bytes_scanned"] > 0
 
-    def test_invalid_app_id_attribution(self) -> None:
-        state.set_config("use_attribution", 1)
-=======
     def test_arbitrary_app_id_attribution(self) -> None:
->>>>>>> cba5b763
         response = self.post(
             "/events/snql",
             data=json.dumps(
