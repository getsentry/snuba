--- conflicted
+++ resolved
@@ -343,15 +343,11 @@
                 {
                     "dataset": "transactions",
                     "project": 1,
-<<<<<<< HEAD
-                    "selected_columns": ["event_id", "measurements[lcp]"],
-=======
                     "selected_columns": [
                         "event_id",
                         "measurements[lcp]",
                         "measurements[asd]",
                     ],
->>>>>>> b7aea6b3
                     "limit": 1,
                 }
             ),
@@ -360,9 +356,5 @@
         assert response.status_code == 200, response.data
         assert len(data["data"]) == 1, data
         assert "measurements[lcp]" in data["data"][0]
-<<<<<<< HEAD
         assert data["data"][0]["measurements[lcp]"] == 32.129
-=======
-        assert data["data"][0]["measurements[lcp]"] == 32.129
-        assert data["data"][0]["measurements[asd]"] is None
->>>>>>> b7aea6b3
+        assert data["data"][0]["measurements[asd]"] is None