import calendar
import itertools
import pickle
from datetime import datetime, timedelta
from pickle import PickleBuffer
from typing import MutableSequence
from unittest.mock import Mock

import pytest
import simplejson as json

from snuba.clusters.cluster import ClickhouseClientSettings
from snuba.consumer import (
    ConsumerWorker,
    JSONRowInsertBatch,
    StreamingConsumerStrategyFactory,
)
from snuba.datasets.storages import StorageKey
from snuba.datasets.storages.factory import get_writable_storage
from snuba.processor import InsertBatch, ReplacementBatch
from snuba.utils.metrics.backends.dummy import DummyMetricsBackend
from snuba.utils.streams import Message, Partition, Topic
from snuba.utils.streams.backends.kafka import KafkaPayload
from tests.assertions import assert_changes
from tests.backends.confluent_kafka import FakeConfluentKafkaProducer
from tests.backends.metrics import TestingMetricsBackend, Timing
from tests.fixtures import get_raw_event


class TestConsumer:
    storage = get_writable_storage(StorageKey.EVENTS)
    metrics = DummyMetricsBackend()
    event = get_raw_event()
    table = storage.get_table_writer().get_schema().get_table_name()

    def test_offsets(self):
        event = self.event

        message: Message[KafkaPayload] = Message(
            Partition(Topic("events"), 456),
            123,
            KafkaPayload(
                None, json.dumps((2, "insert", event)).encode("utf-8"), []
            ),  # event doesn't really matter
            datetime.now(),
        )

        test_worker = ConsumerWorker(
<<<<<<< HEAD
            self.dataset.get_default_entity().get_writable_storage(),
=======
            self.storage,
>>>>>>> efffa8d3
            producer=FakeConfluentKafkaProducer(),
            replacements_topic=Topic(
                self.storage.get_table_writer()
                .get_stream_loader()
                .get_replacement_topic_spec()
                .topic_name
            ),
            metrics=self.metrics,
        )
        batch = [test_worker.process_message(message)]
        test_worker.flush_batch(batch)

        clickhouse = self.storage.get_cluster().get_query_connection(
            ClickhouseClientSettings.QUERY
        )

        assert clickhouse.execute(
            "SELECT project_id, event_id, offset, partition FROM %s" % self.table
        ) == [(self.event["project_id"], self.event["event_id"], 123, 456)]

    def test_skip_too_old(self):
        test_worker = ConsumerWorker(
<<<<<<< HEAD
            self.dataset.get_default_entity().get_writable_storage(),
=======
            self.storage,
>>>>>>> efffa8d3
            producer=FakeConfluentKafkaProducer(),
            replacements_topic=Topic(
                self.storage.get_table_writer()
                .get_stream_loader()
                .get_replacement_topic_spec()
                .topic_name
            ),
            metrics=self.metrics,
        )

        event = self.event
        old_timestamp = datetime.utcnow() - timedelta(days=300)
        old_timestamp_str = old_timestamp.strftime("%Y-%m-%dT%H:%M:%S.%fZ")
        event["datetime"] = old_timestamp_str
        event["data"]["datetime"] = old_timestamp_str
        event["data"]["received"] = int(calendar.timegm(old_timestamp.timetuple()))

        message: Message[KafkaPayload] = Message(
            Partition(Topic("events"), 1),
            42,
            KafkaPayload(None, json.dumps((2, "insert", event)).encode("utf-8"), []),
            datetime.now(),
        )

        assert test_worker.process_message(message) is None

    def test_produce_replacement_messages(self):
        producer = FakeConfluentKafkaProducer()
        test_worker = ConsumerWorker(
<<<<<<< HEAD
            self.dataset.get_default_entity().get_writable_storage(),
=======
            self.storage,
>>>>>>> efffa8d3
            producer=producer,
            replacements_topic=Topic(
                self.storage.get_table_writer()
                .get_stream_loader()
                .get_replacement_topic_spec()
                .topic_name
            ),
            metrics=self.metrics,
        )

        test_worker.flush_batch(
            [
                ReplacementBatch("1", [{"project_id": 1}]),
                ReplacementBatch("2", [{"project_id": 2}]),
            ]
        )

        assert [(m._topic, m._key, m._value) for m in producer.messages] == [
            ("event-replacements", b"1", b'{"project_id":1}'),
            ("event-replacements", b"2", b'{"project_id":2}'),
        ]


def test_streaming_consumer_strategy() -> None:
    messages = (
        Message(
            Partition(Topic("events"), 0),
            i,
            KafkaPayload(None, b"{}", None),
            datetime.now(),
        )
        for i in itertools.count()
    )

    replacements_producer = FakeConfluentKafkaProducer()

    processor = Mock()
    processor.process_message.side_effect = [
        None,
        InsertBatch([{}]),
        ReplacementBatch("key", [{}]),
    ]

    writer = Mock()

    metrics = TestingMetricsBackend()

    factory = StreamingConsumerStrategyFactory(
        None,
        processor,
        writer,
        metrics,
        max_batch_size=10,
        max_batch_time=60,
        processes=None,
        input_block_size=None,
        output_block_size=None,
        replacements_producer=replacements_producer,
        replacements_topic=Topic("replacements"),
    )

    commit_function = Mock()
    strategy = factory.create(commit_function)

    for i in range(3):
        strategy.poll()
        strategy.submit(next(messages))

    assert metrics.calls == []

    processor.process_message.side_effect = [{}]

    with pytest.raises(TypeError):
        strategy.poll()
        strategy.submit(next(messages))

    def get_number_of_insertion_metrics() -> int:
        count = 0
        for call in metrics.calls:
            if isinstance(call, Timing) and call.name == "insertions.latency_ms":
                count += 1
        return count

    expected_write_count = 1

    with assert_changes(
        get_number_of_insertion_metrics, 0, expected_write_count
    ), assert_changes(
        lambda: writer.write.call_count, 0, expected_write_count
    ), assert_changes(
        lambda: len(replacements_producer.messages), 0, 1
    ):
        strategy.close()
        strategy.join()


def test_json_row_batch_pickle_simple() -> None:
    batch = JSONRowInsertBatch([b"foo", b"bar", b"baz"])
    assert pickle.loads(pickle.dumps(batch)) == batch


def test_json_row_batch_pickle_out_of_band() -> None:
    batch = JSONRowInsertBatch([b"foo", b"bar", b"baz"])

    buffers: MutableSequence[PickleBuffer] = []
    data = pickle.dumps(batch, protocol=5, buffer_callback=buffers.append)
    assert pickle.loads(data, buffers=[b.raw() for b in buffers]) == batch<|MERGE_RESOLUTION|>--- conflicted
+++ resolved
@@ -46,11 +46,7 @@
         )
 
         test_worker = ConsumerWorker(
-<<<<<<< HEAD
-            self.dataset.get_default_entity().get_writable_storage(),
-=======
             self.storage,
->>>>>>> efffa8d3
             producer=FakeConfluentKafkaProducer(),
             replacements_topic=Topic(
                 self.storage.get_table_writer()
@@ -73,11 +69,7 @@
 
     def test_skip_too_old(self):
         test_worker = ConsumerWorker(
-<<<<<<< HEAD
-            self.dataset.get_default_entity().get_writable_storage(),
-=======
             self.storage,
->>>>>>> efffa8d3
             producer=FakeConfluentKafkaProducer(),
             replacements_topic=Topic(
                 self.storage.get_table_writer()
@@ -107,11 +99,7 @@
     def test_produce_replacement_messages(self):
         producer = FakeConfluentKafkaProducer()
         test_worker = ConsumerWorker(
-<<<<<<< HEAD
-            self.dataset.get_default_entity().get_writable_storage(),
-=======
             self.storage,
->>>>>>> efffa8d3
             producer=producer,
             replacements_topic=Topic(
                 self.storage.get_table_writer()
