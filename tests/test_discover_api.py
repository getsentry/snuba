--- conflicted
+++ resolved
@@ -856,21 +856,13 @@
             {"apdex_duration_300": 1, "tags[foo]": "baz", "project_id": self.project_id}
         ]
 
-<<<<<<< HEAD
-    def test_individual_measurement(self) -> None:
-=======
     def test_count_null_user_consistency(self):
->>>>>>> 4c7c0a39
-        response = self.app.post(
-            "/query",
-            data=json.dumps(
-                {
-                    "dataset": "discover",
-                    "project": self.project_id,
-<<<<<<< HEAD
-                    "selected_columns": ["event_id", "measurements[lcp]"],
-                    "limit": 1,
-=======
+        response = self.app.post(
+            "/query",
+            data=json.dumps(
+                {
+                    "dataset": "discover",
+                    "project": self.project_id,
                     "aggregations": [
                         ["uniq", "user", "uniq_user"],
                         ["count", None, "count"],
@@ -879,17 +871,10 @@
                     "conditions": [],
                     "orderby": "uniq_user",
                     "limit": 1000,
->>>>>>> 4c7c0a39
-                }
-            ),
-        )
-        data = json.loads(response.data)
-<<<<<<< HEAD
-        assert response.status_code == 200, response.data
-        assert len(data["data"]) == 1, data
-        assert "measurements[lcp]" in data["data"][0]
-        assert data["data"][0]["measurements[lcp]"] == 32.129
-=======
+                }
+            ),
+        )
+        data = json.loads(response.data)
         assert response.status_code == 200
         assert len(data["data"]) == 1
         assert data["data"][0]["uniq_user"] == 0
@@ -916,4 +901,22 @@
         assert len(data["data"]) == 1
         # Should now count '' user as Null, which is 0
         assert data["data"][0]["uniq_user"] == 0
->>>>>>> 4c7c0a39
+
+
+def test_individual_measurement(self) -> None:
+    response = self.app.post(
+        "/query",
+        data=json.dumps(
+            {
+                "dataset": "discover",
+                "project": self.project_id,
+                "selected_columns": ["event_id", "measurements[lcp]"],
+                "limit": 1,
+            }
+        ),
+    )
+    data = json.loads(response.data)
+    assert response.status_code == 200, response.data
+    assert len(data["data"]) == 1, data
+    assert "measurements[lcp]" in data["data"][0]
+    assert data["data"][0]["measurements[lcp]"] == 32.129