<<<<<<< HEAD
import pytest
=======
import pytz
>>>>>>> 4bef3610
import uuid
from datetime import datetime, timedelta
from functools import partial

import simplejson as json

from snuba.datasets.storages import StorageKey
from snuba.datasets.storages.factory import get_writable_storage
from tests.base import BaseApiTest
from tests.fixtures import get_raw_event, get_raw_transaction
from tests.helpers import write_unprocessed_events


class TestDiscoverApi(BaseApiTest):
    @pytest.fixture(
        autouse=True, params=["/query", "/discover/snql"], ids=["legacy", "snql"]
    )
    def _set_endpoint(self, request, convert_legacy_to_snql):
        self.endpoint = request.param
        old_post = self.app.post

        if request.param == "/discover/snql":

            def new_post(endpoint, entity, data=None):
                return old_post(endpoint, data=convert_legacy_to_snql(data, entity))

        else:

            def new_post(endpoint, entity, data=None):
                return old_post(endpoint, data=data)

        self.app.post = new_post

    def setup_method(self, test_method):
        super().setup_method(test_method)
        self.app.post = partial(self.app.post, headers={"referer": "test"})
        self.trace_id = uuid.UUID("7400045b-25c4-43b8-8591-4600aa83ad04")
        self.event = get_raw_event()
        self.project_id = self.event["project_id"]
        self.skew = timedelta(minutes=180)
        self.base_time = datetime.utcnow().replace(
            minute=0, second=0, microsecond=0, tzinfo=pytz.utc
        ) - timedelta(minutes=180)
        write_unprocessed_events(get_writable_storage(StorageKey.EVENTS), [self.event])
        write_unprocessed_events(
            get_writable_storage(StorageKey.TRANSACTIONS), [get_raw_transaction()],
        )

    def test_raw_data(self) -> None:
        response = self.app.post(
            self.endpoint,
            "discover_events",
            data=json.dumps(
                {
                    "dataset": "discover",
                    "project": self.project_id,
                    "selected_columns": ["type", "tags[custom_tag]", "release"],
                    "conditions": [["type", "!=", "transaction"]],
                    "orderby": "timestamp",
                    "limit": 1000,
                }
            ),
        )
        data = json.loads(response.data)

        assert response.status_code == 200
        assert len(data["data"]) == 1, data
        assert data["data"][0] == {
            "type": "error",
            "tags[custom_tag]": "custom_value",
            "release": None,
        }

        response = self.app.post(
            self.endpoint,
            "discover_transactions",
            data=json.dumps(
                {
                    "dataset": "discover",
                    "project": self.project_id,
                    "selected_columns": [
                        "type",
                        "trace_id",
                        "tags[foo]",
                        "group_id",
                        "release",
                        "sdk_name",
                        "geo_city",
                    ],
                    "conditions": [["type", "=", "transaction"]],
                    "orderby": "timestamp",
                    "limit": 1,
                }
            ),
        )
        data = json.loads(response.data)
        assert response.status_code == 200
        assert len(data["data"]) == 1, data
        assert data["data"][0] == {
            "type": "transaction",
            "trace_id": str(self.trace_id),
            "tags[foo]": "baz",
            "group_id": 0,
            "release": "1",
            "geo_city": "San Francisco",
            "sdk_name": "sentry.python",
        }

    def test_aggregations(self) -> None:
        response = self.app.post(
            self.endpoint,
            "discover_events",
            data=json.dumps(
                {
                    "dataset": "discover",
                    "project": self.project_id,
                    "aggregations": [["count()", None, "count"]],
                    "groupby": ["project_id", "tags[custom_tag]"],
                    "conditions": [["type", "!=", "transaction"]],
                    "orderby": "count",
                    "limit": 1000,
                }
            ),
        )
        data = json.loads(response.data)

        assert response.status_code == 200
        assert data["data"] == [
            {
                "count": 1,
                "tags[custom_tag]": "custom_value",
                "project_id": self.project_id,
            }
        ]

        response = self.app.post(
            self.endpoint,
            "discover_transactions",
            data=json.dumps(
                {
                    "dataset": "discover",
                    "project": self.project_id,
                    "aggregations": [["count()", "", "count"]],
                    "groupby": ["project_id", "tags[foo]", "trace_id"],
                    "conditions": [["type", "=", "transaction"]],
                    "orderby": "count",
                    "limit": 1000,
                }
            ),
        )
        data = json.loads(response.data)

        assert response.status_code == 200
        assert data["data"] == [
            {
                "count": 1,
                "tags[foo]": "baz",
                "project_id": self.project_id,
                "trace_id": str(self.trace_id),
            }
        ]

    def test_handles_columns_from_other_dataset(self) -> None:
        response = self.app.post(
            self.endpoint,
            "discover_transactions",
            data=json.dumps(
                {
                    "dataset": "discover",
                    "project": self.project_id,
                    "aggregations": [
                        ["count()", "", "count"],
                        ["uniq", ["group_id"], "uniq_group_id"],
                        ["uniq", ["exception_stacks.type"], "uniq_ex_stacks"],
                    ],
                    "conditions": [
                        ["type", "=", "transaction"],
                        ["group_id", "=", 2],
                        ["duration", ">=", 0],
                    ],
                    "groupby": ["type"],
                    "limit": 1000,
                }
            ),
        )
        data = json.loads(response.data)

        assert response.status_code == 200
        assert data["data"] == [
            {
                "type": "transaction",
                "count": 0,
                "uniq_group_id": 0,
                "uniq_ex_stacks": None,
            }
        ]

        response = self.app.post(
            self.endpoint,
            "discover_events",
            data=json.dumps(
                {
                    "dataset": "discover",
                    "project": self.project_id,
                    "aggregations": [["uniq", ["trace_id"], "uniq_trace_id"]],
                    "conditions": [["type", "=", "error"]],
                    "groupby": ["type", "group_id"],
                    "limit": 1000,
                }
            ),
        )
        data = json.loads(response.data)
        assert response.status_code == 200
        assert data["data"] == [
            {"type": "error", "group_id": self.event["group_id"], "uniq_trace_id": None}
        ]

    def test_geo_column_condition(self) -> None:
        response = self.app.post(
            self.endpoint,
            "discover_transactions",
            data=json.dumps(
                {
                    "dataset": "discover",
                    "project": self.project_id,
                    "aggregations": [["count()", "", "count"]],
                    "conditions": [
                        ["duration", ">=", 0],
                        ["geo_country_code", "=", "MX"],
                    ],
                    "limit": 1000,
                }
            ),
        )
        data = json.loads(response.data)

        assert response.status_code == 200
        assert data["data"] == [{"count": 0}]

        response = self.app.post(
            self.endpoint,
            "discover_transactions",
            data=json.dumps(
                {
                    "dataset": "discover",
                    "project": self.project_id,
                    "aggregations": [["count()", "", "count"]],
                    "conditions": [
                        ["duration", ">=", 0],
                        ["geo_country_code", "=", "US"],
                        ["geo_region", "=", "CA"],
                        ["geo_city", "=", "San Francisco"],
                    ],
                    "limit": 1000,
                }
            ),
        )
        data = json.loads(response.data)

        assert response.status_code == 200
        assert data["data"] == [{"count": 1}]

    def test_exception_stack_column_condition(self) -> None:
        if "snql" in self.endpoint:
            pytest.xfail(
                reason="snql doesn't do the implicit unpacking of array join conditions"
            )

        response = self.app.post(
            self.endpoint,
            "discover_events",
            data=json.dumps(
                {
                    "dataset": "discover",
                    "project": self.project_id,
                    "aggregations": [["count()", "", "count"]],
                    "conditions": [
                        ["exception_stacks.type", "LIKE", "Arithmetic%"],
                        ["exception_frames.filename", "LIKE", "%.java"],
                    ],
                    "limit": 1000,
                }
            ),
        )
        assert response.status_code == 200
        data = json.loads(response.data)
        assert data["data"] == [{"count": 1}]

    def test_exception_stack_column_boolean_condition(self) -> None:
        if "snql" in self.endpoint:
            pytest.xfail(
                reason="snql doesn't do the implicit unpacking of array join conditions"
            )

        response = self.app.post(
            self.endpoint,
            "discover_events",
            data=json.dumps(
                {
                    "dataset": "discover",
                    "project": self.project_id,
                    "aggregations": [["count", None, "count"]],
                    "debug": True,
                    "conditions": [
                        [
                            [
                                "or",
                                [
                                    [
                                        "equals",
                                        [
                                            "exception_stacks.type",
                                            "'ArithmeticException'",
                                        ],
                                    ],
                                    [
                                        "equals",
                                        ["exception_stacks.type", "'RuntimeException'"],
                                    ],
                                ],
                            ],
                            "=",
                            1,
                        ],
                    ],
                    "limit": 1000,
                }
            ),
        )
        assert response.status_code == 200
        data = json.loads(response.data)
        assert data["data"] == [{"count": 1}]

    def test_exception_stack_column_boolean_condition_with_arrayjoin(self) -> None:
        response = self.app.post(
            self.endpoint,
            "discover_events",
            data=json.dumps(
                {
                    "dataset": "discover",
                    "project": self.project_id,
                    "aggregations": [["count", None, "count"]],
                    "arrayjoin": "exception_stacks.type",
                    "groupby": "exception_stacks.type",
                    "debug": True,
                    "conditions": [
                        [
                            [
                                "or",
                                [
                                    [
                                        "equals",
                                        [
                                            "exception_stacks.type",
                                            "'ArithmeticException'",
                                        ],
                                    ],
                                    [
                                        "equals",
                                        ["exception_stacks.type", "'RuntimeException'"],
                                    ],
                                ],
                            ],
                            "=",
                            1,
                        ],
                    ],
                    "limit": 1000,
                }
            ),
        )
        assert response.status_code == 200
        data = json.loads(response.data)
        assert data["data"] == [
            {"count": 1, "exception_stacks.type": "ArithmeticException"}
        ]

    def test_exception_stack_column_boolean_condition_arrayjoin_function(self) -> None:
        response = self.app.post(
            self.endpoint,
            "discover_events",
            data=json.dumps(
                {
                    "dataset": "discover",
                    "project": self.project_id,
                    "selected_columns": [
                        [
                            "arrayJoin",
                            ["exception_stacks.type"],
                            "exception_stacks.type",
                        ]
                    ],
                    "aggregations": [["count", None, "count"]],
                    "groupby": "exception_stacks.type",
                    "debug": True,
                    "conditions": [
                        [
                            [
                                "or",
                                [
                                    [
                                        "equals",
                                        [
                                            "exception_stacks.type",
                                            "'ArithmeticException'",
                                        ],
                                    ],
                                    [
                                        "equals",
                                        ["exception_stacks.type", "'RuntimeException'"],
                                    ],
                                ],
                            ],
                            "=",
                            1,
                        ],
                    ],
                    "limit": 1000,
                }
            ),
        )
        assert response.status_code == 200
        data = json.loads(response.data)
        assert data["data"] == [
            {"count": 1, "exception_stacks.type": "ArithmeticException"}
        ]

    def test_tags_key_boolean_condition(self) -> None:
        response = self.app.post(
            self.endpoint,
            "discover_events",
            data=json.dumps(
                {
                    "dataset": "discover",
                    "turbo": False,
                    "consistent": False,
                    "aggregations": [["count", None, "count"]],
                    "conditions": [
                        [
                            [
                                "or",
                                [
                                    [
                                        "equals",
                                        [["ifNull", ["tags[foo]", "''"]], "'baz'"],
                                    ],
                                    [
                                        "equals",
                                        [["ifNull", ["tags[foo.bar]", "''"]], "'qux'"],
                                    ],
                                ],
                            ],
                            "=",
                            1,
                        ],
                        ["project_id", "IN", [self.project_id]],
                    ],
                    "groupby": "tags_key",
                    "orderby": ["-count", "tags_key"],
                    "having": [
                        [
                            "tags_key",
                            "NOT IN",
                            ["trace", "trace.ctx", "trace.span", "project"],
                        ]
                    ],
                    "project": [self.project_id],
                    "limit": 10,
                }
            ),
        )
        assert response.status_code == 200

    def test_os_fields_condition(self) -> None:
        response = self.app.post(
            self.endpoint,
            "discover_transactions",
            data=json.dumps(
                {
                    "dataset": "discover",
                    "project": self.project_id,
                    "aggregations": [["count()", "", "count"]],
                    "conditions": [
                        ["duration", ">=", 0],
                        ["contexts[os.build]", "LIKE", "x86%"],
                        ["contexts[os.kernel_version]", "LIKE", "10.1%"],
                    ],
                    "limit": 1000,
                }
            ),
        )
        assert response.status_code == 200
        data = json.loads(response.data)
        assert data["data"] == [{"count": 0}]

    def test_http_fields(self) -> None:
        response = self.app.post(
            self.endpoint,
            "discover_transactions",
            data=json.dumps(
                {
                    "dataset": "discover",
                    "project": self.project_id,
                    "aggregations": [["count()", "", "count"]],
                    "conditions": [["duration", ">=", 0]],
                    "groupby": ["http_method", "http_referer", "tags[url]"],
                    "limit": 1000,
                }
            ),
        )
        assert response.status_code == 200
        data = json.loads(response.data)
        assert data["data"] == [
            {
                "http_method": "POST",
                "http_referer": "tagstore.something",
                "tags[url]": "http://127.0.0.1:/query",
                "count": 1,
            }
        ]

        response = self.app.post(
            self.endpoint,
            "discover_events",
            data=json.dumps(
                {
                    "dataset": "discover",
                    "project": self.project_id,
                    "aggregations": [["count()", "", "count"]],
                    "conditions": [["group_id", ">=", 0]],
                    "groupby": ["http_method", "http_referer", "tags[url]"],
                    "limit": 1000,
                }
            ),
        )
        assert response.status_code == 200
        data = json.loads(response.data)
        assert data["data"] == [
            {
                "http_method": "POST",
                "http_referer": "tagstore.something",
                "tags[url]": "http://127.0.0.1:/query",
                "count": 1,
            }
        ]

    def test_device_fields_condition(self) -> None:
        response = self.app.post(
            self.endpoint,
            "discover_transactions",
            data=json.dumps(
                {
                    "dataset": "discover",
                    "project": self.project_id,
                    "aggregations": [["count()", "", "count"]],
                    "conditions": [
                        ["duration", ">=", 0],
                        ["contexts[device.charging]", "=", "True"],
                        ["contexts[device.model_id]", "=", "Galaxy"],
                    ],
                    "limit": 1000,
                }
            ),
        )

        assert response.status_code == 200
        data = json.loads(response.data)
        assert data["data"][0]["count"] == 1

        response = self.app.post(
            self.endpoint,
            "discover_events",
            data=json.dumps(
                {
                    "dataset": "discover",
                    "project": self.project_id,
                    "aggregations": [["count()", "", "count"]],
                    "conditions": [
                        ["type", "=", "error"],
                        ["contexts[device.charging]", "=", "True"],
                        ["contexts[device.model_id]", "=", "Galaxy"],
                    ],
                    "limit": 1000,
                }
            ),
        )

        assert response.status_code == 200
        data = json.loads(response.data)
        assert data["data"][0]["count"] == 1

    def test_device_boolean_fields_context_vs_promoted_column(self) -> None:
        response = self.app.post(
            self.endpoint,
            "discover_transactions",
            data=json.dumps(
                {
                    "dataset": "discover",
                    "project": self.project_id,
                    "selected_columns": ["contexts[device.charging]"],
                    "aggregations": [["count()", "", "count"]],
                    "conditions": [["duration", ">=", 0]],
                    "groupby": ["contexts[device.charging]"],
                    "limit": 1000,
                }
            ),
        )
        assert response.status_code == 200
        data = json.loads(response.data)
        assert data["data"][0]["contexts[device.charging]"] == "True"
        assert data["data"][0]["count"] == 1

        response = self.app.post(
            self.endpoint,
            "discover_events",
            data=json.dumps(
                {
                    "dataset": "discover",
                    "project": self.project_id,
                    "selected_columns": ["contexts[device.charging]"],
                    "aggregations": [["count()", "", "count"]],
                    "conditions": [["type", "=", "error"]],
                    "groupby": ["contexts[device.charging]"],
                    "limit": 1000,
                }
            ),
        )
        assert response.status_code == 200
        data = json.loads(response.data)
        assert data["data"][0]["contexts[device.charging]"] == "True"
        assert data["data"][0]["count"] == 1

    def test_is_handled(self) -> None:
        response = self.app.post(
            self.endpoint,
            "discover_events",
            data=json.dumps(
                {
                    "dataset": "discover",
                    "project": self.project_id,
                    "selected_columns": ["exception_stacks.mechanism_handled"],
                    "conditions": [
                        ["type", "=", "error"],
                        [["notHandled", []], "=", 1],
                    ],
                    "limit": 5,
                }
            ),
        )

        assert response.status_code == 200
        data = json.loads(response.data)
        assert data["data"][0]["exception_stacks.mechanism_handled"] == [0]

    def test_having(self) -> None:
        result = json.loads(
            self.app.post(
                self.endpoint,
                "discover_events",
                data=json.dumps(
                    {
                        "dataset": "discover",
                        "project": self.project_id,
                        "groupby": "primary_hash",
                        "conditions": [["type", "!=", "transaction"]],
                        "having": [["times_seen", "=", 1]],
                        "aggregations": [["count()", "", "times_seen"]],
                    }
                ),
            ).data
        )
        assert len(result["data"]) == 1

    def test_time(self) -> None:
        result = json.loads(
            self.app.post(
                self.endpoint,
                "discover_events",
                data=json.dumps(
                    {
                        "dataset": "discover",
                        "project": self.project_id,
                        "selected_columns": ["project_id"],
                        "groupby": ["time", "project_id"],
                        "conditions": [["type", "!=", "transaction"]],
                    }
                ),
            ).data
        )
        assert len(result["data"]) == 1

        result = json.loads(
            self.app.post(
                self.endpoint,
                "discover_transactions",
                data=json.dumps(
                    {
                        "dataset": "discover",
                        "project": self.project_id,
                        "selected_columns": ["project_id"],
                        "groupby": ["time", "project_id"],
                        "conditions": [["duration", ">=", 0]],
                    }
                ),
            ).data
        )
        assert len(result["data"]) == 1

    def test_transaction_group_ids(self) -> None:
        result = json.loads(
            self.app.post(
                self.endpoint,
                "discover_transactions",
                data=json.dumps(
                    {
                        "dataset": "discover",
                        "project": self.project_id,
                        "selected_columns": ["group_id"],
                        "conditions": [
                            ["type", "=", "transaction"],
                            ["duration", ">=", 0],
                        ],
                    }
                ),
            ).data
        )
        assert result["data"][0]["group_id"] == 0

        result = json.loads(
            self.app.post(
                self.endpoint,
                "discover_transactions",
                data=json.dumps(
                    {
                        "dataset": "discover",
                        "project": self.project_id,
                        "selected_columns": ["group_id"],
                        "conditions": [
                            ["type", "=", "transaction"],
                            ["duration", ">=", 0],
                            ["group_id", "IN", (1, 2, 3, 4)],
                        ],
                    }
                ),
            ).data
        )

        assert result["data"] == []

    def test_contexts(self) -> None:
        result = json.loads(
            self.app.post(
                self.endpoint,
                "discover_events",
                data=json.dumps(
                    {
                        "dataset": "discover",
                        "project": self.project_id,
                        "conditions": [["type", "=", "error"]],
                        "selected_columns": ["contexts[device.online]"],
                    }
                ),
            ).data
        )
        assert result["data"] == [{"contexts[device.online]": "True"}]

        result = json.loads(
            self.app.post(
                self.endpoint,
                "discover_transactions",
                data=json.dumps(
                    {
                        "dataset": "discover",
                        "project": self.project_id,
                        "conditions": [["duration", ">=", 0]],
                        "selected_columns": ["contexts[device.online]"],
                    }
                ),
            ).data
        )
        assert result["data"] == [{"contexts[device.online]": "True"}]

    def test_ast_impossible_queries(self) -> None:
        response = self.app.post(
            self.endpoint,
            "discover_transactions",
            data=json.dumps(
                {
                    "dataset": "discover",
                    "project": self.project_id,
                    "aggregations": [
                        ["apdex(duration, 300)", None, "apdex_duration_300"]
                    ],
                    "groupby": ["project_id", "tags[foo]"],
                    "conditions": [],
                    "orderby": "apdex_duration_300",
                    "limit": 1000,
                }
            ),
        )
        data = json.loads(response.data)

        assert response.status_code == 200
        assert data["data"] == [
            {
                "apdex_duration_300": 0.5,
                "tags[foo]": "baz",
                "project_id": self.project_id,
            }
        ]

    def test_count_null_user_consistency(self) -> None:
        response = self.app.post(
            self.endpoint,
            "discover_events",
            data=json.dumps(
                {
                    "dataset": "discover",
                    "project": self.project_id,
                    "aggregations": [
                        ["uniq", "user", "uniq_user"],
                        ["count", None, "count"],
                    ],
                    "groupby": ["group_id", "user"],
                    "conditions": [],
                    "orderby": "uniq_user",
                    "limit": 1000,
                }
            ),
        )
        data = json.loads(response.data)
        assert response.status_code == 200
        assert len(data["data"]) == 1
        assert data["data"][0]["uniq_user"] == 0

        response = self.app.post(
            self.endpoint,
            "discover_transactions",
            data=json.dumps(
                {
                    "dataset": "discover",
                    "project": self.project_id,
                    "aggregations": [
                        ["uniq", "user", "uniq_user"],
                        ["count", None, "count"],
                    ],
                    "groupby": ["trace_id", "user_email"],
                    "conditions": [],
                    "orderby": "uniq_user",
                    "limit": 1000,
                }
            ),
        )
        data = json.loads(response.data)
        assert response.status_code == 200
        assert len(data["data"]) == 1
        # Should now count '' user as Null, which is 0
        assert data["data"][0]["uniq_user"] == 0

    def test_individual_measurement(self) -> None:
        response = self.app.post(
            self.endpoint,
            "discover_transactions",
            data=json.dumps(
                {
                    "dataset": "discover",
                    "project": self.project_id,
                    "selected_columns": [
                        "event_id",
                        "measurements[lcp]",
                        "measurements[lcp.elementSize]",
                        "measurements[asd]",
                    ],
                    "limit": 1,
                }
            ),
        )
        data = json.loads(response.data)
        assert response.status_code == 200, response.data
        assert len(data["data"]) == 1, data
        assert data["data"][0]["measurements[lcp]"] == 32.129
        assert data["data"][0]["measurements[lcp.elementSize]"] == 4242
        assert data["data"][0]["measurements[asd]"] is None

        response = self.app.post(
            self.endpoint,
            "discover_events",
            data=json.dumps(
                {
                    "dataset": "discover",
                    "project": self.project_id,
                    "selected_columns": ["group_id", "measurements[lcp]"],
                    "limit": 1,
                }
            ),
        )
        data = json.loads(response.data)
        assert response.status_code == 200, response.data
        assert len(data["data"]) == 1, data
        assert "measurements[lcp]" in data["data"][0]
        assert data["data"][0]["measurements[lcp]"] is None

    def test_functions_called_on_null(self) -> None:
        response = self.app.post(
            self.endpoint,
            "discover_events",
            data=json.dumps(
                {
                    "dataset": "discover",
                    "project": self.project_id,
                    "selected_columns": ["group_id"],
                    "aggregations": [["sum", "duration", "sum_transaction_duration"]],
                    "conditions": [["type", "=", "error"]],
                    "groupby": ["group_id"],
                    "limit": 1,
                }
            ),
        )
        data = json.loads(response.data)
        assert response.status_code == 200, response.data
        assert len(data["data"]) == 1, data
        assert data["data"][0]["sum_transaction_duration"] is None

        response = self.app.post(
            self.endpoint,
            "discover_events",
            data=json.dumps(
                {
                    "dataset": "discover",
                    "project": self.project_id,
                    "selected_columns": ["group_id"],
                    "aggregations": [
                        [
                            "quantile(0.95)",
                            "duration",
                            "quantile_0_95_transaction_duration",
                        ]
                    ],
                    "conditions": [["type", "=", "error"]],
                    "groupby": ["group_id"],
                    "limit": 1,
                }
            ),
        )
        data = json.loads(response.data)
        assert response.status_code == 200, response.data
        assert len(data["data"]) == 1, data
        assert data["data"][0]["quantile_0_95_transaction_duration"] is None

    def test_web_vitals_histogram_function(self) -> None:
        response = self.app.post(
            self.endpoint,
            "discover_transactions",
            data=json.dumps(
                {
                    "dataset": "discover",
                    "project": self.project_id,
                    "selected_columns": [
                        [
                            "arrayJoin",
                            ["measurements.key"],
                            "array_join_measurements_key",
                        ],
                        [
                            "plus",
                            [
                                [
                                    "multiply",
                                    [
                                        [
                                            "floor",
                                            [
                                                [
                                                    "divide",
                                                    [
                                                        [
                                                            "minus",
                                                            [
                                                                [
                                                                    "multiply",
                                                                    [
                                                                        [
                                                                            "arrayJoin",
                                                                            [
                                                                                "measurements.value"
                                                                            ],
                                                                        ],
                                                                        100.0,
                                                                    ],
                                                                ],
                                                                0.0,
                                                            ],
                                                        ],
                                                        1.0,
                                                    ],
                                                ]
                                            ],
                                        ],
                                        1.0,
                                    ],
                                ],
                                0.0,
                            ],
                            "measurements_histogram_1_0_100",
                        ],
                    ],
                    "aggregations": [["count", None, "count"]],
                    "conditions": [
                        ["type", "=", "transaction"],
                        ["transaction_op", "=", "pageload"],
                        ["transaction", "=", "/organizations/:orgId/issues/"],
                        ["array_join_measurements_key", "IN", ["cls"]],
                        ["measurements_histogram_1_0_100", ">=", 0],
                        ["project_id", "IN", [1]],
                    ],
                    "orderby": [
                        "measurements_histogram_1_0_100",
                        "array_join_measurements_key",
                    ],
                    "having": [],
                    "groupby": [
                        "array_join_measurements_key",
                        "measurements_histogram_1_0_100",
                    ],
                    "limit": 1,
                }
            ),
        )
        data = json.loads(response.data)
        assert response.status_code == 200, response.data
        assert len(data["data"]) == 0, data

    def test_max_timestamp_by_timestamp(self) -> None:
        response = self.app.post(
            self.endpoint,
            "discover_events",
            data=json.dumps(
                {
                    "dataset": "discover",
                    "project": self.project_id,
                    "aggregations": [["max", "timestamp", "last_seen"]],
                    "having": [],
                    "selected_columns": ["title", "type", "timestamp"],
                    "groupby": ["title", "type", "timestamp"],
                    "limit": 1,
                }
            ),
        )
        data = json.loads(response.data)
        assert response.status_code == 200, response.data
        assert len(data["data"]) == 1, data
        assert data["data"][0]["last_seen"] is not None

    def test_invalid_event_id_condition(self) -> None:
        response = self.app.post(
            "/query",
            data=json.dumps(
                {
                    "dataset": "discover",
                    "aggregations": [
                        ["divide(count(), divide(86400, 60))", None, "tpm"],
                    ],
                    "having": [],
                    "project": [self.project_id],
                    "selected_columns": ["transaction"],
                    "granularity": 3600,
                    "totals": False,
                    "conditions": [
                        ["event_id", "=", "5897895914504192"],
                        ["type", "=", "transaction"],
                    ],
                    "groupby": ["transaction"],
                }
            ),
        )
        data = json.loads(response.data)
        assert response.status_code == 200, response.data
        assert len(data["data"]) == 0, data<|MERGE_RESOLUTION|>--- conflicted
+++ resolved
@@ -1,8 +1,5 @@
-<<<<<<< HEAD
 import pytest
-=======
 import pytz
->>>>>>> 4bef3610
 import uuid
 from datetime import datetime, timedelta
 from functools import partial
