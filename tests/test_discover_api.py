import calendar
from datetime import datetime
from functools import partial
import simplejson as json
import pytest
import uuid

from snuba import settings
from snuba.datasets.factory import enforce_table_writer, get_dataset

from tests.base import BaseApiTest, get_event


class TestDiscoverApi(BaseApiTest):
    def setup_method(self, test_method):
        # Setup both tables
        super().setup_method(test_method, "events")
        super().setup_method(test_method, "transactions")

        self.app.post = partial(self.app.post, headers={"referer": "test"})
        self.project_id = 1

        self.base_time = datetime.utcnow().replace(minute=0, second=0, microsecond=0)
        self.generate_event()
        self.generate_transaction()

    def generate_event(self):
        self.dataset = get_dataset("events")
        event = get_event()
        event["project_id"] = self.project_id
        event = (
            enforce_table_writer(self.dataset)
            .get_stream_loader()
            .get_processor()
            .process_insert(event)
        )
        self.write_processed_records([event])

    def generate_transaction(self):
        self.dataset = get_dataset("transactions")

        trace_id = "7400045b25c443b885914600aa83ad04"
        span_id = "8841662216cc598b"
        processed = (
            enforce_table_writer(self.dataset)
            .get_stream_loader()
            .get_processor()
            .process_message(
                (
                    2,
                    "insert",
                    {
                        "project_id": self.project_id,
                        "event_id": uuid.uuid4().hex,
                        "deleted": 0,
                        "datetime": (self.base_time).strftime("%Y-%m-%dT%H:%M:%S.%fZ"),
                        "platform": "python",
                        "retention_days": settings.DEFAULT_RETENTION_DAYS,
                        "data": {
                            "received": calendar.timegm((self.base_time).timetuple()),
                            "type": "transaction",
                            "transaction": "/api/do_things",
                            "start_timestamp": datetime.timestamp(self.base_time),
                            "timestamp": datetime.timestamp(self.base_time),
                            "tags": {
                                # Sentry
                                "environment": u"prød",
                                "sentry:release": "1",
                                "sentry:dist": "dist1",
                                # User
                                "foo": "baz",
                                "foo.bar": "qux",
                                "os_name": "linux",
                            },
                            "user": {
                                "email": "sally@example.org",
                                "ip_address": "8.8.8.8",
                                "geo": {
                                    "city": "San Francisco",
                                    "region": "CA",
                                    "country_code": "US",
                                },
                            },
                            "contexts": {
                                "trace": {
                                    "trace_id": trace_id,
                                    "span_id": span_id,
                                    "op": "http",
                                },
                            },
                            "sdk": {
                                "name": "sentry.python",
                                "version": "0.13.4",
                                "integrations": ["django"],
                            },
                            "spans": [
                                {
                                    "op": "db",
                                    "trace_id": trace_id,
                                    "span_id": span_id + "1",
                                    "parent_span_id": None,
                                    "same_process_as_parent": True,
                                    "description": "SELECT * FROM users",
                                    "data": {},
                                    "timestamp": calendar.timegm(
                                        (self.base_time).timetuple()
                                    ),
                                }
                            ],
                        },
                    },
                )
            )
        )

        self.write_processed_events(processed.data)

    def test_raw_data(self):
        response = self.app.post(
            "/query",
            data=json.dumps(
                {
                    "dataset": "discover",
                    "project": self.project_id,
                    "selected_columns": ["type", "tags[custom_tag]", "release"],
                    "conditions": [["type", "!=", "transaction"]],
                    "orderby": "timestamp",
                    "limit": 1000,
                }
            ),
        )
        data = json.loads(response.data)

        assert response.status_code == 200
        assert len(data["data"]) == 1, data
        assert data["data"][0] == {
            "type": "error",
            "tags[custom_tag]": "custom_value",
            "release": None,
        }

        response = self.app.post(
            "/query",
            data=json.dumps(
                {
                    "dataset": "discover",
                    "project": 1,
                    "selected_columns": [
                        "type",
                        "tags[foo]",
                        "group_id",
                        "release",
                        "sdk_name",
                        "geo_city",
                    ],
                    "conditions": [["type", "=", "transaction"]],
                    "orderby": "timestamp",
                    "limit": 1,
                }
            ),
        )
        data = json.loads(response.data)
        assert response.status_code == 200
        assert len(data["data"]) == 1, data
        assert data["data"][0] == {
            "type": "transaction",
            "tags[foo]": "baz",
            "group_id": 0,
            "release": "1",
            "geo_city": "San Francisco",
            "sdk_name": "sentry.python",
        }

    def test_aggregations(self):
        response = self.app.post(
            "/query",
            data=json.dumps(
                {
                    "dataset": "discover",
                    "project": self.project_id,
                    "aggregations": [["count()", None, "count"]],
                    "groupby": ["project_id", "tags[custom_tag]"],
                    "conditions": [["type", "!=", "transaction"]],
                    "orderby": "count",
                    "limit": 1000,
                }
            ),
        )
        data = json.loads(response.data)

        assert response.status_code == 200
        assert data["data"] == [
            {"count": 1, "tags[custom_tag]": "custom_value", "project_id": 1}
        ]

        response = self.app.post(
            "/query",
            data=json.dumps(
                {
                    "dataset": "discover",
                    "project": self.project_id,
                    "aggregations": [["count()", "", "count"]],
                    "groupby": ["project_id", "tags[foo]"],
                    "conditions": [["type", "=", "transaction"]],
                    "orderby": "count",
                    "limit": 1000,
                }
            ),
        )
        data = json.loads(response.data)

        assert response.status_code == 200
        assert data["data"] == [{"count": 1, "tags[foo]": "baz", "project_id": 1}]

    def test_handles_columns_from_other_dataset(self):
        response = self.app.post(
            "/query",
            data=json.dumps(
                {
                    "dataset": "discover",
                    "project": self.project_id,
                    "aggregations": [
                        ["count()", "", "count"],
                        ["uniq", ["group_id"], "uniq_group_id"],
                        ["uniq", ["exception_stacks.type"], "uniq_ex_stacks"],
                    ],
                    "conditions": [["type", "=", "transaction"], ["group_id", "=", 2]],
                    "groupby": ["type"],
                    "limit": 1000,
                }
            ),
        )
        data = json.loads(response.data)

        assert response.status_code == 200
        assert data["data"] == [
            {"type": "transaction", "count": 0, "uniq_group_id": 0, "uniq_ex_stacks": 0}
        ]

        response = self.app.post(
            "/query",
            data=json.dumps(
                {
                    "dataset": "discover",
                    "project": self.project_id,
                    "aggregations": [["uniq", ["trace_id"], "uniq_trace_id"]],
                    "conditions": [["type", "!=", "transaction"]],
                    "groupby": "type",
                    "limit": 1000,
                }
            ),
        )
        data = json.loads(response.data)

        assert response.status_code == 200
        assert data["data"] == [{"type": "error", "uniq_trace_id": 0}]

    def test_geo_column_condition(self):
        response = self.app.post(
            "/query",
            data=json.dumps(
                {
                    "dataset": "discover",
                    "project": self.project_id,
                    "aggregations": [["count()", "", "count"]],
                    "conditions": [
                        ["type", "=", "transaction"],
                        ["geo_country_code", "=", "MX"],
                    ],
                    "limit": 1000,
                }
            ),
        )
        data = json.loads(response.data)

        assert response.status_code == 200
        assert data["data"] == [{"count": 0}]

        response = self.app.post(
            "/query",
            data=json.dumps(
                {
                    "dataset": "discover",
                    "project": self.project_id,
                    "aggregations": [["count()", "", "count"]],
                    "conditions": [
                        ["type", "=", "transaction"],
                        ["geo_country_code", "=", "US"],
                        ["geo_region", "=", "CA"],
                        ["geo_city", "=", "San Francisco"],
                    ],
                    "limit": 1000,
                }
            ),
        )
        data = json.loads(response.data)

        assert response.status_code == 200
        assert data["data"] == [{"count": 1}]

    def test_having(self):
        result = json.loads(
            self.app.post(
                "/query",
                data=json.dumps(
                    {
                        "dataset": "discover",
                        "project": self.project_id,
                        "groupby": "primary_hash",
                        "conditions": [["type", "!=", "transaction"]],
                        "having": [["times_seen", "=", 1]],
                        "aggregations": [["count()", "", "times_seen"]],
                    }
                ),
            ).data
        )
        assert len(result["data"]) == 1

    def test_time(self):
        result = json.loads(
            self.app.post(
                "/query",
                data=json.dumps(
                    {
                        "dataset": "discover",
                        "project": self.project_id,
                        "selected_columns": ["project_id"],
                        "groupby": ["time", "project_id"],
                        "conditions": [["type", "!=", "transaction"]],
                    }
                ),
            ).data
        )
        assert len(result["data"]) == 1

        result = json.loads(
            self.app.post(
                "/query",
                data=json.dumps(
                    {
                        "dataset": "discover",
                        "project": self.project_id,
                        "selected_columns": ["project_id"],
                        "groupby": ["bucketed_end", "project_id"],
                        "conditions": [["type", "=", "transaction"]],
                    }
                ),
            ).data
        )
        assert len(result["data"]) == 1

<<<<<<< HEAD
    def test_invalid_column(self):
=======
    def test_transaction_group_ids(self):
>>>>>>> 51e974a0
        result = json.loads(
            self.app.post(
                "/query",
                data=json.dumps(
                    {
                        "dataset": "discover",
                        "project": self.project_id,
                        "selected_columns": [
<<<<<<< HEAD
                            "project_id",
                            "time",
                            "timestamp",
                            "tags[some_custom_tag]",
                        ],
=======
                            "group_id",
                        ],
                        "conditions": [
                            ["type", "=", "transaction"],
                        ]
                    }
                ),
            ).data
        )
        assert result["data"][0]["group_id"] == 0

        result = json.loads(
            self.app.post(
                "/query",
                data=json.dumps(
                    {
                        "dataset": "discover",
                        "project": self.project_id,
                        "selected_columns": [
                            "group_id",
                        ],
                        "conditions": [
                            ["type", "=", "transaction"],
                            ["group_id", "IN", (1, 2, 3, 4)],
                        ]
>>>>>>> 51e974a0
                    }
                ),
            ).data
        )
<<<<<<< HEAD
        assert len(result["data"]) == 1

        with pytest.raises(Exception):
            result = json.loads(
                self.app.post(
                    "/query",
                    data=json.dumps(
                        {
                            "dataset": "discover",
                            "project": self.project_id,
                            "selected_columns": [
                                "invalid_thing"
                            ],
                        }
                    ),
                ).data
            )
=======

        assert result["data"] == []
>>>>>>> 51e974a0
<|MERGE_RESOLUTION|>--- conflicted
+++ resolved
@@ -349,11 +349,7 @@
         )
         assert len(result["data"]) == 1
 
-<<<<<<< HEAD
-    def test_invalid_column(self):
-=======
     def test_transaction_group_ids(self):
->>>>>>> 51e974a0
         result = json.loads(
             self.app.post(
                 "/query",
@@ -362,13 +358,6 @@
                         "dataset": "discover",
                         "project": self.project_id,
                         "selected_columns": [
-<<<<<<< HEAD
-                            "project_id",
-                            "time",
-                            "timestamp",
-                            "tags[some_custom_tag]",
-                        ],
-=======
                             "group_id",
                         ],
                         "conditions": [
@@ -394,12 +383,31 @@
                             ["type", "=", "transaction"],
                             ["group_id", "IN", (1, 2, 3, 4)],
                         ]
->>>>>>> 51e974a0
-                    }
-                ),
-            ).data
-        )
-<<<<<<< HEAD
+                    }
+                ),
+            ).data
+        )
+
+        assert result["data"] == []
+
+    def test_invalid_column(self):
+        result = json.loads(
+            self.app.post(
+                "/query",
+                data=json.dumps(
+                    {
+                        "dataset": "discover",
+                        "project": self.project_id,
+                        "selected_columns": [
+                            "project_id",
+                            "time",
+                            "timestamp",
+                            "tags[some_custom_tag]",
+                        ],
+                    }
+                ),
+            ).data
+        )
         assert len(result["data"]) == 1
 
         with pytest.raises(Exception):
@@ -416,8 +424,4 @@
                         }
                     ),
                 ).data
-            )
-=======
-
-        assert result["data"] == []
->>>>>>> 51e974a0
+            )