import uuid
from datetime import datetime, timedelta
from typing import Any

<<<<<<< HEAD
import rapidjson
=======
import pytest
>>>>>>> eb9da5ea
import simplejson as json

from snuba.datasets.entities.entity_key import EntityKey
from snuba.datasets.entities.factory import get_entity
from tests.base import BaseApiTest
from tests.fixtures import get_replay_event
from tests.helpers import write_raw_unprocessed_events


@pytest.mark.clickhouse_db
@pytest.mark.redis_db
class TestReplaysApi(BaseApiTest):
    def post(self, url: str, data: str) -> Any:
        return self.app.post(url, data=data, headers={"referer": "test"})

    @pytest.fixture(autouse=True)
    def setup_teardown(self, clickhouse_db: None) -> None:
        self.replay_id = uuid.UUID("7400045b-25c4-43b8-8591-4600aa83ad05")
        self.event = get_replay_event(replay_id=str(self.replay_id))
        self.project_id = self.event["project_id"]
        self.skew = timedelta(minutes=180)
        self.base_time = datetime.utcnow().replace(
            minute=0, second=0, microsecond=0
        ) - timedelta(minutes=180)
        self.next_time = datetime.utcnow().replace(
            minute=0, second=0, microsecond=0
        ) + timedelta(minutes=180)

    def test_default_json_encoder(self) -> None:
        replays_storage = get_entity(EntityKey.REPLAYS).get_writable_storage()
        assert replays_storage is not None
        write_raw_unprocessed_events(replays_storage, [self.event])

        response = self.post(
            "/replays/snql",
            data=json.dumps(
                {
                    "query": f"""
                    MATCH (replays)
                    SELECT replay_id, ip_address_v4, groupUniqArrayArray(trace_ids) AS `trace_ids`
                    BY replay_id, ip_address_v4
                    WHERE project_id = {self.project_id}
                    AND timestamp >= toDateTime('{self.base_time.isoformat()}')
                    AND timestamp < toDateTime('{self.next_time.isoformat()}')
                    LIMIT 10 OFFSET 0
                    """,
                    "debug": True,
                }
            ),
        )

        data = json.loads(response.data)
        assert response.status_code == 200, data

        assert data["data"] == [
            {
                "replay_id": "7400045b-25c4-43b8-8591-4600aa83ad05",
                "ip_address_v4": "127.0.0.1",
                "trace_ids": [
                    "8bea4461-d8b9-44f3-93c1-5a3cb1c4169a",
                    "36e980a9-c602-4cde-9f5d-089f15b83b5f",
                ],
            }
        ]

    def test_sdk_user_title_nullability(self) -> None:
        payload = rapidjson.loads(bytes(self.event["payload"]))
        assert isinstance(payload, dict)

        payload.pop("user")
        payload.pop("sdk")
        payload["tags"].pop("transaction")
        self.event["payload"] = list(json.dumps(payload).encode())  # type: ignore

        replays_storage = get_entity(EntityKey.REPLAYS).get_writable_storage()
        assert replays_storage is not None
        write_raw_unprocessed_events(replays_storage, [self.event])

        response = self.post(
            "/replays/snql",
            data=json.dumps(
                {
                    "query": f"""
                    MATCH (replays)
                    SELECT title, user, sdk_name, sdk_version
                    WHERE project_id = {self.project_id}
                    AND timestamp >= toDateTime('{self.base_time.isoformat()}')
                    AND timestamp < toDateTime('{self.next_time.isoformat()}')
                    LIMIT 10 OFFSET 0
                    """,
                    "debug": True,
                }
            ),
        )

        data = json.loads(response.data)
        assert response.status_code == 200, data

        assert data["data"] == [
            {
                "title": "",
                "user": None,
                "sdk_name": None,
                "sdk_version": None,
            }
        ]<|MERGE_RESOLUTION|>--- conflicted
+++ resolved
@@ -2,11 +2,8 @@
 from datetime import datetime, timedelta
 from typing import Any
 
-<<<<<<< HEAD
+import pytest
 import rapidjson
-=======
-import pytest
->>>>>>> eb9da5ea
 import simplejson as json
 
 from snuba.datasets.entities.entity_key import EntityKey
