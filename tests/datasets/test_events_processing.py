from snuba.clickhouse.query import Query
from snuba.datasets.factory import get_dataset
from snuba.pipeline.preprocessors import noop_request_processor
from snuba.query import SelectedExpression
from snuba.query.expressions import Column, FunctionCall, Literal
from snuba.query.parser import parse_query
from snuba.reader import Reader
from snuba.request import Request
from snuba.request.request_settings import HTTPRequestSettings, RequestSettings
from snuba.web import QueryResult


def test_events_processing() -> None:
    query_body = {"selected_columns": ["tags[transaction]", "contexts[browser.name]"]}

    events = get_dataset("events")
    query = parse_query(query_body, events)
<<<<<<< HEAD
    request = Request(
        "", query_body, query, HTTPRequestSettings(), "", noop_request_processor
    )
=======
    request = Request("", query_body, query, HTTPRequestSettings(), "")
>>>>>>> a59ebf2c

    def query_runner(
        query: Query, settings: RequestSettings, reader: Reader
    ) -> QueryResult:
        assert query.get_selected_columns_from_ast() == [
            SelectedExpression(
                "tags[transaction]",
                Column("_snuba_tags[transaction]", None, "transaction"),
            ),
            SelectedExpression(
                "contexts[browser.name]",
                FunctionCall(
                    "_snuba_contexts[browser.name]",
                    "arrayElement",
                    (
                        Column(None, None, "contexts.value"),
                        FunctionCall(
                            None,
                            "indexOf",
                            (
                                Column(None, None, "contexts.key"),
                                Literal(None, "browser.name"),
                            ),
                        ),
                    ),
                ),
            ),
        ]
        return QueryResult({}, {})

    events.get_default_entity().get_query_pipeline_builder().build_execution_pipeline(
        request, query_runner
    ).execute()<|MERGE_RESOLUTION|>--- conflicted
+++ resolved
@@ -1,6 +1,5 @@
 from snuba.clickhouse.query import Query
 from snuba.datasets.factory import get_dataset
-from snuba.pipeline.preprocessors import noop_request_processor
 from snuba.query import SelectedExpression
 from snuba.query.expressions import Column, FunctionCall, Literal
 from snuba.query.parser import parse_query
@@ -15,13 +14,7 @@
 
     events = get_dataset("events")
     query = parse_query(query_body, events)
-<<<<<<< HEAD
-    request = Request(
-        "", query_body, query, HTTPRequestSettings(), "", noop_request_processor
-    )
-=======
     request = Request("", query_body, query, HTTPRequestSettings(), "")
->>>>>>> a59ebf2c
 
     def query_runner(
         query: Query, settings: RequestSettings, reader: Reader
