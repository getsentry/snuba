import calendar
import pytest
from collections import OrderedDict
from datetime import datetime, timedelta

from tests.base import BaseEventsTest

from snuba import settings
from snuba.datasets.factory import enforce_table_writer
from snuba.processor import (
    InvalidMessageType,
    InvalidMessageVersion,
    ProcessedMessage,
    ProcessorAction,
)
from snuba.datasets.events_format import (
    enforce_retention,
    extract_base,
    extract_extra_contexts,
    extract_extra_tags,
    extract_user,
)


class TestEventsProcessor(BaseEventsTest):
    def test_simple(self):
        processed = (
            enforce_table_writer(self.dataset)
            .get_stream_loader()
            .get_processor()
            .process_message(self.event)
        )

        for field in ("event_id", "project_id", "message", "platform"):
            assert processed.data[0][field] == self.event[field]

    def test_invalid_version(self):
        with pytest.raises(InvalidMessageVersion):
            enforce_table_writer(
                self.dataset
            ).get_stream_loader().get_processor().process_message(
                (2 ** 32 - 1, "insert", self.event)
            )

    def test_invalid_format(self):
        with pytest.raises(InvalidMessageVersion):
            enforce_table_writer(
                self.dataset
            ).get_stream_loader().get_processor().process_message(
                (-1, "insert", self.event)
            )

    def test_unexpected_obj(self):
        self.event["message"] = {"what": "why is this in the message"}

        processed = (
            enforce_table_writer(self.dataset)
            .get_stream_loader()
            .get_processor()
            .process_message(self.event)
        )

        assert processed.data[0]["message"] == '{"what": "why is this in the message"}'

    def test_hash_invalid_primary_hash(self):
        self.event[
            "primary_hash"
        ] = b"'tinymce' \u063a\u064a\u0631 \u0645\u062d".decode("unicode-escape")

        processed = (
            enforce_table_writer(self.dataset)
            .get_stream_loader()
            .get_processor()
            .process_message(self.event)
        )

        assert processed.data[0]["primary_hash"] == "a52ccc1a61c2258e918b43b5aff50db1"

    def test_extract_required(self):
        now = datetime.utcnow()
        event = {
            "event_id": "1" * 32,
            "project_id": 100,
            "group_id": 10,
            "datetime": now.strftime("%Y-%m-%dT%H:%M:%S.%fZ"),
        }
        output = {}
        extract_base(output, event)
        output["retention_days"] = enforce_retention(
            event,
            datetime.strptime(event["datetime"], settings.PAYLOAD_DATETIME_FORMAT),
        )
        enforce_table_writer(
            self.dataset
        ).get_stream_loader().get_processor().extract_required(output, event)
        assert output == {
            "event_id": "11111111111111111111111111111111",
            "project_id": 100,
            "group_id": 10,
            "timestamp": now,
            "retention_days": settings.DEFAULT_RETENTION_DAYS,
        }

    def test_extract_common(self):
        now = datetime.utcnow().replace(microsecond=0)
        event = {
            "primary_hash": "a" * 32,
            "message": "the message",
            "platform": "the_platform",
            "data": {
                "received": int(calendar.timegm(now.timetuple())),
                "culprit": "the culprit",
                "type": "error",
                "version": 6,
                "title": "FooError",
                "location": "bar.py",
                "modules": OrderedDict([("foo", "1.0"), ("bar", "2.0"), ("baz", None)]),
            },
        }
        output = {}

        enforce_table_writer(
            self.dataset
        ).get_stream_loader().get_processor().extract_common(output, event)
        assert output == {
            "platform": u"the_platform",
            "primary_hash": "aaaaaaaaaaaaaaaaaaaaaaaaaaaaaaaa",
            "received": now,
            "culprit": "the culprit",
            "type": "error",
            "version": "6",
            "modules.name": [u"foo", u"bar", u"baz"],
            "modules.version": [u"1.0", u"2.0", u""],
            "title": "FooError",
            "location": "bar.py",
        }

<<<<<<< HEAD
    def test_v1_delete_groups_skipped(self):
        assert (
            enforce_table_writer(self.dataset)
            .get_stream_loader()
            .get_processor()
            .process_message((1, "delete_groups", {}))
            is None
        )

    def test_v1_merge_skipped(self):
        assert (
            enforce_table_writer(self.dataset)
            .get_stream_loader()
            .get_processor()
            .process_message((1, "merge", {}))
            is None
        )

    def test_v1_unmerge_skipped(self):
        assert (
            enforce_table_writer(self.dataset)
            .get_stream_loader()
            .get_processor()
            .process_message((1, "unmerge", {}))
            is None
        )
=======
    def test_extract_common_search_message(self):
        now = datetime.utcnow().replace(microsecond=0)
        event = {
            "primary_hash": "a" * 32,
            "message": "the message",
            "platform": "the_platform",
            "search_message": "the search message",
            "data": {"received": int(calendar.timegm(now.timetuple()))},
        }
        output = {}
        processor = (
            enforce_table_writer(self.dataset).get_stream_loader().get_processor()
        )
        processor.extract_common(output, event)
        processor.extract_custom(output, event)

        assert output["search_message"] == "the search message"

        # with optional short message
        now = datetime.utcnow().replace(microsecond=0)
        event = {
            "primary_hash": "a" * 32,
            "message": "the message",
            "platform": "the_platform",
            "search_message": "the search message",
            "data": {
                "received": int(calendar.timegm(now.timetuple())),
                "message": "the short message",
            },
        }
        output = {}
        processor = (
            enforce_table_writer(self.dataset).get_stream_loader().get_processor()
        )
        processor.extract_common(output, event)
        processor.extract_custom(output, event)
        assert output["search_message"] == "the search message"
        assert output["message"] == "the short message"
>>>>>>> b2162d11

    def test_v2_invalid_type(self):
        with pytest.raises(InvalidMessageType):
            assert (
                enforce_table_writer(self.dataset)
                .get_stream_loader()
                .get_processor()
                .process_message((2, "__invalid__", {}))
                == 1
            )

    def test_v2_start_delete_groups(self):
        project_id = 1
        message = (2, "start_delete_groups", {"project_id": project_id})
        processor = (
            enforce_table_writer(self.dataset).get_stream_loader().get_processor()
        )
        assert processor.process_message(message) == ProcessedMessage(
            action=ProcessorAction.REPLACE, data=[(str(project_id), message)],
        )

    def test_v2_end_delete_groups(self):
        project_id = 1
        message = (2, "end_delete_groups", {"project_id": project_id})
        processor = (
            enforce_table_writer(self.dataset).get_stream_loader().get_processor()
        )
        assert processor.process_message(message) == ProcessedMessage(
            action=ProcessorAction.REPLACE, data=[(str(project_id), message)],
        )

    def test_v2_start_merge(self):
        project_id = 1
        message = (2, "start_merge", {"project_id": project_id})
        processor = (
            enforce_table_writer(self.dataset).get_stream_loader().get_processor()
        )
        assert processor.process_message(message) == ProcessedMessage(
            action=ProcessorAction.REPLACE, data=[(str(project_id), message)]
        )

    def test_v2_end_merge(self):
        project_id = 1
        message = (2, "end_merge", {"project_id": project_id})
        processor = (
            enforce_table_writer(self.dataset).get_stream_loader().get_processor()
        )
        assert processor.process_message(message) == ProcessedMessage(
            action=ProcessorAction.REPLACE, data=[(str(project_id), message)],
        )

    def test_v2_start_unmerge(self):
        project_id = 1
        message = (2, "start_unmerge", {"project_id": project_id})
        processor = (
            enforce_table_writer(self.dataset).get_stream_loader().get_processor()
        )
        assert processor.process_message(message) == ProcessedMessage(
            action=ProcessorAction.REPLACE, data=[(str(project_id), message)],
        )

    def test_v2_end_unmerge(self):
        project_id = 1
        message = (2, "end_unmerge", {"project_id": project_id})
        processor = (
            enforce_table_writer(self.dataset).get_stream_loader().get_processor()
        )
        assert processor.process_message(message) == ProcessedMessage(
            action=ProcessorAction.REPLACE, data=[(str(project_id), message)],
        )

    def test_v2_start_delete_tag(self):
        project_id = 1
        message = (2, "start_delete_tag", {"project_id": project_id})
        processor = (
            enforce_table_writer(self.dataset).get_stream_loader().get_processor()
        )
        assert processor.process_message(message) == ProcessedMessage(
            action=ProcessorAction.REPLACE, data=[(str(project_id), message)],
        )

    def test_v2_end_delete_tag(self):
        project_id = 1
        message = (2, "end_delete_tag", {"project_id": project_id})
        processor = (
            enforce_table_writer(self.dataset).get_stream_loader().get_processor()
        )
        assert processor.process_message(message) == ProcessedMessage(
            action=ProcessorAction.REPLACE, data=[(str(project_id), message)],
        )

    def test_extract_sdk(self):
        sdk = {
            "integrations": ["logback"],
            "name": "sentry-java",
            "version": "1.6.1-d1e3a",
        }
        output = {}

        enforce_table_writer(
            self.dataset
        ).get_stream_loader().get_processor().extract_sdk(output, sdk)

        assert output == {
            "sdk_name": u"sentry-java",
            "sdk_version": u"1.6.1-d1e3a",
            "sdk_integrations": [u"logback"],
        }

    def test_extract_tags(self):
        orig_tags = {
            "sentry:user": "the_user",
            "level": "the_level",
            "logger": "the_logger",
            "server_name": "the_servername",
            "transaction": "the_transaction",
            "environment": "the_enviroment",
            "sentry:release": "the_release",
            "sentry:dist": "the_dist",
            "site": "the_site",
            "url": "the_url",
            "extra_tag": "extra_value",
            "null_tag": None,
        }
        tags = orig_tags.copy()
        output = {}

        enforce_table_writer(
            self.dataset
        ).get_stream_loader().get_processor().extract_promoted_tags(output, tags)

        assert output == {
            "sentry:dist": "the_dist",
            "environment": u"the_enviroment",
            "level": u"the_level",
            "logger": u"the_logger",
            "sentry:release": "the_release",
            "server_name": u"the_servername",
            "site": u"the_site",
            "transaction": u"the_transaction",
            "url": u"the_url",
            "sentry:user": u"the_user",
        }
        assert tags == orig_tags

        extra_output = {}
        extra_output["tags.key"], extra_output["tags.value"] = extract_extra_tags(tags)

        valid_items = [(k, v) for k, v in sorted(orig_tags.items()) if v]
        assert extra_output == {
            "tags.key": [k for k, v in valid_items],
            "tags.value": [v for k, v in valid_items],
        }

    def test_extract_tags_empty_string(self):
        # verify our text field extraction doesn't coerce '' to None
        tags = {
            "environment": "",
        }
        output = {}

        enforce_table_writer(
            self.dataset
        ).get_stream_loader().get_processor().extract_promoted_tags(output, tags)

        assert output["environment"] == u""

    def test_extract_contexts(self):
        contexts = {
            "app": {"device_app_hash": "the_app_device_uuid"},
            "os": {
                "name": "the_os_name",
                "version": "the_os_version",
                "rooted": True,
                "build": "the_os_build",
                "kernel_version": "the_os_kernel_version",
            },
            "runtime": {"name": "the_runtime_name", "version": "the_runtime_version"},
            "browser": {"name": "the_browser_name", "version": "the_browser_version"},
            "device": {
                "model": "the_device_model",
                "family": "the_device_family",
                "name": "the_device_name",
                "brand": "the_device_brand",
                "locale": "the_device_locale",
                "uuid": "the_device_uuid",
                "model_id": "the_device_model_id",
                "arch": "the_device_arch",
                "battery_level": 30,
                "orientation": "the_device_orientation",
                "simulator": False,
                "online": True,
                "charging": True,
            },
            "extra": {
                "type": "extra",  # unnecessary
                "null": None,
                "int": 0,
                "float": 1.3,
                "list": [1, 2, 3],
                "dict": {"key": "value"},
                "str": "string",
                "\ud83c": "invalid utf-8 surrogate",
            },
        }
        orig_tags = {
            "app.device": "the_app_device_uuid",
            "os": "the_os_name the_os_version",
            "os.name": "the_os_name",
            "os.rooted": True,
            "runtime": "the_runtime_name the_runtime_version",
            "runtime.name": "the_runtime_name",
            "browser": "the_browser_name the_browser_version",
            "browser.name": "the_browser_name",
            "device": "the_device_model",
            "device.family": "the_device_family",
            "extra_tag": "extra_value",
        }
        tags = orig_tags.copy()
        output = {}

        enforce_table_writer(
            self.dataset
        ).get_stream_loader().get_processor().extract_promoted_contexts(
            output, contexts, tags
        )

        assert output == {
            "app_device": u"the_app_device_uuid",
            "browser": u"the_browser_name the_browser_version",
            "browser_name": u"the_browser_name",
            "device": u"the_device_model",
            "device_arch": u"the_device_arch",
            "device_battery_level": 30.0,
            "device_brand": u"the_device_brand",
            "device_charging": True,
            "device_family": u"the_device_family",
            "device_locale": u"the_device_locale",
            "device_model_id": u"the_device_model_id",
            "device_name": u"the_device_name",
            "device_online": True,
            "device_orientation": u"the_device_orientation",
            "device_simulator": False,
            "device_uuid": u"the_device_uuid",
            "os": u"the_os_name the_os_version",
            "os_build": u"the_os_build",
            "os_kernel_version": u"the_os_kernel_version",
            "os_name": u"the_os_name",
            "os_rooted": True,
            "runtime": u"the_runtime_name the_runtime_version",
            "runtime_name": u"the_runtime_name",
        }
        assert contexts == {
            "app": {},
            "browser": {},
            "device": {},
            "extra": {
                "dict": {"key": "value"},
                "\ud83c": "invalid utf-8 surrogate",
                "float": 1.3,
                "int": 0,
                "list": [1, 2, 3],
                "null": None,
                "type": "extra",
                "str": "string",
            },
            "os": {},
            "runtime": {},
        }
        assert tags == orig_tags

        extra_output = {}
        (
            extra_output["contexts.key"],
            extra_output["contexts.value"],
        ) = extract_extra_contexts(contexts)

        assert extra_output == {
            "contexts.key": ["extra.int", "extra.float", "extra.str", "extra.\\ud83c"],
            "contexts.value": [u"0", u"1.3", u"string", u"invalid utf-8 surrogate"],
        }

    def test_extract_user(self):
        user = {
            "id": "user_id",
            "email": "user_email",
            "username": "user_username",
            "ip_address": "127.0.0.2",
        }
        output = {}

        extract_user(output, user)

        assert output == {
            "email": u"user_email",
            "ip_address": u"127.0.0.2",
            "user_id": u"user_id",
            "username": u"user_username",
        }

    def test_extract_geo(self):
        geo = {
            "country_code": "US",
            "city": "San Francisco",
            "region": "CA",
        }
        output = {}

        enforce_table_writer(
            self.dataset
        ).get_stream_loader().get_processor().extract_geo(output, geo)

        assert output == {
            "geo_country_code": "US",
            "geo_city": "San Francisco",
            "geo_region": "CA",
        }

    def test_extract_http(self):
        http = {
            "method": "GET",
            "headers": [
                ["Referer", "https://sentry.io"],
                ["Host", "https://google.com"],
            ],
        }
        output = {}

        enforce_table_writer(
            self.dataset
        ).get_stream_loader().get_processor().extract_http(output, http)

        assert output == {"http_method": u"GET", "http_referer": u"https://sentry.io"}

    def test_extract_stacktraces(self):
        stacks = [
            {
                "module": "java.lang",
                "mechanism": {
                    "type": "promise",
                    "description": "globally unhandled promise rejection",
                    "help_link": "http://example.com",
                    "handled": False,
                    "data": {"polyfill": "Bluebird"},
                    "meta": {"errno": {"number": 123112, "name": ""}},
                },
                "stacktrace": {
                    "frames": [
                        {
                            "abs_path": "Thread.java",
                            "filename": "Thread.java",
                            "function": "run",
                            "in_app": False,
                            "lineno": 748,
                            "module": "java.lang.Thread",
                        },
                        {
                            "abs_path": "ExecJavaMojo.java",
                            "filename": "ExecJavaMojo.java",
                            "function": "run",
                            "in_app": False,
                            "lineno": 293,
                            "module": "org.codehaus.mojo.exec.ExecJavaMojo$1",
                        },
                        {
                            "abs_path": "Method.java",
                            "filename": "Method.java",
                            "function": "invoke",
                            "in_app": False,
                            "colno": 19,
                            "lineno": 498,
                            "module": "java.lang.reflect.Method",
                        },
                        {
                            "abs_path": "DelegatingMethodAccessorImpl.java",
                            "filename": "DelegatingMethodAccessorImpl.java",
                            "function": "invoke",
                            "in_app": False,
                            "package": "foo.bar",
                            "lineno": 43,
                            "module": "sun.reflect.DelegatingMethodAccessorImpl",
                        },
                        {
                            "abs_path": "NativeMethodAccessorImpl.java",
                            "filename": "NativeMethodAccessorImpl.java",
                            "function": "invoke",
                            "in_app": False,
                            "lineno": 62,
                            "module": "sun.reflect.NativeMethodAccessorImpl",
                        },
                        {
                            "abs_path": "NativeMethodAccessorImpl.java",
                            "filename": "NativeMethodAccessorImpl.java",
                            "function": "invoke0",
                            "in_app": False,
                            "module": "sun.reflect.NativeMethodAccessorImpl",
                        },
                        {
                            "abs_path": "Application.java",
                            "filename": "Application.java",
                            "function": "main",
                            "in_app": True,
                            "lineno": 17,
                            "module": "io.sentry.example.Application",
                        },
                    ]
                },
                "type": "ArithmeticException",
                "value": "/ by zero",
            }
        ]

        output = {"project_id": 1}

        enforce_table_writer(
            self.dataset
        ).get_stream_loader().get_processor().extract_stacktraces(output, stacks)

        assert output == {
            "project_id": 1,
            "exception_frames.abs_path": [
                u"Thread.java",
                u"ExecJavaMojo.java",
                u"Method.java",
                u"DelegatingMethodAccessorImpl.java",
                u"NativeMethodAccessorImpl.java",
                u"NativeMethodAccessorImpl.java",
                u"Application.java",
            ],
            "exception_frames.colno": [None, None, 19, None, None, None, None],
            "exception_frames.filename": [
                u"Thread.java",
                u"ExecJavaMojo.java",
                u"Method.java",
                u"DelegatingMethodAccessorImpl.java",
                u"NativeMethodAccessorImpl.java",
                u"NativeMethodAccessorImpl.java",
                u"Application.java",
            ],
            "exception_frames.function": [
                u"run",
                u"run",
                u"invoke",
                u"invoke",
                u"invoke",
                u"invoke0",
                u"main",
            ],
            "exception_frames.in_app": [False, False, False, False, False, False, True],
            "exception_frames.lineno": [748, 293, 498, 43, 62, None, 17],
            "exception_frames.module": [
                u"java.lang.Thread",
                u"org.codehaus.mojo.exec.ExecJavaMojo$1",
                u"java.lang.reflect.Method",
                u"sun.reflect.DelegatingMethodAccessorImpl",
                u"sun.reflect.NativeMethodAccessorImpl",
                u"sun.reflect.NativeMethodAccessorImpl",
                u"io.sentry.example.Application",
            ],
            "exception_frames.package": [
                None,
                None,
                None,
                u"foo.bar",
                None,
                None,
                None,
            ],
            "exception_frames.stack_level": [0, 0, 0, 0, 0, 0, 0],
            "exception_stacks.type": [u"ArithmeticException"],
            "exception_stacks.value": [u"/ by zero"],
            "exception_stacks.mechanism_handled": [False],
            "exception_stacks.mechanism_type": [u"promise"],
        }

    def test_null_values_dont_throw(self):
        event = {
            "event_id": "bce76c2473324fa387b33564eacf34a0",
            "group_id": 1,
            "primary_hash": "a" * 32,
            "project_id": 70156,
            "message": None,
            "platform": None,
            "data": {
                "culprit": None,
                "errors": None,
                "extra": None,
                "fingerprint": None,
                "http": None,
                "id": "bce76c2473324fa387b33564eacf34a0",
                "message": None,
                "metadata": None,
                "platform": None,
                "project": 70156,
                "release": None,
                "dist": None,
                "sdk": None,
                "sentry.interfaces.Exception": {"exc_omitted": None, "values": None},
                "sentry.interfaces.Message": None,
                "tags": None,
                "time_spent": None,
                "type": None,
                "version": None,
            },
        }

        timestamp = datetime.utcnow()
        event["datetime"] = (timestamp - timedelta(seconds=2)).strftime(
            "%Y-%m-%dT%H:%M:%S.%fZ"
        )
        event["data"]["received"] = int(
            calendar.timegm((timestamp - timedelta(seconds=1)).timetuple())
        )

        enforce_table_writer(
            self.dataset
        ).get_stream_loader().get_processor().process_insert(event)<|MERGE_RESOLUTION|>--- conflicted
+++ resolved
@@ -134,74 +134,6 @@
             "title": "FooError",
             "location": "bar.py",
         }
-
-<<<<<<< HEAD
-    def test_v1_delete_groups_skipped(self):
-        assert (
-            enforce_table_writer(self.dataset)
-            .get_stream_loader()
-            .get_processor()
-            .process_message((1, "delete_groups", {}))
-            is None
-        )
-
-    def test_v1_merge_skipped(self):
-        assert (
-            enforce_table_writer(self.dataset)
-            .get_stream_loader()
-            .get_processor()
-            .process_message((1, "merge", {}))
-            is None
-        )
-
-    def test_v1_unmerge_skipped(self):
-        assert (
-            enforce_table_writer(self.dataset)
-            .get_stream_loader()
-            .get_processor()
-            .process_message((1, "unmerge", {}))
-            is None
-        )
-=======
-    def test_extract_common_search_message(self):
-        now = datetime.utcnow().replace(microsecond=0)
-        event = {
-            "primary_hash": "a" * 32,
-            "message": "the message",
-            "platform": "the_platform",
-            "search_message": "the search message",
-            "data": {"received": int(calendar.timegm(now.timetuple()))},
-        }
-        output = {}
-        processor = (
-            enforce_table_writer(self.dataset).get_stream_loader().get_processor()
-        )
-        processor.extract_common(output, event)
-        processor.extract_custom(output, event)
-
-        assert output["search_message"] == "the search message"
-
-        # with optional short message
-        now = datetime.utcnow().replace(microsecond=0)
-        event = {
-            "primary_hash": "a" * 32,
-            "message": "the message",
-            "platform": "the_platform",
-            "search_message": "the search message",
-            "data": {
-                "received": int(calendar.timegm(now.timetuple())),
-                "message": "the short message",
-            },
-        }
-        output = {}
-        processor = (
-            enforce_table_writer(self.dataset).get_stream_loader().get_processor()
-        )
-        processor.extract_common(output, event)
-        processor.extract_custom(output, event)
-        assert output["search_message"] == "the search message"
-        assert output["message"] == "the short message"
->>>>>>> b2162d11
 
     def test_v2_invalid_type(self):
         with pytest.raises(InvalidMessageType):
