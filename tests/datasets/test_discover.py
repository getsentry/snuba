import simplejson as json
import pytest
from typing import Any, MutableMapping
from unittest.mock import Mock

from snuba.datasets.factory import get_dataset
from snuba.datasets.entities.factory import get_entity
from snuba.pipeline.simple_pipeline import SimplePipeline
from snuba.query.parser import parse_query
from snuba.request import Request
from snuba.request.request_settings import HTTPRequestSettings

test_data = [
    ({"conditions": [["type", "=", "transaction"]]}, "transactions_local"),
    (
        {"conditions": [["type", "=", "transaction"], ["duration", ">", 1000]]},
        "transactions_local",
    ),
    ({"conditions": [["type", "=", "error"]]}, "sentry_local"),
    (
        {"conditions": [[["type", "=", "error"], ["type", "=", "transaction"]]]},
        "sentry_local",
    ),
    (
        {
            "conditions": [
                [
                    [
                        "or",
                        [
                            ["equals", ["type", "transaction"]],
                            ["equals", ["type", "default"]],
                        ],
                    ],
                    "=",
                    1,
                ]
            ]
        },
        "sentry_local",
    ),
    (
        {
            "conditions": [
                [
                    [
                        "and",
                        [
                            ["equals", ["duration", 10]],
                            ["notEquals", ["type", "error"]],
                        ],
                    ],
                    "=",
                    1,
                ]
            ]
        },
        "transactions_local",
    ),
    (
        {
            "conditions": [
                [
                    [
                        "and",
                        [
                            ["notEquals", ["type", "transaction"]],
                            ["notEquals", ["type", "error"]],
                        ],
                    ],
                    "=",
                    1,
                ]
            ]
        },
        "sentry_local",
    ),
    ({"conditions": [["type", "!=", "transaction"]]}, "sentry_local"),
    ({"conditions": []}, "sentry_local"),
    ({"conditions": [["duration", "=", 0]]}, "transactions_local"),
    (
        {"conditions": [["event_id", "=", "asdasdasd"], ["duration", "=", 0]]},
        "transactions_local",
    ),
    (
        {"conditions": [["group_id", "=", "asdasdasd"], ["duration", "=", 0]]},
        "sentry_local",
    ),
    (
        {
            "conditions": [
                [
                    [
                        "and",
                        [
                            ["notEquals", ["type", "transaction"]],
                            ["notEquals", ["type", "error"]],
                        ],
                    ],
                    "=",
                    1,
                ],
                ["duration", "=", 0],
            ]
        },
        "transactions_local",
    ),
    (
        {
            "conditions": [
                [
                    [
                        "and",
                        [
                            ["notEquals", ["type", "default"]],
                            ["notEquals", ["type", "error"]],
                        ],
                    ],
                    "=",
                    1,
                ],
                ["duration", "=", 0],
            ]
        },
        "transactions_local",
    ),
    # No conditions, other referenced columns
    ({"selected_columns": ["group_id"]}, "sentry_local"),
    ({"selected_columns": ["trace_id"]}, "transactions_local"),
    ({"selected_columns": ["group_id", "trace_id"]}, "sentry_local"),
    ({"aggregations": [["max", "duration", "max_duration"]]}, "transactions_local"),
    (
        {"aggregations": [["apdex(duration, 300)", None, "apdex_duration_300"]]},
        "transactions_local",
    ),
    (
        {"aggregations": [["failure_rate()", None, "failure_rate"]]},
        "transactions_local",
    ),
    ({"aggregations": [["isHandled()", None, "handled"]]}, "sentry_local",),
    ({"aggregations": [["notHandled()", None, "handled"]]}, "sentry_local",),
    ({"selected_columns": ["measurements[lcp.elementSize]"]}, "transactions_local"),
]


@pytest.mark.parametrize("query_body, expected_table", test_data)
def test_data_source(
    query_body: MutableMapping[str, Any], expected_table: str,
) -> None:
    request_settings = HTTPRequestSettings()
    dataset = get_dataset("discover")
    query = parse_query(query_body, dataset)
    request = Request("a", query, request_settings, {}, "r")
    entity = get_entity(query.get_from_clause().key)
    for processor in entity.get_query_processors():
        processor.process_query(request.query, request.settings)

    pipeline = entity.get_query_pipeline_builder().build_pipeline(request, Mock())
<<<<<<< HEAD
    assert isinstance(pipeline, SimplePipeline)
=======
    pipeline.execute()
    assert isinstance(pipeline, SingleQueryPlanPipeline)
>>>>>>> c4d770a5
    plan = pipeline.query_plan

    assert plan.query.get_from_clause().table_name == expected_table, json.dumps(
        query_body
    )<|MERGE_RESOLUTION|>--- conflicted
+++ resolved
@@ -156,12 +156,8 @@
         processor.process_query(request.query, request.settings)
 
     pipeline = entity.get_query_pipeline_builder().build_pipeline(request, Mock())
-<<<<<<< HEAD
+    pipeline.execute()
     assert isinstance(pipeline, SimplePipeline)
-=======
-    pipeline.execute()
-    assert isinstance(pipeline, SingleQueryPlanPipeline)
->>>>>>> c4d770a5
     plan = pipeline.query_plan
 
     assert plan.query.get_from_clause().table_name == expected_table, json.dumps(
