--- conflicted
+++ resolved
@@ -23,13 +23,10 @@
     ({"conditions": [["type", "!=", "transaction"]]}, "test_sentry_local",),
     ({"conditions": []}, "test_sentry_local",),
     ({"conditions": [["duration", "=", 0]]}, "test_transactions_local",),
-<<<<<<< HEAD
-=======
     (
         {"conditions": [["event_id", "=", "asdasdasd"], ["duration", "=", 0]]},
         "test_transactions_local",
     ),
->>>>>>> ab6b98ca
     # No conditions, other referenced columns
     ({"selected_columns": ["group_id"]}, "test_sentry_local"),
     ({"selected_columns": ["trace_id"]}, "test_transactions_local"),
@@ -49,15 +46,7 @@
         query = Query(query_body, None)
         request_settings = HTTPRequestSettings()
         dataset = get_dataset("discover")
-<<<<<<< HEAD
         request = Request("a", query, request_settings, {}, "r")
-=======
-        storage = dataset.get_query_storage_selector().select_storage(
-            query, request_settings
-        )
-        query.set_data_source(storage.get_schemas().get_read_schema().get_data_source())
-
->>>>>>> ab6b98ca
         for processor in get_dataset("discover").get_query_processors():
             processor.process_query(request.query, request.settings)
 
@@ -66,8 +55,4 @@
         for processor in plan.query_processors:
             processor.process_query(request.query, request.settings)
 
-<<<<<<< HEAD
-        assert request.query.get_data_source().format_from() == expected_table
-=======
-        assert query.get_data_source().format_from() == expected_table
->>>>>>> ab6b98ca
+        assert request.query.get_data_source().format_from() == expected_table