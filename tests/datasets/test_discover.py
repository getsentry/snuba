--- conflicted
+++ resolved
@@ -147,13 +147,7 @@
     dataset = get_dataset("discover")
     query = parse_query(query_body, dataset)
     request = Request("a", query, request_settings, {}, "r")
-<<<<<<< HEAD
-
     entity = get_entity(EntityKey(query.get_entity_name()))
-
-=======
-    entity = get_entity(EntityKey(query.get_entity_name()))
->>>>>>> b8a403e0
     for processor in entity.get_query_processors():
         processor.process_query(request.query, request.settings)
 
