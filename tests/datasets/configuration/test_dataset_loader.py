from snuba.datasets.cdc.groupassignee import GroupAssigneeDataset
from snuba.datasets.cdc.groupedmessage import GroupedMessageDataset
from snuba.datasets.dataset import Dataset
from snuba.datasets.discover import DiscoverDataset
from snuba.datasets.events import EventsDataset
from snuba.datasets.factory import get_config_built_datasets
from snuba.datasets.functions import FunctionsDataset
from snuba.datasets.generic_metrics import GenericMetricsDataset
from snuba.datasets.metrics import MetricsDataset
from snuba.datasets.outcomes import OutcomesDataset
from snuba.datasets.outcomes_raw import OutcomesRawDataset
from snuba.datasets.profiles import ProfilesDataset
from snuba.datasets.replays import ReplaysDataset
from snuba.datasets.sessions import SessionsDataset
from snuba.datasets.transactions import TransactionsDataset
from tests.datasets.configuration.utils import ConfigurationTest


class TestDatasetConfiguration(ConfigurationTest):
    def test_build_entity_from_config_matches_python_definition(self) -> None:
        config_built_datasets = get_config_built_datasets()
        test_data = [
            (GenericMetricsDataset(), config_built_datasets["generic_metrics"]),
            (TransactionsDataset(), config_built_datasets["transactions"]),
            (MetricsDataset(), config_built_datasets["metrics"]),
            (OutcomesRawDataset(), config_built_datasets["outcomes_raw"]),
            (OutcomesDataset(), config_built_datasets["outcomes"]),
            (SessionsDataset(), config_built_datasets["sessions"]),
            (ReplaysDataset(), config_built_datasets["replays"]),
            (FunctionsDataset(), config_built_datasets["functions"]),
            (ProfilesDataset(), config_built_datasets["profiles"]),
            (EventsDataset(), config_built_datasets["events"]),
<<<<<<< HEAD
            (DiscoverDataset(), config_built_datasets["discover"]),
=======
            (GroupAssigneeDataset(), config_built_datasets["groupassignee"]),
            (GroupedMessageDataset(), config_built_datasets["groupedmessage"]),
>>>>>>> a8418756
        ]
        for test in test_data:
            self._dataset_config_matches_python_definition(*test)

    def _dataset_config_matches_python_definition(
        self, py_dataset: Dataset, config_dataset: Dataset
    ) -> None:
        for py_entity, config_entity in zip(
            config_dataset.get_all_entities(), py_dataset.get_all_entities()
        ):
            assert py_entity.__class__ == config_entity.__class__

        assert config_dataset.is_experimental() == py_dataset.is_experimental()<|MERGE_RESOLUTION|>--- conflicted
+++ resolved
@@ -30,12 +30,9 @@
             (FunctionsDataset(), config_built_datasets["functions"]),
             (ProfilesDataset(), config_built_datasets["profiles"]),
             (EventsDataset(), config_built_datasets["events"]),
-<<<<<<< HEAD
             (DiscoverDataset(), config_built_datasets["discover"]),
-=======
             (GroupAssigneeDataset(), config_built_datasets["groupassignee"]),
             (GroupedMessageDataset(), config_built_datasets["groupedmessage"]),
->>>>>>> a8418756
         ]
         for test in test_data:
             self._dataset_config_matches_python_definition(*test)
