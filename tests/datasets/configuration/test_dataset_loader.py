from snuba.datasets.dataset import Dataset
from snuba.datasets.events import EventsDataset
from snuba.datasets.factory import get_config_built_datasets
from snuba.datasets.metrics import MetricsDataset
<<<<<<< HEAD
from snuba.datasets.sessions import SessionsDataset
=======
from snuba.datasets.replays import ReplaysDataset
>>>>>>> c88e8e51
from snuba.datasets.transactions import TransactionsDataset
from tests.datasets.configuration.utils import ConfigurationTest


class TestDatasetConfiguration(ConfigurationTest):
    def test_build_entity_from_config_matches_python_definition(self) -> None:
        config_built_datasets = get_config_built_datasets()
        test_data = [
            (TransactionsDataset(), config_built_datasets["transactions"]),
            (MetricsDataset(), config_built_datasets["metrics"]),
<<<<<<< HEAD
            (SessionsDataset(), config_built_datasets["sessions"]),
=======
            (ReplaysDataset(), config_built_datasets["replays"]),
>>>>>>> c88e8e51
            (EventsDataset(), config_built_datasets["events"]),
        ]
        for test in test_data:
            self._dataset_config_matches_python_definition(*test)

    def _dataset_config_matches_python_definition(
        self, py_dataset: Dataset, config_dataset: Dataset
    ) -> None:
        for py_entity, config_entity in zip(
            config_dataset.get_all_entities(), py_dataset.get_all_entities()
        ):
            assert py_entity.__class__ == config_entity.__class__

        assert config_dataset.is_experimental() == py_dataset.is_experimental()<|MERGE_RESOLUTION|>--- conflicted
+++ resolved
@@ -2,11 +2,6 @@
 from snuba.datasets.events import EventsDataset
 from snuba.datasets.factory import get_config_built_datasets
 from snuba.datasets.metrics import MetricsDataset
-<<<<<<< HEAD
-from snuba.datasets.sessions import SessionsDataset
-=======
-from snuba.datasets.replays import ReplaysDataset
->>>>>>> c88e8e51
 from snuba.datasets.transactions import TransactionsDataset
 from tests.datasets.configuration.utils import ConfigurationTest
 
@@ -17,11 +12,6 @@
         test_data = [
             (TransactionsDataset(), config_built_datasets["transactions"]),
             (MetricsDataset(), config_built_datasets["metrics"]),
-<<<<<<< HEAD
-            (SessionsDataset(), config_built_datasets["sessions"]),
-=======
-            (ReplaysDataset(), config_built_datasets["replays"]),
->>>>>>> c88e8e51
             (EventsDataset(), config_built_datasets["events"]),
         ]
         for test in test_data:
