--- conflicted
+++ resolved
@@ -1,14 +1,5 @@
 from __future__ import annotations
-<<<<<<< HEAD
 
-import pytest
-from jsonschema import validate
-from jsonschema.exceptions import ValidationError
-
-from snuba.datasets.configuration.json_schema import V1_READABLE_STORAGE_SCHEMA
-=======
-
->>>>>>> 566c4a7c
 from snuba.datasets.configuration.storage_builder import build_storage
 from snuba.datasets.schemas.tables import TableSchema
 from snuba.datasets.storage import ReadableTableStorage, WritableTableStorage
@@ -17,13 +8,8 @@
     distributions_bucket_storage,
     distributions_storage,
     sets_bucket_storage,
-<<<<<<< HEAD
-)
-from snuba.datasets.storages.generic_metrics import sets_storage as sets_storage
-=======
     sets_storage,
 )
->>>>>>> 566c4a7c
 from snuba.datasets.table_storage import KafkaStreamLoader
 
 
@@ -54,31 +40,6 @@
     )
 
 
-<<<<<<< HEAD
-def test_invalid_storage() -> None:
-    config = {
-        "storage": {"key": 1, "set_key": "x"},
-        "schema": {"columns": []},
-        "query_processors": [],
-    }
-    with pytest.raises(ValidationError) as e:
-        validate(config, V1_READABLE_STORAGE_SCHEMA)
-    assert e.value.message == "1 is not of type 'string'"
-
-
-def test_invalid_query_processor() -> None:
-    config = {
-        "storage": {"key": "x", "set_key": "x"},
-        "schema": {"columns": []},
-        "query_processors": [5],
-    }
-    with pytest.raises(ValidationError) as e:
-        validate(config, V1_READABLE_STORAGE_SCHEMA)
-    assert e.value.message == "5 is not of type 'string'"
-
-
-=======
->>>>>>> 566c4a7c
 def _deep_compare_storages(
     old: ReadableTableStorage | WritableTableStorage,
     new: ReadableTableStorage | WritableTableStorage,
