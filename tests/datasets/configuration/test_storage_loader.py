--- conflicted
+++ resolved
@@ -40,11 +40,8 @@
 from snuba.datasets.storages.metrics import (
     distributions_storage as metrics_distributions_storage,
 )
-<<<<<<< HEAD
+from snuba.datasets.storages.metrics import polymorphic_bucket as metrics_raw
 from snuba.datasets.storages.metrics import sets_storage as metrics_sets
-=======
-from snuba.datasets.storages.metrics import polymorphic_bucket as metrics_raw
->>>>>>> b00e384c
 from snuba.datasets.storages.profiles import writable_storage as profiles
 from snuba.datasets.storages.querylog import storage as querylog
 from snuba.datasets.storages.replays import storage as replays
@@ -122,7 +119,6 @@
 
 class TestStorageConfiguration(ConfigurationTest):
     python_storages: list[ReadableTableStorage] = [
-<<<<<<< HEAD
         functions,
         functions_raw,
         sessions_raw,
@@ -135,13 +131,7 @@
         metrics_sets,
         counters_storage,
         metrics_distributions_storage,
-=======
-        distributions_bucket_storage,
-        distributions_storage,
         metrics_raw,
-        sets_bucket_storage,
-        sets_storage,
->>>>>>> b00e384c
         transactions,
         profiles,
         replays,
