--- conflicted
+++ resolved
@@ -24,11 +24,8 @@
 # this has to be done before the storage import because there's a cyclical dependency error
 CONFIG_BUILT_STORAGES = get_config_built_storages()
 
-<<<<<<< HEAD
+from snuba.datasets.storages.discover import storage as discover
 from snuba.datasets.storages.errors_ro import storage as errors_ro
-=======
-from snuba.datasets.storages.discover import storage as discover
->>>>>>> 31079db2
 from snuba.datasets.storages.functions import agg_storage as functions
 from snuba.datasets.storages.functions import raw_storage as functions_raw
 from snuba.datasets.storages.generic_metrics import (
@@ -127,11 +124,8 @@
 
 class TestStorageConfiguration(ConfigurationTest):
     python_storages: list[ReadableTableStorage] = [
-<<<<<<< HEAD
+        discover,
         errors_ro,
-=======
-        discover,
->>>>>>> 31079db2
         functions,
         functions_raw,
         sessions_raw,
