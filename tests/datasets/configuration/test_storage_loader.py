from __future__ import annotations

import os
import tempfile
from typing import Any

from snuba.clickhouse.columns import (
    Array,
    Column,
    DateTime,
    Float,
    Nested,
    SchemaModifiers,
    String,
    UInt,
)
from snuba.datasets.cdc.cdcstorage import CdcStorage
from snuba.datasets.configuration.storage_builder import build_storage_from_config
from snuba.datasets.configuration.utils import parse_columns
from snuba.datasets.schemas.tables import TableSchema
from snuba.datasets.storage import ReadableTableStorage, Storage, WritableTableStorage
from snuba.datasets.storages.factory import get_config_built_storages
from snuba.utils.schemas import AggregateFunction

# this has to be done before the storage import because there's a cyclical dependency error
CONFIG_BUILT_STORAGES = get_config_built_storages()

from snuba.datasets.storages.errors import storage as errors
from snuba.datasets.storages.errors_ro import storage as errors_ro
from snuba.datasets.storages.metrics import counters_storage
from snuba.datasets.storages.metrics import (
    distributions_storage as metrics_distributions_storage,
)
from snuba.datasets.storages.metrics import org_counters_storage
from snuba.datasets.storages.metrics import polymorphic_bucket as metrics_raw
from snuba.datasets.storages.metrics import sets_storage as metrics_sets
<<<<<<< HEAD
from snuba.datasets.storages.querylog import storage as querylog
=======
from snuba.datasets.storages.transactions import storage as transactions
>>>>>>> 5547d2bf
from snuba.datasets.table_storage import KafkaStreamLoader
from tests.datasets.configuration.utils import ConfigurationTest


def _deep_compare_storages(old: Storage, new: Storage) -> None:
    """
    temp function to compare storages
    """
    assert isinstance(old, ReadableTableStorage)
    assert isinstance(new, ReadableTableStorage)
    assert (
        old.get_cluster().get_clickhouse_cluster_name()
        == new.get_cluster().get_clickhouse_cluster_name()
    )
    assert (
        old.get_cluster().get_storage_set_keys()
        == new.get_cluster().get_storage_set_keys()
    )

    assert len(old.get_mandatory_condition_checkers()) == len(
        new.get_mandatory_condition_checkers()
    ) and set(
        [checker.get_id() for checker in old.get_mandatory_condition_checkers()]
    ) == set(
        [checker.get_id() for checker in new.get_mandatory_condition_checkers()]
    )
    assert len(old.get_query_processors()) == len(new.get_query_processors()) and set(
        [processor.config_key() for processor in old.get_query_processors()]
    ) == set([processor.config_key() for processor in new.get_query_processors()])
    assert len(old.get_query_splitters()) == len(new.get_query_splitters()) and set(
        [splitter.config_key() for splitter in old.get_query_splitters()]
    ) == set([splitter.config_key() for splitter in new.get_query_splitters()])
    schema_old, schema_new = old.get_schema(), new.get_schema()
    assert schema_old.get_columns().columns == schema_new.get_columns().columns

    if isinstance(schema_old, TableSchema) and isinstance(schema_new, TableSchema):
        assert schema_old.get_table_name() == schema_new.get_table_name()
        assert (
            schema_old.get_data_source().get_mandatory_conditions()
            == schema_new.get_data_source().get_mandatory_conditions()
        )

    if isinstance(old, WritableTableStorage) and isinstance(new, WritableTableStorage):
        assert (
            old.get_table_writer().get_schema().get_columns()
            == new.get_table_writer().get_schema().get_columns()
        )
        old_rp = old.get_table_writer().get_replacer_processor()
        new_rp = new.get_table_writer().get_replacer_processor()
        if old_rp or new_rp:
            assert old_rp is not None and new_rp is not None
            assert old_rp.get_schema() == new_rp.get_schema()
            assert old_rp.config_key() == new_rp.config_key()
            assert old_rp.get_state() == new_rp.get_state()
        _compare_stream_loaders(
            old.get_table_writer().get_stream_loader(),
            new.get_table_writer().get_stream_loader(),
        )

    if isinstance(old, CdcStorage) or isinstance(new, CdcStorage):
        assert isinstance(old, CdcStorage)
        assert isinstance(new, CdcStorage)
        assert old.get_postgres_table() == new.get_postgres_table()
        assert old.get_default_control_topic() == new.get_default_control_topic()
        assert (
            old.get_row_processor().config_key() == new.get_row_processor().config_key()
        )


def _compare_stream_loaders(old: KafkaStreamLoader, new: KafkaStreamLoader) -> None:
    assert old.get_commit_log_topic_spec() == new.get_commit_log_topic_spec()
    assert old.get_default_topic_spec() == new.get_default_topic_spec()
    assert isinstance(old.get_pre_filter(), type(new.get_pre_filter()))
    assert isinstance(old.get_processor(), type(new.get_processor()))
    assert old.get_replacement_topic_spec() == new.get_replacement_topic_spec()
    assert (
        old.get_subscription_result_topic_spec()
        == new.get_subscription_result_topic_spec()
    )
    assert (
        old.get_subscription_scheduled_topic_spec()
        == new.get_subscription_scheduled_topic_spec()
    )
    assert (
        old.get_subscription_scheduler_mode() == new.get_subscription_scheduler_mode()
    )


class TestStorageConfiguration(ConfigurationTest):
    python_storages: list[ReadableTableStorage] = [
        errors,
        errors_ro,
        metrics_sets,
        counters_storage,
        metrics_distributions_storage,
        metrics_raw,
        org_counters_storage,
<<<<<<< HEAD
        querylog,
=======
        transactions,
>>>>>>> 5547d2bf
    ]

    def test_config_file_discovery(self) -> None:
        assert all(
            storage.get_storage_key() in CONFIG_BUILT_STORAGES
            for storage in self.python_storages
        )

    def test_compare_storages(self) -> None:
        for storage in self.python_storages:
            _deep_compare_storages(
                storage, CONFIG_BUILT_STORAGES[storage.get_storage_key()]
            )

    def test_processor_with_constructor(self) -> None:
        yml_text = """
version: v1
kind: readable_storage
name: test-processor-with-constructor

storage:
  key: test-storage
  set_key: test-storage-set

schema:
  columns:
    [
      { name: org_id, type: UInt, args: { size: 64 } },
    ]
  local_table_name: "test"
  dist_table_name: "test"

query_processors:
  -
    processor: MappingOptimizer
    args:
      column_name: a
      hash_map_name: hashmap
      killswitch: kill

"""
        with tempfile.TemporaryDirectory() as tmpdirname:
            filename = os.path.join(tmpdirname, "file.yaml")
            with open(filename, "w") as f:
                f.write(yml_text)
            storage = build_storage_from_config(filename)
            assert len(storage.get_query_processors()) == 1
            qp = storage.get_query_processors()[0]
            assert getattr(qp, "_MappingOptimizer__column_name") == "a"
            assert getattr(qp, "_MappingOptimizer__hash_map_name") == "hashmap"
            assert getattr(qp, "_MappingOptimizer__killswitch") == "kill"

    def test_column_parser(self) -> None:
        serialized_columns: list[dict[str, Any]] = [
            {"name": "int_col", "type": "UInt", "args": {"size": 64}},
            {"name": "float_col", "type": "Float", "args": {"size": 32}},
            {"name": "string_col", "type": "String"},
            {"name": "time_col", "type": "DateTime"},
            {
                "name": "nested_col",
                "type": "Nested",
                "args": {
                    "subcolumns": [
                        {"name": "sub_col", "type": "UInt", "args": {"size": 64}},
                    ],
                },
            },
            {
                "name": "func_col",
                "type": "AggregateFunction",
                "args": {
                    "func": "uniqCombined64",
                    "arg_types": [{"type": "UInt", "args": {"size": 64}}],
                },
            },
            {
                "name": "array_col",
                "type": "Array",
                "args": {
                    "inner_type": {"type": "UInt", "args": {"size": 64}},
                    "schema_modifiers": ["readonly"],
                },
            },
            {
                "name": "double_array_col",
                "type": "Array",
                "args": {
                    "inner_type": {
                        "type": "Array",
                        "args": {"inner_type": {"type": "UInt", "args": {"size": 64}}},
                    },
                    "schema_modifiers": ["readonly"],
                },
            },
        ]

        expected_python_columns = [
            Column("int_col", UInt(64)),
            Column("float_col", Float(32)),
            Column("string_col", String()),
            Column("time_col", DateTime()),
            Column("nested_col", Nested([Column("sub_col", UInt(64))])),
            Column("func_col", AggregateFunction("uniqCombined64", [UInt(64)])),
            Column(
                "array_col",
                Array(UInt(64), SchemaModifiers(nullable=False, readonly=True)),
            ),
            Column(
                "double_array_col",
                Array(Array(UInt(64)), SchemaModifiers(nullable=False, readonly=True)),
            ),
        ]

        assert parse_columns(serialized_columns) == expected_python_columns<|MERGE_RESOLUTION|>--- conflicted
+++ resolved
@@ -34,11 +34,6 @@
 from snuba.datasets.storages.metrics import org_counters_storage
 from snuba.datasets.storages.metrics import polymorphic_bucket as metrics_raw
 from snuba.datasets.storages.metrics import sets_storage as metrics_sets
-<<<<<<< HEAD
-from snuba.datasets.storages.querylog import storage as querylog
-=======
-from snuba.datasets.storages.transactions import storage as transactions
->>>>>>> 5547d2bf
 from snuba.datasets.table_storage import KafkaStreamLoader
 from tests.datasets.configuration.utils import ConfigurationTest
 
@@ -136,11 +131,6 @@
         metrics_distributions_storage,
         metrics_raw,
         org_counters_storage,
-<<<<<<< HEAD
-        querylog,
-=======
-        transactions,
->>>>>>> 5547d2bf
     ]
 
     def test_config_file_discovery(self) -> None:
