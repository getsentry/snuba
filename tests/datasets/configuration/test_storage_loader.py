from __future__ import annotations

import os
import tempfile
from typing import Any

from snuba.clickhouse.columns import (
    Array,
    Column,
    DateTime,
    Float,
    Nested,
    SchemaModifiers,
    String,
    UInt,
)
from snuba.datasets.cdc.cdcstorage import CdcStorage
from snuba.datasets.configuration.storage_builder import build_storage_from_config
from snuba.datasets.configuration.utils import parse_columns
from snuba.datasets.schemas.tables import TableSchema
from snuba.datasets.storage import ReadableTableStorage, Storage, WritableTableStorage
from snuba.datasets.storages.factory import get_config_built_storages
from snuba.utils.schemas import AggregateFunction

# this has to be done before the storage import because there's a cyclical dependency error
CONFIG_BUILT_STORAGES = get_config_built_storages()

from snuba.datasets.storages.errors import storage as errors
from snuba.datasets.storages.errors_ro import storage as errors_ro
<<<<<<< HEAD
from snuba.datasets.storages.querylog import storage as querylog
from snuba.datasets.storages.replays import storage as replays
from snuba.datasets.storages.sessions import materialized_storage as sessions_hourly
from snuba.datasets.storages.sessions import org_materialized_storage as sessions_org
from snuba.datasets.storages.sessions import raw_storage as sessions_raw
=======
from snuba.datasets.storages.metrics import counters_storage
from snuba.datasets.storages.metrics import (
    distributions_storage as metrics_distributions_storage,
)
from snuba.datasets.storages.metrics import org_counters_storage
from snuba.datasets.storages.metrics import polymorphic_bucket as metrics_raw
from snuba.datasets.storages.metrics import sets_storage as metrics_sets
>>>>>>> eba0e21e
from snuba.datasets.storages.transactions import storage as transactions
from snuba.datasets.table_storage import KafkaStreamLoader
from tests.datasets.configuration.utils import ConfigurationTest


def _deep_compare_storages(old: Storage, new: Storage) -> None:
    """
    temp function to compare storages
    """
    assert isinstance(old, ReadableTableStorage)
    assert isinstance(new, ReadableTableStorage)
    assert (
        old.get_cluster().get_clickhouse_cluster_name()
        == new.get_cluster().get_clickhouse_cluster_name()
    )
    assert (
        old.get_cluster().get_storage_set_keys()
        == new.get_cluster().get_storage_set_keys()
    )

    assert len(old.get_mandatory_condition_checkers()) == len(
        new.get_mandatory_condition_checkers()
    ) and set(
        [checker.get_id() for checker in old.get_mandatory_condition_checkers()]
    ) == set(
        [checker.get_id() for checker in new.get_mandatory_condition_checkers()]
    )
    assert len(old.get_query_processors()) == len(new.get_query_processors()) and set(
        [processor.config_key() for processor in old.get_query_processors()]
    ) == set([processor.config_key() for processor in new.get_query_processors()])
    assert len(old.get_query_splitters()) == len(new.get_query_splitters()) and set(
        [splitter.config_key() for splitter in old.get_query_splitters()]
    ) == set([splitter.config_key() for splitter in new.get_query_splitters()])
    schema_old, schema_new = old.get_schema(), new.get_schema()
    assert schema_old.get_columns().columns == schema_new.get_columns().columns

    if isinstance(schema_old, TableSchema) and isinstance(schema_new, TableSchema):
        assert schema_old.get_table_name() == schema_new.get_table_name()
        assert (
            schema_old.get_data_source().get_mandatory_conditions()
            == schema_new.get_data_source().get_mandatory_conditions()
        )

    if isinstance(old, WritableTableStorage) and isinstance(new, WritableTableStorage):
        assert (
            old.get_table_writer().get_schema().get_columns()
            == new.get_table_writer().get_schema().get_columns()
        )
        old_rp = old.get_table_writer().get_replacer_processor()
        new_rp = new.get_table_writer().get_replacer_processor()
        if old_rp or new_rp:
            assert old_rp is not None and new_rp is not None
            assert old_rp.get_schema() == new_rp.get_schema()
            assert old_rp.config_key() == new_rp.config_key()
            assert old_rp.get_state() == new_rp.get_state()
        _compare_stream_loaders(
            old.get_table_writer().get_stream_loader(),
            new.get_table_writer().get_stream_loader(),
        )

    if isinstance(old, CdcStorage) or isinstance(new, CdcStorage):
        assert isinstance(old, CdcStorage)
        assert isinstance(new, CdcStorage)
        assert old.get_postgres_table() == new.get_postgres_table()
        assert old.get_default_control_topic() == new.get_default_control_topic()
        assert (
            old.get_row_processor().config_key() == new.get_row_processor().config_key()
        )


def _compare_stream_loaders(old: KafkaStreamLoader, new: KafkaStreamLoader) -> None:
    assert old.get_commit_log_topic_spec() == new.get_commit_log_topic_spec()
    assert old.get_default_topic_spec() == new.get_default_topic_spec()
    assert isinstance(old.get_pre_filter(), type(new.get_pre_filter()))
    assert isinstance(old.get_processor(), type(new.get_processor()))
    assert old.get_replacement_topic_spec() == new.get_replacement_topic_spec()
    assert (
        old.get_subscription_result_topic_spec()
        == new.get_subscription_result_topic_spec()
    )
    assert (
        old.get_subscription_scheduled_topic_spec()
        == new.get_subscription_scheduled_topic_spec()
    )
    assert (
        old.get_subscription_scheduler_mode() == new.get_subscription_scheduler_mode()
    )


class TestStorageConfiguration(ConfigurationTest):
    python_storages: list[ReadableTableStorage] = [
        errors,
        errors_ro,
<<<<<<< HEAD
        sessions_raw,
        sessions_org,
        sessions_hourly,
=======
        metrics_sets,
        counters_storage,
        metrics_distributions_storage,
        metrics_raw,
        org_counters_storage,
>>>>>>> eba0e21e
        transactions,
    ]

    def test_config_file_discovery(self) -> None:
        assert all(
            storage.get_storage_key() in CONFIG_BUILT_STORAGES
            for storage in self.python_storages
        )

    def test_compare_storages(self) -> None:
        for storage in self.python_storages:
            _deep_compare_storages(
                storage, CONFIG_BUILT_STORAGES[storage.get_storage_key()]
            )

    def test_processor_with_constructor(self) -> None:
        yml_text = """
version: v1
kind: readable_storage
name: test-processor-with-constructor

storage:
  key: test-storage
  set_key: test-storage-set

schema:
  columns:
    [
      { name: org_id, type: UInt, args: { size: 64 } },
    ]
  local_table_name: "test"
  dist_table_name: "test"

query_processors:
  -
    processor: MappingOptimizer
    args:
      column_name: a
      hash_map_name: hashmap
      killswitch: kill

"""
        with tempfile.TemporaryDirectory() as tmpdirname:
            filename = os.path.join(tmpdirname, "file.yaml")
            with open(filename, "w") as f:
                f.write(yml_text)
            storage = build_storage_from_config(filename)
            assert len(storage.get_query_processors()) == 1
            qp = storage.get_query_processors()[0]
            assert getattr(qp, "_MappingOptimizer__column_name") == "a"
            assert getattr(qp, "_MappingOptimizer__hash_map_name") == "hashmap"
            assert getattr(qp, "_MappingOptimizer__killswitch") == "kill"

    def test_column_parser(self) -> None:
        serialized_columns: list[dict[str, Any]] = [
            {"name": "int_col", "type": "UInt", "args": {"size": 64}},
            {"name": "float_col", "type": "Float", "args": {"size": 32}},
            {"name": "string_col", "type": "String"},
            {"name": "time_col", "type": "DateTime"},
            {
                "name": "nested_col",
                "type": "Nested",
                "args": {
                    "subcolumns": [
                        {"name": "sub_col", "type": "UInt", "args": {"size": 64}},
                    ],
                },
            },
            {
                "name": "func_col",
                "type": "AggregateFunction",
                "args": {
                    "func": "uniqCombined64",
                    "arg_types": [{"type": "UInt", "args": {"size": 64}}],
                },
            },
            {
                "name": "array_col",
                "type": "Array",
                "args": {
                    "inner_type": {"type": "UInt", "args": {"size": 64}},
                    "schema_modifiers": ["readonly"],
                },
            },
            {
                "name": "double_array_col",
                "type": "Array",
                "args": {
                    "inner_type": {
                        "type": "Array",
                        "args": {"inner_type": {"type": "UInt", "args": {"size": 64}}},
                    },
                    "schema_modifiers": ["readonly"],
                },
            },
        ]

        expected_python_columns = [
            Column("int_col", UInt(64)),
            Column("float_col", Float(32)),
            Column("string_col", String()),
            Column("time_col", DateTime()),
            Column("nested_col", Nested([Column("sub_col", UInt(64))])),
            Column("func_col", AggregateFunction("uniqCombined64", [UInt(64)])),
            Column(
                "array_col",
                Array(UInt(64), SchemaModifiers(nullable=False, readonly=True)),
            ),
            Column(
                "double_array_col",
                Array(Array(UInt(64)), SchemaModifiers(nullable=False, readonly=True)),
            ),
        ]

        assert parse_columns(serialized_columns) == expected_python_columns<|MERGE_RESOLUTION|>--- conflicted
+++ resolved
@@ -27,21 +27,6 @@
 
 from snuba.datasets.storages.errors import storage as errors
 from snuba.datasets.storages.errors_ro import storage as errors_ro
-<<<<<<< HEAD
-from snuba.datasets.storages.querylog import storage as querylog
-from snuba.datasets.storages.replays import storage as replays
-from snuba.datasets.storages.sessions import materialized_storage as sessions_hourly
-from snuba.datasets.storages.sessions import org_materialized_storage as sessions_org
-from snuba.datasets.storages.sessions import raw_storage as sessions_raw
-=======
-from snuba.datasets.storages.metrics import counters_storage
-from snuba.datasets.storages.metrics import (
-    distributions_storage as metrics_distributions_storage,
-)
-from snuba.datasets.storages.metrics import org_counters_storage
-from snuba.datasets.storages.metrics import polymorphic_bucket as metrics_raw
-from snuba.datasets.storages.metrics import sets_storage as metrics_sets
->>>>>>> eba0e21e
 from snuba.datasets.storages.transactions import storage as transactions
 from snuba.datasets.table_storage import KafkaStreamLoader
 from tests.datasets.configuration.utils import ConfigurationTest
@@ -135,17 +120,6 @@
     python_storages: list[ReadableTableStorage] = [
         errors,
         errors_ro,
-<<<<<<< HEAD
-        sessions_raw,
-        sessions_org,
-        sessions_hourly,
-=======
-        metrics_sets,
-        counters_storage,
-        metrics_distributions_storage,
-        metrics_raw,
-        org_counters_storage,
->>>>>>> eba0e21e
         transactions,
     ]
 
