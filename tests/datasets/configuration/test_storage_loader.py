--- conflicted
+++ resolved
@@ -27,17 +27,6 @@
 
 from snuba.datasets.storages.errors import storage as errors
 from snuba.datasets.storages.errors_ro import storage as errors_ro
-<<<<<<< HEAD
-from snuba.datasets.storages.transactions import storage as transactions
-=======
-from snuba.datasets.storages.metrics import counters_storage
-from snuba.datasets.storages.metrics import (
-    distributions_storage as metrics_distributions_storage,
-)
-from snuba.datasets.storages.metrics import org_counters_storage
-from snuba.datasets.storages.metrics import polymorphic_bucket as metrics_raw
-from snuba.datasets.storages.metrics import sets_storage as metrics_sets
->>>>>>> da13bf5b
 from snuba.datasets.table_storage import KafkaStreamLoader
 from tests.datasets.configuration.utils import ConfigurationTest
 
@@ -130,15 +119,6 @@
     python_storages: list[ReadableTableStorage] = [
         errors,
         errors_ro,
-<<<<<<< HEAD
-        transactions,
-=======
-        metrics_sets,
-        counters_storage,
-        metrics_distributions_storage,
-        metrics_raw,
-        org_counters_storage,
->>>>>>> da13bf5b
     ]
 
     def test_config_file_discovery(self) -> None:
