--- conflicted
+++ resolved
@@ -35,12 +35,9 @@
 from snuba.datasets.storages.generic_metrics import (
     sets_bucket_storage as gen_metrics_sets_bucket,
 )
-<<<<<<< HEAD
 from snuba.datasets.storages.generic_metrics import sets_storage as gen_metrics_sets
+from snuba.datasets.storages.metrics import counters_storage
 from snuba.datasets.storages.metrics import sets_storage as metrics_sets
-=======
-from snuba.datasets.storages.metrics import counters_storage
->>>>>>> 39cb59f5
 from snuba.datasets.storages.profiles import writable_storage as profiles
 from snuba.datasets.storages.querylog import storage as querylog
 from snuba.datasets.storages.replays import storage as replays
@@ -118,7 +115,6 @@
 
 class TestStorageConfiguration(ConfigurationTest):
     python_storages: list[ReadableTableStorage] = [
-<<<<<<< HEAD
         functions,
         functions_raw,
         sessions_raw,
@@ -129,13 +125,7 @@
         gen_metrics_sets_bucket,
         gen_metrics_sets,
         metrics_sets,
-=======
-        distributions_bucket_storage,
-        distributions_storage,
-        sets_bucket_storage,
-        sets_storage,
         counters_storage,
->>>>>>> 39cb59f5
         transactions,
         profiles,
         replays,
