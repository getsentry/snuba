from __future__ import annotations

import os
import tempfile
from typing import Any

from snuba.clickhouse.columns import (
    Array,
    Column,
    DateTime,
    Float,
    Nested,
    SchemaModifiers,
    String,
    UInt,
)
from snuba.datasets.configuration.storage_builder import build_storage_from_config
from snuba.datasets.configuration.utils import parse_columns
from snuba.datasets.schemas.tables import TableSchema
from snuba.datasets.storage import ReadableTableStorage, Storage, WritableTableStorage
from snuba.datasets.storages.factory import get_config_built_storages
from snuba.utils.schemas import AggregateFunction

# this has to be done before the storage import because there's a cyclical dependency error
CONFIG_BUILT_STORAGES = get_config_built_storages()

from snuba.datasets.storages.functions import agg_storage as functions
from snuba.datasets.storages.functions import raw_storage as functions_raw
from snuba.datasets.storages.generic_metrics import (
    distributions_bucket_storage as gen_metrics_distributions_bucket,
)
from snuba.datasets.storages.generic_metrics import (
    distributions_storage as gen_metrics_distributions,
)
from snuba.datasets.storages.generic_metrics import (
    sets_bucket_storage as gen_metrics_sets_bucket,
)
<<<<<<< HEAD
from snuba.datasets.storages.generic_metrics import sets_storage as gen_metrics_sets
from snuba.datasets.storages.metrics import counters_storage
from snuba.datasets.storages.metrics import sets_storage as metrics_sets
=======
from snuba.datasets.storages.metrics import (
    distributions_storage as metrics_distributions_storage,
)
>>>>>>> 64d99c7b
from snuba.datasets.storages.profiles import writable_storage as profiles
from snuba.datasets.storages.querylog import storage as querylog
from snuba.datasets.storages.replays import storage as replays
from snuba.datasets.storages.sessions import materialized_storage as sessions_hourly
from snuba.datasets.storages.sessions import org_materialized_storage as sessions_org
from snuba.datasets.storages.sessions import raw_storage as sessions_raw
from snuba.datasets.storages.transactions import storage as transactions
from snuba.datasets.table_storage import KafkaStreamLoader
from tests.datasets.configuration.utils import ConfigurationTest


def _deep_compare_storages(old: Storage, new: Storage) -> None:
    """
    temp function to compare storages
    """
    assert isinstance(old, ReadableTableStorage)
    assert isinstance(new, ReadableTableStorage)
    assert (
        old.get_cluster().get_clickhouse_cluster_name()
        == new.get_cluster().get_clickhouse_cluster_name()
    )
    assert (
        old.get_cluster().get_storage_set_keys()
        == new.get_cluster().get_storage_set_keys()
    )

    assert len(old.get_mandatory_condition_checkers()) == len(
        new.get_mandatory_condition_checkers()
    ) and set(
        [checker.get_id() for checker in old.get_mandatory_condition_checkers()]
    ) == set(
        [checker.get_id() for checker in new.get_mandatory_condition_checkers()]
    )
    assert len(old.get_query_processors()) == len(new.get_query_processors()) and set(
        [processor.config_key() for processor in old.get_query_processors()]
    ) == set([processor.config_key() for processor in new.get_query_processors()])
    assert len(old.get_query_splitters()) == len(new.get_query_splitters()) and set(
        [splitter.config_key() for splitter in old.get_query_splitters()]
    ) == set([splitter.config_key() for splitter in new.get_query_splitters()])
    schema_old, schema_new = old.get_schema(), new.get_schema()
    assert schema_old.get_columns().columns == schema_new.get_columns().columns

    if isinstance(schema_old, TableSchema) and isinstance(schema_new, TableSchema):
        assert schema_old.get_table_name() == schema_new.get_table_name()

    if isinstance(old, WritableTableStorage) and isinstance(new, WritableTableStorage):
        assert (
            old.get_table_writer().get_schema().get_columns()
            == new.get_table_writer().get_schema().get_columns()
        )
        _compare_stream_loaders(
            old.get_table_writer().get_stream_loader(),
            new.get_table_writer().get_stream_loader(),
        )


def _compare_stream_loaders(old: KafkaStreamLoader, new: KafkaStreamLoader) -> None:
    assert old.get_commit_log_topic_spec() == new.get_commit_log_topic_spec()
    assert old.get_default_topic_spec() == new.get_default_topic_spec()
    assert isinstance(old.get_pre_filter(), type(new.get_pre_filter()))
    assert isinstance(old.get_processor(), type(new.get_processor()))
    assert old.get_replacement_topic_spec() == new.get_replacement_topic_spec()
    assert (
        old.get_subscription_result_topic_spec()
        == new.get_subscription_result_topic_spec()
    )
    assert (
        old.get_subscription_scheduled_topic_spec()
        == new.get_subscription_scheduled_topic_spec()
    )
    assert (
        old.get_subscription_scheduler_mode() == new.get_subscription_scheduler_mode()
    )


class TestStorageConfiguration(ConfigurationTest):
    python_storages: list[ReadableTableStorage] = [
<<<<<<< HEAD
        functions,
        functions_raw,
        sessions_raw,
        sessions_org,
        sessions_hourly,
        gen_metrics_distributions_bucket,
        gen_metrics_distributions,
        gen_metrics_sets_bucket,
        gen_metrics_sets,
        metrics_sets,
        counters_storage,
=======
        distributions_bucket_storage,
        distributions_storage,
        sets_bucket_storage,
        sets_storage,
        metrics_distributions_storage,
>>>>>>> 64d99c7b
        transactions,
        profiles,
        replays,
        querylog,
    ]

    def test_config_file_discovery(self) -> None:
        assert all(
            storage.get_storage_key() in CONFIG_BUILT_STORAGES
            for storage in self.python_storages
        )
        assert len(CONFIG_BUILT_STORAGES) == len(self.python_storages)

    def test_compare_storages(self) -> None:
        for storage in self.python_storages:
            _deep_compare_storages(
                storage, CONFIG_BUILT_STORAGES[storage.get_storage_key()]
            )

    def test_processor_with_constructor(self) -> None:
        yml_text = """
version: v1
kind: readable_storage
name: test-processor-with-constructor

storage:
  key: test-storage
  set_key: test-storage-set

schema:
  columns:
    [
      { name: org_id, type: UInt, args: { size: 64 } },
    ]
  local_table_name: "test"
  dist_table_name: "test"

query_processors:
  -
    processor: MappingOptimizer
    args:
      column_name: a
      hash_map_name: hashmap
      killswitch: kill

"""
        with tempfile.TemporaryDirectory() as tmpdirname:
            filename = os.path.join(tmpdirname, "file.yaml")
            with open(filename, "w") as f:
                f.write(yml_text)
            storage = build_storage_from_config(filename)
            assert len(storage.get_query_processors()) == 1
            qp = storage.get_query_processors()[0]
            assert getattr(qp, "_MappingOptimizer__column_name") == "a"
            assert getattr(qp, "_MappingOptimizer__hash_map_name") == "hashmap"
            assert getattr(qp, "_MappingOptimizer__killswitch") == "kill"

    def test_column_parser(self) -> None:
        serialized_columns: list[dict[str, Any]] = [
            {"name": "int_col", "type": "UInt", "args": {"size": 64}},
            {"name": "float_col", "type": "Float", "args": {"size": 32}},
            {"name": "string_col", "type": "String"},
            {"name": "time_col", "type": "DateTime"},
            {
                "name": "nested_col",
                "type": "Nested",
                "args": {
                    "subcolumns": [
                        {"name": "sub_col", "type": "UInt", "args": {"size": 64}},
                    ],
                },
            },
            {
                "name": "func_col",
                "type": "AggregateFunction",
                "args": {
                    "func": "uniqCombined64",
                    "arg_types": [{"type": "UInt", "args": {"size": 64}}],
                },
            },
            {
                "name": "array_col",
                "type": "Array",
                "args": {
                    "inner_type": {"type": "UInt", "args": {"size": 64}},
                    "schema_modifiers": ["readonly"],
                },
            },
            {
                "name": "double_array_col",
                "type": "Array",
                "args": {
                    "inner_type": {
                        "type": "Array",
                        "args": {"inner_type": {"type": "UInt", "args": {"size": 64}}},
                    },
                    "schema_modifiers": ["readonly"],
                },
            },
        ]

        expected_python_columns = [
            Column("int_col", UInt(64)),
            Column("float_col", Float(32)),
            Column("string_col", String()),
            Column("time_col", DateTime()),
            Column("nested_col", Nested([Column("sub_col", UInt(64))])),
            Column("func_col", AggregateFunction("uniqCombined64", [UInt(64)])),
            Column(
                "array_col",
                Array(UInt(64), SchemaModifiers(nullable=False, readonly=True)),
            ),
            Column(
                "double_array_col",
                Array(Array(UInt(64)), SchemaModifiers(nullable=False, readonly=True)),
            ),
        ]

        assert parse_columns(serialized_columns) == expected_python_columns<|MERGE_RESOLUTION|>--- conflicted
+++ resolved
@@ -35,15 +35,12 @@
 from snuba.datasets.storages.generic_metrics import (
     sets_bucket_storage as gen_metrics_sets_bucket,
 )
-<<<<<<< HEAD
 from snuba.datasets.storages.generic_metrics import sets_storage as gen_metrics_sets
 from snuba.datasets.storages.metrics import counters_storage
-from snuba.datasets.storages.metrics import sets_storage as metrics_sets
-=======
 from snuba.datasets.storages.metrics import (
     distributions_storage as metrics_distributions_storage,
 )
->>>>>>> 64d99c7b
+from snuba.datasets.storages.metrics import sets_storage as metrics_sets
 from snuba.datasets.storages.profiles import writable_storage as profiles
 from snuba.datasets.storages.querylog import storage as querylog
 from snuba.datasets.storages.replays import storage as replays
@@ -121,7 +118,6 @@
 
 class TestStorageConfiguration(ConfigurationTest):
     python_storages: list[ReadableTableStorage] = [
-<<<<<<< HEAD
         functions,
         functions_raw,
         sessions_raw,
@@ -133,13 +129,7 @@
         gen_metrics_sets,
         metrics_sets,
         counters_storage,
-=======
-        distributions_bucket_storage,
-        distributions_storage,
-        sets_bucket_storage,
-        sets_storage,
         metrics_distributions_storage,
->>>>>>> 64d99c7b
         transactions,
         profiles,
         replays,
