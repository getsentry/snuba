from __future__ import annotations

import os
import tempfile
from typing import Any

from snuba.clickhouse.columns import (
    Array,
    Column,
    DateTime,
    Float,
    Nested,
    SchemaModifiers,
    String,
    UInt,
)
from snuba.datasets.cdc.cdcstorage import CdcStorage
from snuba.datasets.configuration.storage_builder import build_storage_from_config
from snuba.datasets.configuration.utils import parse_columns
from snuba.datasets.schemas.tables import TableSchema
from snuba.datasets.storage import ReadableTableStorage, Storage, WritableTableStorage
from snuba.datasets.storages.factory import get_config_built_storages
from snuba.utils.schemas import AggregateFunction

# this has to be done before the storage import because there's a cyclical dependency error
CONFIG_BUILT_STORAGES = get_config_built_storages()

from snuba.datasets.storages.discover import storage as discover
from snuba.datasets.storages.errors import storage as errors
from snuba.datasets.storages.errors_ro import storage as errors_ro
from snuba.datasets.storages.metrics import counters_storage
from snuba.datasets.storages.metrics import (
    distributions_storage as metrics_distributions_storage,
)
from snuba.datasets.storages.metrics import org_counters_storage
from snuba.datasets.storages.metrics import polymorphic_bucket as metrics_raw
from snuba.datasets.storages.metrics import sets_storage as metrics_sets
from snuba.datasets.storages.querylog import storage as querylog
from snuba.datasets.storages.replays import storage as replays
from snuba.datasets.storages.transactions import storage as transactions
from snuba.datasets.table_storage import KafkaStreamLoader
from tests.datasets.configuration.utils import ConfigurationTest


def _deep_compare_storages(old: Storage, new: Storage) -> None:
    """
    temp function to compare storages
    """
    assert isinstance(old, ReadableTableStorage)
    assert isinstance(new, ReadableTableStorage)
    assert (
        old.get_cluster().get_clickhouse_cluster_name()
        == new.get_cluster().get_clickhouse_cluster_name()
    )
    assert (
        old.get_cluster().get_storage_set_keys()
        == new.get_cluster().get_storage_set_keys()
    )

    assert len(old.get_mandatory_condition_checkers()) == len(
        new.get_mandatory_condition_checkers()
    ) and set(
        [checker.get_id() for checker in old.get_mandatory_condition_checkers()]
    ) == set(
        [checker.get_id() for checker in new.get_mandatory_condition_checkers()]
    )
    assert len(old.get_query_processors()) == len(new.get_query_processors()) and set(
        [processor.config_key() for processor in old.get_query_processors()]
    ) == set([processor.config_key() for processor in new.get_query_processors()])
    assert len(old.get_query_splitters()) == len(new.get_query_splitters()) and set(
        [splitter.config_key() for splitter in old.get_query_splitters()]
    ) == set([splitter.config_key() for splitter in new.get_query_splitters()])
    schema_old, schema_new = old.get_schema(), new.get_schema()
    assert schema_old.get_columns().columns == schema_new.get_columns().columns

    if isinstance(schema_old, TableSchema) and isinstance(schema_new, TableSchema):
        assert schema_old.get_table_name() == schema_new.get_table_name()
        assert (
            schema_old.get_data_source().get_mandatory_conditions()
            == schema_new.get_data_source().get_mandatory_conditions()
        )

    if isinstance(old, WritableTableStorage) and isinstance(new, WritableTableStorage):
        assert (
            old.get_table_writer().get_schema().get_columns()
            == new.get_table_writer().get_schema().get_columns()
        )
        old_rp = old.get_table_writer().get_replacer_processor()
        new_rp = new.get_table_writer().get_replacer_processor()
        if old_rp or new_rp:
            assert old_rp is not None and new_rp is not None
            assert old_rp.get_schema() == new_rp.get_schema()
            assert old_rp.config_key() == new_rp.config_key()
            assert old_rp.get_state() == new_rp.get_state()
        _compare_stream_loaders(
            old.get_table_writer().get_stream_loader(),
            new.get_table_writer().get_stream_loader(),
        )

    if isinstance(old, CdcStorage) or isinstance(new, CdcStorage):
        assert isinstance(old, CdcStorage)
        assert isinstance(new, CdcStorage)
        assert old.get_postgres_table() == new.get_postgres_table()
        assert old.get_default_control_topic() == new.get_default_control_topic()
        assert (
            old.get_row_processor().config_key() == new.get_row_processor().config_key()
        )


def _compare_stream_loaders(old: KafkaStreamLoader, new: KafkaStreamLoader) -> None:
    assert old.get_commit_log_topic_spec() == new.get_commit_log_topic_spec()
    assert old.get_default_topic_spec() == new.get_default_topic_spec()
    assert isinstance(old.get_pre_filter(), type(new.get_pre_filter()))
    assert isinstance(old.get_processor(), type(new.get_processor()))
    assert old.get_replacement_topic_spec() == new.get_replacement_topic_spec()
    assert (
        old.get_subscription_result_topic_spec()
        == new.get_subscription_result_topic_spec()
    )
    assert (
        old.get_subscription_scheduled_topic_spec()
        == new.get_subscription_scheduled_topic_spec()
    )
    assert (
        old.get_subscription_scheduler_mode() == new.get_subscription_scheduler_mode()
    )


class TestStorageConfiguration(ConfigurationTest):
    python_storages: list[ReadableTableStorage] = [
        discover,
        errors,
        errors_ro,
<<<<<<< HEAD
        groupedmessages,
=======
        sessions_raw,
        sessions_org,
        sessions_hourly,
>>>>>>> ba2daa23
        metrics_sets,
        counters_storage,
        metrics_distributions_storage,
        metrics_raw,
        org_counters_storage,
        transactions,
        replays,
        querylog,
    ]

    def test_config_file_discovery(self) -> None:
        assert all(
            storage.get_storage_key() in CONFIG_BUILT_STORAGES
            for storage in self.python_storages
        )

    def test_compare_storages(self) -> None:
        for storage in self.python_storages:
            _deep_compare_storages(
                storage, CONFIG_BUILT_STORAGES[storage.get_storage_key()]
            )

    def test_processor_with_constructor(self) -> None:
        yml_text = """
version: v1
kind: readable_storage
name: test-processor-with-constructor

storage:
  key: test-storage
  set_key: test-storage-set

schema:
  columns:
    [
      { name: org_id, type: UInt, args: { size: 64 } },
    ]
  local_table_name: "test"
  dist_table_name: "test"

query_processors:
  -
    processor: MappingOptimizer
    args:
      column_name: a
      hash_map_name: hashmap
      killswitch: kill

"""
        with tempfile.TemporaryDirectory() as tmpdirname:
            filename = os.path.join(tmpdirname, "file.yaml")
            with open(filename, "w") as f:
                f.write(yml_text)
            storage = build_storage_from_config(filename)
            assert len(storage.get_query_processors()) == 1
            qp = storage.get_query_processors()[0]
            assert getattr(qp, "_MappingOptimizer__column_name") == "a"
            assert getattr(qp, "_MappingOptimizer__hash_map_name") == "hashmap"
            assert getattr(qp, "_MappingOptimizer__killswitch") == "kill"

    def test_column_parser(self) -> None:
        serialized_columns: list[dict[str, Any]] = [
            {"name": "int_col", "type": "UInt", "args": {"size": 64}},
            {"name": "float_col", "type": "Float", "args": {"size": 32}},
            {"name": "string_col", "type": "String"},
            {"name": "time_col", "type": "DateTime"},
            {
                "name": "nested_col",
                "type": "Nested",
                "args": {
                    "subcolumns": [
                        {"name": "sub_col", "type": "UInt", "args": {"size": 64}},
                    ],
                },
            },
            {
                "name": "func_col",
                "type": "AggregateFunction",
                "args": {
                    "func": "uniqCombined64",
                    "arg_types": [{"type": "UInt", "args": {"size": 64}}],
                },
            },
            {
                "name": "array_col",
                "type": "Array",
                "args": {
                    "inner_type": {"type": "UInt", "args": {"size": 64}},
                    "schema_modifiers": ["readonly"],
                },
            },
            {
                "name": "double_array_col",
                "type": "Array",
                "args": {
                    "inner_type": {
                        "type": "Array",
                        "args": {"inner_type": {"type": "UInt", "args": {"size": 64}}},
                    },
                    "schema_modifiers": ["readonly"],
                },
            },
        ]

        expected_python_columns = [
            Column("int_col", UInt(64)),
            Column("float_col", Float(32)),
            Column("string_col", String()),
            Column("time_col", DateTime()),
            Column("nested_col", Nested([Column("sub_col", UInt(64))])),
            Column("func_col", AggregateFunction("uniqCombined64", [UInt(64)])),
            Column(
                "array_col",
                Array(UInt(64), SchemaModifiers(nullable=False, readonly=True)),
            ),
            Column(
                "double_array_col",
                Array(Array(UInt(64)), SchemaModifiers(nullable=False, readonly=True)),
            ),
        ]

        assert parse_columns(serialized_columns) == expected_python_columns<|MERGE_RESOLUTION|>--- conflicted
+++ resolved
@@ -131,13 +131,6 @@
         discover,
         errors,
         errors_ro,
-<<<<<<< HEAD
-        groupedmessages,
-=======
-        sessions_raw,
-        sessions_org,
-        sessions_hourly,
->>>>>>> ba2daa23
         metrics_sets,
         counters_storage,
         metrics_distributions_storage,
