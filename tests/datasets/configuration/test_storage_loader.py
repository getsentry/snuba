from __future__ import annotations

import os
import tempfile
from typing import Any

from snuba.clickhouse.columns import (
    Array,
    Column,
    DateTime,
    Float,
    Nested,
    SchemaModifiers,
    String,
    UInt,
)
from snuba.datasets.configuration.storage_builder import build_storage_from_config
from snuba.datasets.configuration.utils import parse_columns
from snuba.datasets.schemas.tables import TableSchema
from snuba.datasets.storage import ReadableTableStorage, Storage, WritableTableStorage
from snuba.datasets.storages.factory import get_config_built_storages
from snuba.utils.schemas import AggregateFunction

# this has to be done before the storage import because there's a cyclical dependency error
CONFIG_BUILT_STORAGES = get_config_built_storages()

from snuba.datasets.storages.functions import agg_storage as functions
from snuba.datasets.storages.functions import raw_storage as functions_raw
from snuba.datasets.storages.generic_metrics import (
    distributions_bucket_storage as gen_metrics_distributions_bucket,
)
from snuba.datasets.storages.generic_metrics import (
    distributions_storage as gen_metrics_distributions,
)
from snuba.datasets.storages.generic_metrics import (
    sets_bucket_storage as gen_metrics_sets_bucket,
)
from snuba.datasets.storages.generic_metrics import sets_storage as gen_metrics_sets
from snuba.datasets.storages.metrics import sets_storage as metrics_sets
from snuba.datasets.storages.profiles import writable_storage as profiles
from snuba.datasets.storages.querylog import storage as querylog
from snuba.datasets.storages.replays import storage as replays
from snuba.datasets.storages.sessions import materialized_storage as sessions_hourly
from snuba.datasets.storages.sessions import org_materialized_storage as sessions_org
from snuba.datasets.storages.sessions import raw_storage as sessions_raw
from snuba.datasets.storages.transactions import storage as transactions
from snuba.datasets.table_storage import KafkaStreamLoader
from tests.datasets.configuration.utils import ConfigurationTest


def _deep_compare_storages(old: Storage, new: Storage) -> None:
    """
    temp function to compare storages
    """
    assert isinstance(old, ReadableTableStorage)
    assert isinstance(new, ReadableTableStorage)
    assert (
        old.get_cluster().get_clickhouse_cluster_name()
        == new.get_cluster().get_clickhouse_cluster_name()
    )
    assert (
        old.get_cluster().get_storage_set_keys()
        == new.get_cluster().get_storage_set_keys()
    )

    assert len(old.get_mandatory_condition_checkers()) == len(
        new.get_mandatory_condition_checkers()
    ) and set(
        [checker.get_id() for checker in old.get_mandatory_condition_checkers()]
    ) == set(
        [checker.get_id() for checker in new.get_mandatory_condition_checkers()]
    )
    assert len(old.get_query_processors()) == len(new.get_query_processors()) and set(
        [processor.config_key() for processor in old.get_query_processors()]
    ) == set([processor.config_key() for processor in new.get_query_processors()])
    assert len(old.get_query_splitters()) == len(new.get_query_splitters()) and set(
        [splitter.config_key() for splitter in old.get_query_splitters()]
    ) == set([splitter.config_key() for splitter in new.get_query_splitters()])
    schema_old, schema_new = old.get_schema(), new.get_schema()
    assert schema_old.get_columns().columns == schema_new.get_columns().columns

    if isinstance(schema_old, TableSchema) and isinstance(schema_new, TableSchema):
        assert schema_old.get_table_name() == schema_new.get_table_name()

    if isinstance(old, WritableTableStorage) and isinstance(new, WritableTableStorage):
        assert (
            old.get_table_writer().get_schema().get_columns()
            == new.get_table_writer().get_schema().get_columns()
        )
        _compare_stream_loaders(
            old.get_table_writer().get_stream_loader(),
            new.get_table_writer().get_stream_loader(),
        )


def _compare_stream_loaders(old: KafkaStreamLoader, new: KafkaStreamLoader) -> None:
    assert old.get_commit_log_topic_spec() == new.get_commit_log_topic_spec()
    assert old.get_default_topic_spec() == new.get_default_topic_spec()
    assert isinstance(old.get_pre_filter(), type(new.get_pre_filter()))
    assert isinstance(old.get_processor(), type(new.get_processor()))
    assert old.get_replacement_topic_spec() == new.get_replacement_topic_spec()
    assert (
        old.get_subscription_result_topic_spec()
        == new.get_subscription_result_topic_spec()
    )
    assert (
        old.get_subscription_scheduled_topic_spec()
        == new.get_subscription_scheduled_topic_spec()
    )
    assert (
        old.get_subscription_scheduler_mode() == new.get_subscription_scheduler_mode()
    )


class TestStorageConfiguration(ConfigurationTest):
    python_storages: list[ReadableTableStorage] = [
<<<<<<< HEAD
        distributions_bucket_storage,
        distributions_storage,
        functions,
        functions_raw,
        sets_bucket_storage,
        sets_storage,
        sessions_raw,
        sessions_org,
        sessions_hourly,
=======
        gen_metrics_distributions_bucket,
        gen_metrics_distributions,
        gen_metrics_sets_bucket,
        gen_metrics_sets,
        metrics_sets,
>>>>>>> f6600bb1
        transactions,
        profiles,
        replays,
        querylog,
    ]

    def test_config_file_discovery(self) -> None:
        assert all(
            storage.get_storage_key() in CONFIG_BUILT_STORAGES
            for storage in self.python_storages
        )
        assert len(CONFIG_BUILT_STORAGES) == len(self.python_storages)

    def test_compare_storages(self) -> None:
        for storage in self.python_storages:
            _deep_compare_storages(
                storage, CONFIG_BUILT_STORAGES[storage.get_storage_key()]
            )

    def test_processor_with_constructor(self) -> None:
        yml_text = """
version: v1
kind: readable_storage
name: test-processor-with-constructor

storage:
  key: test-storage
  set_key: test-storage-set

schema:
  columns:
    [
      { name: org_id, type: UInt, args: { size: 64 } },
    ]
  local_table_name: "test"
  dist_table_name: "test"

query_processors:
  -
    processor: MappingOptimizer
    args:
      column_name: a
      hash_map_name: hashmap
      killswitch: kill

"""
        with tempfile.TemporaryDirectory() as tmpdirname:
            filename = os.path.join(tmpdirname, "file.yaml")
            with open(filename, "w") as f:
                f.write(yml_text)
            storage = build_storage_from_config(filename)
            assert len(storage.get_query_processors()) == 1
            qp = storage.get_query_processors()[0]
            assert getattr(qp, "_MappingOptimizer__column_name") == "a"
            assert getattr(qp, "_MappingOptimizer__hash_map_name") == "hashmap"
            assert getattr(qp, "_MappingOptimizer__killswitch") == "kill"

    def test_column_parser(self) -> None:
        serialized_columns: list[dict[str, Any]] = [
            {"name": "int_col", "type": "UInt", "args": {"size": 64}},
            {"name": "float_col", "type": "Float", "args": {"size": 32}},
            {"name": "string_col", "type": "String"},
            {"name": "time_col", "type": "DateTime"},
            {
                "name": "nested_col",
                "type": "Nested",
                "args": {
                    "subcolumns": [
                        {"name": "sub_col", "type": "UInt", "args": {"size": 64}},
                    ],
                },
            },
            {
                "name": "func_col",
                "type": "AggregateFunction",
                "args": {
                    "func": "uniqCombined64",
                    "arg_types": [{"type": "UInt", "args": {"size": 64}}],
                },
            },
            {
                "name": "array_col",
                "type": "Array",
                "args": {
                    "inner_type": {"type": "UInt", "args": {"size": 64}},
                    "schema_modifiers": ["readonly"],
                },
            },
            {
                "name": "double_array_col",
                "type": "Array",
                "args": {
                    "inner_type": {
                        "type": "Array",
                        "args": {"inner_type": {"type": "UInt", "args": {"size": 64}}},
                    },
                    "schema_modifiers": ["readonly"],
                },
            },
        ]

        expected_python_columns = [
            Column("int_col", UInt(64)),
            Column("float_col", Float(32)),
            Column("string_col", String()),
            Column("time_col", DateTime()),
            Column("nested_col", Nested([Column("sub_col", UInt(64))])),
            Column("func_col", AggregateFunction("uniqCombined64", [UInt(64)])),
            Column(
                "array_col",
                Array(UInt(64), SchemaModifiers(nullable=False, readonly=True)),
            ),
            Column(
                "double_array_col",
                Array(Array(UInt(64)), SchemaModifiers(nullable=False, readonly=True)),
            ),
        ]

        assert parse_columns(serialized_columns) == expected_python_columns<|MERGE_RESOLUTION|>--- conflicted
+++ resolved
@@ -114,23 +114,16 @@
 
 class TestStorageConfiguration(ConfigurationTest):
     python_storages: list[ReadableTableStorage] = [
-<<<<<<< HEAD
-        distributions_bucket_storage,
-        distributions_storage,
         functions,
         functions_raw,
-        sets_bucket_storage,
-        sets_storage,
         sessions_raw,
         sessions_org,
         sessions_hourly,
-=======
         gen_metrics_distributions_bucket,
         gen_metrics_distributions,
         gen_metrics_sets_bucket,
         gen_metrics_sets,
         metrics_sets,
->>>>>>> f6600bb1
         transactions,
         profiles,
         replays,
