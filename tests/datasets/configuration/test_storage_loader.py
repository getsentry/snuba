from __future__ import annotations

import os
import tempfile
from typing import Any

from snuba.clickhouse.columns import (
    Array,
    Column,
    DateTime,
    Float,
    Nested,
    SchemaModifiers,
    String,
    UInt,
)
from snuba.datasets.configuration.storage_builder import build_storage_from_config
from snuba.datasets.configuration.utils import parse_columns
from snuba.datasets.schemas.tables import TableSchema
from snuba.datasets.storage import ReadableTableStorage, Storage, WritableTableStorage
from snuba.datasets.storages.factory import get_config_built_storages
from snuba.utils.schemas import AggregateFunction

# this has to be done before the storage import because there's a cyclical dependency error
CONFIG_BUILT_STORAGES = get_config_built_storages()

from snuba.datasets.storages.functions import agg_storage as functions
from snuba.datasets.storages.functions import raw_storage as functions_raw
from snuba.datasets.storages.generic_metrics import (
    distributions_bucket_storage as gen_metrics_distributions_bucket,
)
from snuba.datasets.storages.generic_metrics import (
    distributions_storage as gen_metrics_distributions,
)
from snuba.datasets.storages.generic_metrics import (
    sets_bucket_storage as gen_metrics_sets_bucket,
)
from snuba.datasets.storages.generic_metrics import sets_storage as gen_metrics_sets
from snuba.datasets.storages.metrics import counters_storage
from snuba.datasets.storages.metrics import (
    distributions_storage as metrics_distributions_storage,
)
<<<<<<< HEAD
from snuba.datasets.storages.metrics import polymorphic_bucket as metrics_raw
from snuba.datasets.storages.metrics import sets_storage as metrics_sets
=======
from snuba.datasets.storages.metrics import org_counters_storage
>>>>>>> 2549b837
from snuba.datasets.storages.profiles import writable_storage as profiles
from snuba.datasets.storages.querylog import storage as querylog
from snuba.datasets.storages.replays import storage as replays
from snuba.datasets.storages.sessions import materialized_storage as sessions_hourly
from snuba.datasets.storages.sessions import org_materialized_storage as sessions_org
from snuba.datasets.storages.sessions import raw_storage as sessions_raw
from snuba.datasets.storages.transactions import storage as transactions
from snuba.datasets.table_storage import KafkaStreamLoader
from tests.datasets.configuration.utils import ConfigurationTest


def _deep_compare_storages(old: Storage, new: Storage) -> None:
    """
    temp function to compare storages
    """
    assert isinstance(old, ReadableTableStorage)
    assert isinstance(new, ReadableTableStorage)
    assert (
        old.get_cluster().get_clickhouse_cluster_name()
        == new.get_cluster().get_clickhouse_cluster_name()
    )
    assert (
        old.get_cluster().get_storage_set_keys()
        == new.get_cluster().get_storage_set_keys()
    )

    assert len(old.get_mandatory_condition_checkers()) == len(
        new.get_mandatory_condition_checkers()
    ) and set(
        [checker.get_id() for checker in old.get_mandatory_condition_checkers()]
    ) == set(
        [checker.get_id() for checker in new.get_mandatory_condition_checkers()]
    )
    assert len(old.get_query_processors()) == len(new.get_query_processors()) and set(
        [processor.config_key() for processor in old.get_query_processors()]
    ) == set([processor.config_key() for processor in new.get_query_processors()])
    assert len(old.get_query_splitters()) == len(new.get_query_splitters()) and set(
        [splitter.config_key() for splitter in old.get_query_splitters()]
    ) == set([splitter.config_key() for splitter in new.get_query_splitters()])
    schema_old, schema_new = old.get_schema(), new.get_schema()
    assert schema_old.get_columns().columns == schema_new.get_columns().columns

    if isinstance(schema_old, TableSchema) and isinstance(schema_new, TableSchema):
        assert schema_old.get_table_name() == schema_new.get_table_name()

    if isinstance(old, WritableTableStorage) and isinstance(new, WritableTableStorage):
        assert (
            old.get_table_writer().get_schema().get_columns()
            == new.get_table_writer().get_schema().get_columns()
        )
        _compare_stream_loaders(
            old.get_table_writer().get_stream_loader(),
            new.get_table_writer().get_stream_loader(),
        )


def _compare_stream_loaders(old: KafkaStreamLoader, new: KafkaStreamLoader) -> None:
    assert old.get_commit_log_topic_spec() == new.get_commit_log_topic_spec()
    assert old.get_default_topic_spec() == new.get_default_topic_spec()
    assert isinstance(old.get_pre_filter(), type(new.get_pre_filter()))
    assert isinstance(old.get_processor(), type(new.get_processor()))
    assert old.get_replacement_topic_spec() == new.get_replacement_topic_spec()
    assert (
        old.get_subscription_result_topic_spec()
        == new.get_subscription_result_topic_spec()
    )
    assert (
        old.get_subscription_scheduled_topic_spec()
        == new.get_subscription_scheduled_topic_spec()
    )
    assert (
        old.get_subscription_scheduler_mode() == new.get_subscription_scheduler_mode()
    )


class TestStorageConfiguration(ConfigurationTest):
    python_storages: list[ReadableTableStorage] = [
<<<<<<< HEAD
        functions,
        functions_raw,
        sessions_raw,
        sessions_org,
        sessions_hourly,
        gen_metrics_distributions_bucket,
        gen_metrics_distributions,
        gen_metrics_sets_bucket,
        gen_metrics_sets,
        metrics_sets,
        counters_storage,
        metrics_distributions_storage,
        metrics_raw,
=======
        distributions_bucket_storage,
        distributions_storage,
        sets_bucket_storage,
        sets_storage,
        org_counters_storage,
>>>>>>> 2549b837
        transactions,
        profiles,
        replays,
        querylog,
    ]

    def test_config_file_discovery(self) -> None:
        assert all(
            storage.get_storage_key() in CONFIG_BUILT_STORAGES
            for storage in self.python_storages
        )
        assert len(CONFIG_BUILT_STORAGES) == len(self.python_storages)

    def test_compare_storages(self) -> None:
        for storage in self.python_storages:
            _deep_compare_storages(
                storage, CONFIG_BUILT_STORAGES[storage.get_storage_key()]
            )

    def test_processor_with_constructor(self) -> None:
        yml_text = """
version: v1
kind: readable_storage
name: test-processor-with-constructor

storage:
  key: test-storage
  set_key: test-storage-set

schema:
  columns:
    [
      { name: org_id, type: UInt, args: { size: 64 } },
    ]
  local_table_name: "test"
  dist_table_name: "test"

query_processors:
  -
    processor: MappingOptimizer
    args:
      column_name: a
      hash_map_name: hashmap
      killswitch: kill

"""
        with tempfile.TemporaryDirectory() as tmpdirname:
            filename = os.path.join(tmpdirname, "file.yaml")
            with open(filename, "w") as f:
                f.write(yml_text)
            storage = build_storage_from_config(filename)
            assert len(storage.get_query_processors()) == 1
            qp = storage.get_query_processors()[0]
            assert getattr(qp, "_MappingOptimizer__column_name") == "a"
            assert getattr(qp, "_MappingOptimizer__hash_map_name") == "hashmap"
            assert getattr(qp, "_MappingOptimizer__killswitch") == "kill"

    def test_column_parser(self) -> None:
        serialized_columns: list[dict[str, Any]] = [
            {"name": "int_col", "type": "UInt", "args": {"size": 64}},
            {"name": "float_col", "type": "Float", "args": {"size": 32}},
            {"name": "string_col", "type": "String"},
            {"name": "time_col", "type": "DateTime"},
            {
                "name": "nested_col",
                "type": "Nested",
                "args": {
                    "subcolumns": [
                        {"name": "sub_col", "type": "UInt", "args": {"size": 64}},
                    ],
                },
            },
            {
                "name": "func_col",
                "type": "AggregateFunction",
                "args": {
                    "func": "uniqCombined64",
                    "arg_types": [{"type": "UInt", "args": {"size": 64}}],
                },
            },
            {
                "name": "array_col",
                "type": "Array",
                "args": {
                    "inner_type": {"type": "UInt", "args": {"size": 64}},
                    "schema_modifiers": ["readonly"],
                },
            },
            {
                "name": "double_array_col",
                "type": "Array",
                "args": {
                    "inner_type": {
                        "type": "Array",
                        "args": {"inner_type": {"type": "UInt", "args": {"size": 64}}},
                    },
                    "schema_modifiers": ["readonly"],
                },
            },
        ]

        expected_python_columns = [
            Column("int_col", UInt(64)),
            Column("float_col", Float(32)),
            Column("string_col", String()),
            Column("time_col", DateTime()),
            Column("nested_col", Nested([Column("sub_col", UInt(64))])),
            Column("func_col", AggregateFunction("uniqCombined64", [UInt(64)])),
            Column(
                "array_col",
                Array(UInt(64), SchemaModifiers(nullable=False, readonly=True)),
            ),
            Column(
                "double_array_col",
                Array(Array(UInt(64)), SchemaModifiers(nullable=False, readonly=True)),
            ),
        ]

        assert parse_columns(serialized_columns) == expected_python_columns<|MERGE_RESOLUTION|>--- conflicted
+++ resolved
@@ -40,12 +40,9 @@
 from snuba.datasets.storages.metrics import (
     distributions_storage as metrics_distributions_storage,
 )
-<<<<<<< HEAD
+from snuba.datasets.storages.metrics import org_counters_storage
 from snuba.datasets.storages.metrics import polymorphic_bucket as metrics_raw
 from snuba.datasets.storages.metrics import sets_storage as metrics_sets
-=======
-from snuba.datasets.storages.metrics import org_counters_storage
->>>>>>> 2549b837
 from snuba.datasets.storages.profiles import writable_storage as profiles
 from snuba.datasets.storages.querylog import storage as querylog
 from snuba.datasets.storages.replays import storage as replays
@@ -123,7 +120,6 @@
 
 class TestStorageConfiguration(ConfigurationTest):
     python_storages: list[ReadableTableStorage] = [
-<<<<<<< HEAD
         functions,
         functions_raw,
         sessions_raw,
@@ -137,13 +133,7 @@
         counters_storage,
         metrics_distributions_storage,
         metrics_raw,
-=======
-        distributions_bucket_storage,
-        distributions_storage,
-        sets_bucket_storage,
-        sets_storage,
         org_counters_storage,
->>>>>>> 2549b837
         transactions,
         profiles,
         replays,
