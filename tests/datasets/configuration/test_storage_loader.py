from __future__ import annotations

import os
import tempfile
from typing import Any

from snuba.clickhouse.columns import (
    Array,
    Column,
    DateTime,
    Float,
    Nested,
    SchemaModifiers,
    String,
    UInt,
)
from snuba.datasets.cdc.cdcstorage import CdcStorage
from snuba.datasets.configuration.storage_builder import build_storage_from_config
from snuba.datasets.configuration.utils import parse_columns
from snuba.datasets.schemas.tables import TableSchema
from snuba.datasets.storage import ReadableTableStorage, Storage, WritableTableStorage
from snuba.datasets.storages.factory import get_config_built_storages
from snuba.utils.schemas import AggregateFunction

# this has to be done before the storage import because there's a cyclical dependency error
CONFIG_BUILT_STORAGES = get_config_built_storages()

from snuba.datasets.storages.discover import storage as discover
from snuba.datasets.storages.errors import storage as errors
from snuba.datasets.storages.errors_ro import storage as errors_ro
<<<<<<< HEAD
from snuba.datasets.storages.groupassignees import storage as groupassignees
=======
from snuba.datasets.storages.functions import agg_storage as functions
from snuba.datasets.storages.functions import raw_storage as functions_raw
>>>>>>> f75f8ad2
from snuba.datasets.storages.groupedmessages import storage as groupedmessages
from snuba.datasets.storages.metrics import counters_storage
from snuba.datasets.storages.metrics import (
    distributions_storage as metrics_distributions_storage,
)
from snuba.datasets.storages.metrics import org_counters_storage
from snuba.datasets.storages.metrics import polymorphic_bucket as metrics_raw
from snuba.datasets.storages.metrics import sets_storage as metrics_sets
from snuba.datasets.storages.outcomes import materialized_storage as outcomes_hourly
from snuba.datasets.storages.outcomes import raw_storage as outcomes_raw
from snuba.datasets.storages.profiles import writable_storage as profiles
from snuba.datasets.storages.querylog import storage as querylog
from snuba.datasets.storages.replays import storage as replays
from snuba.datasets.storages.sessions import materialized_storage as sessions_hourly
from snuba.datasets.storages.sessions import org_materialized_storage as sessions_org
from snuba.datasets.storages.sessions import raw_storage as sessions_raw
from snuba.datasets.storages.transactions import storage as transactions
from snuba.datasets.table_storage import KafkaStreamLoader
from tests.datasets.configuration.utils import ConfigurationTest


def _deep_compare_storages(old: Storage, new: Storage) -> None:
    """
    temp function to compare storages
    """
    assert isinstance(old, ReadableTableStorage)
    assert isinstance(new, ReadableTableStorage)
    assert (
        old.get_cluster().get_clickhouse_cluster_name()
        == new.get_cluster().get_clickhouse_cluster_name()
    )
    assert (
        old.get_cluster().get_storage_set_keys()
        == new.get_cluster().get_storage_set_keys()
    )

    assert len(old.get_mandatory_condition_checkers()) == len(
        new.get_mandatory_condition_checkers()
    ) and set(
        [checker.get_id() for checker in old.get_mandatory_condition_checkers()]
    ) == set(
        [checker.get_id() for checker in new.get_mandatory_condition_checkers()]
    )
    assert len(old.get_query_processors()) == len(new.get_query_processors()) and set(
        [processor.config_key() for processor in old.get_query_processors()]
    ) == set([processor.config_key() for processor in new.get_query_processors()])
    assert len(old.get_query_splitters()) == len(new.get_query_splitters()) and set(
        [splitter.config_key() for splitter in old.get_query_splitters()]
    ) == set([splitter.config_key() for splitter in new.get_query_splitters()])
    schema_old, schema_new = old.get_schema(), new.get_schema()
    assert schema_old.get_columns().columns == schema_new.get_columns().columns

    if isinstance(schema_old, TableSchema) and isinstance(schema_new, TableSchema):
        assert schema_old.get_table_name() == schema_new.get_table_name()
        assert (
            schema_old.get_data_source().get_mandatory_conditions()
            == schema_new.get_data_source().get_mandatory_conditions()
        )

    if isinstance(old, WritableTableStorage) and isinstance(new, WritableTableStorage):
        assert (
            old.get_table_writer().get_schema().get_columns()
            == new.get_table_writer().get_schema().get_columns()
        )
        old_rp = old.get_table_writer().get_replacer_processor()
        new_rp = new.get_table_writer().get_replacer_processor()
        if old_rp or new_rp:
            assert old_rp is not None and new_rp is not None
            assert old_rp.get_schema() == new_rp.get_schema()
            assert old_rp.config_key() == new_rp.config_key()
            assert old_rp.get_state() == new_rp.get_state()
        _compare_stream_loaders(
            old.get_table_writer().get_stream_loader(),
            new.get_table_writer().get_stream_loader(),
        )

    if isinstance(old, CdcStorage) or isinstance(new, CdcStorage):
        assert isinstance(old, CdcStorage)
        assert isinstance(new, CdcStorage)
        assert old.get_postgres_table() == new.get_postgres_table()
        assert old.get_default_control_topic() == new.get_default_control_topic()
        assert (
            old.get_row_processor().config_key() == new.get_row_processor().config_key()
        )


def _compare_stream_loaders(old: KafkaStreamLoader, new: KafkaStreamLoader) -> None:
    assert old.get_commit_log_topic_spec() == new.get_commit_log_topic_spec()
    assert old.get_default_topic_spec() == new.get_default_topic_spec()
    assert isinstance(old.get_pre_filter(), type(new.get_pre_filter()))
    assert isinstance(old.get_processor(), type(new.get_processor()))
    assert old.get_replacement_topic_spec() == new.get_replacement_topic_spec()
    assert (
        old.get_subscription_result_topic_spec()
        == new.get_subscription_result_topic_spec()
    )
    assert (
        old.get_subscription_scheduled_topic_spec()
        == new.get_subscription_scheduled_topic_spec()
    )
    assert (
        old.get_subscription_scheduler_mode() == new.get_subscription_scheduler_mode()
    )


class TestStorageConfiguration(ConfigurationTest):
    python_storages: list[ReadableTableStorage] = [
        discover,
        errors,
        errors_ro,
<<<<<<< HEAD
        groupassignees,
=======
        functions,
        functions_raw,
>>>>>>> f75f8ad2
        groupedmessages,
        sessions_raw,
        sessions_org,
        sessions_hourly,
        metrics_sets,
        counters_storage,
        metrics_distributions_storage,
        metrics_raw,
        org_counters_storage,
        outcomes_hourly,
        outcomes_raw,
        transactions,
        profiles,
        replays,
        querylog,
    ]

    def test_config_file_discovery(self) -> None:
        assert all(
            storage.get_storage_key() in CONFIG_BUILT_STORAGES
            for storage in self.python_storages
        )

    def test_compare_storages(self) -> None:
        for storage in self.python_storages:
            _deep_compare_storages(
                storage, CONFIG_BUILT_STORAGES[storage.get_storage_key()]
            )

    def test_processor_with_constructor(self) -> None:
        yml_text = """
version: v1
kind: readable_storage
name: test-processor-with-constructor

storage:
  key: test-storage
  set_key: test-storage-set

schema:
  columns:
    [
      { name: org_id, type: UInt, args: { size: 64 } },
    ]
  local_table_name: "test"
  dist_table_name: "test"

query_processors:
  -
    processor: MappingOptimizer
    args:
      column_name: a
      hash_map_name: hashmap
      killswitch: kill

"""
        with tempfile.TemporaryDirectory() as tmpdirname:
            filename = os.path.join(tmpdirname, "file.yaml")
            with open(filename, "w") as f:
                f.write(yml_text)
            storage = build_storage_from_config(filename)
            assert len(storage.get_query_processors()) == 1
            qp = storage.get_query_processors()[0]
            assert getattr(qp, "_MappingOptimizer__column_name") == "a"
            assert getattr(qp, "_MappingOptimizer__hash_map_name") == "hashmap"
            assert getattr(qp, "_MappingOptimizer__killswitch") == "kill"

    def test_column_parser(self) -> None:
        serialized_columns: list[dict[str, Any]] = [
            {"name": "int_col", "type": "UInt", "args": {"size": 64}},
            {"name": "float_col", "type": "Float", "args": {"size": 32}},
            {"name": "string_col", "type": "String"},
            {"name": "time_col", "type": "DateTime"},
            {
                "name": "nested_col",
                "type": "Nested",
                "args": {
                    "subcolumns": [
                        {"name": "sub_col", "type": "UInt", "args": {"size": 64}},
                    ],
                },
            },
            {
                "name": "func_col",
                "type": "AggregateFunction",
                "args": {
                    "func": "uniqCombined64",
                    "arg_types": [{"type": "UInt", "args": {"size": 64}}],
                },
            },
            {
                "name": "array_col",
                "type": "Array",
                "args": {
                    "inner_type": {"type": "UInt", "args": {"size": 64}},
                    "schema_modifiers": ["readonly"],
                },
            },
            {
                "name": "double_array_col",
                "type": "Array",
                "args": {
                    "inner_type": {
                        "type": "Array",
                        "args": {"inner_type": {"type": "UInt", "args": {"size": 64}}},
                    },
                    "schema_modifiers": ["readonly"],
                },
            },
        ]

        expected_python_columns = [
            Column("int_col", UInt(64)),
            Column("float_col", Float(32)),
            Column("string_col", String()),
            Column("time_col", DateTime()),
            Column("nested_col", Nested([Column("sub_col", UInt(64))])),
            Column("func_col", AggregateFunction("uniqCombined64", [UInt(64)])),
            Column(
                "array_col",
                Array(UInt(64), SchemaModifiers(nullable=False, readonly=True)),
            ),
            Column(
                "double_array_col",
                Array(Array(UInt(64)), SchemaModifiers(nullable=False, readonly=True)),
            ),
        ]

        assert parse_columns(serialized_columns) == expected_python_columns<|MERGE_RESOLUTION|>--- conflicted
+++ resolved
@@ -28,12 +28,6 @@
 from snuba.datasets.storages.discover import storage as discover
 from snuba.datasets.storages.errors import storage as errors
 from snuba.datasets.storages.errors_ro import storage as errors_ro
-<<<<<<< HEAD
-from snuba.datasets.storages.groupassignees import storage as groupassignees
-=======
-from snuba.datasets.storages.functions import agg_storage as functions
-from snuba.datasets.storages.functions import raw_storage as functions_raw
->>>>>>> f75f8ad2
 from snuba.datasets.storages.groupedmessages import storage as groupedmessages
 from snuba.datasets.storages.metrics import counters_storage
 from snuba.datasets.storages.metrics import (
@@ -144,12 +138,6 @@
         discover,
         errors,
         errors_ro,
-<<<<<<< HEAD
-        groupassignees,
-=======
-        functions,
-        functions_raw,
->>>>>>> f75f8ad2
         groupedmessages,
         sessions_raw,
         sessions_org,
