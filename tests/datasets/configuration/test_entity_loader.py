--- conflicted
+++ resolved
@@ -13,58 +13,11 @@
 from snuba.datasets.configuration.entity_builder import build_entity_from_config
 from snuba.datasets.entities.entity_key import EntityKey
 from snuba.datasets.entity import Entity
-from snuba.datasets.factory import reset_dataset_factory
 from snuba.datasets.pluggable_entity import PluggableEntity
 from snuba.query.expressions import Column, FunctionCall, Literal
 from tests.datasets.configuration.utils import ConfigurationTest
 
-reset_dataset_factory()
 
-
-from snuba.datasets.entities.generic_metrics import GenericMetricsSetsEntity
-from snuba.datasets.entities.transactions import TransactionsEntity
-
-test_data = [
-    pytest.param(
-        "snuba/datasets/configuration/generic_metrics/entities/sets.yaml",
-        GenericMetricsSetsEntity,
-        EntityKey.GENERIC_METRICS_SETS,
-        id="Generic Metrics Sets",
-    ),
-    pytest.param(
-        "snuba/datasets/configuration/transactions/entities/transactions.yaml",
-        TransactionsEntity,
-        EntityKey.TRANSACTIONS,
-        id="Transactions",
-    ),
-]
-
-<<<<<<< HEAD
-
-@pytest.mark.parametrize(
-    "config_path, entity, entity_key",
-    test_data,
-)
-def test_config_matches_python_definition(
-    config_path: str, entity: Type[Entity], entity_key: EntityKey
-) -> None:
-    config_entity = build_entity_from_config(config_path)
-    py_entity = entity()
-
-    assert isinstance(config_entity, PluggableEntity)
-    assert config_entity.entity_key == entity_key
-
-    for (config_qp, py_qp) in zip(
-        config_entity.get_query_processors(), py_entity.get_query_processors()
-    ):
-        assert (
-            config_qp.__class__ == py_qp.__class__
-        ), "query processor mismatch between configuration-loaded sets and python-defined"
-
-    for (config_v, py_v) in zip(
-        config_entity.get_validators(), py_entity.get_validators()
-    ):
-=======
 def get_object_in_list_by_class(object_list: Any, object_class: Any) -> Any:
     for obj in object_list:
         if isinstance(obj, object_class):
@@ -73,64 +26,65 @@
 
 
 class TestEntityConfiguration(ConfigurationTest):
-    def test_build_entity_from_config_matches_python_definition(self) -> None:
-        config_sets_entity = build_entity_from_config(
-            "snuba/datasets/configuration/generic_metrics/entities/sets.yaml"
-        )
-        py_sets_entity = get_entity(EntityKey.GENERIC_METRICS_SETS)
+    def test_bad_configuration_broken_query_processor(self) -> None:
+        with pytest.raises(ValidationError):
+            build_entity_from_config(
+                "tests/datasets/configuration/broken_entity_bad_query_processor.yaml"
+            )
 
-        assert isinstance(config_sets_entity, PluggableEntity)
-        assert config_sets_entity.entity_key == EntityKey.GENERIC_METRICS_SETS
+    def test_bad_configuration_broken_validator(self) -> None:
+        with pytest.raises(ValidationError):
+            build_entity_from_config(
+                "tests/datasets/configuration/broken_entity_positional_validator_args.yaml"
+            )
+
+    def test_config_matches_python_definition(self) -> None:
+        from snuba.datasets.entities.generic_metrics import GenericMetricsSetsEntity
+        from snuba.datasets.entities.transactions import TransactionsEntity
+
+        test_data = [
+            (
+                "snuba/datasets/configuration/generic_metrics/entities/sets.yaml",
+                GenericMetricsSetsEntity,
+                EntityKey.GENERIC_METRICS_SETS,
+            ),
+            (
+                "snuba/datasets/configuration/transactions/entities/transactions.yaml",
+                TransactionsEntity,
+                EntityKey.TRANSACTIONS,
+            ),
+        ]
+        for test in test_data:
+            self._config_matches_python_definition(*test)  # type: ignore
+
+    def _config_matches_python_definition(
+        self, config_path: str, entity: Type[Entity], entity_key: EntityKey
+    ) -> None:
+        config_entity = build_entity_from_config(config_path)
+        py_entity = entity()  # type: ignore
+
+        assert isinstance(config_entity, PluggableEntity)
+        assert config_entity.entity_key == entity_key
 
         for (config_qp, py_qp) in zip(
-            config_sets_entity.get_query_processors(),
-            py_sets_entity.get_query_processors(),
+            config_entity.get_query_processors(), py_entity.get_query_processors()
         ):
             assert (
                 config_qp.__class__ == py_qp.__class__
             ), "query processor mismatch between configuration-loaded sets and python-defined"
 
         for (config_v, py_v) in zip(
-            config_sets_entity.get_validators(), py_sets_entity.get_validators()
+            config_entity.get_validators(), py_entity.get_validators()
         ):
             assert (
                 config_v.__class__ == py_v.__class__
             ), "validator mismatch between configuration-loaded sets and python-defined"
 
->>>>>>> 96a05192
-        assert (
-            config_sets_entity.get_all_storages() == py_sets_entity.get_all_storages()
-        )
-        assert (
-            config_sets_entity.get_writable_storage()
-            == py_sets_entity.get_writable_storage()
-        )
-        assert (
-            config_sets_entity.required_time_column
-            == py_sets_entity.required_time_column
-        )
+        assert config_entity.get_all_storages() == py_entity.get_all_storages()
+        assert config_entity.get_writable_storage() == py_entity.get_writable_storage()
+        assert config_entity.required_time_column == py_entity.required_time_column
 
-<<<<<<< HEAD
-    assert config_entity.get_all_storages() == py_entity.get_all_storages()
-    assert config_entity.get_writable_storage() == py_entity.get_writable_storage()
-    assert config_entity.required_time_column == py_entity.required_time_column
-
-    assert config_entity.get_data_model() == py_entity.get_data_model()
-=======
-        assert config_sets_entity.get_data_model() == py_sets_entity.get_data_model()
-
-    def test_bad_configuration_broken_query_processor(self) -> None:
-        with pytest.raises(ValidationError):
-            build_entity_from_config(
-                "tests/datasets/configuration/broken_entity_bad_query_processor.yaml"
-            )
->>>>>>> 96a05192
-
-    def test_bad_configuration_broken_validator(self) -> None:
-        with pytest.raises(ValidationError):
-            build_entity_from_config(
-                "tests/datasets/configuration/broken_entity_positional_validator_args.yaml"
-            )
+        assert config_entity.get_data_model() == py_entity.get_data_model()
 
     def test_entity_loader_for_enitity_with_column_mappers(self) -> None:
         pluggable_entity = build_entity_from_config(
