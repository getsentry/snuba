from typing import Any, Type

import pytest
from fastjsonschema.exceptions import JsonSchemaValueException

from snuba.clickhouse.translators.snuba.mappers import (
    ColumnToColumn,
    ColumnToFunction,
    ColumnToIPAddress,
    ColumnToMapping,
    ColumnToNullIf,
)
from snuba.datasets.configuration.entity_builder import build_entity_from_config
from snuba.datasets.entities.entity_key import EntityKey
from snuba.datasets.entity import Entity
from snuba.datasets.factory import reset_dataset_factory
from snuba.datasets.pluggable_entity import PluggableEntity
from snuba.query.expressions import Column, FunctionCall, Literal
from tests.datasets.configuration.utils import ConfigurationTest


def get_object_in_list_by_class(object_list: Any, object_class: Any) -> Any:
    for obj in object_list:
        if isinstance(obj, object_class):
            return obj
    return None


class TestEntityConfigurationComparison(ConfigurationTest):
    """
    This test compare the YAML config files to the Python ones.
    This test suite is only useful as we translate entities to YAML.
    Once all the entities are YAML and the Python ones are removed this
    test suite can also be removed.
    """

    def setup_class(self) -> None:
        reset_dataset_factory()

        from snuba.datasets.cdc.groupassignee_entity import GroupAssigneeEntity
        from snuba.datasets.cdc.groupedmessage_entity import GroupedMessageEntity
        from snuba.datasets.entities.discover import DiscoverEntity
        from snuba.datasets.entities.events import EventsEntity
<<<<<<< HEAD
        from snuba.datasets.entities.functions import FunctionsEntity
        from snuba.datasets.entities.generic_metrics import GenericMetricsSetsEntity
=======
        from snuba.datasets.entities.metrics import OrgMetricsCountersEntity
>>>>>>> a15a29db
        from snuba.datasets.entities.outcomes import OutcomesEntity
        from snuba.datasets.entities.outcomes_raw import OutcomesRawEntity
        from snuba.datasets.entities.profiles import ProfilesEntity
        from snuba.datasets.entities.replays import ReplaysEntity
        from snuba.datasets.entities.sessions import OrgSessionsEntity, SessionsEntity
        from snuba.datasets.entities.transactions import TransactionsEntity

        self.test_data = [
            (
                "snuba/datasets/configuration/discover/entities/discover.yaml",
                DiscoverEntity,
                EntityKey.DISCOVER,
            ),
            (
                "snuba/datasets/configuration/transactions/entities/transactions.yaml",
                TransactionsEntity,
                EntityKey.TRANSACTIONS,
            ),
            (
                "snuba/datasets/configuration/groupassignee/entities/groupassignee.yaml",
                GroupAssigneeEntity,
                EntityKey.GROUPASSIGNEE,
            ),
            (
                "snuba/datasets/configuration/groupedmessage/entities/groupedmessage.yaml",
                GroupedMessageEntity,
                EntityKey.GROUPEDMESSAGE,
            ),
            (
                "snuba/datasets/configuration/outcomes/entities/outcomes.yaml",
                OutcomesEntity,
                EntityKey.OUTCOMES,
            ),
            (
                "snuba/datasets/configuration/outcomes/entities/outcomes_raw.yaml",
                OutcomesRawEntity,
                EntityKey.OUTCOMES_RAW,
            ),
            (
                "snuba/datasets/configuration/sessions/entities/org.yaml",
                OrgSessionsEntity,
                EntityKey.ORG_SESSIONS,
            ),
            (
                "snuba/datasets/configuration/metrics/entities/org_counters.yaml",
                OrgMetricsCountersEntity,
                EntityKey.ORG_METRICS_COUNTERS,
            ),
            (
                "snuba/datasets/configuration/events/entities/events.yaml",
                EventsEntity,
                EntityKey.EVENTS,
            ),
            (
                "snuba/datasets/configuration/sessions/entities/sessions.yaml",
                SessionsEntity,
                EntityKey.SESSIONS,
            ),
            (
                "snuba/datasets/configuration/replays/entities/replays.yaml",
                ReplaysEntity,
                EntityKey.REPLAYS,
            ),
            (
                "snuba/datasets/configuration/profiles/entities/profiles.yaml",
                ProfilesEntity,
                EntityKey.PROFILES,
            ),
            (
                "snuba/datasets/configuration/functions/entities/functions.yaml",
                FunctionsEntity,
                EntityKey.FUNCTIONS,
            ),
        ]

    def _compare_subscription_validators(
        self, config_entity: PluggableEntity, py_entity: Entity
    ) -> None:
        config_validators = config_entity.get_subscription_validators()
        py_validators = py_entity.get_subscription_validators()

        if config_validators is None or py_validators is None:
            assert config_validators is None and py_validators is None
            return
        assert len(config_validators) == len(py_validators)

        for config_join, py_join in zip(config_validators, py_validators):
            assert config_join.__dict__ == py_join.__dict__, config_entity.entity_key

    def _compare_join_relationships(
        self, config_entity: PluggableEntity, py_entity: Entity
    ) -> None:
        config_joins = config_entity.get_all_join_relationships()
        py_joins = py_entity.get_all_join_relationships()

        if config_joins is None and py_joins is None:
            return
        assert len(config_joins) == len(py_joins)
        if config_joins is None:
            return
        for config_join, py_join in zip(config_joins, py_joins):
            assert config_join == py_join, config_entity.entity_key

    def _compare_storage_mappers(
        self, config_entity: PluggableEntity, py_entity: Entity
    ) -> None:
        config_connections = config_entity.get_all_storage_connections()
        py_connections = py_entity.get_all_storage_connections()

        assert len(config_connections) == len(py_connections)

        for config_conn, py_conn in zip(config_connections, py_connections):
            assert config_conn == py_conn, config_entity.entity_key

    def _config_matches_python_definition(
        self, config_path: str, entity: Type[Entity], entity_key: EntityKey
    ) -> None:
        config_entity = build_entity_from_config(config_path)
        py_entity = entity()  # type: ignore

        assert isinstance(config_entity, PluggableEntity), entity_key.value
        assert config_entity.entity_key == entity_key, entity_key.value

        assert len(config_entity.get_query_processors()) == len(
            py_entity.get_query_processors()
        ), entity_key.value
        for (config_qp, py_qp) in zip(
            config_entity.get_query_processors(), py_entity.get_query_processors()
        ):
            assert (
                config_qp.__class__ == py_qp.__class__
            ), f"{entity_key.value}: query processor mismatch between configuration-loaded sets and python-defined"

        assert len(config_entity.get_validators()) == len(
            py_entity.get_validators()
        ), entity_key.value
        for (config_v, py_v) in zip(
            config_entity.get_validators(), py_entity.get_validators()
        ):
            assert (
                config_v.__class__ == py_v.__class__
            ), f"{entity_key.value}: validator mismatch between configuration-loaded sets and python-defined"
            assert config_v.__dict__ == py_v.__dict__, entity_key.value

        assert (
            config_entity.get_all_storages() == py_entity.get_all_storages()
        ), entity_key.value
        assert (
            config_entity.required_time_column == py_entity.required_time_column
        ), entity_key.value

        assert (
            config_entity.get_data_model() == py_entity.get_data_model()
        ), entity_key.value

        self._compare_storage_mappers(config_entity, py_entity)
        self._compare_join_relationships(config_entity, py_entity)
        self._compare_subscription_validators(config_entity, py_entity)

    def test_config_matches_python_definition(self) -> None:
        for test in self.test_data:
            self._config_matches_python_definition(*test)  # type: ignore


class TestEntityConfiguration(ConfigurationTest):
    def test_entity_loader_fixed_string(self) -> None:
        entity = build_entity_from_config(
            "tests/datasets/configuration/entity_with_fixed_string.yaml"
        )
        columns = list(entity.get_data_model())
        assert len(columns) == 3
        assert columns[0].type.length == 420  # type: ignore
        assert columns[2].type.length == 69  # type: ignore

    def test_bad_configuration_broken_query_processor(self) -> None:
        with pytest.raises(JsonSchemaValueException):
            build_entity_from_config(
                "tests/datasets/configuration/broken_entity_bad_query_processor.yaml"
            )

    def test_bad_configuration_broken_validator(self) -> None:
        with pytest.raises(JsonSchemaValueException):
            build_entity_from_config(
                "tests/datasets/configuration/broken_entity_positional_validator_args.yaml"
            )

    def test_entity_loader_for_entity_with_column_mappers(self) -> None:
        pluggable_entity = build_entity_from_config(
            "tests/datasets/configuration/entity_with_column_mappers.yaml"
        )
        column_mappers = pluggable_entity.get_all_storage_connections()[
            0
        ].translation_mappers.columns

        # Check that ColumnToIpAdress mapper was successfully loaded from config
        column_to_ip_address = get_object_in_list_by_class(
            column_mappers, ColumnToIPAddress
        )
        assert isinstance(column_to_ip_address, ColumnToFunction)

        # Check that nested expressions were loaded correctly in ColumnToIPAddress
        assert len(column_to_ip_address.to_function_params) == 2
        function_call = next(
            (
                fc
                for fc in column_to_ip_address.to_function_params
                if isinstance(fc, FunctionCall)
                and fc.function_name == "IPv4NumToString"
            ),
            None,
        )
        assert function_call is not None
        assert len(function_call.parameters) == 1
        assert any(isinstance(param, Column) for param in function_call.parameters)

        # Check that ColumnToNullIf mapper was successfully loaded from config
        column_to_user_null_if = get_object_in_list_by_class(
            column_mappers, ColumnToNullIf
        )
        assert isinstance(column_to_user_null_if, ColumnToFunction)

        # Check that expressions were loaded correctly in ColumnToNullIf
        assert len(column_to_user_null_if.to_function_params) == 2
        assert any(
            isinstance(param, Column)
            for param in column_to_user_null_if.to_function_params
        )
        assert any(
            isinstance(param, Literal)
            for param in column_to_user_null_if.to_function_params
        )

        # Check that other column mappers (which do not contain expressions) were loaded correctly
        column_to_mapping = get_object_in_list_by_class(column_mappers, ColumnToMapping)
        assert column_to_mapping is not None
        assert column_to_mapping.from_col_name == "geo_country_code"
        column_to_column = get_object_in_list_by_class(column_mappers, ColumnToColumn)
        assert column_to_column is not None
        assert column_to_column.from_col_name == "email"

    def test_entity_loader_no_custom_validators(self) -> None:
        pluggable_entity = build_entity_from_config(
            "tests/datasets/configuration/entity_no_custom_validators.yaml"
        )
        entity_validators = set(pluggable_entity.get_validators())
        assert len(entity_validators) == len(pluggable_entity._get_builtin_validators())

    def test_entity_loader_join_relationships(self) -> None:
        pluggable_entity = build_entity_from_config(
            "tests/datasets/configuration/entity_join_relationships.yaml"
        )
        relationships = pluggable_entity.get_all_join_relationships()
        assert len(relationships) == 1
        rel = pluggable_entity.get_join_relationship("owns")
        assert rel is not None
        assert rel.rhs_entity.value == "events"
        assert rel.join_type.value == "LEFT"
        assert len(rel.columns) == 2
        assert rel.columns[0][0] == "project_id"
        assert rel.columns[0][1] == "project_id"
        assert rel.columns[1][0] == "group_id"
        assert rel.columns[1][1] == "group_id"
        assert len(rel.equivalences) == 1
        assert rel.equivalences[0][0] == "offset"
        assert rel.equivalences[0][1] == "offset"<|MERGE_RESOLUTION|>--- conflicted
+++ resolved
@@ -41,12 +41,8 @@
         from snuba.datasets.cdc.groupedmessage_entity import GroupedMessageEntity
         from snuba.datasets.entities.discover import DiscoverEntity
         from snuba.datasets.entities.events import EventsEntity
-<<<<<<< HEAD
         from snuba.datasets.entities.functions import FunctionsEntity
-        from snuba.datasets.entities.generic_metrics import GenericMetricsSetsEntity
-=======
         from snuba.datasets.entities.metrics import OrgMetricsCountersEntity
->>>>>>> a15a29db
         from snuba.datasets.entities.outcomes import OutcomesEntity
         from snuba.datasets.entities.outcomes_raw import OutcomesRawEntity
         from snuba.datasets.entities.profiles import ProfilesEntity
