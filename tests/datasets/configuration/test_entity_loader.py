from typing import Any, Type

import pytest
from fastjsonschema.exceptions import JsonSchemaValueException

from snuba.clickhouse.translators.snuba.mappers import (
    ColumnToColumn,
    ColumnToFunction,
    ColumnToIPAddress,
    ColumnToMapping,
    ColumnToNullIf,
)
from snuba.datasets.configuration.entity_builder import build_entity_from_config
from snuba.datasets.entities.entity_key import EntityKey
from snuba.datasets.entity import Entity
from snuba.datasets.factory import reset_dataset_factory
from snuba.datasets.pluggable_entity import PluggableEntity
from snuba.query.expressions import Column, FunctionCall, Literal
from tests.datasets.configuration.utils import ConfigurationTest


def get_object_in_list_by_class(object_list: Any, object_class: Any) -> Any:
    for obj in object_list:
        if isinstance(obj, object_class):
            return obj
    return None


class TestEntityConfigurationComparison(ConfigurationTest):
    """
    This test compare the YAML config files to the Python ones.
    This test suite is only useful as we translate entities to YAML.
    Once all the entities are YAML and the Python ones are removed this
    test suite can also be removed.
    """

    def setup_class(self) -> None:
        reset_dataset_factory()

        from snuba.datasets.cdc.groupassignee_entity import GroupAssigneeEntity
        from snuba.datasets.cdc.groupedmessage_entity import GroupedMessageEntity
        from snuba.datasets.entities.events import EventsEntity
        from snuba.datasets.entities.generic_metrics import GenericMetricsSetsEntity
        from snuba.datasets.entities.outcomes import OutcomesEntity
        from snuba.datasets.entities.outcomes_raw import OutcomesRawEntity
<<<<<<< HEAD
        from snuba.datasets.entities.sessions import SessionsEntity
=======
        from snuba.datasets.entities.profiles import ProfilesEntity
        from snuba.datasets.entities.replays import ReplaysEntity
>>>>>>> 0c86b6c2
        from snuba.datasets.entities.transactions import TransactionsEntity

        self.test_data = [
            (
                "snuba/datasets/configuration/generic_metrics/entities/sets.yaml",
                GenericMetricsSetsEntity,
                EntityKey.GENERIC_METRICS_SETS,
            ),
            (
                "snuba/datasets/configuration/transactions/entities/transactions.yaml",
                TransactionsEntity,
                EntityKey.TRANSACTIONS,
            ),
            (
                "snuba/datasets/configuration/groupassignee/entities/groupassignee.yaml",
                GroupAssigneeEntity,
                EntityKey.GROUPASSIGNEE,
            ),
            (
                "snuba/datasets/configuration/groupedmessage/entities/groupedmessage.yaml",
                GroupedMessageEntity,
                EntityKey.GROUPEDMESSAGE,
            ),
            (
                "snuba/datasets/configuration/outcomes/entities/outcomes.yaml",
                OutcomesEntity,
                EntityKey.OUTCOMES,
            ),
            (
                "snuba/datasets/configuration/outcomes/entities/outcomes_raw.yaml",
                OutcomesRawEntity,
                EntityKey.OUTCOMES_RAW,
            ),
            (
                "snuba/datasets/configuration/events/entities/events.yaml",
                EventsEntity,
                EntityKey.EVENTS,
            ),
            (
<<<<<<< HEAD
                "snuba/datasets/configuration/sessions/entities/sessions.yaml",
                SessionsEntity,
                EntityKey.SESSIONS,
=======
                "snuba/datasets/configuration/replays/entities/replays.yaml",
                ReplaysEntity,
                EntityKey.REPLAYS,
            ),
            (
                "snuba/datasets/configuration/profiles/entities/profiles.yaml",
                ProfilesEntity,
                EntityKey.PROFILES,
>>>>>>> 0c86b6c2
            ),
        ]

    def _compare_subscription_validators(
        self, config_entity: PluggableEntity, py_entity: Entity
    ) -> None:
        config_validators = config_entity.get_subscription_validators()
        py_validators = py_entity.get_subscription_validators()

        if config_validators is None or py_validators is None:
            assert config_validators is None and py_validators is None
            return
        assert len(config_validators) == len(py_validators)

        for config_join, py_join in zip(config_validators, py_validators):
            assert config_join.__dict__ == py_join.__dict__, config_entity.entity_key

    def _compare_join_relationships(
        self, config_entity: PluggableEntity, py_entity: Entity
    ) -> None:
        config_joins = config_entity.get_all_join_relationships()
        py_joins = py_entity.get_all_join_relationships()

        if config_joins is None and py_joins is None:
            return
        assert len(config_joins) == len(py_joins)
        if config_joins is None:
            return
        for config_join, py_join in zip(config_joins, py_joins):
            assert config_join == py_join, config_entity.entity_key

    def _compare_storage_mappers(
        self, config_entity: PluggableEntity, py_entity: Entity
    ) -> None:
        config_connections = config_entity.get_all_storage_connections()
        py_connections = py_entity.get_all_storage_connections()

        assert len(config_connections) == len(py_connections)

        for config_conn, py_conn in zip(config_connections, py_connections):
            assert config_conn == py_conn, config_entity.entity_key

    def _config_matches_python_definition(
        self, config_path: str, entity: Type[Entity], entity_key: EntityKey
    ) -> None:
        config_entity = build_entity_from_config(config_path)
        py_entity = entity()  # type: ignore

        assert isinstance(config_entity, PluggableEntity), entity_key.value
        assert config_entity.entity_key == entity_key, entity_key.value

        assert len(config_entity.get_query_processors()) == len(
            py_entity.get_query_processors()
        ), entity_key.value
        for (config_qp, py_qp) in zip(
            config_entity.get_query_processors(), py_entity.get_query_processors()
        ):
            assert (
                config_qp.__class__ == py_qp.__class__
            ), f"{entity_key.value}: query processor mismatch between configuration-loaded sets and python-defined"

        assert len(config_entity.get_validators()) == len(
            py_entity.get_validators()
        ), entity_key.value
        for (config_v, py_v) in zip(
            config_entity.get_validators(), py_entity.get_validators()
        ):
            assert (
                config_v.__class__ == py_v.__class__
            ), f"{entity_key.value}: validator mismatch between configuration-loaded sets and python-defined"
            assert config_v.__dict__ == py_v.__dict__, entity_key.value

        assert (
            config_entity.get_all_storages() == py_entity.get_all_storages()
        ), entity_key.value
        assert (
            config_entity.required_time_column == py_entity.required_time_column
        ), entity_key.value

        assert (
            config_entity.get_data_model() == py_entity.get_data_model()
        ), entity_key.value

        self._compare_storage_mappers(config_entity, py_entity)
        self._compare_join_relationships(config_entity, py_entity)
        self._compare_subscription_validators(config_entity, py_entity)

    def test_config_matches_python_definition(self) -> None:
        for test in self.test_data:
            self._config_matches_python_definition(*test)  # type: ignore


class TestEntityConfiguration(ConfigurationTest):
    def test_entity_loader_fixed_string(self) -> None:
        entity = build_entity_from_config(
            "tests/datasets/configuration/entity_with_fixed_string.yaml"
        )
        columns = list(entity.get_data_model())
        assert len(columns) == 3
        assert columns[0].type.length == 420  # type: ignore
        assert columns[2].type.length == 69  # type: ignore

    def test_bad_configuration_broken_query_processor(self) -> None:
        with pytest.raises(JsonSchemaValueException):
            build_entity_from_config(
                "tests/datasets/configuration/broken_entity_bad_query_processor.yaml"
            )

    def test_bad_configuration_broken_validator(self) -> None:
        with pytest.raises(JsonSchemaValueException):
            build_entity_from_config(
                "tests/datasets/configuration/broken_entity_positional_validator_args.yaml"
            )

    def test_entity_loader_for_entity_with_column_mappers(self) -> None:
        pluggable_entity = build_entity_from_config(
            "tests/datasets/configuration/entity_with_column_mappers.yaml"
        )
        column_mappers = pluggable_entity.get_all_storage_connections()[
            0
        ].translation_mappers.columns

        # Check that ColumnToIpAdress mapper was successfully loaded from config
        column_to_ip_address = get_object_in_list_by_class(
            column_mappers, ColumnToIPAddress
        )
        assert isinstance(column_to_ip_address, ColumnToFunction)

        # Check that nested expressions were loaded correctly in ColumnToIPAddress
        assert len(column_to_ip_address.to_function_params) == 2
        function_call = next(
            (
                fc
                for fc in column_to_ip_address.to_function_params
                if isinstance(fc, FunctionCall)
                and fc.function_name == "IPv4NumToString"
            ),
            None,
        )
        assert function_call is not None
        assert len(function_call.parameters) == 1
        assert any(isinstance(param, Column) for param in function_call.parameters)

        # Check that ColumnToNullIf mapper was successfully loaded from config
        column_to_user_null_if = get_object_in_list_by_class(
            column_mappers, ColumnToNullIf
        )
        assert isinstance(column_to_user_null_if, ColumnToFunction)

        # Check that expressions were loaded correctly in ColumnToNullIf
        assert len(column_to_user_null_if.to_function_params) == 2
        assert any(
            isinstance(param, Column)
            for param in column_to_user_null_if.to_function_params
        )
        assert any(
            isinstance(param, Literal)
            for param in column_to_user_null_if.to_function_params
        )

        # Check that other column mappers (which do not contain expressions) were loaded correctly
        column_to_mapping = get_object_in_list_by_class(column_mappers, ColumnToMapping)
        assert column_to_mapping is not None
        assert column_to_mapping.from_col_name == "geo_country_code"
        column_to_column = get_object_in_list_by_class(column_mappers, ColumnToColumn)
        assert column_to_column is not None
        assert column_to_column.from_col_name == "email"

    def test_entity_loader_no_custom_validators(self) -> None:
        pluggable_entity = build_entity_from_config(
            "tests/datasets/configuration/entity_no_custom_validators.yaml"
        )
        entity_validators = set(pluggable_entity.get_validators())
        assert len(entity_validators) == len(pluggable_entity._get_builtin_validators())

    def test_entity_loader_join_relationships(self) -> None:
        pluggable_entity = build_entity_from_config(
            "tests/datasets/configuration/entity_join_relationships.yaml"
        )
        relationships = pluggable_entity.get_all_join_relationships()
        assert len(relationships) == 1
        rel = pluggable_entity.get_join_relationship("owns")
        assert rel is not None
        assert rel.rhs_entity.value == "events"
        assert rel.join_type.value == "LEFT"
        assert len(rel.columns) == 2
        assert rel.columns[0][0] == "project_id"
        assert rel.columns[0][1] == "project_id"
        assert rel.columns[1][0] == "group_id"
        assert rel.columns[1][1] == "group_id"
        assert len(rel.equivalences) == 1
        assert rel.equivalences[0][0] == "offset"
        assert rel.equivalences[0][1] == "offset"<|MERGE_RESOLUTION|>--- conflicted
+++ resolved
@@ -43,12 +43,9 @@
         from snuba.datasets.entities.generic_metrics import GenericMetricsSetsEntity
         from snuba.datasets.entities.outcomes import OutcomesEntity
         from snuba.datasets.entities.outcomes_raw import OutcomesRawEntity
-<<<<<<< HEAD
-        from snuba.datasets.entities.sessions import SessionsEntity
-=======
         from snuba.datasets.entities.profiles import ProfilesEntity
         from snuba.datasets.entities.replays import ReplaysEntity
->>>>>>> 0c86b6c2
+        from snuba.datasets.entities.sessions import SessionsEntity
         from snuba.datasets.entities.transactions import TransactionsEntity
 
         self.test_data = [
@@ -88,11 +85,9 @@
                 EntityKey.EVENTS,
             ),
             (
-<<<<<<< HEAD
                 "snuba/datasets/configuration/sessions/entities/sessions.yaml",
                 SessionsEntity,
                 EntityKey.SESSIONS,
-=======
                 "snuba/datasets/configuration/replays/entities/replays.yaml",
                 ReplaysEntity,
                 EntityKey.REPLAYS,
@@ -101,7 +96,6 @@
                 "snuba/datasets/configuration/profiles/entities/profiles.yaml",
                 ProfilesEntity,
                 EntityKey.PROFILES,
->>>>>>> 0c86b6c2
             ),
         ]
 
