--- conflicted
+++ resolved
@@ -12,11 +12,15 @@
 from snuba.datasets.entities.entity_key import EntityKey
 from snuba.datasets.entities.factory import get_entity
 from snuba.datasets.pluggable_entity import PluggableEntity
-<<<<<<< HEAD
+from snuba.query.expressions import Column, FunctionCall
 from tests.datasets.configuration.utils import ConfigurationTest
-=======
-from snuba.query.expressions import Column, FunctionCall
->>>>>>> b215a880
+
+
+def get_object_in_list_by_class(object_list: Any, object_class: Any) -> Any:
+    for obj in object_list:
+        if isinstance(obj, object_class):
+            return obj
+    return None
 
 
 class TestEntityConfiguration(ConfigurationTest):
@@ -64,56 +68,43 @@
                 "tests/datasets/configuration/broken_entity_bad_query_processor.yaml"
             )
 
-<<<<<<< HEAD
     def test_bad_configuration_broken_validator(self) -> None:
         with pytest.raises(ValidationError):
             build_entity_from_config(
                 "tests/datasets/configuration/broken_entity_positional_validator_args.yaml"
             )
-=======
-def test_bad_configuration_broken_validator() -> None:
-    with pytest.raises(ValidationError):
-        build_entity_from_config(
-            "tests/datasets/configuration/broken_entity_positional_validator_args.yaml"
+
+    def test_entity_loader_for_enitity_with_column_mappers(self) -> None:
+        pluggable_entity = build_entity_from_config(
+            "tests/datasets/configuration/entity_with_ip_column_mappers.yaml"
         )
+        column_mappers = pluggable_entity.translation_mappers.columns
 
+        # Check that ColumnToFunction mapper was successfully loaded from config
+        column_to_function = get_object_in_list_by_class(
+            column_mappers, ColumnToFunction
+        )
+        assert isinstance(column_to_function, ColumnToFunction)
 
-def get_object_in_list_by_class(object_list: Any, object_class: Any) -> Any:
-    for obj in object_list:
-        if isinstance(obj, object_class):
-            return obj
-    return None
+        # Check that nested expressions were loaded correctly in ColumnToFunction
+        assert len(column_to_function.to_function_params) == 2
+        function_call = next(
+            (
+                fc
+                for fc in column_to_function.to_function_params
+                if isinstance(fc, FunctionCall)
+                and fc.function_name == "IPv4NumToString"
+            ),
+            None,
+        )
+        assert function_call is not None
+        assert len(function_call.parameters) == 1
+        assert any(isinstance(param, Column) for param in function_call.parameters)
 
-
-def test_entity_loader_for_enitity_with_column_mappers() -> None:
-    pluggable_entity = build_entity_from_config(
-        "tests/datasets/configuration/entity_with_ip_column_mappers.yaml"
-    )
-    column_mappers = pluggable_entity.translation_mappers.columns
-
-    # Check that ColumnToFunction mapper was successfully loaded from config
-    column_to_function = get_object_in_list_by_class(column_mappers, ColumnToFunction)
-    assert isinstance(column_to_function, ColumnToFunction)
-
-    # Check that nested expressions were loaded correctly in ColumnToFunction
-    assert len(column_to_function.to_function_params) == 2
-    function_call = next(
-        (
-            fc
-            for fc in column_to_function.to_function_params
-            if isinstance(fc, FunctionCall) and fc.function_name == "IPv4NumToString"
-        ),
-        None,
-    )
-    assert function_call is not None
-    assert len(function_call.parameters) == 1
-    assert any(isinstance(param, Column) for param in function_call.parameters)
-
-    # Check that other column mappers (which do not contain expressions) were loaded correctly
-    column_to_mapping = get_object_in_list_by_class(column_mappers, ColumnToMapping)
-    assert column_to_mapping is not None
-    assert column_to_mapping.from_col_name == "geo_country_code"
-    column_to_column = get_object_in_list_by_class(column_mappers, ColumnToColumn)
-    assert column_to_column is not None
-    assert column_to_column.from_col_name == "email"
->>>>>>> b215a880
+        # Check that other column mappers (which do not contain expressions) were loaded correctly
+        column_to_mapping = get_object_in_list_by_class(column_mappers, ColumnToMapping)
+        assert column_to_mapping is not None
+        assert column_to_mapping.from_col_name == "geo_country_code"
+        column_to_column = get_object_in_list_by_class(column_mappers, ColumnToColumn)
+        assert column_to_column is not None
+        assert column_to_column.from_col_name == "email"