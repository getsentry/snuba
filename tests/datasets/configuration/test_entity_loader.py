from typing import Any, Type

import pytest
from fastjsonschema.exceptions import JsonSchemaValueException

from snuba.clickhouse.translators.snuba.mappers import (
    ColumnToColumn,
    ColumnToFunction,
    ColumnToIPAddress,
    ColumnToMapping,
    ColumnToNullIf,
)
from snuba.datasets.configuration.entity_builder import build_entity_from_config
from snuba.datasets.entities.entity_key import EntityKey
from snuba.datasets.entity import Entity
from snuba.datasets.factory import reset_dataset_factory
from snuba.datasets.pluggable_entity import PluggableEntity
from snuba.query.expressions import Column, FunctionCall, Literal
from tests.datasets.configuration.utils import ConfigurationTest


def get_object_in_list_by_class(object_list: Any, object_class: Any) -> Any:
    for obj in object_list:
        if isinstance(obj, object_class):
            return obj
    return None


class TestEntityConfigurationComparison(ConfigurationTest):
    """
    This test compares the YAML config files to the Python ones.
    This test suite is only useful as we translate entities to YAML.
    Once all the entities are YAML and the Python ones are removed this
    test suite can also be removed.
    """

    def setup_class(self) -> None:
        reset_dataset_factory()

<<<<<<< HEAD
        from snuba.datasets.cdc.groupassignee_entity import GroupAssigneeEntity
=======
        from snuba.datasets.cdc.groupedmessage_entity import GroupedMessageEntity
>>>>>>> 75509824
        from snuba.datasets.entities.discover import DiscoverEntity
        from snuba.datasets.entities.events import EventsEntity
        from snuba.datasets.entities.metrics import OrgMetricsCountersEntity
        from snuba.datasets.entities.outcomes import OutcomesEntity
        from snuba.datasets.entities.outcomes_raw import OutcomesRawEntity
        from snuba.datasets.entities.profiles import ProfilesEntity
        from snuba.datasets.entities.replays import ReplaysEntity
        from snuba.datasets.entities.sessions import OrgSessionsEntity, SessionsEntity
        from snuba.datasets.entities.transactions import TransactionsEntity

        self.test_data = [
            (
                "snuba/datasets/configuration/discover/entities/discover.yaml",
                DiscoverEntity,
                EntityKey.DISCOVER,
            ),
            (
                "snuba/datasets/configuration/transactions/entities/transactions.yaml",
                TransactionsEntity,
                EntityKey.TRANSACTIONS,
            ),
            (
<<<<<<< HEAD
                "snuba/datasets/configuration/groupassignee/entities/groupassignee.yaml",
                GroupAssigneeEntity,
                EntityKey.GROUPASSIGNEE,
=======
                "snuba/datasets/configuration/groupedmessage/entities/groupedmessage.yaml",
                GroupedMessageEntity,
                EntityKey.GROUPEDMESSAGE,
>>>>>>> 75509824
            ),
            (
                "snuba/datasets/configuration/outcomes/entities/outcomes.yaml",
                OutcomesEntity,
                EntityKey.OUTCOMES,
            ),
            (
                "snuba/datasets/configuration/outcomes/entities/outcomes_raw.yaml",
                OutcomesRawEntity,
                EntityKey.OUTCOMES_RAW,
            ),
            (
                "snuba/datasets/configuration/sessions/entities/org.yaml",
                OrgSessionsEntity,
                EntityKey.ORG_SESSIONS,
            ),
            (
                "snuba/datasets/configuration/metrics/entities/org_counters.yaml",
                OrgMetricsCountersEntity,
                EntityKey.ORG_METRICS_COUNTERS,
            ),
            (
                "snuba/datasets/configuration/events/entities/events.yaml",
                EventsEntity,
                EntityKey.EVENTS,
            ),
            (
                "snuba/datasets/configuration/sessions/entities/sessions.yaml",
                SessionsEntity,
                EntityKey.SESSIONS,
            ),
            (
                "snuba/datasets/configuration/replays/entities/replays.yaml",
                ReplaysEntity,
                EntityKey.REPLAYS,
            ),
            (
                "snuba/datasets/configuration/profiles/entities/profiles.yaml",
                ProfilesEntity,
                EntityKey.PROFILES,
            ),
        ]

    def _compare_subscription_validators(
        self, config_entity: PluggableEntity, py_entity: Entity
    ) -> None:
        config_validators = config_entity.get_subscription_validators()
        py_validators = py_entity.get_subscription_validators()

        if config_validators is None or py_validators is None:
            assert config_validators is None and py_validators is None
            return
        assert len(config_validators) == len(py_validators)

        for config_join, py_join in zip(config_validators, py_validators):
            assert config_join.__dict__ == py_join.__dict__, config_entity.entity_key

    def _compare_join_relationships(
        self, config_entity: PluggableEntity, py_entity: Entity
    ) -> None:
        config_joins = config_entity.get_all_join_relationships()
        py_joins = py_entity.get_all_join_relationships()

        if config_joins is None and py_joins is None:
            return
        assert len(config_joins) == len(py_joins)
        if config_joins is None:
            return
        for config_join, py_join in zip(config_joins, py_joins):
            assert config_join == py_join, config_entity.entity_key

    def _compare_storage_mappers(
        self, config_entity: PluggableEntity, py_entity: Entity
    ) -> None:
        config_connections = config_entity.get_all_storage_connections()
        py_connections = py_entity.get_all_storage_connections()

        assert len(config_connections) == len(py_connections)

        for config_conn, py_conn in zip(config_connections, py_connections):
            assert config_conn == py_conn, config_entity.entity_key

    def _config_matches_python_definition(
        self, config_path: str, entity: Type[Entity], entity_key: EntityKey
    ) -> None:
        config_entity = build_entity_from_config(config_path)
        py_entity = entity()  # type: ignore

        assert isinstance(config_entity, PluggableEntity), entity_key.value
        assert config_entity.entity_key == entity_key, entity_key.value

        assert len(config_entity.get_query_processors()) == len(
            py_entity.get_query_processors()
        ), entity_key.value
        for (config_qp, py_qp) in zip(
            config_entity.get_query_processors(), py_entity.get_query_processors()
        ):
            assert (
                config_qp.__class__ == py_qp.__class__
            ), f"{entity_key.value}: query processor mismatch between configuration-loaded sets and python-defined"

        assert len(config_entity.get_validators()) == len(
            py_entity.get_validators()
        ), entity_key.value
        for (config_v, py_v) in zip(
            config_entity.get_validators(), py_entity.get_validators()
        ):
            assert (
                config_v.__class__ == py_v.__class__
            ), f"{entity_key.value}: validator mismatch between configuration-loaded sets and python-defined"
            assert config_v.__dict__ == py_v.__dict__, entity_key.value

        assert (
            config_entity.get_all_storages() == py_entity.get_all_storages()
        ), entity_key.value
        assert (
            config_entity.required_time_column == py_entity.required_time_column
        ), entity_key.value

        assert (
            config_entity.get_data_model() == py_entity.get_data_model()
        ), entity_key.value

        self._compare_storage_mappers(config_entity, py_entity)
        self._compare_join_relationships(config_entity, py_entity)
        self._compare_subscription_validators(config_entity, py_entity)

    def test_config_matches_python_definition(self) -> None:
        for test in self.test_data:
            self._config_matches_python_definition(*test)  # type: ignore


class TestEntityConfiguration(ConfigurationTest):
    def test_entity_loader_fixed_string(self) -> None:
        entity = build_entity_from_config(
            "tests/datasets/configuration/entity_with_fixed_string.yaml"
        )
        columns = list(entity.get_data_model())
        assert len(columns) == 3
        assert columns[0].type.length == 420  # type: ignore
        assert columns[2].type.length == 69  # type: ignore

    def test_bad_configuration_broken_query_processor(self) -> None:
        with pytest.raises(JsonSchemaValueException):
            build_entity_from_config(
                "tests/datasets/configuration/broken_entity_bad_query_processor.yaml"
            )

    def test_bad_configuration_broken_validator(self) -> None:
        with pytest.raises(JsonSchemaValueException):
            build_entity_from_config(
                "tests/datasets/configuration/broken_entity_positional_validator_args.yaml"
            )

    def test_entity_loader_for_entity_with_column_mappers(self) -> None:
        pluggable_entity = build_entity_from_config(
            "tests/datasets/configuration/entity_with_column_mappers.yaml"
        )
        column_mappers = pluggable_entity.get_all_storage_connections()[
            0
        ].translation_mappers.columns

        # Check that ColumnToIpAdress mapper was successfully loaded from config
        column_to_ip_address = get_object_in_list_by_class(
            column_mappers, ColumnToIPAddress
        )
        assert isinstance(column_to_ip_address, ColumnToFunction)

        # Check that nested expressions were loaded correctly in ColumnToIPAddress
        assert len(column_to_ip_address.to_function_params) == 2
        function_call = next(
            (
                fc
                for fc in column_to_ip_address.to_function_params
                if isinstance(fc, FunctionCall)
                and fc.function_name == "IPv4NumToString"
            ),
            None,
        )
        assert function_call is not None
        assert len(function_call.parameters) == 1
        assert any(isinstance(param, Column) for param in function_call.parameters)

        # Check that ColumnToNullIf mapper was successfully loaded from config
        column_to_user_null_if = get_object_in_list_by_class(
            column_mappers, ColumnToNullIf
        )
        assert isinstance(column_to_user_null_if, ColumnToFunction)

        # Check that expressions were loaded correctly in ColumnToNullIf
        assert len(column_to_user_null_if.to_function_params) == 2
        assert any(
            isinstance(param, Column)
            for param in column_to_user_null_if.to_function_params
        )
        assert any(
            isinstance(param, Literal)
            for param in column_to_user_null_if.to_function_params
        )

        # Check that other column mappers (which do not contain expressions) were loaded correctly
        column_to_mapping = get_object_in_list_by_class(column_mappers, ColumnToMapping)
        assert column_to_mapping is not None
        assert column_to_mapping.from_col_name == "geo_country_code"
        column_to_column = get_object_in_list_by_class(column_mappers, ColumnToColumn)
        assert column_to_column is not None
        assert column_to_column.from_col_name == "email"

    def test_entity_loader_no_custom_validators(self) -> None:
        pluggable_entity = build_entity_from_config(
            "tests/datasets/configuration/entity_no_custom_validators.yaml"
        )
        entity_validators = set(pluggable_entity.get_validators())
        assert len(entity_validators) == len(pluggable_entity._get_builtin_validators())

    def test_entity_loader_join_relationships(self) -> None:
        pluggable_entity = build_entity_from_config(
            "tests/datasets/configuration/entity_join_relationships.yaml"
        )
        relationships = pluggable_entity.get_all_join_relationships()
        assert len(relationships) == 1
        rel = pluggable_entity.get_join_relationship("owns")
        assert rel is not None
        assert rel.rhs_entity.value == "events"
        assert rel.join_type.value == "LEFT"
        assert len(rel.columns) == 2
        assert rel.columns[0][0] == "project_id"
        assert rel.columns[0][1] == "project_id"
        assert rel.columns[1][0] == "group_id"
        assert rel.columns[1][1] == "group_id"
        assert len(rel.equivalences) == 1
        assert rel.equivalences[0][0] == "offset"
        assert rel.equivalences[0][1] == "offset"<|MERGE_RESOLUTION|>--- conflicted
+++ resolved
@@ -37,11 +37,6 @@
     def setup_class(self) -> None:
         reset_dataset_factory()
 
-<<<<<<< HEAD
-        from snuba.datasets.cdc.groupassignee_entity import GroupAssigneeEntity
-=======
-        from snuba.datasets.cdc.groupedmessage_entity import GroupedMessageEntity
->>>>>>> 75509824
         from snuba.datasets.entities.discover import DiscoverEntity
         from snuba.datasets.entities.events import EventsEntity
         from snuba.datasets.entities.metrics import OrgMetricsCountersEntity
@@ -62,17 +57,6 @@
                 "snuba/datasets/configuration/transactions/entities/transactions.yaml",
                 TransactionsEntity,
                 EntityKey.TRANSACTIONS,
-            ),
-            (
-<<<<<<< HEAD
-                "snuba/datasets/configuration/groupassignee/entities/groupassignee.yaml",
-                GroupAssigneeEntity,
-                EntityKey.GROUPASSIGNEE,
-=======
-                "snuba/datasets/configuration/groupedmessage/entities/groupedmessage.yaml",
-                GroupedMessageEntity,
-                EntityKey.GROUPEDMESSAGE,
->>>>>>> 75509824
             ),
             (
                 "snuba/datasets/configuration/outcomes/entities/outcomes.yaml",
