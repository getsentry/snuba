--- conflicted
+++ resolved
@@ -44,19 +44,12 @@
             DiscoverTransactionsEntity,
         )
         from snuba.datasets.entities.events import EventsEntity
-<<<<<<< HEAD
-        from snuba.datasets.entities.metrics import OrgMetricsCountersEntity
-        from snuba.datasets.entities.outcomes import OutcomesEntity
-        from snuba.datasets.entities.outcomes_raw import OutcomesRawEntity
-=======
         from snuba.datasets.entities.metrics import (
             MetricsCountersEntity,
             MetricsDistributionsEntity,
             MetricsSetsEntity,
             OrgMetricsCountersEntity,
         )
-        from snuba.datasets.entities.replays import ReplaysEntity
->>>>>>> de87ff34
         from snuba.datasets.entities.sessions import OrgSessionsEntity, SessionsEntity
         from snuba.datasets.entities.transactions import TransactionsEntity
 
