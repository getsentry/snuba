--- conflicted
+++ resolved
@@ -39,11 +39,7 @@
 
         from snuba.datasets.cdc.groupassignee_entity import GroupAssigneeEntity
         from snuba.datasets.cdc.groupedmessage_entity import GroupedMessageEntity
-<<<<<<< HEAD
-=======
         from snuba.datasets.entities.events import EventsEntity
-        from snuba.datasets.entities.generic_metrics import GenericMetricsSetsEntity
->>>>>>> 0c35d922
         from snuba.datasets.entities.outcomes import OutcomesEntity
         from snuba.datasets.entities.outcomes_raw import OutcomesRawEntity
         from snuba.datasets.entities.transactions import TransactionsEntity
