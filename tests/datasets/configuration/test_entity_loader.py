--- conflicted
+++ resolved
@@ -37,13 +37,9 @@
     def setup_class(self) -> None:
         reset_dataset_factory()
 
-<<<<<<< HEAD
-    def test_config_matches_python_definition(self) -> None:
-        from snuba.datasets.entities.functions import FunctionsEntity
-=======
         from snuba.datasets.cdc.groupassignee_entity import GroupAssigneeEntity
         from snuba.datasets.cdc.groupedmessage_entity import GroupedMessageEntity
->>>>>>> 129e45aa
+        from snuba.datasets.entities.functions import FunctionsEntity
         from snuba.datasets.entities.generic_metrics import GenericMetricsSetsEntity
         from snuba.datasets.entities.outcomes import OutcomesEntity
         from snuba.datasets.entities.outcomes_raw import OutcomesRawEntity
@@ -61,30 +57,29 @@
                 EntityKey.TRANSACTIONS,
             ),
             (
-<<<<<<< HEAD
+                "snuba/datasets/configuration/groupassignee/entities/groupassignee.yaml",
+                GroupAssigneeEntity,
+                EntityKey.GROUPASSIGNEE,
+            ),
+            (
+                "snuba/datasets/configuration/groupedmessage/entities/groupedmessage.yaml",
+                GroupedMessageEntity,
+                EntityKey.GROUPEDMESSAGE,
+            ),
+            (
+                "snuba/datasets/configuration/outcomes/entities/outcomes.yaml",
+                OutcomesEntity,
+                EntityKey.OUTCOMES,
+            ),
+            (
+                "snuba/datasets/configuration/outcomes/entities/outcomes_raw.yaml",
+                OutcomesRawEntity,
+                EntityKey.OUTCOMES_RAW,
+            ),
+            (
                 "snuba/datasets/configuration/functions/entities/functions.yaml",
                 FunctionsEntity,
                 EntityKey.FUNCTIONS,
-=======
-                "snuba/datasets/configuration/groupassignee/entities/groupassignee.yaml",
-                GroupAssigneeEntity,
-                EntityKey.GROUPASSIGNEE,
-            ),
-            (
-                "snuba/datasets/configuration/groupedmessage/entities/groupedmessage.yaml",
-                GroupedMessageEntity,
-                EntityKey.GROUPEDMESSAGE,
-            ),
-            (
-                "snuba/datasets/configuration/outcomes/entities/outcomes.yaml",
-                OutcomesEntity,
-                EntityKey.OUTCOMES,
-            ),
-            (
-                "snuba/datasets/configuration/outcomes/entities/outcomes_raw.yaml",
-                OutcomesRawEntity,
-                EntityKey.OUTCOMES_RAW,
->>>>>>> 129e45aa
             ),
         ]
 
