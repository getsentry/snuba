from typing import Any, Type

import pytest
from fastjsonschema.exceptions import JsonSchemaValueException

from snuba.clickhouse.translators.snuba.mappers import (
    ColumnToColumn,
    ColumnToFunction,
    ColumnToIPAddress,
    ColumnToMapping,
    ColumnToNullIf,
)
from snuba.datasets.configuration.entity_builder import build_entity_from_config
from snuba.datasets.entities.entity_key import EntityKey
from snuba.datasets.entity import Entity
from snuba.datasets.factory import reset_dataset_factory
from snuba.datasets.pluggable_entity import PluggableEntity
from snuba.query.expressions import Column, FunctionCall, Literal
from tests.datasets.configuration.utils import ConfigurationTest


def get_object_in_list_by_class(object_list: Any, object_class: Any) -> Any:
    for obj in object_list:
        if isinstance(obj, object_class):
            return obj
    return None


class TestEntityConfigurationComparison(ConfigurationTest):
    """
    This test compare the YAML config files to the Python ones.
    This test suite is only useful as we translate entities to YAML.
    Once all the entities are YAML and the Python ones are removed this
    test suite can also be removed.
    """

    def setup_class(self) -> None:
        reset_dataset_factory()

        from snuba.datasets.cdc.groupassignee_entity import GroupAssigneeEntity
        from snuba.datasets.cdc.groupedmessage_entity import GroupedMessageEntity
        from snuba.datasets.entities.generic_metrics import GenericMetricsSetsEntity
        from snuba.datasets.entities.outcomes import OutcomesEntity
        from snuba.datasets.entities.outcomes_raw import OutcomesRawEntity
        from snuba.datasets.entities.transactions import TransactionsEntity

        self.test_data = [
            (
                "snuba/datasets/configuration/generic_metrics/entities/sets.yaml",
                GenericMetricsSetsEntity,
                EntityKey.GENERIC_METRICS_SETS,
            ),
            (
                "snuba/datasets/configuration/transactions/entities/transactions.yaml",
                TransactionsEntity,
                EntityKey.TRANSACTIONS,
            ),
            (
<<<<<<< HEAD
                "snuba/datasets/configuration/groupassignee/entities/groupassignee.yaml",
                GroupAssigneeEntity,
                EntityKey.GROUPASSIGNEE,
            ),
            (
                "snuba/datasets/configuration/groupedmessage/entities/groupedmessage.yaml",
                GroupedMessageEntity,
                EntityKey.GROUPEDMESSAGE,
=======
                "snuba/datasets/configuration/outcomes/entities/outcomes.yaml",
                OutcomesEntity,
                EntityKey.OUTCOMES,
            ),
            (
                "snuba/datasets/configuration/outcomes/entities/outcomes_raw.yaml",
                OutcomesRawEntity,
                EntityKey.OUTCOMES_RAW,
>>>>>>> 8a5c59f3
            ),
        ]

    def _config_matches_python_definition(
        self, config_path: str, entity: Type[Entity], entity_key: EntityKey
    ) -> None:
        config_entity = build_entity_from_config(config_path)
        py_entity = entity()  # type: ignore

        assert isinstance(config_entity, PluggableEntity), entity_key.value
        assert config_entity.entity_key == entity_key, entity_key.value

        assert len(config_entity.get_query_processors()) == len(
            py_entity.get_query_processors()
        ), entity_key.value
        for (config_qp, py_qp) in zip(
            config_entity.get_query_processors(), py_entity.get_query_processors()
        ):
            assert (
                config_qp.__class__ == py_qp.__class__
            ), f"{entity_key.value}: query processor mismatch between configuration-loaded sets and python-defined"

        assert len(config_entity.get_validators()) == len(
            py_entity.get_validators()
        ), entity_key.value
        for (config_v, py_v) in zip(
            config_entity.get_validators(), py_entity.get_validators()
        ):
            assert (
                config_v.__class__ == py_v.__class__
            ), f"{entity_key.value}: validator mismatch between configuration-loaded sets and python-defined"
            assert config_v.__dict__ == py_v.__dict__, entity_key.value

        assert (
            config_entity.get_all_storages() == py_entity.get_all_storages()
        ), entity_key.value
        assert (
            config_entity.required_time_column == py_entity.required_time_column
        ), entity_key.value

        assert (
            config_entity.get_data_model() == py_entity.get_data_model()
        ), entity_key.value

    def test_config_matches_python_definition(self) -> None:
        for test in self.test_data:
            self._config_matches_python_definition(*test)  # type: ignore


class TestEntityConfiguration(ConfigurationTest):
    def test_bad_configuration_broken_query_processor(self) -> None:
        with pytest.raises(JsonSchemaValueException):
            build_entity_from_config(
                "tests/datasets/configuration/broken_entity_bad_query_processor.yaml"
            )

    def test_bad_configuration_broken_validator(self) -> None:
        with pytest.raises(JsonSchemaValueException):
            build_entity_from_config(
                "tests/datasets/configuration/broken_entity_positional_validator_args.yaml"
            )

    def test_entity_loader_for_entity_with_column_mappers(self) -> None:
        pluggable_entity = build_entity_from_config(
            "tests/datasets/configuration/entity_with_column_mappers.yaml"
        )
        column_mappers = pluggable_entity.get_all_storage_connections()[
            0
        ].translation_mappers.columns

        # Check that ColumnToIpAdress mapper was successfully loaded from config
        column_to_ip_address = get_object_in_list_by_class(
            column_mappers, ColumnToIPAddress
        )
        assert isinstance(column_to_ip_address, ColumnToFunction)

        # Check that nested expressions were loaded correctly in ColumnToIPAddress
        assert len(column_to_ip_address.to_function_params) == 2
        function_call = next(
            (
                fc
                for fc in column_to_ip_address.to_function_params
                if isinstance(fc, FunctionCall)
                and fc.function_name == "IPv4NumToString"
            ),
            None,
        )
        assert function_call is not None
        assert len(function_call.parameters) == 1
        assert any(isinstance(param, Column) for param in function_call.parameters)

        # Check that ColumnToNullIf mapper was successfully loaded from config
        column_to_user_null_if = get_object_in_list_by_class(
            column_mappers, ColumnToNullIf
        )
        assert isinstance(column_to_user_null_if, ColumnToFunction)

        # Check that expressions were loaded correctly in ColumnToNullIf
        assert len(column_to_user_null_if.to_function_params) == 2
        assert any(
            isinstance(param, Column)
            for param in column_to_user_null_if.to_function_params
        )
        assert any(
            isinstance(param, Literal)
            for param in column_to_user_null_if.to_function_params
        )

        # Check that other column mappers (which do not contain expressions) were loaded correctly
        column_to_mapping = get_object_in_list_by_class(column_mappers, ColumnToMapping)
        assert column_to_mapping is not None
        assert column_to_mapping.from_col_name == "geo_country_code"
        column_to_column = get_object_in_list_by_class(column_mappers, ColumnToColumn)
        assert column_to_column is not None
        assert column_to_column.from_col_name == "email"

    def test_entity_loader_no_custom_validators(self) -> None:
        pluggable_entity = build_entity_from_config(
            "tests/datasets/configuration/entity_no_custom_validators.yaml"
        )
        entity_validators = set(pluggable_entity.get_validators())
        assert len(entity_validators) == len(pluggable_entity._get_builtin_validators())

    def test_entity_loader_join_relationships(self) -> None:
        pluggable_entity = build_entity_from_config(
            "tests/datasets/configuration/entity_join_relationships.yaml"
        )
        relationships = pluggable_entity.get_all_join_relationships()
        assert len(relationships) == 1
        rel = pluggable_entity.get_join_relationship("owns")
        assert rel is not None
        assert rel.rhs_entity.value == "events"
        assert rel.join_type.value == "LEFT"
        assert len(rel.columns) == 2
        assert rel.columns[0][0] == "project_id"
        assert rel.columns[0][1] == "project_id"
        assert rel.columns[1][0] == "group_id"
        assert rel.columns[1][1] == "group_id"
        assert len(rel.equivalences) == 1
        assert rel.equivalences[0][0] == "offset"
        assert rel.equivalences[0][1] == "offset"<|MERGE_RESOLUTION|>--- conflicted
+++ resolved
@@ -56,7 +56,6 @@
                 EntityKey.TRANSACTIONS,
             ),
             (
-<<<<<<< HEAD
                 "snuba/datasets/configuration/groupassignee/entities/groupassignee.yaml",
                 GroupAssigneeEntity,
                 EntityKey.GROUPASSIGNEE,
@@ -65,7 +64,8 @@
                 "snuba/datasets/configuration/groupedmessage/entities/groupedmessage.yaml",
                 GroupedMessageEntity,
                 EntityKey.GROUPEDMESSAGE,
-=======
+            ),
+            (
                 "snuba/datasets/configuration/outcomes/entities/outcomes.yaml",
                 OutcomesEntity,
                 EntityKey.OUTCOMES,
@@ -74,7 +74,6 @@
                 "snuba/datasets/configuration/outcomes/entities/outcomes_raw.yaml",
                 OutcomesRawEntity,
                 EntityKey.OUTCOMES_RAW,
->>>>>>> 8a5c59f3
             ),
         ]
 
