from typing import Any, Type

import pytest
from fastjsonschema.exceptions import JsonSchemaValueException

from snuba.clickhouse.translators.snuba.mappers import (
    ColumnToColumn,
    ColumnToFunction,
    ColumnToIPAddress,
    ColumnToMapping,
    ColumnToNullIf,
)
from snuba.datasets.configuration.entity_builder import build_entity_from_config
from snuba.datasets.entities.entity_key import EntityKey
from snuba.datasets.entity import Entity
from snuba.datasets.factory import reset_dataset_factory
from snuba.datasets.pluggable_entity import PluggableEntity
from snuba.query.expressions import Column, FunctionCall, Literal
from tests.datasets.configuration.utils import ConfigurationTest


def get_object_in_list_by_class(object_list: Any, object_class: Any) -> Any:
    for obj in object_list:
        if isinstance(obj, object_class):
            return obj
    return None


class TestEntityConfigurationComparison(ConfigurationTest):
    """
    This test compares the YAML config files to the Python ones.
    This test suite is only useful as we translate entities to YAML.
    Once all the entities are YAML and the Python ones are removed this
    test suite can also be removed.
    """

    def setup_class(self) -> None:
        reset_dataset_factory()

        from snuba.datasets.entities.discover import (
            DiscoverEntity,
            DiscoverEventsEntity,
            DiscoverTransactionsEntity,
        )
        from snuba.datasets.entities.events import EventsEntity
        from snuba.datasets.entities.metrics import (
            MetricsCountersEntity,
            MetricsDistributionsEntity,
            MetricsSetsEntity,
            OrgMetricsCountersEntity,
        )
        from snuba.datasets.entities.replays import ReplaysEntity
        from snuba.datasets.entities.sessions import OrgSessionsEntity, SessionsEntity
        from snuba.datasets.entities.transactions import TransactionsEntity

        self.test_data = [
            (
                "snuba/datasets/configuration/discover/entities/discover.yaml",
                DiscoverEntity,
                EntityKey.DISCOVER,
            ),
            (
                "snuba/datasets/configuration/discover/entities/discover_transactions.yaml",
                DiscoverTransactionsEntity,
                EntityKey.DISCOVER_TRANSACTIONS,
            ),
            (
                "snuba/datasets/configuration/transactions/entities/transactions.yaml",
                TransactionsEntity,
                EntityKey.TRANSACTIONS,
            ),
            (
<<<<<<< HEAD
                "snuba/datasets/configuration/outcomes/entities/outcomes.yaml",
                OutcomesEntity,
                EntityKey.OUTCOMES,
            ),
            (
                "snuba/datasets/configuration/outcomes/entities/outcomes_raw.yaml",
                OutcomesRawEntity,
                EntityKey.OUTCOMES_RAW,
=======
                "snuba/datasets/configuration/groupedmessage/entities/groupedmessage.yaml",
                GroupedMessageEntity,
                EntityKey.GROUPEDMESSAGE,
>>>>>>> 45f8f38f
            ),
            (
                "snuba/datasets/configuration/sessions/entities/org.yaml",
                OrgSessionsEntity,
                EntityKey.ORG_SESSIONS,
            ),
            (
                "snuba/datasets/configuration/metrics/entities/org_counters.yaml",
                OrgMetricsCountersEntity,
                EntityKey.ORG_METRICS_COUNTERS,
            ),
            (
                "snuba/datasets/configuration/metrics/entities/metrics_counters.yaml",
                MetricsCountersEntity,
                EntityKey.METRICS_COUNTERS,
            ),
            (
                "snuba/datasets/configuration/metrics/entities/metrics_sets.yaml",
                MetricsSetsEntity,
                EntityKey.METRICS_SETS,
            ),
            (
                "snuba/datasets/configuration/metrics/entities/metrics_distributions.yaml",
                MetricsDistributionsEntity,
                EntityKey.METRICS_DISTRIBUTIONS,
            ),
            (
                "snuba/datasets/configuration/events/entities/events.yaml",
                EventsEntity,
                EntityKey.EVENTS,
            ),
            (
                "snuba/datasets/configuration/sessions/entities/sessions.yaml",
                SessionsEntity,
                EntityKey.SESSIONS,
            ),
            (
                "snuba/datasets/configuration/replays/entities/replays.yaml",
                ReplaysEntity,
                EntityKey.REPLAYS,
            ),
            (
                "snuba/datasets/configuration/discover/entities/discover_events.yaml",
                DiscoverEventsEntity,
                EntityKey.DISCOVER_EVENTS,
            ),
        ]

    def _compare_subscription_validators(
        self, config_entity: PluggableEntity, py_entity: Entity
    ) -> None:
        config_validators = config_entity.get_subscription_validators()
        py_validators = py_entity.get_subscription_validators()

        if config_validators is None or py_validators is None:
            assert (
                config_validators is None and py_validators is None
            ), config_entity.entity_key
            return
        assert len(config_validators) == len(py_validators)

        for config_join, py_join in zip(config_validators, py_validators):
            assert config_join.__dict__ == py_join.__dict__, config_entity.entity_key

    def _compare_join_relationships(
        self, config_entity: PluggableEntity, py_entity: Entity
    ) -> None:
        config_joins = config_entity.get_all_join_relationships()
        py_joins = py_entity.get_all_join_relationships()

        if config_joins is None and py_joins is None:
            return
        assert len(config_joins) == len(py_joins), config_entity.entity_key
        if config_joins is None:
            return
        for config_join, py_join in zip(config_joins, py_joins):
            assert config_join == py_join, config_entity.entity_key

    def _compare_storage_mappers(
        self, config_entity: PluggableEntity, py_entity: Entity
    ) -> None:
        config_connections = config_entity.get_all_storage_connections()
        py_connections = py_entity.get_all_storage_connections()

        assert len(config_connections) == len(py_connections)

        for config_conn, py_conn in zip(config_connections, py_connections):
            assert config_conn == py_conn, config_entity.entity_key

    def _config_matches_python_definition(
        self, config_path: str, entity: Type[Entity], entity_key: EntityKey
    ) -> None:
        config_entity = build_entity_from_config(config_path)
        py_entity = entity()  # type: ignore

        assert isinstance(config_entity, PluggableEntity), entity_key.value
        assert config_entity.entity_key == entity_key, entity_key.value

        assert len(config_entity.get_query_processors()) == len(
            py_entity.get_query_processors()
        ), entity_key.value
        for (config_qp, py_qp) in zip(
            config_entity.get_query_processors(), py_entity.get_query_processors()
        ):
            assert (
                config_qp.__class__ == py_qp.__class__
            ), f"{entity_key.value}: query processor mismatch between configuration-loaded sets and python-defined"

        assert len(config_entity.get_validators()) == len(
            py_entity.get_validators()
        ), entity_key.value
        for (config_v, py_v) in zip(
            config_entity.get_validators(), py_entity.get_validators()
        ):
            assert (
                config_v.__class__ == py_v.__class__
            ), f"{entity_key.value}: validator mismatch between configuration-loaded sets and python-defined"
            assert config_v.__dict__ == py_v.__dict__, (entity_key.value, config_v)

        assert (
            config_entity.get_all_storages() == py_entity.get_all_storages()
        ), entity_key.value
        assert (
            config_entity.required_time_column == py_entity.required_time_column
        ), entity_key.value

        assert (
            config_entity.get_data_model() == py_entity.get_data_model()
        ), entity_key.value

        self._compare_storage_mappers(config_entity, py_entity)
        self._compare_join_relationships(config_entity, py_entity)
        self._compare_subscription_validators(config_entity, py_entity)

    def test_config_matches_python_definition(self) -> None:
        for test in self.test_data:
            self._config_matches_python_definition(*test)  # type: ignore


class TestEntityConfiguration(ConfigurationTest):
    def test_entity_loader_fixed_string(self) -> None:
        entity = build_entity_from_config(
            "tests/datasets/configuration/entity_with_fixed_string.yaml"
        )
        columns = list(entity.get_data_model())
        assert len(columns) == 3
        assert columns[0].type.length == 420  # type: ignore
        assert columns[2].type.length == 69  # type: ignore

    def test_bad_configuration_broken_query_processor(self) -> None:
        with pytest.raises(JsonSchemaValueException):
            build_entity_from_config(
                "tests/datasets/configuration/broken_entity_bad_query_processor.yaml"
            )

    def test_bad_configuration_broken_validator(self) -> None:
        with pytest.raises(JsonSchemaValueException):
            build_entity_from_config(
                "tests/datasets/configuration/broken_entity_positional_validator_args.yaml"
            )

    def test_entity_loader_for_entity_with_column_mappers(self) -> None:
        pluggable_entity = build_entity_from_config(
            "tests/datasets/configuration/entity_with_column_mappers.yaml"
        )
        column_mappers = pluggable_entity.get_all_storage_connections()[
            0
        ].translation_mappers.columns

        # Check that ColumnToIpAdress mapper was successfully loaded from config
        column_to_ip_address = get_object_in_list_by_class(
            column_mappers, ColumnToIPAddress
        )
        assert isinstance(column_to_ip_address, ColumnToFunction)

        # Check that nested expressions were loaded correctly in ColumnToIPAddress
        assert len(column_to_ip_address.to_function_params) == 2
        function_call = next(
            (
                fc
                for fc in column_to_ip_address.to_function_params
                if isinstance(fc, FunctionCall)
                and fc.function_name == "IPv4NumToString"
            ),
            None,
        )
        assert function_call is not None
        assert len(function_call.parameters) == 1
        assert any(isinstance(param, Column) for param in function_call.parameters)

        # Check that ColumnToNullIf mapper was successfully loaded from config
        column_to_user_null_if = get_object_in_list_by_class(
            column_mappers, ColumnToNullIf
        )
        assert isinstance(column_to_user_null_if, ColumnToFunction)

        # Check that expressions were loaded correctly in ColumnToNullIf
        assert len(column_to_user_null_if.to_function_params) == 2
        assert any(
            isinstance(param, Column)
            for param in column_to_user_null_if.to_function_params
        )
        assert any(
            isinstance(param, Literal)
            for param in column_to_user_null_if.to_function_params
        )

        # Check that other column mappers (which do not contain expressions) were loaded correctly
        column_to_mapping = get_object_in_list_by_class(column_mappers, ColumnToMapping)
        assert column_to_mapping is not None
        assert column_to_mapping.from_col_name == "geo_country_code"
        column_to_column = get_object_in_list_by_class(column_mappers, ColumnToColumn)
        assert column_to_column is not None
        assert column_to_column.from_col_name == "email"

    def test_entity_loader_no_custom_validators(self) -> None:
        pluggable_entity = build_entity_from_config(
            "tests/datasets/configuration/entity_no_custom_validators.yaml"
        )
        entity_validators = set(pluggable_entity.get_validators())
        assert len(entity_validators) == len(pluggable_entity._get_builtin_validators())

    def test_entity_loader_join_relationships(self) -> None:
        pluggable_entity = build_entity_from_config(
            "tests/datasets/configuration/entity_join_relationships.yaml"
        )
        relationships = pluggable_entity.get_all_join_relationships()
        assert len(relationships) == 1
        rel = pluggable_entity.get_join_relationship("owns")
        assert rel is not None
        assert rel.rhs_entity.value == "events"
        assert rel.join_type.value == "LEFT"
        assert len(rel.columns) == 2
        assert rel.columns[0][0] == "project_id"
        assert rel.columns[0][1] == "project_id"
        assert rel.columns[1][0] == "group_id"
        assert rel.columns[1][1] == "group_id"
        assert len(rel.equivalences) == 1
        assert rel.equivalences[0][0] == "offset"
        assert rel.equivalences[0][1] == "offset"<|MERGE_RESOLUTION|>--- conflicted
+++ resolved
@@ -70,22 +70,6 @@
                 EntityKey.TRANSACTIONS,
             ),
             (
-<<<<<<< HEAD
-                "snuba/datasets/configuration/outcomes/entities/outcomes.yaml",
-                OutcomesEntity,
-                EntityKey.OUTCOMES,
-            ),
-            (
-                "snuba/datasets/configuration/outcomes/entities/outcomes_raw.yaml",
-                OutcomesRawEntity,
-                EntityKey.OUTCOMES_RAW,
-=======
-                "snuba/datasets/configuration/groupedmessage/entities/groupedmessage.yaml",
-                GroupedMessageEntity,
-                EntityKey.GROUPEDMESSAGE,
->>>>>>> 45f8f38f
-            ),
-            (
                 "snuba/datasets/configuration/sessions/entities/org.yaml",
                 OrgSessionsEntity,
                 EntityKey.ORG_SESSIONS,
