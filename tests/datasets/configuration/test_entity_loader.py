--- conflicted
+++ resolved
@@ -101,19 +101,11 @@
                 ReplaysEntity,
                 EntityKey.REPLAYS,
             ),
-<<<<<<< HEAD
-=======
-            (
-                "snuba/datasets/configuration/profiles/entities/profiles.yaml",
-                ProfilesEntity,
-                EntityKey.PROFILES,
-            ),
             (
                 "snuba/datasets/configuration/discover/entities/discover_events.yaml",
                 DiscoverEventsEntity,
                 EntityKey.DISCOVER_EVENTS,
             ),
->>>>>>> a3c12596
         ]
 
     def _compare_subscription_validators(
