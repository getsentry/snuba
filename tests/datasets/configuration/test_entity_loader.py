--- conflicted
+++ resolved
@@ -80,11 +80,11 @@
                 EntityKey.OUTCOMES_RAW,
             ),
             (
-<<<<<<< HEAD
                 "snuba/datasets/configuration/metrics/entities/org_counters.yaml",
                 OrgMetricsCountersEntity,
                 EntityKey.ORG_METRICS_COUNTERS,
-=======
+            ),
+            (
                 "snuba/datasets/configuration/events/entities/events.yaml",
                 EventsEntity,
                 EntityKey.EVENTS,
@@ -98,7 +98,6 @@
                 "snuba/datasets/configuration/profiles/entities/profiles.yaml",
                 ProfilesEntity,
                 EntityKey.PROFILES,
->>>>>>> 0c86b6c2
             ),
         ]
 
