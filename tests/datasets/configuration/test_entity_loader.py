from typing import Any, Type

import pytest
from fastjsonschema.exceptions import JsonSchemaValueException

from snuba.clickhouse.translators.snuba.mappers import (
    ColumnToColumn,
    ColumnToFunction,
    ColumnToIPAddress,
    ColumnToMapping,
    ColumnToNullIf,
)
from snuba.datasets.configuration.entity_builder import build_entity_from_config
from snuba.datasets.entities.entity_key import EntityKey
from snuba.datasets.entity import Entity
from snuba.datasets.factory import reset_dataset_factory
from snuba.datasets.pluggable_entity import PluggableEntity
from snuba.query.expressions import Column, FunctionCall, Literal
from tests.datasets.configuration.utils import ConfigurationTest


def get_object_in_list_by_class(object_list: Any, object_class: Any) -> Any:
    for obj in object_list:
        if isinstance(obj, object_class):
            return obj
    return None


class TestEntityConfigurationComparison(ConfigurationTest):
    """
    This test compare the YAML config files to the Python ones.
    This test suite is only useful as we translate entities to YAML.
    Once all the entities are YAML and the Python ones are removed this
    test suite can also be removed.
    """

    def setup_class(self) -> None:
        reset_dataset_factory()

        from snuba.datasets.cdc.groupassignee_entity import GroupAssigneeEntity
        from snuba.datasets.cdc.groupedmessage_entity import GroupedMessageEntity
        from snuba.datasets.entities.discover import DiscoverEntity
        from snuba.datasets.entities.events import EventsEntity
        from snuba.datasets.entities.functions import FunctionsEntity
<<<<<<< HEAD
=======
        from snuba.datasets.entities.generic_metrics import GenericMetricsSetsEntity
>>>>>>> b7ddb0b8
        from snuba.datasets.entities.metrics import OrgMetricsCountersEntity
        from snuba.datasets.entities.outcomes import OutcomesEntity
        from snuba.datasets.entities.outcomes_raw import OutcomesRawEntity
        from snuba.datasets.entities.profiles import ProfilesEntity
        from snuba.datasets.entities.replays import ReplaysEntity
        from snuba.datasets.entities.sessions import OrgSessionsEntity, SessionsEntity
        from snuba.datasets.entities.transactions import TransactionsEntity

        self.test_data = [
            (
                "snuba/datasets/configuration/discover/entities/discover.yaml",
                DiscoverEntity,
                EntityKey.DISCOVER,
            ),
            (
                "snuba/datasets/configuration/transactions/entities/transactions.yaml",
                TransactionsEntity,
                EntityKey.TRANSACTIONS,
            ),
            (
                "snuba/datasets/configuration/groupassignee/entities/groupassignee.yaml",
                GroupAssigneeEntity,
                EntityKey.GROUPASSIGNEE,
            ),
            (
                "snuba/datasets/configuration/groupedmessage/entities/groupedmessage.yaml",
                GroupedMessageEntity,
                EntityKey.GROUPEDMESSAGE,
            ),
            (
                "snuba/datasets/configuration/outcomes/entities/outcomes.yaml",
                OutcomesEntity,
                EntityKey.OUTCOMES,
            ),
            (
                "snuba/datasets/configuration/outcomes/entities/outcomes_raw.yaml",
                OutcomesRawEntity,
                EntityKey.OUTCOMES_RAW,
            ),
            (
                "snuba/datasets/configuration/sessions/entities/org.yaml",
                OrgSessionsEntity,
                EntityKey.ORG_SESSIONS,
            ),
            (
                "snuba/datasets/configuration/metrics/entities/org_counters.yaml",
                OrgMetricsCountersEntity,
                EntityKey.ORG_METRICS_COUNTERS,
            ),
            (
                "snuba/datasets/configuration/events/entities/events.yaml",
                EventsEntity,
                EntityKey.EVENTS,
            ),
            (
                "snuba/datasets/configuration/sessions/entities/sessions.yaml",
                SessionsEntity,
                EntityKey.SESSIONS,
            ),
            (
                "snuba/datasets/configuration/replays/entities/replays.yaml",
                ReplaysEntity,
                EntityKey.REPLAYS,
            ),
            (
                "snuba/datasets/configuration/profiles/entities/profiles.yaml",
                ProfilesEntity,
                EntityKey.PROFILES,
            ),
            (
                "snuba/datasets/configuration/functions/entities/functions.yaml",
                FunctionsEntity,
                EntityKey.FUNCTIONS,
            ),
        ]

    def _compare_subscription_validators(
        self, config_entity: PluggableEntity, py_entity: Entity
    ) -> None:
        config_validators = config_entity.get_subscription_validators()
        py_validators = py_entity.get_subscription_validators()

        if config_validators is None or py_validators is None:
            assert config_validators is None and py_validators is None
            return
        assert len(config_validators) == len(py_validators)

        for config_join, py_join in zip(config_validators, py_validators):
            assert config_join.__dict__ == py_join.__dict__, config_entity.entity_key

    def _compare_join_relationships(
        self, config_entity: PluggableEntity, py_entity: Entity
    ) -> None:
        config_joins = config_entity.get_all_join_relationships()
        py_joins = py_entity.get_all_join_relationships()

        if config_joins is None and py_joins is None:
            return
        assert len(config_joins) == len(py_joins)
        if config_joins is None:
            return
        for config_join, py_join in zip(config_joins, py_joins):
            assert config_join == py_join, config_entity.entity_key

    def _compare_storage_mappers(
        self, config_entity: PluggableEntity, py_entity: Entity
    ) -> None:
        config_connections = config_entity.get_all_storage_connections()
        py_connections = py_entity.get_all_storage_connections()

        assert len(config_connections) == len(py_connections)

        for config_conn, py_conn in zip(config_connections, py_connections):
            assert config_conn == py_conn, config_entity.entity_key

    def _config_matches_python_definition(
        self, config_path: str, entity: Type[Entity], entity_key: EntityKey
    ) -> None:
        config_entity = build_entity_from_config(config_path)
        py_entity = entity()  # type: ignore

        assert isinstance(config_entity, PluggableEntity), entity_key.value
        assert config_entity.entity_key == entity_key, entity_key.value

        assert len(config_entity.get_query_processors()) == len(
            py_entity.get_query_processors()
        ), entity_key.value
        for (config_qp, py_qp) in zip(
            config_entity.get_query_processors(), py_entity.get_query_processors()
        ):
            assert (
                config_qp.__class__ == py_qp.__class__
            ), f"{entity_key.value}: query processor mismatch between configuration-loaded sets and python-defined"

        assert len(config_entity.get_validators()) == len(
            py_entity.get_validators()
        ), entity_key.value
        for (config_v, py_v) in zip(
            config_entity.get_validators(), py_entity.get_validators()
        ):
            assert (
                config_v.__class__ == py_v.__class__
            ), f"{entity_key.value}: validator mismatch between configuration-loaded sets and python-defined"
            assert config_v.__dict__ == py_v.__dict__, entity_key.value

        assert (
            config_entity.get_all_storages() == py_entity.get_all_storages()
        ), entity_key.value
        assert (
            config_entity.required_time_column == py_entity.required_time_column
        ), entity_key.value

        assert (
            config_entity.get_data_model() == py_entity.get_data_model()
        ), entity_key.value

        self._compare_storage_mappers(config_entity, py_entity)
        self._compare_join_relationships(config_entity, py_entity)
        self._compare_subscription_validators(config_entity, py_entity)

    def test_config_matches_python_definition(self) -> None:
        for test in self.test_data:
            self._config_matches_python_definition(*test)  # type: ignore


class TestEntityConfiguration(ConfigurationTest):
    def test_entity_loader_fixed_string(self) -> None:
        entity = build_entity_from_config(
            "tests/datasets/configuration/entity_with_fixed_string.yaml"
        )
        columns = list(entity.get_data_model())
        assert len(columns) == 3
        assert columns[0].type.length == 420  # type: ignore
        assert columns[2].type.length == 69  # type: ignore

    def test_bad_configuration_broken_query_processor(self) -> None:
        with pytest.raises(JsonSchemaValueException):
            build_entity_from_config(
                "tests/datasets/configuration/broken_entity_bad_query_processor.yaml"
            )

    def test_bad_configuration_broken_validator(self) -> None:
        with pytest.raises(JsonSchemaValueException):
            build_entity_from_config(
                "tests/datasets/configuration/broken_entity_positional_validator_args.yaml"
            )

    def test_entity_loader_for_entity_with_column_mappers(self) -> None:
        pluggable_entity = build_entity_from_config(
            "tests/datasets/configuration/entity_with_column_mappers.yaml"
        )
        column_mappers = pluggable_entity.get_all_storage_connections()[
            0
        ].translation_mappers.columns

        # Check that ColumnToIpAdress mapper was successfully loaded from config
        column_to_ip_address = get_object_in_list_by_class(
            column_mappers, ColumnToIPAddress
        )
        assert isinstance(column_to_ip_address, ColumnToFunction)

        # Check that nested expressions were loaded correctly in ColumnToIPAddress
        assert len(column_to_ip_address.to_function_params) == 2
        function_call = next(
            (
                fc
                for fc in column_to_ip_address.to_function_params
                if isinstance(fc, FunctionCall)
                and fc.function_name == "IPv4NumToString"
            ),
            None,
        )
        assert function_call is not None
        assert len(function_call.parameters) == 1
        assert any(isinstance(param, Column) for param in function_call.parameters)

        # Check that ColumnToNullIf mapper was successfully loaded from config
        column_to_user_null_if = get_object_in_list_by_class(
            column_mappers, ColumnToNullIf
        )
        assert isinstance(column_to_user_null_if, ColumnToFunction)

        # Check that expressions were loaded correctly in ColumnToNullIf
        assert len(column_to_user_null_if.to_function_params) == 2
        assert any(
            isinstance(param, Column)
            for param in column_to_user_null_if.to_function_params
        )
        assert any(
            isinstance(param, Literal)
            for param in column_to_user_null_if.to_function_params
        )

        # Check that other column mappers (which do not contain expressions) were loaded correctly
        column_to_mapping = get_object_in_list_by_class(column_mappers, ColumnToMapping)
        assert column_to_mapping is not None
        assert column_to_mapping.from_col_name == "geo_country_code"
        column_to_column = get_object_in_list_by_class(column_mappers, ColumnToColumn)
        assert column_to_column is not None
        assert column_to_column.from_col_name == "email"

    def test_entity_loader_no_custom_validators(self) -> None:
        pluggable_entity = build_entity_from_config(
            "tests/datasets/configuration/entity_no_custom_validators.yaml"
        )
        entity_validators = set(pluggable_entity.get_validators())
        assert len(entity_validators) == len(pluggable_entity._get_builtin_validators())

    def test_entity_loader_join_relationships(self) -> None:
        pluggable_entity = build_entity_from_config(
            "tests/datasets/configuration/entity_join_relationships.yaml"
        )
        relationships = pluggable_entity.get_all_join_relationships()
        assert len(relationships) == 1
        rel = pluggable_entity.get_join_relationship("owns")
        assert rel is not None
        assert rel.rhs_entity.value == "events"
        assert rel.join_type.value == "LEFT"
        assert len(rel.columns) == 2
        assert rel.columns[0][0] == "project_id"
        assert rel.columns[0][1] == "project_id"
        assert rel.columns[1][0] == "group_id"
        assert rel.columns[1][1] == "group_id"
        assert len(rel.equivalences) == 1
        assert rel.equivalences[0][0] == "offset"
        assert rel.equivalences[0][1] == "offset"<|MERGE_RESOLUTION|>--- conflicted
+++ resolved
@@ -28,7 +28,7 @@
 
 class TestEntityConfigurationComparison(ConfigurationTest):
     """
-    This test compare the YAML config files to the Python ones.
+    This test compares the YAML config files to the Python ones.
     This test suite is only useful as we translate entities to YAML.
     Once all the entities are YAML and the Python ones are removed this
     test suite can also be removed.
@@ -42,10 +42,6 @@
         from snuba.datasets.entities.discover import DiscoverEntity
         from snuba.datasets.entities.events import EventsEntity
         from snuba.datasets.entities.functions import FunctionsEntity
-<<<<<<< HEAD
-=======
-        from snuba.datasets.entities.generic_metrics import GenericMetricsSetsEntity
->>>>>>> b7ddb0b8
         from snuba.datasets.entities.metrics import OrgMetricsCountersEntity
         from snuba.datasets.entities.outcomes import OutcomesEntity
         from snuba.datasets.entities.outcomes_raw import OutcomesRawEntity
