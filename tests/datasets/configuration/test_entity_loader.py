--- conflicted
+++ resolved
@@ -44,17 +44,12 @@
             DiscoverTransactionsEntity,
         )
         from snuba.datasets.entities.events import EventsEntity
-<<<<<<< HEAD
-        from snuba.datasets.entities.functions import FunctionsEntity
         from snuba.datasets.entities.metrics import (
             MetricsCountersEntity,
             MetricsDistributionsEntity,
             MetricsSetsEntity,
             OrgMetricsCountersEntity,
         )
-=======
-        from snuba.datasets.entities.metrics import OrgMetricsCountersEntity
->>>>>>> 2fd57ddb
         from snuba.datasets.entities.outcomes import OutcomesEntity
         from snuba.datasets.entities.outcomes_raw import OutcomesRawEntity
         from snuba.datasets.entities.replays import ReplaysEntity
