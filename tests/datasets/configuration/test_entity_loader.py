from typing import Any, Type

import pytest
from fastjsonschema.exceptions import JsonSchemaValueException

from snuba.clickhouse.translators.snuba.mappers import (
    ColumnToColumn,
    ColumnToFunction,
    ColumnToIPAddress,
    ColumnToMapping,
    ColumnToNullIf,
)
from snuba.datasets.configuration.entity_builder import build_entity_from_config
from snuba.datasets.entities.entity_key import EntityKey
from snuba.datasets.entity import Entity
from snuba.datasets.factory import reset_dataset_factory
from snuba.datasets.pluggable_entity import PluggableEntity
from snuba.query.expressions import Column, FunctionCall, Literal
from tests.datasets.configuration.utils import ConfigurationTest


def get_object_in_list_by_class(object_list: Any, object_class: Any) -> Any:
    for obj in object_list:
        if isinstance(obj, object_class):
            return obj
    return None


class TestEntityConfigurationComparison(ConfigurationTest):
    """
    This test compares the YAML config files to the Python ones.
    This test suite is only useful as we translate entities to YAML.
    Once all the entities are YAML and the Python ones are removed this
    test suite can also be removed.
    """

    def setup_class(self) -> None:
        reset_dataset_factory()

        from snuba.datasets.entities.events import EventsEntity
<<<<<<< HEAD
        from snuba.datasets.entities.replays import ReplaysEntity
        from snuba.datasets.entities.sessions import OrgSessionsEntity, SessionsEntity
=======
        from snuba.datasets.entities.metrics import (
            MetricsCountersEntity,
            MetricsDistributionsEntity,
            MetricsSetsEntity,
            OrgMetricsCountersEntity,
        )
>>>>>>> eba0e21e
        from snuba.datasets.entities.transactions import TransactionsEntity

        self.test_data = [
            (
                "snuba/datasets/configuration/transactions/entities/transactions.yaml",
                TransactionsEntity,
                EntityKey.TRANSACTIONS,
            ),
            (
<<<<<<< HEAD
                "snuba/datasets/configuration/sessions/entities/org.yaml",
                OrgSessionsEntity,
                EntityKey.ORG_SESSIONS,
=======
                "snuba/datasets/configuration/metrics/entities/org_counters.yaml",
                OrgMetricsCountersEntity,
                EntityKey.ORG_METRICS_COUNTERS,
            ),
            (
                "snuba/datasets/configuration/metrics/entities/metrics_counters.yaml",
                MetricsCountersEntity,
                EntityKey.METRICS_COUNTERS,
            ),
            (
                "snuba/datasets/configuration/metrics/entities/metrics_sets.yaml",
                MetricsSetsEntity,
                EntityKey.METRICS_SETS,
            ),
            (
                "snuba/datasets/configuration/metrics/entities/metrics_distributions.yaml",
                MetricsDistributionsEntity,
                EntityKey.METRICS_DISTRIBUTIONS,
>>>>>>> eba0e21e
            ),
            (
                "snuba/datasets/configuration/events/entities/events.yaml",
                EventsEntity,
                EntityKey.EVENTS,
            ),
        ]

    def _compare_subscription_validators(
        self, config_entity: PluggableEntity, py_entity: Entity
    ) -> None:
        config_validators = config_entity.get_subscription_validators()
        py_validators = py_entity.get_subscription_validators()

        if config_validators is None or py_validators is None:
            assert (
                config_validators is None and py_validators is None
            ), config_entity.entity_key
            return
        assert len(config_validators) == len(py_validators)

        for config_join, py_join in zip(config_validators, py_validators):
            assert config_join.__dict__ == py_join.__dict__, config_entity.entity_key

    def _compare_join_relationships(
        self, config_entity: PluggableEntity, py_entity: Entity
    ) -> None:
        config_joins = config_entity.get_all_join_relationships()
        py_joins = py_entity.get_all_join_relationships()

        if config_joins is None and py_joins is None:
            return
        assert len(config_joins) == len(py_joins), config_entity.entity_key
        if config_joins is None:
            return
        for config_join, py_join in zip(config_joins, py_joins):
            assert config_join == py_join, config_entity.entity_key

    def _compare_storage_mappers(
        self, config_entity: PluggableEntity, py_entity: Entity
    ) -> None:
        config_connections = config_entity.get_all_storage_connections()
        py_connections = py_entity.get_all_storage_connections()

        assert len(config_connections) == len(py_connections)

        for config_conn, py_conn in zip(config_connections, py_connections):
            assert config_conn == py_conn, config_entity.entity_key

    def _config_matches_python_definition(
        self, config_path: str, entity: Type[Entity], entity_key: EntityKey
    ) -> None:
        config_entity = build_entity_from_config(config_path)
        py_entity = entity()  # type: ignore

        assert isinstance(config_entity, PluggableEntity), entity_key.value
        assert config_entity.entity_key == entity_key, entity_key.value

        assert len(config_entity.get_query_processors()) == len(
            py_entity.get_query_processors()
        ), entity_key.value
        for (config_qp, py_qp) in zip(
            config_entity.get_query_processors(), py_entity.get_query_processors()
        ):
            assert (
                config_qp.__class__ == py_qp.__class__
            ), f"{entity_key.value}: query processor mismatch between configuration-loaded sets and python-defined"

        assert len(config_entity.get_validators()) == len(
            py_entity.get_validators()
        ), entity_key.value
        for (config_v, py_v) in zip(
            config_entity.get_validators(), py_entity.get_validators()
        ):
            assert (
                config_v.__class__ == py_v.__class__
            ), f"{entity_key.value}: validator mismatch between configuration-loaded sets and python-defined"
            assert config_v.__dict__ == py_v.__dict__, (entity_key.value, config_v)

        assert (
            config_entity.get_all_storages() == py_entity.get_all_storages()
        ), entity_key.value
        assert (
            config_entity.required_time_column == py_entity.required_time_column
        ), entity_key.value

        assert (
            config_entity.get_data_model() == py_entity.get_data_model()
        ), entity_key.value

        self._compare_storage_mappers(config_entity, py_entity)
        self._compare_join_relationships(config_entity, py_entity)
        self._compare_subscription_validators(config_entity, py_entity)

    def test_config_matches_python_definition(self) -> None:
        for test in self.test_data:
            self._config_matches_python_definition(*test)  # type: ignore


class TestEntityConfiguration(ConfigurationTest):
    def test_entity_loader_fixed_string(self) -> None:
        entity = build_entity_from_config(
            "tests/datasets/configuration/entity_with_fixed_string.yaml"
        )
        columns = list(entity.get_data_model())
        assert len(columns) == 3
        assert columns[0].type.length == 420  # type: ignore
        assert columns[2].type.length == 69  # type: ignore

    def test_bad_configuration_broken_query_processor(self) -> None:
        with pytest.raises(JsonSchemaValueException):
            build_entity_from_config(
                "tests/datasets/configuration/broken_entity_bad_query_processor.yaml"
            )

    def test_bad_configuration_broken_validator(self) -> None:
        with pytest.raises(JsonSchemaValueException):
            build_entity_from_config(
                "tests/datasets/configuration/broken_entity_positional_validator_args.yaml"
            )

    def test_entity_loader_for_entity_with_column_mappers(self) -> None:
        pluggable_entity = build_entity_from_config(
            "tests/datasets/configuration/entity_with_column_mappers.yaml"
        )
        column_mappers = pluggable_entity.get_all_storage_connections()[
            0
        ].translation_mappers.columns

        # Check that ColumnToIpAdress mapper was successfully loaded from config
        column_to_ip_address = get_object_in_list_by_class(
            column_mappers, ColumnToIPAddress
        )
        assert isinstance(column_to_ip_address, ColumnToFunction)

        # Check that nested expressions were loaded correctly in ColumnToIPAddress
        assert len(column_to_ip_address.to_function_params) == 2
        function_call = next(
            (
                fc
                for fc in column_to_ip_address.to_function_params
                if isinstance(fc, FunctionCall)
                and fc.function_name == "IPv4NumToString"
            ),
            None,
        )
        assert function_call is not None
        assert len(function_call.parameters) == 1
        assert any(isinstance(param, Column) for param in function_call.parameters)

        # Check that ColumnToNullIf mapper was successfully loaded from config
        column_to_user_null_if = get_object_in_list_by_class(
            column_mappers, ColumnToNullIf
        )
        assert isinstance(column_to_user_null_if, ColumnToFunction)

        # Check that expressions were loaded correctly in ColumnToNullIf
        assert len(column_to_user_null_if.to_function_params) == 2
        assert any(
            isinstance(param, Column)
            for param in column_to_user_null_if.to_function_params
        )
        assert any(
            isinstance(param, Literal)
            for param in column_to_user_null_if.to_function_params
        )

        # Check that other column mappers (which do not contain expressions) were loaded correctly
        column_to_mapping = get_object_in_list_by_class(column_mappers, ColumnToMapping)
        assert column_to_mapping is not None
        assert column_to_mapping.from_col_name == "geo_country_code"
        column_to_column = get_object_in_list_by_class(column_mappers, ColumnToColumn)
        assert column_to_column is not None
        assert column_to_column.from_col_name == "email"

    def test_entity_loader_no_custom_validators(self) -> None:
        pluggable_entity = build_entity_from_config(
            "tests/datasets/configuration/entity_no_custom_validators.yaml"
        )
        entity_validators = set(pluggable_entity.get_validators())
        assert len(entity_validators) == len(pluggable_entity._get_builtin_validators())

    def test_entity_loader_join_relationships(self) -> None:
        pluggable_entity = build_entity_from_config(
            "tests/datasets/configuration/entity_join_relationships.yaml"
        )
        relationships = pluggable_entity.get_all_join_relationships()
        assert len(relationships) == 1
        rel = pluggable_entity.get_join_relationship("owns")
        assert rel is not None
        assert rel.rhs_entity.value == "events"
        assert rel.join_type.value == "LEFT"
        assert len(rel.columns) == 2
        assert rel.columns[0][0] == "project_id"
        assert rel.columns[0][1] == "project_id"
        assert rel.columns[1][0] == "group_id"
        assert rel.columns[1][1] == "group_id"
        assert len(rel.equivalences) == 1
        assert rel.equivalences[0][0] == "offset"
        assert rel.equivalences[0][1] == "offset"<|MERGE_RESOLUTION|>--- conflicted
+++ resolved
@@ -38,17 +38,6 @@
         reset_dataset_factory()
 
         from snuba.datasets.entities.events import EventsEntity
-<<<<<<< HEAD
-        from snuba.datasets.entities.replays import ReplaysEntity
-        from snuba.datasets.entities.sessions import OrgSessionsEntity, SessionsEntity
-=======
-        from snuba.datasets.entities.metrics import (
-            MetricsCountersEntity,
-            MetricsDistributionsEntity,
-            MetricsSetsEntity,
-            OrgMetricsCountersEntity,
-        )
->>>>>>> eba0e21e
         from snuba.datasets.entities.transactions import TransactionsEntity
 
         self.test_data = [
@@ -56,32 +45,6 @@
                 "snuba/datasets/configuration/transactions/entities/transactions.yaml",
                 TransactionsEntity,
                 EntityKey.TRANSACTIONS,
-            ),
-            (
-<<<<<<< HEAD
-                "snuba/datasets/configuration/sessions/entities/org.yaml",
-                OrgSessionsEntity,
-                EntityKey.ORG_SESSIONS,
-=======
-                "snuba/datasets/configuration/metrics/entities/org_counters.yaml",
-                OrgMetricsCountersEntity,
-                EntityKey.ORG_METRICS_COUNTERS,
-            ),
-            (
-                "snuba/datasets/configuration/metrics/entities/metrics_counters.yaml",
-                MetricsCountersEntity,
-                EntityKey.METRICS_COUNTERS,
-            ),
-            (
-                "snuba/datasets/configuration/metrics/entities/metrics_sets.yaml",
-                MetricsSetsEntity,
-                EntityKey.METRICS_SETS,
-            ),
-            (
-                "snuba/datasets/configuration/metrics/entities/metrics_distributions.yaml",
-                MetricsDistributionsEntity,
-                EntityKey.METRICS_DISTRIBUTIONS,
->>>>>>> eba0e21e
             ),
             (
                 "snuba/datasets/configuration/events/entities/events.yaml",
