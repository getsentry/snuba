--- conflicted
+++ resolved
@@ -44,18 +44,12 @@
             DiscoverTransactionsEntity,
         )
         from snuba.datasets.entities.events import EventsEntity
-<<<<<<< HEAD
-        from snuba.datasets.entities.metrics import OrgMetricsCountersEntity
-=======
         from snuba.datasets.entities.metrics import (
             MetricsCountersEntity,
             MetricsDistributionsEntity,
             MetricsSetsEntity,
             OrgMetricsCountersEntity,
         )
-        from snuba.datasets.entities.outcomes import OutcomesEntity
-        from snuba.datasets.entities.outcomes_raw import OutcomesRawEntity
->>>>>>> 7d2de78a
         from snuba.datasets.entities.replays import ReplaysEntity
         from snuba.datasets.entities.sessions import OrgSessionsEntity, SessionsEntity
         from snuba.datasets.entities.transactions import TransactionsEntity
