--- conflicted
+++ resolved
@@ -1,10 +1,6 @@
-<<<<<<< HEAD
-from tests.base import BaseEventsTest
-=======
 from copy import deepcopy
 
-from base import BaseEventsTest
->>>>>>> b3a7534b
+from tests.base import BaseEventsTest
 
 from snuba.query.parsing import ParsingContext
 from snuba.query.query import Query
