import importlib
from typing import Union

import pytest

from snuba import settings
from snuba.clickhouse.query import Expression, Query
from snuba.clusters import cluster
from snuba.datasets import factory
from snuba.datasets.entities import EntityKey
from snuba.datasets.entities.factory import get_entity
from snuba.datasets.factory import get_dataset
from snuba.datasets.storages import factory as storage_factory
from snuba.query import SelectedExpression
from snuba.query.composite import CompositeQuery
from snuba.query.data_source.simple import Table
from snuba.query.expressions import Column, CurriedFunctionCall, FunctionCall, Literal
from snuba.query.snql.parser import parse_snql_query
from snuba.reader import Reader
from snuba.request import Request
from snuba.request.request_settings import HTTPRequestSettings, RequestSettings
from snuba.web import QueryResult

TEST_CASES = [
    pytest.param(
        "metrics_sets",
        "uniq(value)",
        EntityKey.METRICS_SETS,
        FunctionCall(
            None, "uniqCombined64Merge", (Column("_snuba_value", None, "value"),),
        ),
        id="Test sets entity",
    ),
    pytest.param(
        "metrics_counters",
        "sum(value)",
        EntityKey.METRICS_COUNTERS,
        FunctionCall(None, "sumMerge", (Column("_snuba_value", None, "value"),),),
        id="Test counters entity",
    ),
    pytest.param(
        "metrics_counters",
        "sumIf(value, cond())",
        EntityKey.METRICS_COUNTERS,
        FunctionCall(
            None,
            "sumMergeIf",
            (
                Column("_snuba_value", None, "value"),
                FunctionCall(None, "cond", tuple()),
            ),
        ),
        id="Test counters entity with mergeIf",
    ),
    pytest.param(
        "metrics_distributions",
        "max(value)",
        EntityKey.METRICS_DISTRIBUTIONS,
        FunctionCall(None, "maxMerge", (Column(None, None, "max"),),),
        id="Test distribution max",
    ),
    pytest.param(
        "metrics_distributions",
        "maxIf(value, cond())",
        EntityKey.METRICS_DISTRIBUTIONS,
        FunctionCall(
            None,
            "maxMergeIf",
            (Column(None, None, "max"), FunctionCall(None, "cond", tuple()),),
        ),
        id="Test distribution max with condition",
    ),
    pytest.param(
        "metrics_distributions",
        "min(value)",
        EntityKey.METRICS_DISTRIBUTIONS,
        FunctionCall(None, "minMerge", (Column(None, None, "min"),),),
        id="Test distribution min",
    ),
    pytest.param(
        "metrics_distributions",
        "minIf(value, cond())",
        EntityKey.METRICS_DISTRIBUTIONS,
        FunctionCall(
            None,
            "minMergeIf",
            (Column(None, None, "min"), FunctionCall(None, "cond", tuple()),),
        ),
        id="Test distribution min with condition",
    ),
    pytest.param(
        "metrics_distributions",
        "avg(value)",
        EntityKey.METRICS_DISTRIBUTIONS,
        FunctionCall(None, "avgMerge", (Column(None, None, "avg"),),),
        id="Test distribution avg",
    ),
    pytest.param(
        "metrics_distributions",
        "avgIf(value, cond())",
        EntityKey.METRICS_DISTRIBUTIONS,
        FunctionCall(
            None,
            "avgMergeIf",
            (Column(None, None, "avg"), FunctionCall(None, "cond", tuple()),),
        ),
        id="Test distribution avg with condition",
    ),
    pytest.param(
        "metrics_distributions",
        "count(value)",
        EntityKey.METRICS_DISTRIBUTIONS,
        FunctionCall(None, "countMerge", (Column(None, None, "count"),),),
        id="Test distribution count",
    ),
    pytest.param(
        "metrics_distributions",
        "quantiles(0.5, 0.75, 0.9, 0.95, 0.99)(value)",
        EntityKey.METRICS_DISTRIBUTIONS,
        CurriedFunctionCall(
            None,
            FunctionCall(
                None,
                "quantilesMerge",
                tuple(Literal(None, quant) for quant in [0.5, 0.75, 0.9, 0.95, 0.99]),
            ),
            (Column(None, None, "percentiles"),),
        ),
        id="Test distribution quantiles",
    ),
    pytest.param(
        "metrics_distributions",
        "quantilesIf(0.5, 0.75, 0.9, 0.95, 0.99)(value, cond())",
        EntityKey.METRICS_DISTRIBUTIONS,
        CurriedFunctionCall(
            None,
            FunctionCall(
                None,
                "quantilesMergeIf",
                tuple(Literal(None, quant) for quant in [0.5, 0.75, 0.9, 0.95, 0.99]),
            ),
            (Column(None, None, "percentiles"), FunctionCall(None, "cond", tuple())),
        ),
        id="Test distribution quantiles",
    ),
    pytest.param(
        "metrics_distributions",
        "avg(something_else)",
        EntityKey.METRICS_DISTRIBUTIONS,
        FunctionCall(
            None, "avg", (Column("_snuba_something_else", None, "something_else"),),
        ),
        id="Test that a column other than value is not transformed",
    ),
]


@pytest.mark.parametrize(
    "entity_name, column_name, entity_key, translated_value", TEST_CASES
)
def test_metrics_processing(
    entity_name: str,
    column_name: str,
    entity_key: EntityKey,
    translated_value: Expression,
) -> None:
    settings.ENABLE_DEV_FEATURES = True
    settings.DISABLED_DATASETS = set()

    importlib.reload(factory)
    importlib.reload(storage_factory)
    importlib.reload(cluster)

    query_body = {
        "query": (
            f"MATCH ({entity_name}) "
            f"SELECT {column_name} BY org_id, project_id, tags[10] "
            "WHERE "
            "timestamp >= toDateTime('2021-05-17 19:42:01') AND "
            "timestamp < toDateTime('2021-05-17 23:42:01') AND "
            "org_id = 1 AND "
            "project_id = 1"
        ),
    }

    metrics_dataset = get_dataset("metrics")
<<<<<<< HEAD
    query, snql_anonymized = parse_snql_query(query_body["query"], [], metrics_dataset)
=======
    query = parse_snql_query(query_body["query"], metrics_dataset)
>>>>>>> 5f79a511

    request = Request(
        id="",
        body=query_body,
        query=query,
        snql_anonymized="",
        settings=HTTPRequestSettings(referrer=""),
    )

    def query_runner(
        query: Union[Query, CompositeQuery[Table]],
        settings: RequestSettings,
        reader: Reader,
    ) -> QueryResult:
        assert query.get_selected_columns() == [
            SelectedExpression("org_id", Column("_snuba_org_id", None, "org_id"),),
            SelectedExpression(
                "project_id", Column("_snuba_project_id", None, "project_id"),
            ),
            SelectedExpression(
                "tags[10]",
                FunctionCall(
                    "_snuba_tags[10]",
                    "arrayElement",
                    (
                        Column(None, None, "tags.value"),
                        FunctionCall(
                            None,
                            "indexOf",
                            (Column(None, None, "tags.key"), Literal(None, 10)),
                        ),
                    ),
                ),
            ),
            SelectedExpression(column_name, translated_value,),
        ]
        return QueryResult(
            result={"meta": [], "data": [], "totals": {}},
            extra={"stats": {}, "sql": "", "experiments": {}},
        )

    entity = get_entity(entity_key)
    entity.get_query_pipeline_builder().build_execution_pipeline(
        request, query_runner
    ).execute()<|MERGE_RESOLUTION|>--- conflicted
+++ resolved
@@ -184,11 +184,7 @@
     }
 
     metrics_dataset = get_dataset("metrics")
-<<<<<<< HEAD
-    query, snql_anonymized = parse_snql_query(query_body["query"], [], metrics_dataset)
-=======
-    query = parse_snql_query(query_body["query"], metrics_dataset)
->>>>>>> 5f79a511
+    query, snql_anonymized = parse_snql_query(query_body["query"], metrics_dataset)
 
     request = Request(
         id="",
