--- conflicted
+++ resolved
@@ -28,15 +28,10 @@
         self.app = application.test_client()
         self.app.post = partial(self.app.post, headers={"referer": "test"})
 
-<<<<<<< HEAD
         clickhouse = get_storage(StorageKey.ERRORS).get_cluster().get_clickhouse_rw()
 
         self.replacer = replacer.ReplacerWorker(
-            clickhouse, self.dataset, DummyMetricsBackend(strict=True)
-=======
-        self.replacer = replacer.ReplacerWorker(
-            self.clickhouse, self.dataset.get_writable_storage(), DummyMetricsBackend(strict=True)
->>>>>>> c8225813
+            clickhouse, self.dataset.get_writable_storage(), DummyMetricsBackend(strict=True)
         )
 
         self.project_id = 1
