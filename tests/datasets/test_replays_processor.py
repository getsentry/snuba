from __future__ import annotations

import json
import uuid
from dataclasses import dataclass
from datetime import datetime, timezone
from hashlib import md5
from typing import Any, Mapping

import pytest

from snuba.consumers.types import KafkaMessageMetadata
from snuba.datasets.processors.replays_processor import (
    ReplaysProcessor,
<<<<<<< HEAD
    _timestamp_to_datetime,
    coerce_segment_id,
    datetimeify,
    maybe,
=======
    maybe,
    stringify,
>>>>>>> 03d0250e
)
from snuba.processor import InsertBatch
from snuba.util import force_bytes


@dataclass
class ReplayEvent:
    replay_id: str
    segment_id: Any
    trace_ids: list[str]
    error_ids: list[str]
    urls: list[Any]
    is_archived: int | None
<<<<<<< HEAD
    timestamp: Any
    replay_start_timestamp: Any
    platform: str | None
    environment: str
    release: str
    dist: str
=======
    timestamp: float
    replay_start_timestamp: float | None
    platform: Any
    environment: Any
    release: Any
    dist: Any
>>>>>>> 03d0250e
    ipv4: str | None
    ipv6: str | None
    user_name: Any
    user_id: Any
    user_email: Any
    os_name: Any
    os_version: Any
    browser_name: Any
    browser_version: Any
    device_name: Any
    device_brand: Any
    device_family: Any
    device_model: Any
    sdk_name: Any
    sdk_version: Any
    title: str | None

    @classmethod
    def empty_set(cls) -> ReplayEvent:
        return cls(
            replay_id="e5e062bf2e1d4afd96fd2f90b6770431",
            title=None,
            error_ids=[],
            trace_ids=[],
            segment_id=None,
            timestamp=int(datetime.now(timezone.utc).timestamp()),
            replay_start_timestamp=None,
            platform=None,
            dist="",
            urls=[],
            is_archived=None,
            os_name=None,
            os_version=None,
            browser_name=None,
            browser_version=None,
            device_name=None,
            device_brand=None,
            device_family=None,
            device_model=None,
            user_name=None,
            user_id=None,
            user_email=None,
            ipv4=None,
            ipv6=None,
            environment="prod",
            release="34a554c14b68285d8a8eb6c5c4c56dfc1db9a83a",
            sdk_name="sentry.python",
            sdk_version="0.9.0",
        )

    def serialize(self) -> Mapping[Any, Any]:
        replay_event: Any = {
            "type": "replay_event",
            "replay_id": self.replay_id,
            "segment_id": self.segment_id,
            "tags": {"customtag": "is_set", "transaction": self.title},
            "urls": self.urls,
            "is_archived": self.is_archived,
            "trace_ids": self.trace_ids,
            "error_ids": self.error_ids,
            "dist": self.dist,
            "platform": self.platform,
            "timestamp": self.timestamp,
            "replay_start_timestamp": self.replay_start_timestamp,
            "environment": self.environment,
            "release": self.release,
            "user": {
                "id": self.user_id,
                "username": self.user_name,
                "email": self.user_email,
                "ip_address": self.ipv4,
            },
            "sdk": {
                "name": self.sdk_name,
                "version": self.sdk_version,
            },
            "contexts": {
                "trace": {
                    "op": "pageload",
                    "span_id": "affa5649681a1eeb",
                    "trace_id": "23eda6cd4b174ef8a51f0096df3bfdd1",
                },
                "os": {
                    "name": self.os_name,
                    "version": self.os_version,
                },
                "browser": {
                    "name": self.browser_name,
                    "version": self.browser_version,
                },
                "device": {
                    "name": self.device_name,
                    "brand": self.device_brand,
                    "family": self.device_family,
                    "model": self.device_model,
                },
            },
            "request": {
                "url": "Doesn't matter not ingested.",
                "headers": {"User-Agent": "not used"},
            },
            "extra": {},
        }

        return {
            "type": "replay_event",
            "start_time": datetime.now().timestamp(),
            "replay_id": self.replay_id,
            "project_id": 1,
            "retention_days": 30,
            "payload": list(bytes(json.dumps(replay_event).encode())),
        }

    def _user_field(self) -> Any | None:
        user_fields = [
            self.user_id,
            self.user_name,
            self.user_email,
            self.ipv4,
            self.ipv6,
        ]
        for f in user_fields:
            if f is not None:
                return f
        return None

    def build_result(self, meta: KafkaMessageMetadata) -> Mapping[str, Any]:

        segment_id_bytes = force_bytes(str((self.segment_id)))
        segment_hash = md5(segment_id_bytes).hexdigest()
        event_hash = str(uuid.UUID(segment_hash))

        ret = {
            "project_id": 1,
            "replay_id": str(uuid.UUID(self.replay_id)),
            "event_hash": event_hash,
            "segment_id": self.segment_id,
            "trace_ids": [str(uuid.UUID(t)) for t in self.trace_ids],
            "error_ids": [str(uuid.UUID(e)) for e in self.error_ids],
            "timestamp": maybe(_timestamp_to_datetime, self.timestamp),
            "replay_start_timestamp": maybe(
                _timestamp_to_datetime, self.replay_start_timestamp
            ),
            "platform": self.platform,
            "environment": self.environment,
            "release": self.release,
            "dist": self.dist,
            "urls": self.urls,
            "is_archived": 1 if self.is_archived is True else None,
            "user_id": self.user_id,
            "user_name": self.user_name,
            "user_email": self.user_email,
            "os_name": self.os_name,
            "os_version": self.os_version,
            "browser_name": self.browser_name,
            "browser_version": self.browser_version,
            "device_name": self.device_name,
            "device_brand": self.device_brand,
            "device_family": self.device_family,
            "device_model": self.device_model,
            "tags.key": ["customtag"],
            "tags.value": ["is_set"],
            "title": self.title,
            "sdk_name": "sentry.python",
            "sdk_version": "0.9.0",
            "retention_days": 30,
            "offset": meta.offset,
            "partition": meta.partition,
        }
        user = self._user_field()

        if user:
            ret["user"] = user

        if self.ipv4:
            ret["ip_address_v4"] = self.ipv4
        elif self.ipv6:
            ret["ip_address_v6"] = self.ipv6
        return ret


class TestReplaysProcessor:
    def test_process_message(self) -> None:
        meta = KafkaMessageMetadata(
            offset=0, partition=0, timestamp=datetime(1970, 1, 1)
        )

        message = ReplayEvent(
            replay_id="e5e062bf2e1d4afd96fd2f90b6770431",
            title="/organizations/:orgId/issues/",
            error_ids=["36e980a9c6024cde9f5d089f15b83b5f"],
            trace_ids=[
                "36e980a9c6024cde9f5d089f15b83b5f",
                "8bea4461d8b944f393c15a3cb1c4169a",
            ],
            segment_id=0,
            timestamp=int(datetime.now(tz=timezone.utc).timestamp()),
            replay_start_timestamp=int(datetime.now(tz=timezone.utc).timestamp()),
            platform="python",
            dist="",
            urls=["http://localhost:8001"],
            is_archived=True,
            user_name="me",
            user_id="232",
            user_email="test@test.com",
            os_name="iOS",
            os_version="16.2",
            browser_name="Chrome",
            browser_version="103.0.38",
            device_name="iPhone 11",
            device_brand="Apple",
            device_family="iPhone",
            device_model="iPhone",
            ipv4="127.0.0.1",
            ipv6=None,
            environment="prod",
            release="34a554c14b68285d8a8eb6c5c4c56dfc1db9a83a",
            sdk_name="sentry.python",
            sdk_version="0.9.0",
        )
        assert ReplaysProcessor().process_message(
            message.serialize(), meta
        ) == InsertBatch([message.build_result(meta)], None)

    def test_process_message_mismatched_types(self) -> None:
        meta = KafkaMessageMetadata(
            offset=0, partition=0, timestamp=datetime(1970, 1, 1)
        )

        message = ReplayEvent(
            replay_id="e5e062bf2e1d4afd96fd2f90b6770431",
            title="/organizations/:orgId/issues/",
            error_ids=["36e980a9c6024cde9f5d089f15b83b5f"],
            trace_ids=[
                "36e980a9c6024cde9f5d089f15b83b5f",
                "8bea4461d8b944f393c15a3cb1c4169a",
            ],
            segment_id=0,
            timestamp=datetime.now(tz=timezone.utc).timestamp(),
            replay_start_timestamp=datetime.now(tz=timezone.utc).timestamp(),
            platform=0,
            dist=0,
            urls=["http://localhost:8001", None, 0],
            is_archived=True,
            user_name=0,
            user_id=0,
            user_email=0,
            os_name=0,
            os_version=0,
            browser_name=0,
            browser_version=0,
            device_name=0,
            device_brand=0,
            device_family=0,
            device_model=0,
            ipv4="127.0.0.1",
            ipv6=None,
            environment=0,
            release=0,
            sdk_name=0,
            sdk_version=0,
        )

        processed_message = ReplaysProcessor().process_message(
            message.serialize(), meta
        )
        assert isinstance(processed_message, InsertBatch)
        assert processed_message.rows[0]["urls"] == ["http://localhost:8001", "0"]
        assert processed_message.rows[0]["platform"] == "0"
        assert processed_message.rows[0]["dist"] == "0"
        assert processed_message.rows[0]["user_name"] == "0"
        assert processed_message.rows[0]["user_id"] == "0"
        assert processed_message.rows[0]["user_email"] == "0"
        assert processed_message.rows[0]["os_name"] == "0"
        assert processed_message.rows[0]["os_version"] == "0"
        assert processed_message.rows[0]["browser_name"] == "0"
        assert processed_message.rows[0]["browser_version"] == "0"
        assert processed_message.rows[0]["device_name"] == "0"
        assert processed_message.rows[0]["device_brand"] == "0"
        assert processed_message.rows[0]["device_family"] == "0"
        assert processed_message.rows[0]["device_model"] == "0"
        assert processed_message.rows[0]["environment"] == "0"
        assert processed_message.rows[0]["release"] == "0"
        assert processed_message.rows[0]["sdk_name"] == "0"
        assert processed_message.rows[0]["sdk_version"] == "0"

    def test_process_message_nulls(self) -> None:
        meta = KafkaMessageMetadata(
            offset=0, partition=0, timestamp=datetime(1970, 1, 1)
        )

        message = ReplayEvent.empty_set()

        assert ReplaysProcessor().process_message(
            message.serialize(), meta
        ) == InsertBatch([message.build_result(meta)], None)

<<<<<<< HEAD
    def test_process_message_invalid_segment_id(self) -> None:
        meta = KafkaMessageMetadata(
            offset=0, partition=0, timestamp=datetime(1970, 1, 1)
        )

        message = ReplayEvent.empty_set()

        with pytest.raises(ValueError):
            message.segment_id = "a"
            ReplaysProcessor().process_message(message.serialize(), meta)

        with pytest.raises(ValueError):
            message.segment_id = -1
            ReplaysProcessor().process_message(message.serialize(), meta)

        with pytest.raises(ValueError):
            message.segment_id = 2**16
            ReplaysProcessor().process_message(message.serialize(), meta)

        message.segment_id = 2**16 - 1
        ReplaysProcessor().process_message(message.serialize(), meta)

    def test_process_message_invalid_timestamp(self) -> None:
        meta = KafkaMessageMetadata(
            offset=0, partition=0, timestamp=datetime(1970, 1, 1)
        )

        message = ReplayEvent.empty_set()

        with pytest.raises(ValueError):
            message.timestamp = "a"
            ReplaysProcessor().process_message(message.serialize(), meta)

        with pytest.raises(ValueError):
            message.timestamp = -1
            ReplaysProcessor().process_message(message.serialize(), meta)

        with pytest.raises(ValueError):
            message.timestamp = 2**32
            ReplaysProcessor().process_message(message.serialize(), meta)

        message.timestamp = 2**32 - 1
        ReplaysProcessor().process_message(message.serialize(), meta)

        message.timestamp = f"{2**32 - 1}"
        ReplaysProcessor().process_message(message.serialize(), meta)

    def test_process_message_invalid_replay_start_timestamp(self) -> None:
        meta = KafkaMessageMetadata(
            offset=0, partition=0, timestamp=datetime(1970, 1, 1)
        )

        message = ReplayEvent.empty_set()

        with pytest.raises(ValueError):
            message.replay_start_timestamp = "a"
            ReplaysProcessor().process_message(message.serialize(), meta)

        with pytest.raises(ValueError):
            message.replay_start_timestamp = -1
            ReplaysProcessor().process_message(message.serialize(), meta)

        with pytest.raises(ValueError):
            message.replay_start_timestamp = 2**32
            ReplaysProcessor().process_message(message.serialize(), meta)

        message.replay_start_timestamp = 2**32 - 1
        ReplaysProcessor().process_message(message.serialize(), meta)

        message.replay_start_timestamp = f"{2**32 - 1}"
        ReplaysProcessor().process_message(message.serialize(), meta)

    def test_coerce_segment_id(self) -> None:
        """Test "coerce_segment_id" function."""
        assert coerce_segment_id(0) == 0
        assert coerce_segment_id(65535) == 65535
        assert coerce_segment_id(1.25) == 1
        assert coerce_segment_id("1") == 1

        with pytest.raises(ValueError):
            coerce_segment_id(65536)
        with pytest.raises(ValueError):
            coerce_segment_id(-1)
        with pytest.raises(TypeError):
            coerce_segment_id([1])

    def test_datetimeify(self) -> None:
        """Test "datetimeify" function."""
        now = int(datetime.now(timezone.utc).timestamp())
        assert datetimeify(now).timestamp() == now
        assert datetimeify(str(now)).timestamp() == now

        with pytest.raises(ValueError):
            datetimeify(2**32)
        with pytest.raises(ValueError):
            datetimeify(-1)
        with pytest.raises(ValueError):
            datetimeify("a")
=======
    def test_maybe(self) -> None:
        """Test maybe utility function."""

        def identity(a: Any) -> Any:
            return a

        assert maybe(identity, None) is None
        assert maybe(identity, False) is False
        assert maybe(identity, True) is True
        assert maybe(identity, 0) == 0
        assert maybe(identity, "hello") == "hello"

    def test_stringify(self) -> None:
        """Test stringify utility function."""
        assert stringify(None) == ""
        assert stringify(True) == "true"
        assert stringify([0, 1]) == "[0,1]"
        assert stringify("hello") == "hello"
        assert stringify({"hello": "world"}) == '{"hello":"world"}'
>>>>>>> 03d0250e
<|MERGE_RESOLUTION|>--- conflicted
+++ resolved
@@ -12,15 +12,11 @@
 from snuba.consumers.types import KafkaMessageMetadata
 from snuba.datasets.processors.replays_processor import (
     ReplaysProcessor,
-<<<<<<< HEAD
     _timestamp_to_datetime,
     coerce_segment_id,
     datetimeify,
     maybe,
-=======
-    maybe,
     stringify,
->>>>>>> 03d0250e
 )
 from snuba.processor import InsertBatch
 from snuba.util import force_bytes
@@ -34,21 +30,12 @@
     error_ids: list[str]
     urls: list[Any]
     is_archived: int | None
-<<<<<<< HEAD
     timestamp: Any
     replay_start_timestamp: Any
-    platform: str | None
-    environment: str
-    release: str
-    dist: str
-=======
-    timestamp: float
-    replay_start_timestamp: float | None
     platform: Any
     environment: Any
     release: Any
     dist: Any
->>>>>>> 03d0250e
     ipv4: str | None
     ipv6: str | None
     user_name: Any
@@ -278,6 +265,8 @@
             offset=0, partition=0, timestamp=datetime(1970, 1, 1)
         )
 
+        now = datetime.now(tz=timezone.utc).replace(microsecond=0)
+
         message = ReplayEvent(
             replay_id="e5e062bf2e1d4afd96fd2f90b6770431",
             title="/organizations/:orgId/issues/",
@@ -287,8 +276,8 @@
                 "8bea4461d8b944f393c15a3cb1c4169a",
             ],
             segment_id=0,
-            timestamp=datetime.now(tz=timezone.utc).timestamp(),
-            replay_start_timestamp=datetime.now(tz=timezone.utc).timestamp(),
+            timestamp=str(int(now.timestamp())),
+            replay_start_timestamp=str(int(now.timestamp())),
             platform=0,
             dist=0,
             urls=["http://localhost:8001", None, 0],
@@ -334,6 +323,8 @@
         assert processed_message.rows[0]["release"] == "0"
         assert processed_message.rows[0]["sdk_name"] == "0"
         assert processed_message.rows[0]["sdk_version"] == "0"
+        assert processed_message.rows[0]["timestamp"] == now
+        assert processed_message.rows[0]["replay_start_timestamp"] == now
 
     def test_process_message_nulls(self) -> None:
         meta = KafkaMessageMetadata(
@@ -346,7 +337,6 @@
             message.serialize(), meta
         ) == InsertBatch([message.build_result(meta)], None)
 
-<<<<<<< HEAD
     def test_process_message_invalid_segment_id(self) -> None:
         meta = KafkaMessageMetadata(
             offset=0, partition=0, timestamp=datetime(1970, 1, 1)
@@ -445,7 +435,7 @@
             datetimeify(-1)
         with pytest.raises(ValueError):
             datetimeify("a")
-=======
+
     def test_maybe(self) -> None:
         """Test maybe utility function."""
 
@@ -464,5 +454,4 @@
         assert stringify(True) == "true"
         assert stringify([0, 1]) == "[0,1]"
         assert stringify("hello") == "hello"
-        assert stringify({"hello": "world"}) == '{"hello":"world"}'
->>>>>>> 03d0250e
+        assert stringify({"hello": "world"}) == '{"hello":"world"}'