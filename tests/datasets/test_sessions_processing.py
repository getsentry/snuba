--- conflicted
+++ resolved
@@ -1,9 +1,5 @@
 from snuba.clickhouse.query import Query
 from snuba.datasets.factory import get_dataset
-<<<<<<< HEAD
-from snuba.pipeline.simple_pipeline import SimplePipeline
-=======
->>>>>>> c4d770a5
 from snuba.query import SelectedExpression
 from snuba.query.expressions import Column, CurriedFunctionCall, FunctionCall, Literal
 from snuba.query.parser import parse_query
@@ -49,20 +45,6 @@
         ]
         return QueryResult({}, {})
 
-<<<<<<< HEAD
-    pipeline = (
-        sessions.get_default_entity()
-        .get_query_pipeline_builder()
-        .build_pipeline(request, query_runner)
-    )
-    assert isinstance(pipeline, SimplePipeline)
-    query_plan = pipeline.query_plan
-
-    query_plan.execution_strategy.execute(
-        query_plan.query, request.settings, query_runner
-    )
-=======
     sessions.get_default_entity().get_query_pipeline_builder().build_pipeline(
         request, query_runner
-    ).execute()
->>>>>>> c4d770a5
+    ).execute()