--- conflicted
+++ resolved
@@ -89,10 +89,6 @@
         id="Select hourly by default",
     ),
     pytest.param(
-<<<<<<< HEAD
-        {"selected_columns": ["sessions"], "granularity": 60},
-        read_schema.get_table_name(),
-=======
         {
             "selected_columns": ["sessions"],
             "granularity": 60,
@@ -103,7 +99,6 @@
             ],
         },
         "sessions_hourly_local",
->>>>>>> ddc7ee35
         id="Select hourly if not grouped by started time",
     ),
     pytest.param(
