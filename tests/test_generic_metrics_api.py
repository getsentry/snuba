--- conflicted
+++ resolved
@@ -11,11 +11,7 @@
 from snuba.datasets.metrics_messages import InputType
 from snuba.datasets.storage import WritableTableStorage
 from snuba.datasets.storages import StorageKey
-<<<<<<< HEAD
-from snuba.datasets.storages.factory import get_storage
-=======
 from snuba.datasets.storages.factory import USE_CONFIG_BUILT_STORAGES, get_storage
->>>>>>> 566c4a7c
 from snuba.state import set_config
 from tests.base import BaseApiTest
 from tests.helpers import write_processed_messages
@@ -389,11 +385,7 @@
 
 class TestGenericMetricsApiDistributionsFromConfig(TestGenericMetricsApiDistributions):
     def setup_method(self, test_method: Any) -> None:
-<<<<<<< HEAD
-        set_config("use_generic_metrics_storages_from_configs", 1)
-=======
         set_config(USE_CONFIG_BUILT_STORAGES, 1)
->>>>>>> 566c4a7c
         super().setup_method(test_method)
 
     def test_arbitrary_granularity(self) -> None:
@@ -408,11 +400,7 @@
 
 class TestGenericMetricsApiSetsFromConfig(TestGenericMetricsApiSets):
     def setup_method(self, test_method: Any) -> None:
-<<<<<<< HEAD
-        set_config("use_generic_metrics_storages_from_configs", 1)
-=======
         set_config(USE_CONFIG_BUILT_STORAGES, 1)
->>>>>>> 566c4a7c
         super().setup_method(test_method)
 
     def test_indexed_tags(self) -> None:
