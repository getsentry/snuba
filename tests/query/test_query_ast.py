--- conflicted
+++ resolved
@@ -4,10 +4,6 @@
 from snuba.clickhouse.columns import ColumnSet
 from snuba.clickhouse.query import Query
 from snuba.datasets.factory import get_dataset
-<<<<<<< HEAD
-=======
-from snuba.pipeline.simple_pipeline import SimplePipeline
->>>>>>> 5fd33bfc
 from snuba.query import OrderBy, OrderByDirection, SelectedExpression
 from snuba.query.conditions import ConditionFunctions, binary_condition
 from snuba.query.data_source.simple import Table
@@ -244,9 +240,4 @@
     )
     plan = query_pipeline.execute()
 
-<<<<<<< HEAD
-    assert plan.query.validate_aliases() == expected_result
-=======
-    assert isinstance(query_pipeline, SimplePipeline)
-    assert query_pipeline.query_plan.query.validate_aliases() == expected_result
->>>>>>> 5fd33bfc
+    assert plan.query.validate_aliases() == expected_result