from __future__ import annotations

import pytest

from snuba.datasets.storage import StorageKey
from snuba.query.allocation_policies import (
    AllocationPolicyViolation,
    AllocationPolicyViolations,
    QueryResultOrError,
)
from snuba.query.allocation_policies.concurrent_rate_limit import (
    ConcurrentRateLimitAllocationPolicy,
)
from snuba.web import QueryException, QueryResult

_RESULT_SUCCESS = QueryResultOrError(
    QueryResult(
        result={"profile": {"bytes": 42069}},
        extra={"stats": {}, "sql": "", "experiments": {}},
    ),
    error=None,
)

_QUERY_EXCEPTION = QueryException()
_QUERY_EXCEPTION.__cause__ = AllocationPolicyViolations("some policy was violated")


_RESULT_FAIL = QueryResultOrError(None, error=_QUERY_EXCEPTION)

MAX_CONCURRENT_QUERIES = 5
MAX_QUERIES_PER_SECOND = 10


@pytest.fixture(scope="function")
def policy() -> ConcurrentRateLimitAllocationPolicy:
    policy = ConcurrentRateLimitAllocationPolicy(
        storage_key=StorageKey("test"),
        required_tenant_types=["organization_id"],
        default_config_overrides={
            "concurrent_limit": MAX_CONCURRENT_QUERIES,
        },
    )
    return policy


@pytest.mark.redis_db
def test_rate_limit_concurrent(policy: ConcurrentRateLimitAllocationPolicy) -> None:
    for i in range(MAX_CONCURRENT_QUERIES):
        policy.get_quota_allowance(
            tenant_ids={"organization_id": 123}, query_id=f"abc{i}"
        )

    with pytest.raises(AllocationPolicyViolation):
        policy.get_quota_allowance(
            tenant_ids={"organization_id": 123}, query_id=f"abc{MAX_CONCURRENT_QUERIES}"
        )


@pytest.mark.redis_db
def test_rate_limit_concurrent_diff_tenants(
    policy: ConcurrentRateLimitAllocationPolicy,
) -> None:
    RATE_LIMITED_ORG_ID = 123
    OTHER_ORG_ID = 456
    for i in range(MAX_CONCURRENT_QUERIES):
        policy.get_quota_allowance(
            tenant_ids={"organization_id": RATE_LIMITED_ORG_ID}, query_id=f"abc{i}"
        )

    with pytest.raises(AllocationPolicyViolation):
        policy.get_quota_allowance(
            tenant_ids={"organization_id": RATE_LIMITED_ORG_ID},
            query_id=f"abc{MAX_CONCURRENT_QUERIES}",
        )
    policy.get_quota_allowance(
        tenant_ids={"organization_id": OTHER_ORG_ID},
        query_id=f"abc{MAX_CONCURRENT_QUERIES}",
    )


@pytest.mark.redis_db
def test_rate_limit_concurrent_complete_query(
    policy: ConcurrentRateLimitAllocationPolicy,
) -> None:
    # submit the max concurrent queries
    for i in range(MAX_CONCURRENT_QUERIES):
        policy.get_quota_allowance(
            tenant_ids={"organization_id": 123}, query_id=f"abc{i}"
        )

    # cant submit anymore
    with pytest.raises(AllocationPolicyViolation):
        policy.get_quota_allowance(
            tenant_ids={"organization_id": 123}, query_id=f"abc{MAX_CONCURRENT_QUERIES}"
        )

    # one query finishes
    policy.update_quota_balance(
        tenant_ids={"organization_id": 123},
        query_id="abc0",
        result_or_error=_RESULT_SUCCESS,
    )

    # can submit another query
    policy.get_quota_allowance(
        tenant_ids={"organization_id": 123}, query_id=f"abc{MAX_CONCURRENT_QUERIES}"
    )

    # but no more than that
    with pytest.raises(AllocationPolicyViolation):
        policy.get_quota_allowance(
            tenant_ids={"organization_id": 123},
            query_id="some_query_id",
        )


@pytest.mark.redis_db
def test_update_quota_balance(policy: ConcurrentRateLimitAllocationPolicy) -> None:
    # test that it doesn't matter if we had an error state or a success state
    # when a query is finished (in whatever state), it is no longer counted as a concurrent query

    for i in range(MAX_CONCURRENT_QUERIES):
        policy.get_quota_allowance(
            tenant_ids={"organization_id": 123}, query_id=f"abc{i}"
        )

    for i in range(MAX_CONCURRENT_QUERIES):
        policy.update_quota_balance(
            tenant_ids={"organization_id": 123},
            query_id=f"abc{i}",
            result_or_error=_RESULT_FAIL,
        )

    for i in range(MAX_CONCURRENT_QUERIES):
        assert policy.get_quota_allowance(
            tenant_ids={"organization_id": 123}, query_id=f"abc{i}"
        ).can_run


def test_tenant_selection(policy: ConcurrentRateLimitAllocationPolicy):
    tenant_ids: dict[str, int | str] = {"organization_id": 123, "project_id": 456}
    assert policy._get_tenant_key_and_value(tenant_ids) == ("project_id", 456)
    assert policy._get_tenant_key_and_value({"organization_id": 123}) == (
        "organization_id",
        123,
    )
    with pytest.raises(AllocationPolicyViolation):
        policy._get_tenant_key_and_value({})


<<<<<<< HEAD
OVERRIDE_TEST_CASES = [
    pytest.param(
        [("organization_override", 1, {"organization_id": 123})],
        {"organization_id": 123},
        {"organization_override": 1},
        1,
        id="organization_override",
    ),
    pytest.param(
        [("organization_override", 1, {"organization_id": 123})],
        {"organization_id": 456},
        {},
        MAX_CONCURRENT_QUERIES,
        id="non-matching tenant_id",
    ),
    pytest.param(
        [
            (
                "referrer_organization_override",
                1,
                {"referrer": "abcd", "organization_id": 456},
            )
        ],
        {"organization_id": 456, "referrer": "abcd"},
        {"referrer_organization_override": 1},
        1,
    ),
    pytest.param(
        [
            ("referrer_project_override", 1, {"referrer": "abcd", "project_id": 134}),
            ("project_override", 4, {"project_id": 134}),
        ],
        {"organization_id": 456, "referrer": "abcd", "project_id": 134},
        {"referrer_project_override": 1, "project_override": 4},
        1,
    ),
    pytest.param(
        [
            (
                "referrer_organization_override",
                1,
                {"referrer": "abcd", "organization_id": 123},
            ),
        ],
        {"organization_id": 123, "referrer": "abcd", "project_id": 134},
        {"referrer_organization_override": 1},
        1,
        id="referrer_organization_override",
    ),
    pytest.param(
        [
            (
                "referrer_project_override",
                1,
                {"referrer": "abcd", "project_id": 456},
            ),
        ],
        {"organization_id": 123, "referrer": "abcd", "project_id": 456},
        {"referrer_project_override": 1},
        1,
        id="referrer_organization_override",
    ),
    pytest.param(
        [
            (
                "referrer_project_override",
                MAX_CONCURRENT_QUERIES * 2,
                {"referrer": "abcd", "project_id": 456},
            ),
        ],
        {"organization_id": 123, "referrer": "abcd", "project_id": 456},
        {"referrer_project_override": MAX_CONCURRENT_QUERIES * 2},
        MAX_CONCURRENT_QUERIES * 2,
        id="override to a greater number",
    ),
]


@pytest.mark.redis_db
@pytest.mark.parametrize(
    "overrides,tenant_ids,expected_overrides,expected_concurrent_limit",
    OVERRIDE_TEST_CASES,
)
def test_apply_overrides(
    policy: ConcurrentRateLimitAllocationPolicy,
    overrides,
    tenant_ids,
    expected_overrides,
    expected_concurrent_limit,
) -> None:
    for override in overrides:
        policy.set_config_value(*override)
    for i in range(expected_concurrent_limit):
        policy.get_quota_allowance(tenant_ids=tenant_ids, query_id=f"{i}")
    with pytest.raises(AllocationPolicyViolation) as e:
        policy.get_quota_allowance(
            tenant_ids=tenant_ids, query_id=f"{expected_concurrent_limit+1}"
        )
    assert e.value.explanation["overrides"] == expected_overrides
=======
def test_pass_through(policy: ConcurrentRateLimitAllocationPolicy) -> None:
    ## should not be blocked because the subscriptions_executor referrer is not rate limited
    try:
        for i in range(MAX_CONCURRENT_QUERIES * 2):
            policy.get_quota_allowance(
                tenant_ids={"referrer": "subscriptions_executor", "project_id": 1234},
                query_id=f"abc{i}",
            )
    except AllocationPolicyViolation:
        pytest.fail("should not have been blocked")
>>>>>>> e5e3b289
<|MERGE_RESOLUTION|>--- conflicted
+++ resolved
@@ -148,7 +148,6 @@
         policy._get_tenant_key_and_value({})
 
 
-<<<<<<< HEAD
 OVERRIDE_TEST_CASES = [
     pytest.param(
         [("organization_override", 1, {"organization_id": 123})],
@@ -248,7 +247,7 @@
             tenant_ids=tenant_ids, query_id=f"{expected_concurrent_limit+1}"
         )
     assert e.value.explanation["overrides"] == expected_overrides
-=======
+
 def test_pass_through(policy: ConcurrentRateLimitAllocationPolicy) -> None:
     ## should not be blocked because the subscriptions_executor referrer is not rate limited
     try:
@@ -259,4 +258,3 @@
             )
     except AllocationPolicyViolation:
         pytest.fail("should not have been blocked")
->>>>>>> e5e3b289
