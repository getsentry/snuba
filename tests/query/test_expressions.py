from datetime import datetime
from typing import Set

import pytest

from snuba.query.expressions import (
    Argument,
    Column,
    CurriedFunctionCall,
    Expression,
    FunctionCall,
    Lambda,
    Literal,
    SubscriptableReference,
)


def test_iterate() -> None:
    """
    Test iteration over a subtree. The subtree is a function call in the form
    f2(c3, f1(c1, c2))
    """
    column1 = Column(None, "t1", "c1")
    column2 = Column(None, "t1", "c2")
    function_1 = FunctionCall(None, "f1", (column1, column2))

    column3 = Column(None, "t1", "c2")
    column4 = Column(None, "t1", "c3")
    literal = Literal(None, "blablabla")
    function_2i = FunctionCall(None, "f2", (column3, function_1, literal))
    function_2 = CurriedFunctionCall(None, function_2i, (column4,))

    expected = [
        column3,
        column1,
        column2,
        function_1,
        literal,
        function_2i,
        column4,
        function_2,
    ]
    assert list(function_2) == expected


def test_aliased_cols() -> None:
    """
    Test iteration whan columns have aliases. This is the expression
    f2(t1.c2, f1(t1.c1, t1.c2 as a2)) as af1
    """
    column1 = Column(None, "t1", "c1")
    column2 = Column("a2", "t1", "c2")
    function_1 = FunctionCall(None, "f1", (column1, column2))
    column3 = Column(None, "t1", "c2")
    function_2 = FunctionCall("af1", "f2", (column3, function_1))

    expected = [column3, column1, column2, function_1, function_2]
    assert list(function_2) == expected


def test_mapping_column_list() -> None:
    """
    Perform a simple mapping over a series of expressions.
    """

    def replace_col(e: Expression) -> Expression:
        if isinstance(e, Column) and e.column_name == "c2":
            return FunctionCall(None, "f", (e,))
        return e

    column1 = Column(None, "t1", "c1")
    column2 = Column(None, "t2", "c2")
    column3 = Column(None, "t3", "c3")
    selected_cols = [column1, column2, column3]
    new_selected_cols = list(map(replace_col, selected_cols))

    assert new_selected_cols[0] == column1
    assert new_selected_cols[2] == column3
    f = new_selected_cols[1]
    assert isinstance(f, FunctionCall)
    assert f.function_name == "f"
    assert f.parameters == (column2,)


def test_add_alias() -> None:
    """
    Adds an alias to a column referenced in a function
    f(t1.c1) -> f(t1.c1 as a)
    """
    column1 = Column(None, "t1", "c1")
    column2 = Column("a", "t1", "c1")

    def replace_expr(e: Expression) -> Expression:
        if isinstance(e, Column) and e.column_name == "c1":
            return column2
        return e

    f = FunctionCall(None, "f", (column1,))

    f2 = f.transform(replace_expr)
    expected = [column2, FunctionCall(None, "f", (column2,))]
    assert list(f2) == expected


def test_mapping_complex_expression() -> None:
    """
    Maps over an Expression container:
    f0(t1.c1, fB(f())) -> f0(t1.c1, fB(f(f() as a)))
    """

    f5 = FunctionCall("a", "f", ())
    f4 = FunctionCall(None, "f", (f5,))
    f3 = FunctionCall(None, "f", ())

    def replace_expr(e: Expression) -> Expression:
        if isinstance(e, FunctionCall) and e.function_name == "f":
            return f4
        return e

    c1 = Column(None, "t1", "c1")
    f2 = FunctionCall(None, "fB", (f3,))
    f1: Expression = FunctionCall(None, "f0", (c1, f2))

    # Only the external function is going to be replaced since, when map returns a new
    # column, we expect the func to have takern care of its own children.
    f1 = f1.transform(replace_expr)
    iterate = list(f1)
    expected = [
        c1,
        f5,
        f4,
        FunctionCall(None, "fB", (f4,)),
        FunctionCall(None, "f0", (c1, FunctionCall(None, "fB", (f4,)))),
    ]

    assert iterate == expected


def test_mapping_curried_function() -> None:
    c1 = Column(None, "t1", "c1")
    f1 = FunctionCall(None, "f1", (c1,))
    c2 = Column(None, "t1", "c1")
    f2 = CurriedFunctionCall(None, f1, (c2,))

    def replace_col(e: Expression) -> Expression:
        if isinstance(e, Column) and e.column_name == "c1":
            return Column(None, "t1", "c2")
        return e

    f3 = f2.transform(replace_col)

    replaced_col = Column(None, "t1", "c2")
    replaced_function = FunctionCall(None, "f1", (replaced_col,))
    expected = [
        replaced_col,
        replaced_function,
        replaced_col,
        CurriedFunctionCall(None, replaced_function, (replaced_col,)),
    ]
    assert list(f3) == expected


def test_subscriptable() -> None:
    c1 = Column(None, "t1", "tags")
    l1 = Literal(None, "myTag")
    s = SubscriptableReference("alias", c1, l1)

    assert list(s) == [c1, l1, s]

    def replace_col(e: Expression) -> Expression:
        if isinstance(e, Literal):
            return Literal(None, "myOtherTag")
        return e

    replaced = s.transform(replace_col)
    l2 = Literal(None, "myOtherTag")
    assert list(replaced) == [c1, l2, SubscriptableReference("alias", c1, l2)]


def test_hash() -> None:
    """
    Ensures expressions are hashable
    """
    column1 = Column(None, "t1", "c1")
    column2 = Column(None, "t1", "c2")
    function_1 = FunctionCall(None, "f1", (column1, column2))
    literal = Literal(None, "blablabla")
    function_2 = CurriedFunctionCall(None, function_1, (column1,))
    lm = Lambda(None, ("x", "y"), FunctionCall(None, "test", (Argument(None, "x"),)))

    s: Set[Expression] = set()
    s.add(column1)
    s.add(column2)
    s.add(function_1)
    s.add(literal)
    s.add(function_2)
    s.add(lm)

    assert len(s) == 6


@pytest.mark.parametrize(
    "test_expr,expected_str",
    [
        (Column(None, "t1", "c1"), "t1.c1"),
        (Column(None, None, "c1"), "c1"),
        (Literal(None, "meowmeow"), "'meowmeow'"),
        (Literal(None, 123), "123"),
        (Literal(None, False), "False"),
        (
            Literal(None, datetime(2020, 4, 20, 16, 20)),
            "datetime(2020-04-20T16:20:00)",
        ),
        (Literal(None, datetime(2020, 4, 20, 16, 20).date()), "date(2020-04-20)"),
        (Literal(None, None), "None"),
        (
            SubscriptableReference(
                "catsound",
                column=Column(None, "cats", "sounds"),
                key=Literal(None, "meow"),
            ),
            "cats.sounds['meow'] AS `catsound`",
        ),
<<<<<<< HEAD
        (
            SubscriptableReference(
                "catsound",
                column=Column("kittysounds", "cats", "sounds"),
                key=Literal(None, "meow"),
            ),
            "(cats.sounds AS `kittysounds`)['meow'] AS `catsound`",
        ),
=======
>>>>>>> 1f24712a
        (Column("alias", None, "c1"), "c1 AS `alias`"),
        (
            FunctionCall(
                None, "f1", (Column(None, "t1", "c1"), Column(None, "t1", "c2"))
            ),
            """f1(
  t1.c1,
  t1.c2
)""",
        ),
        (
            CurriedFunctionCall(
                None,
                FunctionCall(
                    None, "f1", (Column(None, "t1", "c1"), Column(None, "t1", "c2"))
                ),
                (Literal(None, "hello"), Literal(None, "kitty")),
            ),
            """f1(
  t1.c1,
  t1.c2
)(
  'hello',
  'kitty'
)""",
        ),
        (
            FunctionCall(
                None,
                "f1",
                (
                    FunctionCall(None, "fnested", (Column(None, "t1", "c1"),)),
                    Column(None, "t1", "c2"),
                ),
            ),
            """f1(
  fnested(
    t1.c1
  ),
  t1.c2
)""",
        ),
        (
            Lambda(
                None,
                ("a", "b", "c"),
                FunctionCall(
                    None,
                    "some_func",
                    (Argument(None, "a"), Argument(None, "b"), Argument(None, "c")),
                ),
            ),
            """(a,b,c ->
  some_func(
    a,
    b,
    c
  )
)""",
        ),
    ],
)
def test_format(test_expr, expected_str) -> None:
    assert repr(test_expr) == expected_str<|MERGE_RESOLUTION|>--- conflicted
+++ resolved
@@ -221,7 +221,6 @@
             ),
             "cats.sounds['meow'] AS `catsound`",
         ),
-<<<<<<< HEAD
         (
             SubscriptableReference(
                 "catsound",
@@ -230,8 +229,6 @@
             ),
             "(cats.sounds AS `kittysounds`)['meow'] AS `catsound`",
         ),
-=======
->>>>>>> 1f24712a
         (Column("alias", None, "c1"), "c1 AS `alias`"),
         (
             FunctionCall(
