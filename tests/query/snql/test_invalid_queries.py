import re
from typing import Optional

import pytest

from snuba import state
from snuba.datasets.entities import EntityKey
from snuba.datasets.entities.factory import get_entity
from snuba.query.data_source.join import JoinRelationship, JoinType
from snuba.query.parser.exceptions import ParsingException
from snuba.query.snql.parser import parse_snql_query

test_cases = [
    # below are cases that are not parsed completely
    # i.e. the entire string is not consumed
    pytest.param(
        "MATCH (events) SELECT 4-5,3*g(c),c BY d,2+7 WHEREa<3 ORDERBY f DESC",
        "Parsing error on line 1 at '7 WHEREa<3 OR'",
        id="ORDER BY is two words",
    ),
    pytest.param(
        "MATCH (events) SELECT 4-5, 3*g(c), c BY d,2+7 WHERE a<3  ORDER BY fDESC",
        "Parsing error on line 1 at '  ORDER BY fD'",
        id="Expression before ASC / DESC needs to be separated from ASC / DESC keyword by space",
    ),
    pytest.param(
        "MATCH (events) SELECT 4-5, 3*g(c), c BY d, ,2+7 WHERE a<3  ORDER BY f DESC",
        "Parsing error on line 1 at 'c BY d, ,2+7 '",
        id="In a list, columns are separated by exactly one comma",
    ),
    pytest.param(
        "MATCH (events) SELECT 4-5, 3*g(c), c BY d, 2+7 WHERE a<3ORb>2  ORDER BY f DESC",
        "Parsing error on line 1 at '<3ORb>2  ORDE'",
        id="mandatory spacing",
    ),
    pytest.param(
        """MATCH (e: events) -[nonsense]-> (t: transactions) SELECT 4-5, e.c
        WHERE e.project_id = 1 AND e.timestamp > toDateTime('2021-01-01') AND t.project_id = 1 AND t.finish_ts > toDateTime('2021-01-01')""",
        "ParsingException: events does not have a join relationship -[nonsense]->",
        id="invalid relationship name",
    ),
    pytest.param(
        "MATCH (e: events) -[contains]-> (t: transactions) SELECT 4-5, e.c",
        "missing >= condition on column timestamp for entity events",
        id="simple query missing required conditions",
    ),
    pytest.param(
        "MATCH (e: events) -[contains]-> (t: transactions) SELECT 4-5, e.c WHERE e.project_id = '1' AND e.timestamp >= toDateTime('2021-01-01') AND e.timestamp <= toDateTime('2021-01-02')",
        "missing < condition on column timestamp for entity events",
        id="simple query required conditions have wrong type",
    ),
    pytest.param(
        "MATCH (e: events) -[contains]-> (t: transactions) SELECT 4-5, e.c WHERE e.project_id = 1",
        "missing >= condition on column timestamp for entity events",
        id="simple query missing some required conditions",
    ),
    pytest.param(
        "MATCH (e: events) -[contains]-> (t: transactions) SELECT 4-5, e.c",
        "missing >= condition on column timestamp for entity events",
        id="join missing required conditions on both sides",
    ),
    pytest.param(
        "MATCH (e: events) -[contains]-> (t: transactions) SELECT 4-5, e.c WHERE e.project_id = 1 AND e.timestamp >= toDateTime('2021-01-01') AND e.timestamp < toDateTime('2021-01-02')",
        "missing >= condition on column finish_ts for entity transactions",
        id="join missing required conditions on one side",
    ),
    pytest.param(
        "MATCH (e: events) -[contains]-> (t: transactions) SELECT 4-5, e.c WHERE e.project_id = 1 AND t.finish_ts > toDateTime('2021-01-01') ",
        "missing >= condition on column timestamp for entity events",
        id="join missing some required conditions on both sides",
    ),
    pytest.param(
        "MATCH { MATCH (events) SELECT count() AS count BY title } SELECT max(count) AS max_count",
        "missing >= condition on column timestamp for entity events",
        id="subquery missing required conditions",
    ),
]


@pytest.mark.parametrize("query_body, message", test_cases)
def test_failures(query_body: str, message: str) -> None:
    state.set_config("query_parsing_expand_aliases", 1)

    # TODO: Potentially remove this once entities have actual join relationships
    mapping = {
        "contains": (EntityKey.TRANSACTIONS, "event_id"),
        "assigned": (EntityKey.GROUPASSIGNEE, "group_id"),
        "bookmark": (EntityKey.GROUPEDMESSAGES, "first_release_id"),
        "activity": (EntityKey.SESSIONS, "org_id"),
    }

    def events_mock(relationship: str) -> Optional[JoinRelationship]:
        if relationship not in mapping:
            return None
        entity_key, rhs_column = mapping[relationship]
        return JoinRelationship(
            rhs_entity=entity_key,
            join_type=JoinType.INNER,
            columns=[("event_id", rhs_column)],
            equivalences=[],
        )

    events_entity = get_entity(EntityKey.EVENTS)
    setattr(events_entity, "get_join_relationship", events_mock)

<<<<<<< HEAD
    with pytest.raises(exception, match=re.escape(message)):
        parse_snql_query(query_body, [])
=======
    with pytest.raises(ParsingException, match=re.escape(message)):
        parse_snql_query(query_body, events)
>>>>>>> e45a8dc1
<|MERGE_RESOLUTION|>--- conflicted
+++ resolved
@@ -6,6 +6,7 @@
 from snuba import state
 from snuba.datasets.entities import EntityKey
 from snuba.datasets.entities.factory import get_entity
+from snuba.datasets.factory import get_dataset
 from snuba.query.data_source.join import JoinRelationship, JoinType
 from snuba.query.parser.exceptions import ParsingException
 from snuba.query.snql.parser import parse_snql_query
@@ -100,13 +101,9 @@
             equivalences=[],
         )
 
+    events = get_dataset("events")
     events_entity = get_entity(EntityKey.EVENTS)
     setattr(events_entity, "get_join_relationship", events_mock)
 
-<<<<<<< HEAD
-    with pytest.raises(exception, match=re.escape(message)):
-        parse_snql_query(query_body, [])
-=======
     with pytest.raises(ParsingException, match=re.escape(message)):
-        parse_snql_query(query_body, events)
->>>>>>> e45a8dc1
+        parse_snql_query(query_body, [], events)