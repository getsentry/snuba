import re
from typing import Optional

import pytest

from snuba.datasets.entities.entity_key import EntityKey
from snuba.datasets.entities.factory import get_entity
from snuba.datasets.factory import get_dataset
from snuba.query.data_source.join import JoinRelationship, JoinType
from snuba.query.parser.exceptions import ParsingException
from snuba.query.snql.parser import parse_snql_query

test_cases = [
    # below are cases that are not parsed completely
    # i.e. the entire string is not consumed
    pytest.param(
        "MATCH (events) SELECT 4-5,3*g(c),c BY d,2+7 WHEREa<3 ORDERBY f DESC",
        "Parsing error on line 1 at '7 WHEREa<3 OR'",
        id="ORDER BY is two words",
    ),
    pytest.param(
        "MATCH (events) SELECT 4-5, 3*g(c), c BY d,2+7 WHERE a<3  ORDER BY fDESC",
        "Parsing error on line 1 at '  ORDER BY fD'",
        id="Expression before ASC / DESC needs to be separated from ASC / DESC keyword by space",
    ),
    pytest.param(
        "MATCH (events) SELECT 4-5, 3*g(c), c BY d, ,2+7 WHERE a<3  ORDER BY f DESC",
        "Parsing error on line 1 at 'c BY d, ,2+7 '",
        id="In a list, columns are separated by exactly one comma",
    ),
    pytest.param(
        "MATCH (events) SELECT 4-5, 3*g(c), c BY d, 2+7 WHERE a<3ORb>2  ORDER BY f DESC",
        "Parsing error on line 1 at '<3ORb>2  ORDE'",
        id="mandatory spacing",
    ),
    pytest.param(
        """MATCH (e: events) -[nonsense]-> (t: transactions) SELECT 4-5, e.c
        WHERE e.project_id = 1 AND e.timestamp > toDateTime('2021-01-01') AND t.project_id = 1 AND t.finish_ts > toDateTime('2021-01-01')""",
        "ParsingException: events does not have a join relationship -[nonsense]->",
        id="invalid relationship name",
    ),
    pytest.param(
        "MATCH (e: events) -[contains]-> (t: transactions) SELECT 4-5, e.c",
        "Missing >= condition with a datetime literal on column timestamp for entity events. Example: timestamp >= toDateTime('2023-05-16 00:00')",
        id="simple query missing required conditions",
    ),
    pytest.param(
        "MATCH (e: events) -[contains]-> (t: transactions) SELECT 4-5, e.c WHERE e.project_id = '1' AND e.timestamp >= toDateTime('2021-01-01') AND e.timestamp <= toDateTime('2021-01-02')",
        "Missing < condition with a datetime literal on column timestamp for entity events. Example: timestamp < toDateTime('2023-05-16 00:00')",
        id="simple query required conditions have wrong type",
    ),
    pytest.param(
        "MATCH (e: events) -[contains]-> (t: transactions) SELECT 4-5, e.c WHERE e.project_id = 1",
        "Missing >= condition with a datetime literal on column timestamp for entity events. Example: timestamp >= toDateTime('2023-05-16 00:00')",
        id="simple query missing some required conditions",
    ),
    pytest.param(
        "MATCH (e: events) -[contains]-> (t: transactions) SELECT 4-5, e.c",
        "Missing >= condition with a datetime literal on column timestamp for entity events. Example: timestamp >= toDateTime('2023-05-16 00:00')",
        id="join missing required conditions on both sides",
    ),
    pytest.param(
        "MATCH (e: events) -[contains]-> (t: transactions) SELECT 4-5, e.c WHERE e.project_id = 1 AND e.timestamp >= toDateTime('2021-01-01') AND e.timestamp < toDateTime('2021-01-02')",
        "Missing >= condition with a datetime literal on column finish_ts for entity transactions. Example: finish_ts >= toDateTime('2023-05-16 00:00')",
        id="join missing required conditions on one side",
    ),
    pytest.param(
        "MATCH (e: events) -[contains]-> (t: transactions) SELECT 4-5, e.c WHERE e.project_id = 1 AND t.finish_ts > toDateTime('2021-01-01') ",
        "Missing >= condition with a datetime literal on column timestamp for entity events. Example: timestamp >= toDateTime('2023-05-16 00:00')",
        id="join missing some required conditions on both sides",
    ),
    pytest.param(
        "MATCH { MATCH (events) SELECT count() AS count BY title } SELECT max(count) AS max_count",
        "Missing >= condition with a datetime literal on column timestamp for entity events. Example: timestamp >= toDateTime('2023-05-16 00:00')",
        id="subquery missing required conditions",
    ),
    pytest.param(
        "MATCH (events) SELECT 3*g(c) AS gc, c AS d BY d WHERE project_id = 1 AND timestamp >= toDateTime('2021-01-01') AND timestamp < toDateTime('2021-01-02')  ORDER BY f AS g DESC",
        "Parsing error on line 1 at '  ORDER BY f '",
        id="aliases are only in the select",
    ),
    pytest.param(
        "MATCH (discover_events) SELECT arrayMap((x) -> identity(`x`), sdk_integrations) AS sdks WHERE project_id = 1 AND timestamp >= toDateTime('2021-01-01') AND timestamp < toDateTime('2021-01-02')",
        "Parsing error on line 1 at 'ap((x) -> ide'",
        id="identifiers have backticks",
    ),
    pytest.param(
        "MATCH (discover_events) SELECT arrayMap((`x`) -> `x`, sdk_integrations) AS sdks WHERE project_id = 1 AND timestamp >= toDateTime('2021-01-01') AND timestamp < toDateTime('2021-01-02')",
        "Parsing error on line 1 at 'ap((`x`) -> `'",
        id="ensure function after arrow",
    ),
]


@pytest.mark.parametrize("query_body, message", test_cases)
def test_failures(query_body: str, message: str) -> None:
    # TODO: Potentially remove this once entities have actual join relationships
    mapping = {
<<<<<<< HEAD
        "contains": (EntityKey("transactions"), "event_id"),
        "assigned": (EntityKey("groupassignee"), "group_id"),
        "bookmark": (EntityKey("groupedmessages"), "first_release_id"),
        "activity": (EntityKey("metrics"), "org_id"),
=======
        "contains": (EntityKey.TRANSACTIONS, "event_id"),
        "assigned": (EntityKey.GROUPASSIGNEE, "group_id"),
        "bookmark": (EntityKey.GROUPEDMESSAGE, "first_release_id"),
>>>>>>> 4f09f096
    }

    def events_mock(relationship: str) -> Optional[JoinRelationship]:
        if relationship not in mapping:
            return None
        entity_key, rhs_column = mapping[relationship]
        return JoinRelationship(
            rhs_entity=entity_key,
            join_type=JoinType.INNER,
            columns=[("event_id", rhs_column)],
            equivalences=[],
        )

    events = get_dataset("events")
    events_entity = get_entity(EntityKey.EVENTS)
    setattr(events_entity, "get_join_relationship", events_mock)

    with pytest.raises(ParsingException, match=re.escape(message)):
        parse_snql_query(query_body, events)<|MERGE_RESOLUTION|>--- conflicted
+++ resolved
@@ -96,16 +96,9 @@
 def test_failures(query_body: str, message: str) -> None:
     # TODO: Potentially remove this once entities have actual join relationships
     mapping = {
-<<<<<<< HEAD
-        "contains": (EntityKey("transactions"), "event_id"),
-        "assigned": (EntityKey("groupassignee"), "group_id"),
-        "bookmark": (EntityKey("groupedmessages"), "first_release_id"),
-        "activity": (EntityKey("metrics"), "org_id"),
-=======
         "contains": (EntityKey.TRANSACTIONS, "event_id"),
         "assigned": (EntityKey.GROUPASSIGNEE, "group_id"),
         "bookmark": (EntityKey.GROUPEDMESSAGE, "first_release_id"),
->>>>>>> 4f09f096
     }
 
     def events_mock(relationship: str) -> Optional[JoinRelationship]:
