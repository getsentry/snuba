import datetime
import pytest

from snuba import state
from snuba.datasets.entities import EntityKey
from snuba.datasets.entities.factory import get_entity
from snuba.datasets.factory import get_dataset
from snuba.query.conditions import binary_condition
from snuba.query.data_source.simple import Entity as QueryEntity
from snuba.query.data_source.join import (
    IndividualNode,
    JoinClause,
    JoinType,
    JoinClass,
    JoinCondition,
    JoinConditionExpression,
    JoinModifier,
    JoinRelationship,
)
from snuba.query.expressions import (
    Argument,
    Column,
    FunctionCall,
    Lambda,
    Literal,
    SubscriptableReference,
)
from snuba.query import LimitBy, OrderBy, OrderByDirection, SelectedExpression
from snuba.query.composite import CompositeQuery
from snuba.query.logical import Query as LogicalQuery
from snuba.query.snql.parser import parse_snql_query


test_cases = [
    pytest.param(
        "MATCH (events) SELECT 4-5, c GRANULARITY 60",
        LogicalQuery(
            {},
            QueryEntity(
                EntityKey.EVENTS, get_entity(EntityKey.EVENTS).get_data_model()
            ),
            selected_columns=[
                SelectedExpression(
                    "4-5",
                    FunctionCall(None, "minus", (Literal(None, 4), Literal(None, 5))),
                ),
                SelectedExpression("c", Column("_snuba_c", None, "c")),
            ],
            granularity=60,
        ),
        id="granularity on whole query",
    ),
    pytest.param(
        "MATCH (events) SELECT 4-5, c TOTALS true",
        LogicalQuery(
            {},
            QueryEntity(
                EntityKey.EVENTS, get_entity(EntityKey.EVENTS).get_data_model()
            ),
            selected_columns=[
                SelectedExpression(
                    "4-5",
                    FunctionCall(None, "minus", (Literal(None, 4), Literal(None, 5))),
                ),
                SelectedExpression("c", Column("_snuba_c", None, "c")),
            ],
            totals=True,
        ),
        id="totals on whole query",
    ),
    pytest.param(
        "MATCH (events SAMPLE 0.5) SELECT 4-5, c",
        LogicalQuery(
            {},
            QueryEntity(
                EntityKey.EVENTS, get_entity(EntityKey.EVENTS).get_data_model(), 0.5,
            ),
            selected_columns=[
                SelectedExpression(
                    "4-5",
                    FunctionCall(None, "minus", (Literal(None, 4), Literal(None, 5))),
                ),
                SelectedExpression("c", Column("_snuba_c", None, "c")),
            ],
            sample=0.5,
        ),
        id="sample on entity",
    ),
    pytest.param(
        "MATCH (events) SELECT 4-5, c LIMIT 5 BY c",
        LogicalQuery(
            {},
            QueryEntity(
                EntityKey.EVENTS, get_entity(EntityKey.EVENTS).get_data_model()
            ),
            selected_columns=[
                SelectedExpression(
                    "4-5",
                    FunctionCall(None, "minus", (Literal(None, 4), Literal(None, 5))),
                ),
                SelectedExpression("c", Column("_snuba_c", None, "c")),
            ],
            limitby=LimitBy(5, Column("_snuba_c", None, "c")),
        ),
        id="limit by column",
    ),
    pytest.param(
        "MATCH (events) SELECT 4-5, c LIMIT 5 OFFSET 3",
        LogicalQuery(
            {},
            QueryEntity(
                EntityKey.EVENTS, get_entity(EntityKey.EVENTS).get_data_model()
            ),
            selected_columns=[
                SelectedExpression(
                    "4-5",
                    FunctionCall(None, "minus", (Literal(None, 4), Literal(None, 5))),
                ),
                SelectedExpression("c", Column("_snuba_c", None, "c")),
            ],
            limit=5,
            offset=3,
        ),
        id="limit and offset",
    ),
    pytest.param(
<<<<<<< HEAD
        "MATCH (events) SELECT 4-5, 3* foo(c) AS foo, c WHERE a<3",
=======
        "MATCH (e:events) SELECT 4-5, c, arrayJoin(c) AS x TOTALS true",
        LogicalQuery(
            {},
            QueryEntity(
                EntityKey.EVENTS, get_entity(EntityKey.EVENTS).get_data_model()
            ),
            selected_columns=[
                SelectedExpression(
                    "4-5",
                    FunctionCall(None, "minus", (Literal(None, 4), Literal(None, 5))),
                ),
                SelectedExpression("c", Column("_snuba_c", None, "c")),
                SelectedExpression(
                    "x",
                    FunctionCall(
                        "_snuba_x", "arrayJoin", (Column("_snuba_c", None, "c"),)
                    ),
                ),
            ],
            totals=True,
        ),
        id="Array join",
    ),
    pytest.param(
        "MATCH (e: events) SELECT 4-5, 3* foo(c) AS foo, c WHERE a<3",
>>>>>>> 0846d6f9
        LogicalQuery(
            {},
            QueryEntity(
                EntityKey.EVENTS, get_entity(EntityKey.EVENTS).get_data_model()
            ),
            selected_columns=[
                SelectedExpression(
                    "4-5",
                    FunctionCall(None, "minus", (Literal(None, 4), Literal(None, 5))),
                ),
                SelectedExpression(
                    "3* foo(c) AS foo",
                    FunctionCall(
                        None,
                        "multiply",
                        (
                            Literal(None, 3),
                            FunctionCall(
                                "_snuba_foo", "foo", (Column("_snuba_c", None, "c"),)
                            ),
                        ),
                    ),
                ),
                SelectedExpression("c", Column("_snuba_c", None, "c")),
            ],
            condition=binary_condition(
                "less", Column("_snuba_a", None, "a"), Literal(None, 3)
            ),
        ),
        id="Basic query with no spaces and no ambiguous clause content",
    ),
    pytest.param(
        "MATCH (events) SELECT count() AS count BY tags[key], measurements[lcp.elementSize] WHERE a<3 AND measurements[lcp.elementSize] > 1",
        LogicalQuery(
            {},
            QueryEntity(
                EntityKey.EVENTS, get_entity(EntityKey.EVENTS).get_data_model()
            ),
            selected_columns=[
                SelectedExpression(
                    "count", FunctionCall("_snuba_count", "count", tuple()),
                ),
                SelectedExpression(
                    "tags[key]",
                    SubscriptableReference(
                        "_snuba_tags[key]",
                        Column("_snuba_tags", None, "tags"),
                        Literal(None, "key"),
                    ),
                ),
                SelectedExpression(
                    "measurements[lcp.elementSize]",
                    SubscriptableReference(
                        "_snuba_measurements[lcp.elementSize]",
                        Column("_snuba_measurements", None, "measurements",),
                        Literal(None, "lcp.elementSize"),
                    ),
                ),
            ],
            groupby=[
                SubscriptableReference(
                    "_snuba_tags[key]",
                    Column("_snuba_tags", None, "tags"),
                    Literal(None, "key"),
                ),
                SubscriptableReference(
                    "_snuba_measurements[lcp.elementSize]",
                    Column("_snuba_measurements", None, "measurements",),
                    Literal(None, "lcp.elementSize"),
                ),
            ],
            condition=binary_condition(
                "and",
                binary_condition(
                    "less", Column("_snuba_a", None, "a"), Literal(None, 3)
                ),
                binary_condition(
                    "greater",
                    SubscriptableReference(
                        "_snuba_measurements[lcp.elementSize]",
                        Column("_snuba_measurements", None, "measurements",),
                        Literal(None, "lcp.elementSize"),
                    ),
                    Literal(None, 1),
                ),
            ),
        ),
        id="Basic query with subscriptables",
    ),
    pytest.param(
        "MATCH (events) SELECT (2*(4-5)+3), g(c) AS goo, c BY d, 2+7 WHERE a<3  ORDER BY f DESC",
        LogicalQuery(
            {},
            QueryEntity(
                EntityKey.EVENTS, get_entity(EntityKey.EVENTS).get_data_model()
            ),
            selected_columns=[
                SelectedExpression(
                    "(2*(4-5)+3)",
                    FunctionCall(
                        None,
                        "plus",
                        (
                            FunctionCall(
                                None,
                                "multiply",
                                (
                                    Literal(None, 2),
                                    FunctionCall(
                                        None,
                                        "minus",
                                        (Literal(None, 4), Literal(None, 5)),
                                    ),
                                ),
                            ),
                            Literal(None, 3),
                        ),
                    ),
                ),
                SelectedExpression(
                    "goo",
                    FunctionCall("_snuba_goo", "g", (Column("_snuba_c", None, "c"),)),
                ),
                SelectedExpression("c", Column("_snuba_c", None, "c")),
                SelectedExpression("d", Column("_snuba_d", None, "d")),
                SelectedExpression(
                    "2+7",
                    FunctionCall(None, "plus", (Literal(None, 2), Literal(None, 7))),
                ),
            ],
            condition=binary_condition(
                "less", Column("_snuba_a", None, "a"), Literal(None, 3)
            ),
            groupby=[
                Column("_snuba_d", None, "d"),
                FunctionCall(None, "plus", (Literal(None, 2), Literal(None, 7))),
            ],
            order_by=[OrderBy(OrderByDirection.DESC, Column("_snuba_f", None, "f"))],
        ),
        id="Simple complete query with example of parenthesized arithmetic expression in SELECT",
    ),
    pytest.param(
        "MATCH (events) SELECT (2*(4-5)+3), foo(c) AS thing2, c BY d, 2+7 WHERE a<3 ORDER BY f DESC",
        LogicalQuery(
            {},
            QueryEntity(
                EntityKey.EVENTS, get_entity(EntityKey.EVENTS).get_data_model()
            ),
            selected_columns=[
                SelectedExpression(
                    "(2*(4-5)+3)",
                    FunctionCall(
                        None,
                        "plus",
                        (
                            FunctionCall(
                                None,
                                "multiply",
                                (
                                    Literal(None, 2),
                                    FunctionCall(
                                        None,
                                        "minus",
                                        (Literal(None, 4), Literal(None, 5)),
                                    ),
                                ),
                            ),
                            Literal(None, 3),
                        ),
                    ),
                ),
                SelectedExpression(
                    "thing2",
                    FunctionCall(
                        "_snuba_thing2", "foo", (Column("_snuba_c", None, "c"),)
                    ),
                ),
                SelectedExpression("c", Column("_snuba_c", None, "c")),
                SelectedExpression("d", Column("_snuba_d", None, "d")),
                SelectedExpression(
                    "2+7",
                    FunctionCall(None, "plus", (Literal(None, 2), Literal(None, 7))),
                ),
            ],
            condition=binary_condition(
                "less", Column("_snuba_a", None, "a"), Literal(None, 3)
            ),
            groupby=[
                Column("_snuba_d", None, "d"),
                FunctionCall(None, "plus", (Literal(None, 2), Literal(None, 7))),
            ],
            order_by=[OrderBy(OrderByDirection.DESC, Column("_snuba_f", None, "f"))],
        ),
        id="Simple complete query with aliased function in SELECT",
    ),
    pytest.param(
        "MATCH (events) SELECT toDateTime('2020-01-01') AS now, 3*foo(c) AS foo BY toDateTime('2020-01-01') AS now WHERE a<3 AND timestamp>toDateTime('2020-01-01')",
        LogicalQuery(
            {},
            QueryEntity(
                EntityKey.EVENTS, get_entity(EntityKey.EVENTS).get_data_model()
            ),
            selected_columns=[
                SelectedExpression(
                    "now", Literal("_snuba_now", datetime.datetime(2020, 1, 1, 0, 0)),
                ),
                SelectedExpression(
                    "3*foo(c) AS foo",
                    FunctionCall(
                        None,
                        "multiply",
                        (
                            Literal(None, 3),
                            FunctionCall(
                                "_snuba_foo", "foo", (Column("_snuba_c", None, "c"),)
                            ),
                        ),
                    ),
                ),
                SelectedExpression(
                    "now", Literal("_snuba_now", datetime.datetime(2020, 1, 1, 0, 0)),
                ),
            ],
            groupby=[Literal("_snuba_now", datetime.datetime(2020, 1, 1, 0, 0))],
            condition=binary_condition(
                "and",
                binary_condition(
                    "less", Column("_snuba_a", None, "a"), Literal(None, 3)
                ),
                binary_condition(
                    "greater",
                    Column("_snuba_timestamp", None, "timestamp"),
                    Literal(None, datetime.datetime(2020, 1, 1, 0, 0)),
                ),
            ),
        ),
        id="Basic query with date literals",
    ),
    pytest.param(
        "MATCH (events) SELECT a WHERE time_seen<3 AND last_seen=2 AND c=2 AND d=3",
        LogicalQuery(
            {},
            QueryEntity(
                EntityKey.EVENTS, get_entity(EntityKey.EVENTS).get_data_model()
            ),
            selected_columns=[SelectedExpression("a", Column("_snuba_a", None, "a"))],
            condition=FunctionCall(
                None,
                "and",
                (
                    FunctionCall(
                        None,
                        "less",
                        (
                            Column("_snuba_time_seen", None, "time_seen"),
                            Literal(None, 3),
                        ),
                    ),
                    FunctionCall(
                        None,
                        "and",
                        (
                            FunctionCall(
                                None,
                                "equals",
                                (
                                    Column("_snuba_last_seen", None, "last_seen"),
                                    Literal(None, 2),
                                ),
                            ),
                            FunctionCall(
                                None,
                                "and",
                                (
                                    FunctionCall(
                                        None,
                                        "equals",
                                        (
                                            Column("_snuba_c", None, "c"),
                                            Literal(None, 2),
                                        ),
                                    ),
                                    FunctionCall(
                                        None,
                                        "equals",
                                        (
                                            Column("_snuba_d", None, "d"),
                                            Literal(None, 3),
                                        ),
                                    ),
                                ),
                            ),
                        ),
                    ),
                ),
            ),
        ),
        id="Query with multiple conditions joined by AND",
    ),
    pytest.param(
        "MATCH (events) SELECT a WHERE (time_seen<3 OR last_seen=afternoon) OR name=bob",
        LogicalQuery(
            {},
            QueryEntity(
                EntityKey.EVENTS, get_entity(EntityKey.EVENTS).get_data_model()
            ),
            selected_columns=[SelectedExpression("a", Column("_snuba_a", None, "a"))],
            condition=FunctionCall(
                None,
                "or",
                (
                    FunctionCall(
                        None,
                        "or",
                        (
                            FunctionCall(
                                None,
                                "less",
                                (
                                    Column("_snuba_time_seen", None, "time_seen"),
                                    Literal(None, 3),
                                ),
                            ),
                            FunctionCall(
                                None,
                                "equals",
                                (
                                    Column("_snuba_last_seen", None, "last_seen"),
                                    Column("_snuba_afternoon", None, "afternoon"),
                                ),
                            ),
                        ),
                    ),
                    FunctionCall(
                        None,
                        "equals",
                        (
                            Column("_snuba_name", None, "name"),
                            Column("_snuba_bob", None, "bob"),
                        ),
                    ),
                ),
            ),
        ),
        id="Query with multiple conditions joined by OR / parenthesized OR",
    ),
    pytest.param(
        "MATCH (events) SELECT a WHERE name!=bob OR last_seen<afternoon AND (location=gps(x,y,z) OR times_seen>0)",
        LogicalQuery(
            {},
            QueryEntity(
                EntityKey.EVENTS, get_entity(EntityKey.EVENTS).get_data_model()
            ),
            selected_columns=[SelectedExpression("a", Column("_snuba_a", None, "a"),)],
            condition=FunctionCall(
                None,
                "or",
                (
                    FunctionCall(
                        None,
                        "notEquals",
                        (
                            Column("_snuba_name", None, "name"),
                            Column("_snuba_bob", None, "bob"),
                        ),
                    ),
                    FunctionCall(
                        None,
                        "and",
                        (
                            FunctionCall(
                                None,
                                "less",
                                (
                                    Column("_snuba_last_seen", None, "last_seen"),
                                    Column("_snuba_afternoon", None, "afternoon"),
                                ),
                            ),
                            FunctionCall(
                                None,
                                "or",
                                (
                                    FunctionCall(
                                        None,
                                        "equals",
                                        (
                                            Column("_snuba_location", None, "location"),
                                            FunctionCall(
                                                None,
                                                "gps",
                                                (
                                                    Column("_snuba_x", None, "x"),
                                                    Column("_snuba_y", None, "y"),
                                                    Column("_snuba_z", None, "z"),
                                                ),
                                            ),
                                        ),
                                    ),
                                    FunctionCall(
                                        None,
                                        "greater",
                                        (
                                            Column(
                                                "_snuba_times_seen", None, "times_seen"
                                            ),
                                            Literal(None, 0),
                                        ),
                                    ),
                                ),
                            ),
                        ),
                    ),
                ),
            ),
        ),
        id="Query with multiple / complex conditions joined by parenthesized / regular AND / OR",
    ),
    pytest.param(
        "MATCH (events) SELECT a, b[c] WHERE project_id IN tuple( 2 , 3)",
        LogicalQuery(
            {},
            QueryEntity(
                EntityKey.EVENTS, get_entity(EntityKey.EVENTS).get_data_model()
            ),
            selected_columns=[
                SelectedExpression("a", Column("_snuba_a", None, "a")),
                SelectedExpression(
                    "b[c]",
                    SubscriptableReference(
                        "_snuba_b[c]",
                        Column("_snuba_b", None, "b"),
                        key=Literal(None, "c"),
                    ),
                ),
            ],
            condition=FunctionCall(
                None,
                "in",
                (
                    Column("_snuba_project_id", None, "project_id",),
                    FunctionCall(None, "tuple", (Literal(None, 2), Literal(None, 3))),
                ),
            ),
        ),
        id="Query with IN condition",
    ),
    pytest.param(
        """MATCH (events)
        SELECT 4-5,3*foo(c) AS foo,c
        WHERE a<3""",
        LogicalQuery(
            {},
            QueryEntity(
                EntityKey.EVENTS, get_entity(EntityKey.EVENTS).get_data_model()
            ),
            selected_columns=[
                SelectedExpression(
                    "4-5",
                    FunctionCall(None, "minus", (Literal(None, 4), Literal(None, 5))),
                ),
                SelectedExpression(
                    "3*foo(c) AS foo",
                    FunctionCall(
                        None,
                        "multiply",
                        (
                            Literal(None, 3),
                            FunctionCall(
                                "_snuba_foo", "foo", (Column("_snuba_c", None, "c"),)
                            ),
                        ),
                    ),
                ),
                SelectedExpression("c", Column("_snuba_c", None, "c")),
            ],
            condition=binary_condition(
                "less", Column("_snuba_a", None, "a"), Literal(None, 3)
            ),
        ),
        id="Basic query with new lines and no ambiguous clause content",
    ),
    pytest.param(
<<<<<<< HEAD
        "MATCH (e: events) -[contains]-> (t: transactions) SELECT 4-5, c",
        CompositeQuery(
            from_clause=JoinClause(
                left_node=IndividualNode(
                    "e",
                    QueryEntity(
                        EntityKey.EVENTS, get_entity(EntityKey.EVENTS).get_data_model(),
                    ),
                ),
                right_node=IndividualNode(
                    "t",
                    QueryEntity(
                        EntityKey.TRANSACTIONS,
                        get_entity(EntityKey.TRANSACTIONS).get_data_model(),
                    ),
                ),
                keys=[
                    JoinCondition(
                        JoinConditionExpression("e", "event_id"),
                        JoinConditionExpression("t", "event_id"),
                    )
                ],
                join_type=JoinType.INNER,
                join_modifier=JoinModifier.SEMI,
=======
        """MATCH (e:events)
        SELECT 4-5,3*foo(c) AS foo,c
        WHERE or(equals(arrayExists(a, '=', 'RuntimeException'), 1), equals(arrayAll(b, 'NOT IN', tuple('Stack', 'Arithmetic')), 1)) = 1""",
        LogicalQuery(
            {},
            QueryEntity(
                EntityKey.EVENTS, get_entity(EntityKey.EVENTS).get_data_model()
>>>>>>> 0846d6f9
            ),
            selected_columns=[
                SelectedExpression(
                    "4-5",
                    FunctionCall(None, "minus", (Literal(None, 4), Literal(None, 5))),
                ),
<<<<<<< HEAD
                SelectedExpression("c", Column("_snuba_c", None, "c")),
            ],
        ),
        id="Basic join match",
    ),
    pytest.param(
        "MATCH (e: events) -[contains]-> (t: transactions SAMPLE 0.5) SELECT 4-5, c",
        CompositeQuery(
            from_clause=JoinClause(
                left_node=IndividualNode(
                    "e",
                    QueryEntity(
                        EntityKey.EVENTS, get_entity(EntityKey.EVENTS).get_data_model(),
                    ),
                ),
                right_node=IndividualNode(
                    "t",
                    QueryEntity(
                        EntityKey.TRANSACTIONS,
                        get_entity(EntityKey.TRANSACTIONS).get_data_model(),
                        0.5,
                    ),
                ),
                keys=[
                    JoinCondition(
                        JoinConditionExpression("e", "event_id"),
                        JoinConditionExpression("t", "event_id"),
                    )
                ],
                join_type=JoinType.INNER,
                join_modifier=JoinModifier.SEMI,
            ),
            selected_columns=[
                SelectedExpression(
                    "4-5",
                    FunctionCall(None, "minus", (Literal(None, 4), Literal(None, 5))),
                ),
                SelectedExpression("c", Column("_snuba_c", None, "c")),
            ],
        ),
        id="Basic join match with sample",
    ),
    pytest.param(
        """MATCH
            (e: events) -[contains]-> (t: transactions),
            (e: events) -[assigned]-> (ga: groupassignee)
        SELECT 4-5, c""",
        CompositeQuery(
            from_clause=JoinClause(
                left_node=JoinClause(
                    left_node=IndividualNode(
                        "e",
                        QueryEntity(
                            EntityKey.EVENTS,
                            get_entity(EntityKey.EVENTS).get_data_model(),
                        ),
                    ),
                    right_node=IndividualNode(
                        "ga",
                        QueryEntity(
                            EntityKey.GROUPASSIGNEE,
                            get_entity(EntityKey.GROUPASSIGNEE).get_data_model(),
                        ),
                    ),
                    keys=[
                        JoinCondition(
                            JoinConditionExpression("e", "event_id"),
                            JoinConditionExpression("ga", "group_id"),
                        )
                    ],
                    join_type=JoinType.INNER,
                    join_modifier=JoinModifier.SEMI,
                ),
                right_node=IndividualNode(
                    "t",
                    QueryEntity(
                        EntityKey.TRANSACTIONS,
                        get_entity(EntityKey.TRANSACTIONS).get_data_model(),
                    ),
                ),
                keys=[
                    JoinCondition(
                        JoinConditionExpression("e", "event_id"),
                        JoinConditionExpression("t", "event_id"),
                    )
                ],
                join_type=JoinType.INNER,
                join_modifier=JoinModifier.SEMI,
            ),
            selected_columns=[
                SelectedExpression(
                    "4-5",
                    FunctionCall(None, "minus", (Literal(None, 4), Literal(None, 5))),
                ),
                SelectedExpression("c", Column("_snuba_c", None, "c")),
            ],
        ),
        id="Multi join match",
    ),
    pytest.param(
        """MATCH
            (e: events) -[contains]-> (t: transactions),
            (e: events) -[assigned]-> (ga: groupassignee),
            (e: events) -[bookmark]-> (gm: groupedmessage),
            (e: events) -[activity]-> (se: sessions)
        SELECT 4-5, c""",
        CompositeQuery(
            from_clause=JoinClause(
                left_node=JoinClause(
                    left_node=JoinClause(
                        left_node=JoinClause(
                            left_node=IndividualNode(
                                "e",
                                QueryEntity(
                                    EntityKey.EVENTS,
                                    get_entity(EntityKey.EVENTS).get_data_model(),
                                ),
                            ),
                            right_node=IndividualNode(
                                "se",
                                QueryEntity(
                                    EntityKey.SESSIONS,
                                    get_entity(EntityKey.SESSIONS).get_data_model(),
                                ),
                            ),
                            keys=[
                                JoinCondition(
                                    JoinConditionExpression("e", "event_id"),
                                    JoinConditionExpression("se", "org_id"),
                                )
                            ],
                            join_type=JoinType.INNER,
                            join_modifier=JoinModifier.SEMI,
                        ),
                        right_node=IndividualNode(
                            "gm",
                            QueryEntity(
                                EntityKey.GROUPEDMESSAGES,
                                get_entity(EntityKey.GROUPEDMESSAGES).get_data_model(),
                            ),
                        ),
                        keys=[
                            JoinCondition(
                                JoinConditionExpression("e", "event_id"),
                                JoinConditionExpression("gm", "first_release_id"),
                            )
                        ],
                        join_type=JoinType.INNER,
                        join_modifier=JoinModifier.SEMI,
                    ),
                    right_node=IndividualNode(
                        "ga",
                        QueryEntity(
                            EntityKey.GROUPASSIGNEE,
                            get_entity(EntityKey.GROUPASSIGNEE).get_data_model(),
                        ),
                    ),
                    keys=[
                        JoinCondition(
                            JoinConditionExpression("e", "event_id"),
                            JoinConditionExpression("ga", "group_id"),
                        )
                    ],
                    join_type=JoinType.INNER,
                    join_modifier=JoinModifier.SEMI,
                ),
                right_node=IndividualNode(
                    "t",
                    QueryEntity(
                        EntityKey.TRANSACTIONS,
                        get_entity(EntityKey.TRANSACTIONS).get_data_model(),
                    ),
                ),
                keys=[
                    JoinCondition(
                        JoinConditionExpression("e", "event_id"),
                        JoinConditionExpression("t", "event_id"),
                    )
                ],
                join_type=JoinType.INNER,
                join_modifier=JoinModifier.SEMI,
            ),
            selected_columns=[
                SelectedExpression(
                    "4-5",
                    FunctionCall(None, "minus", (Literal(None, 4), Literal(None, 5))),
                ),
                SelectedExpression("c", Column("_snuba_c", None, "c")),
            ],
        ),
        id="Multi multi join match",
    ),
    pytest.param(
        "MATCH { MATCH (events) SELECT count() AS count BY title } SELECT max(count) AS max_count",
        CompositeQuery(
            from_clause=LogicalQuery(
                {},
                QueryEntity(
                    EntityKey.EVENTS, get_entity(EntityKey.EVENTS).get_data_model(),
                ),
                selected_columns=[
                    SelectedExpression(
                        "count", FunctionCall("_snuba_count", "count", tuple())
                    ),
                    SelectedExpression("title", Column("_snuba_title", None, "title")),
                ],
                groupby=[Column("_snuba_title", None, "title")],
            ),
            selected_columns=[
                SelectedExpression(
                    "max_count",
                    FunctionCall(
                        "_snuba_max_count",
                        "max",
                        (Column("_snuba_count", None, "count"),),
                    ),
                ),
            ],
        ),
        id="sub query match",
    ),
    pytest.param(
        "MATCH { MATCH { MATCH (events) SELECT count() AS count BY title } SELECT max(count) AS max_count } SELECT min(count) AS min_count",
        CompositeQuery(
            from_clause=CompositeQuery(
                from_clause=LogicalQuery(
                    {},
                    QueryEntity(
                        EntityKey.EVENTS, get_entity(EntityKey.EVENTS).get_data_model(),
                    ),
                    selected_columns=[
                        SelectedExpression(
                            "count", FunctionCall("_snuba_count", "count", tuple())
                        ),
                        SelectedExpression(
                            "title", Column("_snuba_title", None, "title")
                        ),
                    ],
                    groupby=[Column("_snuba_title", None, "title")],
                ),
                selected_columns=[
                    SelectedExpression(
                        "max_count",
                        FunctionCall(
                            "_snuba_max_count",
                            "max",
                            (Column("_snuba_count", None, "count"),),
                        ),
                    ),
                ],
            ),
            selected_columns=[
                SelectedExpression(
                    "min_count",
                    FunctionCall(
                        "_snuba_min_count",
                        "min",
                        (Column("_snuba_count", None, "count"),),
                    ),
                ),
            ],
        ),
        id="sub query of sub query match",
    ),
    pytest.param(
        """MATCH (events) SELECT 4-5,3*foo(c) AS foo,c WHERE a<'stuff\\' "\\" stuff' AND b='"💩\\" \t \\'\\''""",
=======
                SelectedExpression(
                    "3*foo(c) AS foo",
                    FunctionCall(
                        None,
                        "multiply",
                        (
                            Literal(None, 3),
                            FunctionCall(
                                "_snuba_foo", "foo", (Column("_snuba_c", None, "c"),)
                            ),
                        ),
                    ),
                ),
                SelectedExpression("c", Column("_snuba_c", None, "c")),
            ],
            condition=binary_condition(
                "equals",
                binary_condition(
                    "or",
                    binary_condition(
                        "equals",
                        FunctionCall(
                            None,
                            "arrayExists",
                            (
                                Lambda(
                                    None,
                                    ("x",),
                                    FunctionCall(
                                        None,
                                        "assumeNotNull",
                                        (
                                            FunctionCall(
                                                None,
                                                "equals",
                                                (
                                                    Argument(None, "x"),
                                                    Literal(None, "RuntimeException"),
                                                ),
                                            ),
                                        ),
                                    ),
                                ),
                                Column("_snuba_a", None, "a"),
                            ),
                        ),
                        Literal(None, 1),
                    ),
                    binary_condition(
                        "equals",
                        FunctionCall(
                            None,
                            "arrayAll",
                            (
                                Lambda(
                                    None,
                                    ("x",),
                                    FunctionCall(
                                        None,
                                        "assumeNotNull",
                                        (
                                            FunctionCall(
                                                None,
                                                "notIn",
                                                (
                                                    Argument(None, "x"),
                                                    FunctionCall(
                                                        None,
                                                        "tuple",
                                                        (
                                                            Literal(None, "Stack"),
                                                            Literal(
                                                                None, "Arithmetic",
                                                            ),
                                                        ),
                                                    ),
                                                ),
                                            ),
                                        ),
                                    ),
                                ),
                                Column("_snuba_b", None, "b"),
                            ),
                        ),
                        Literal(None, 1),
                    ),
                ),
                Literal(None, 1),
            ),
        ),
        id="Special array join functions",
    ),
    pytest.param(
        """MATCH (e:events) SELECT 4-5,3*foo(c) AS foo,c WHERE a<'stuff\\' "\\" stuff' AND b='"💩\\" \t \\'\\''""",
>>>>>>> 0846d6f9
        LogicalQuery(
            {},
            QueryEntity(
                EntityKey.EVENTS, get_entity(EntityKey.EVENTS).get_data_model()
            ),
            selected_columns=[
                SelectedExpression(
                    "4-5",
                    FunctionCall(None, "minus", (Literal(None, 4), Literal(None, 5))),
                ),
                SelectedExpression(
                    "3*foo(c) AS foo",
                    FunctionCall(
                        None,
                        "multiply",
                        (
                            Literal(None, 3),
                            FunctionCall(
                                "_snuba_foo", "foo", (Column("_snuba_c", None, "c"),)
                            ),
                        ),
                    ),
                ),
                SelectedExpression("c", Column("_snuba_c", None, "c")),
            ],
            condition=binary_condition(
                "and",
                binary_condition(
                    "less",
                    Column("_snuba_a", None, "a"),
                    Literal(None, """stuff' "\\" stuff"""),
                ),
                binary_condition(
                    "equals",
                    Column("_snuba_b", None, "b"),
                    Literal(None, """"💩\\" \t ''"""),
                ),
            ),
        ),
        id="Basic query with crazy characters and escaping",
    ),
    pytest.param(
        """MATCH (d: discover_events )
        SELECT count() AS count BY tags_key
        WHERE or(equals(ifNull(tags[foo],''),'baz'),equals(ifNull(tags[foo.bar],''),'qux'))=1
        ORDER BY count DESC,tags_key ASC  LIMIT 10""",
        LogicalQuery(
            {},
            QueryEntity(
                EntityKey.DISCOVER_EVENTS,
                get_entity(EntityKey.DISCOVER_EVENTS).get_data_model(),
            ),
            selected_columns=[
                SelectedExpression(
                    "count", FunctionCall("_snuba_count", "count", tuple()),
                ),
                SelectedExpression(
                    "tags_key", Column("_snuba_tags_key", None, "tags_key"),
                ),
            ],
            groupby=[Column("_snuba_tags_key", None, "tags_key")],
            order_by=[
                OrderBy(
                    OrderByDirection.DESC,
                    FunctionCall("_snuba_count", "count", tuple()),
                ),
                OrderBy(
                    OrderByDirection.ASC, Column("_snuba_tags_key", None, "tags_key"),
                ),
            ],
            limit=10,
            condition=binary_condition(
                "equals",
                binary_condition(
                    "or",
                    binary_condition(
                        "equals",
                        FunctionCall(
                            None,
                            "ifNull",
                            (
                                SubscriptableReference(
                                    "_snuba_tags[foo]",
                                    Column("_snuba_tags", None, "tags"),
                                    Literal(None, "foo"),
                                ),
                                Literal(None, ""),
                            ),
                        ),
                        Literal(None, "baz"),
                    ),
                    binary_condition(
                        "equals",
                        FunctionCall(
                            None,
                            "ifNull",
                            (
                                SubscriptableReference(
                                    "_snuba_tags[foo.bar]",
                                    Column("_snuba_tags", None, "tags"),
                                    Literal(None, "foo.bar"),
                                ),
                                Literal(None, ""),
                            ),
                        ),
                        Literal(None, "qux"),
                    ),
                ),
                Literal(None, 1),
            ),
        ),
        id="Query with nested boolean conditions with multiple empty quoted literals",
    ),
]


@pytest.mark.parametrize("query_body, expected_query", test_cases)
def test_format_expressions(query_body: str, expected_query: LogicalQuery) -> None:
    state.set_config("query_parsing_expand_aliases", 1)
    events = get_dataset("events")

    # TODO: Potentially remove this once entities have actual join relationships
    mapping = {
        "contains": (EntityKey.TRANSACTIONS, "event_id"),
        "assigned": (EntityKey.GROUPASSIGNEE, "group_id"),
        "bookmark": (EntityKey.GROUPEDMESSAGES, "first_release_id"),
        "activity": (EntityKey.SESSIONS, "org_id"),
    }

    def events_mock(relationship: str) -> JoinRelationship:
        entity_key, rhs_column = mapping[relationship]
        return JoinRelationship(
            rhs_entity=entity_key,
            join_class=JoinClass.ONE_2_ONE,
            join_type=JoinType.INNER,
            join_modifier=JoinModifier.SEMI,
            columns=[("event_id", rhs_column)],
        )

    events_entity = get_entity(EntityKey.EVENTS)
    setattr(events_entity, "get_join_relationship", events_mock)

    query = parse_snql_query(query_body, events)

    eq, reason = query.equals(expected_query)
    assert eq, reason<|MERGE_RESOLUTION|>--- conflicted
+++ resolved
@@ -124,35 +124,31 @@
         id="limit and offset",
     ),
     pytest.param(
-<<<<<<< HEAD
+        "MATCH (events) SELECT 4-5, c, arrayJoin(c) AS x TOTALS true",
+        LogicalQuery(
+            {},
+            QueryEntity(
+                EntityKey.EVENTS, get_entity(EntityKey.EVENTS).get_data_model()
+            ),
+            selected_columns=[
+                SelectedExpression(
+                    "4-5",
+                    FunctionCall(None, "minus", (Literal(None, 4), Literal(None, 5))),
+                ),
+                SelectedExpression("c", Column("_snuba_c", None, "c")),
+                SelectedExpression(
+                    "x",
+                    FunctionCall(
+                        "_snuba_x", "arrayJoin", (Column("_snuba_c", None, "c"),)
+                    ),
+                ),
+            ],
+            totals=True,
+        ),
+        id="Array join",
+    ),
+    pytest.param(
         "MATCH (events) SELECT 4-5, 3* foo(c) AS foo, c WHERE a<3",
-=======
-        "MATCH (e:events) SELECT 4-5, c, arrayJoin(c) AS x TOTALS true",
-        LogicalQuery(
-            {},
-            QueryEntity(
-                EntityKey.EVENTS, get_entity(EntityKey.EVENTS).get_data_model()
-            ),
-            selected_columns=[
-                SelectedExpression(
-                    "4-5",
-                    FunctionCall(None, "minus", (Literal(None, 4), Literal(None, 5))),
-                ),
-                SelectedExpression("c", Column("_snuba_c", None, "c")),
-                SelectedExpression(
-                    "x",
-                    FunctionCall(
-                        "_snuba_x", "arrayJoin", (Column("_snuba_c", None, "c"),)
-                    ),
-                ),
-            ],
-            totals=True,
-        ),
-        id="Array join",
-    ),
-    pytest.param(
-        "MATCH (e: events) SELECT 4-5, 3* foo(c) AS foo, c WHERE a<3",
->>>>>>> 0846d6f9
         LogicalQuery(
             {},
             QueryEntity(
@@ -635,32 +631,6 @@
         id="Basic query with new lines and no ambiguous clause content",
     ),
     pytest.param(
-<<<<<<< HEAD
-        "MATCH (e: events) -[contains]-> (t: transactions) SELECT 4-5, c",
-        CompositeQuery(
-            from_clause=JoinClause(
-                left_node=IndividualNode(
-                    "e",
-                    QueryEntity(
-                        EntityKey.EVENTS, get_entity(EntityKey.EVENTS).get_data_model(),
-                    ),
-                ),
-                right_node=IndividualNode(
-                    "t",
-                    QueryEntity(
-                        EntityKey.TRANSACTIONS,
-                        get_entity(EntityKey.TRANSACTIONS).get_data_model(),
-                    ),
-                ),
-                keys=[
-                    JoinCondition(
-                        JoinConditionExpression("e", "event_id"),
-                        JoinConditionExpression("t", "event_id"),
-                    )
-                ],
-                join_type=JoinType.INNER,
-                join_modifier=JoinModifier.SEMI,
-=======
         """MATCH (e:events)
         SELECT 4-5,3*foo(c) AS foo,c
         WHERE or(equals(arrayExists(a, '=', 'RuntimeException'), 1), equals(arrayAll(b, 'NOT IN', tuple('Stack', 'Arithmetic')), 1)) = 1""",
@@ -668,281 +638,12 @@
             {},
             QueryEntity(
                 EntityKey.EVENTS, get_entity(EntityKey.EVENTS).get_data_model()
->>>>>>> 0846d6f9
-            ),
-            selected_columns=[
-                SelectedExpression(
-                    "4-5",
-                    FunctionCall(None, "minus", (Literal(None, 4), Literal(None, 5))),
-                ),
-<<<<<<< HEAD
-                SelectedExpression("c", Column("_snuba_c", None, "c")),
-            ],
-        ),
-        id="Basic join match",
-    ),
-    pytest.param(
-        "MATCH (e: events) -[contains]-> (t: transactions SAMPLE 0.5) SELECT 4-5, c",
-        CompositeQuery(
-            from_clause=JoinClause(
-                left_node=IndividualNode(
-                    "e",
-                    QueryEntity(
-                        EntityKey.EVENTS, get_entity(EntityKey.EVENTS).get_data_model(),
-                    ),
-                ),
-                right_node=IndividualNode(
-                    "t",
-                    QueryEntity(
-                        EntityKey.TRANSACTIONS,
-                        get_entity(EntityKey.TRANSACTIONS).get_data_model(),
-                        0.5,
-                    ),
-                ),
-                keys=[
-                    JoinCondition(
-                        JoinConditionExpression("e", "event_id"),
-                        JoinConditionExpression("t", "event_id"),
-                    )
-                ],
-                join_type=JoinType.INNER,
-                join_modifier=JoinModifier.SEMI,
-            ),
-            selected_columns=[
-                SelectedExpression(
-                    "4-5",
-                    FunctionCall(None, "minus", (Literal(None, 4), Literal(None, 5))),
-                ),
-                SelectedExpression("c", Column("_snuba_c", None, "c")),
-            ],
-        ),
-        id="Basic join match with sample",
-    ),
-    pytest.param(
-        """MATCH
-            (e: events) -[contains]-> (t: transactions),
-            (e: events) -[assigned]-> (ga: groupassignee)
-        SELECT 4-5, c""",
-        CompositeQuery(
-            from_clause=JoinClause(
-                left_node=JoinClause(
-                    left_node=IndividualNode(
-                        "e",
-                        QueryEntity(
-                            EntityKey.EVENTS,
-                            get_entity(EntityKey.EVENTS).get_data_model(),
-                        ),
-                    ),
-                    right_node=IndividualNode(
-                        "ga",
-                        QueryEntity(
-                            EntityKey.GROUPASSIGNEE,
-                            get_entity(EntityKey.GROUPASSIGNEE).get_data_model(),
-                        ),
-                    ),
-                    keys=[
-                        JoinCondition(
-                            JoinConditionExpression("e", "event_id"),
-                            JoinConditionExpression("ga", "group_id"),
-                        )
-                    ],
-                    join_type=JoinType.INNER,
-                    join_modifier=JoinModifier.SEMI,
-                ),
-                right_node=IndividualNode(
-                    "t",
-                    QueryEntity(
-                        EntityKey.TRANSACTIONS,
-                        get_entity(EntityKey.TRANSACTIONS).get_data_model(),
-                    ),
-                ),
-                keys=[
-                    JoinCondition(
-                        JoinConditionExpression("e", "event_id"),
-                        JoinConditionExpression("t", "event_id"),
-                    )
-                ],
-                join_type=JoinType.INNER,
-                join_modifier=JoinModifier.SEMI,
-            ),
-            selected_columns=[
-                SelectedExpression(
-                    "4-5",
-                    FunctionCall(None, "minus", (Literal(None, 4), Literal(None, 5))),
-                ),
-                SelectedExpression("c", Column("_snuba_c", None, "c")),
-            ],
-        ),
-        id="Multi join match",
-    ),
-    pytest.param(
-        """MATCH
-            (e: events) -[contains]-> (t: transactions),
-            (e: events) -[assigned]-> (ga: groupassignee),
-            (e: events) -[bookmark]-> (gm: groupedmessage),
-            (e: events) -[activity]-> (se: sessions)
-        SELECT 4-5, c""",
-        CompositeQuery(
-            from_clause=JoinClause(
-                left_node=JoinClause(
-                    left_node=JoinClause(
-                        left_node=JoinClause(
-                            left_node=IndividualNode(
-                                "e",
-                                QueryEntity(
-                                    EntityKey.EVENTS,
-                                    get_entity(EntityKey.EVENTS).get_data_model(),
-                                ),
-                            ),
-                            right_node=IndividualNode(
-                                "se",
-                                QueryEntity(
-                                    EntityKey.SESSIONS,
-                                    get_entity(EntityKey.SESSIONS).get_data_model(),
-                                ),
-                            ),
-                            keys=[
-                                JoinCondition(
-                                    JoinConditionExpression("e", "event_id"),
-                                    JoinConditionExpression("se", "org_id"),
-                                )
-                            ],
-                            join_type=JoinType.INNER,
-                            join_modifier=JoinModifier.SEMI,
-                        ),
-                        right_node=IndividualNode(
-                            "gm",
-                            QueryEntity(
-                                EntityKey.GROUPEDMESSAGES,
-                                get_entity(EntityKey.GROUPEDMESSAGES).get_data_model(),
-                            ),
-                        ),
-                        keys=[
-                            JoinCondition(
-                                JoinConditionExpression("e", "event_id"),
-                                JoinConditionExpression("gm", "first_release_id"),
-                            )
-                        ],
-                        join_type=JoinType.INNER,
-                        join_modifier=JoinModifier.SEMI,
-                    ),
-                    right_node=IndividualNode(
-                        "ga",
-                        QueryEntity(
-                            EntityKey.GROUPASSIGNEE,
-                            get_entity(EntityKey.GROUPASSIGNEE).get_data_model(),
-                        ),
-                    ),
-                    keys=[
-                        JoinCondition(
-                            JoinConditionExpression("e", "event_id"),
-                            JoinConditionExpression("ga", "group_id"),
-                        )
-                    ],
-                    join_type=JoinType.INNER,
-                    join_modifier=JoinModifier.SEMI,
-                ),
-                right_node=IndividualNode(
-                    "t",
-                    QueryEntity(
-                        EntityKey.TRANSACTIONS,
-                        get_entity(EntityKey.TRANSACTIONS).get_data_model(),
-                    ),
-                ),
-                keys=[
-                    JoinCondition(
-                        JoinConditionExpression("e", "event_id"),
-                        JoinConditionExpression("t", "event_id"),
-                    )
-                ],
-                join_type=JoinType.INNER,
-                join_modifier=JoinModifier.SEMI,
-            ),
-            selected_columns=[
-                SelectedExpression(
-                    "4-5",
-                    FunctionCall(None, "minus", (Literal(None, 4), Literal(None, 5))),
-                ),
-                SelectedExpression("c", Column("_snuba_c", None, "c")),
-            ],
-        ),
-        id="Multi multi join match",
-    ),
-    pytest.param(
-        "MATCH { MATCH (events) SELECT count() AS count BY title } SELECT max(count) AS max_count",
-        CompositeQuery(
-            from_clause=LogicalQuery(
-                {},
-                QueryEntity(
-                    EntityKey.EVENTS, get_entity(EntityKey.EVENTS).get_data_model(),
-                ),
-                selected_columns=[
-                    SelectedExpression(
-                        "count", FunctionCall("_snuba_count", "count", tuple())
-                    ),
-                    SelectedExpression("title", Column("_snuba_title", None, "title")),
-                ],
-                groupby=[Column("_snuba_title", None, "title")],
-            ),
-            selected_columns=[
-                SelectedExpression(
-                    "max_count",
-                    FunctionCall(
-                        "_snuba_max_count",
-                        "max",
-                        (Column("_snuba_count", None, "count"),),
-                    ),
-                ),
-            ],
-        ),
-        id="sub query match",
-    ),
-    pytest.param(
-        "MATCH { MATCH { MATCH (events) SELECT count() AS count BY title } SELECT max(count) AS max_count } SELECT min(count) AS min_count",
-        CompositeQuery(
-            from_clause=CompositeQuery(
-                from_clause=LogicalQuery(
-                    {},
-                    QueryEntity(
-                        EntityKey.EVENTS, get_entity(EntityKey.EVENTS).get_data_model(),
-                    ),
-                    selected_columns=[
-                        SelectedExpression(
-                            "count", FunctionCall("_snuba_count", "count", tuple())
-                        ),
-                        SelectedExpression(
-                            "title", Column("_snuba_title", None, "title")
-                        ),
-                    ],
-                    groupby=[Column("_snuba_title", None, "title")],
-                ),
-                selected_columns=[
-                    SelectedExpression(
-                        "max_count",
-                        FunctionCall(
-                            "_snuba_max_count",
-                            "max",
-                            (Column("_snuba_count", None, "count"),),
-                        ),
-                    ),
-                ],
-            ),
-            selected_columns=[
-                SelectedExpression(
-                    "min_count",
-                    FunctionCall(
-                        "_snuba_min_count",
-                        "min",
-                        (Column("_snuba_count", None, "count"),),
-                    ),
-                ),
-            ],
-        ),
-        id="sub query of sub query match",
-    ),
-    pytest.param(
-        """MATCH (events) SELECT 4-5,3*foo(c) AS foo,c WHERE a<'stuff\\' "\\" stuff' AND b='"💩\\" \t \\'\\''""",
-=======
+            ),
+            selected_columns=[
+                SelectedExpression(
+                    "4-5",
+                    FunctionCall(None, "minus", (Literal(None, 4), Literal(None, 5))),
+                ),
                 SelectedExpression(
                     "3*foo(c) AS foo",
                     FunctionCall(
@@ -1036,8 +737,302 @@
         id="Special array join functions",
     ),
     pytest.param(
-        """MATCH (e:events) SELECT 4-5,3*foo(c) AS foo,c WHERE a<'stuff\\' "\\" stuff' AND b='"💩\\" \t \\'\\''""",
->>>>>>> 0846d6f9
+        "MATCH (e: events) -[contains]-> (t: transactions) SELECT 4-5, c",
+        CompositeQuery(
+            from_clause=JoinClause(
+                left_node=IndividualNode(
+                    "e",
+                    QueryEntity(
+                        EntityKey.EVENTS, get_entity(EntityKey.EVENTS).get_data_model(),
+                    ),
+                ),
+                right_node=IndividualNode(
+                    "t",
+                    QueryEntity(
+                        EntityKey.TRANSACTIONS,
+                        get_entity(EntityKey.TRANSACTIONS).get_data_model(),
+                    ),
+                ),
+                keys=[
+                    JoinCondition(
+                        JoinConditionExpression("e", "event_id"),
+                        JoinConditionExpression("t", "event_id"),
+                    )
+                ],
+                join_type=JoinType.INNER,
+                join_modifier=JoinModifier.SEMI,
+            ),
+            selected_columns=[
+                SelectedExpression(
+                    "4-5",
+                    FunctionCall(None, "minus", (Literal(None, 4), Literal(None, 5))),
+                ),
+                SelectedExpression("c", Column("_snuba_c", None, "c")),
+            ],
+        ),
+        id="Basic join match",
+    ),
+    pytest.param(
+        "MATCH (e: events) -[contains]-> (t: transactions SAMPLE 0.5) SELECT 4-5, c",
+        CompositeQuery(
+            from_clause=JoinClause(
+                left_node=IndividualNode(
+                    "e",
+                    QueryEntity(
+                        EntityKey.EVENTS, get_entity(EntityKey.EVENTS).get_data_model(),
+                    ),
+                ),
+                right_node=IndividualNode(
+                    "t",
+                    QueryEntity(
+                        EntityKey.TRANSACTIONS,
+                        get_entity(EntityKey.TRANSACTIONS).get_data_model(),
+                        0.5,
+                    ),
+                ),
+                keys=[
+                    JoinCondition(
+                        JoinConditionExpression("e", "event_id"),
+                        JoinConditionExpression("t", "event_id"),
+                    )
+                ],
+                join_type=JoinType.INNER,
+                join_modifier=JoinModifier.SEMI,
+            ),
+            selected_columns=[
+                SelectedExpression(
+                    "4-5",
+                    FunctionCall(None, "minus", (Literal(None, 4), Literal(None, 5))),
+                ),
+                SelectedExpression("c", Column("_snuba_c", None, "c")),
+            ],
+        ),
+        id="Basic join match with sample",
+    ),
+    pytest.param(
+        """MATCH
+            (e: events) -[contains]-> (t: transactions),
+            (e: events) -[assigned]-> (ga: groupassignee)
+        SELECT 4-5, c""",
+        CompositeQuery(
+            from_clause=JoinClause(
+                left_node=JoinClause(
+                    left_node=IndividualNode(
+                        "e",
+                        QueryEntity(
+                            EntityKey.EVENTS,
+                            get_entity(EntityKey.EVENTS).get_data_model(),
+                        ),
+                    ),
+                    right_node=IndividualNode(
+                        "ga",
+                        QueryEntity(
+                            EntityKey.GROUPASSIGNEE,
+                            get_entity(EntityKey.GROUPASSIGNEE).get_data_model(),
+                        ),
+                    ),
+                    keys=[
+                        JoinCondition(
+                            JoinConditionExpression("e", "event_id"),
+                            JoinConditionExpression("ga", "group_id"),
+                        )
+                    ],
+                    join_type=JoinType.INNER,
+                    join_modifier=JoinModifier.SEMI,
+                ),
+                right_node=IndividualNode(
+                    "t",
+                    QueryEntity(
+                        EntityKey.TRANSACTIONS,
+                        get_entity(EntityKey.TRANSACTIONS).get_data_model(),
+                    ),
+                ),
+                keys=[
+                    JoinCondition(
+                        JoinConditionExpression("e", "event_id"),
+                        JoinConditionExpression("t", "event_id"),
+                    )
+                ],
+                join_type=JoinType.INNER,
+                join_modifier=JoinModifier.SEMI,
+            ),
+            selected_columns=[
+                SelectedExpression(
+                    "4-5",
+                    FunctionCall(None, "minus", (Literal(None, 4), Literal(None, 5))),
+                ),
+                SelectedExpression("c", Column("_snuba_c", None, "c")),
+            ],
+        ),
+        id="Multi join match",
+    ),
+    pytest.param(
+        """MATCH
+            (e: events) -[contains]-> (t: transactions),
+            (e: events) -[assigned]-> (ga: groupassignee),
+            (e: events) -[bookmark]-> (gm: groupedmessage),
+            (e: events) -[activity]-> (se: sessions)
+        SELECT 4-5, c""",
+        CompositeQuery(
+            from_clause=JoinClause(
+                left_node=JoinClause(
+                    left_node=JoinClause(
+                        left_node=JoinClause(
+                            left_node=IndividualNode(
+                                "e",
+                                QueryEntity(
+                                    EntityKey.EVENTS,
+                                    get_entity(EntityKey.EVENTS).get_data_model(),
+                                ),
+                            ),
+                            right_node=IndividualNode(
+                                "se",
+                                QueryEntity(
+                                    EntityKey.SESSIONS,
+                                    get_entity(EntityKey.SESSIONS).get_data_model(),
+                                ),
+                            ),
+                            keys=[
+                                JoinCondition(
+                                    JoinConditionExpression("e", "event_id"),
+                                    JoinConditionExpression("se", "org_id"),
+                                )
+                            ],
+                            join_type=JoinType.INNER,
+                            join_modifier=JoinModifier.SEMI,
+                        ),
+                        right_node=IndividualNode(
+                            "gm",
+                            QueryEntity(
+                                EntityKey.GROUPEDMESSAGES,
+                                get_entity(EntityKey.GROUPEDMESSAGES).get_data_model(),
+                            ),
+                        ),
+                        keys=[
+                            JoinCondition(
+                                JoinConditionExpression("e", "event_id"),
+                                JoinConditionExpression("gm", "first_release_id"),
+                            )
+                        ],
+                        join_type=JoinType.INNER,
+                        join_modifier=JoinModifier.SEMI,
+                    ),
+                    right_node=IndividualNode(
+                        "ga",
+                        QueryEntity(
+                            EntityKey.GROUPASSIGNEE,
+                            get_entity(EntityKey.GROUPASSIGNEE).get_data_model(),
+                        ),
+                    ),
+                    keys=[
+                        JoinCondition(
+                            JoinConditionExpression("e", "event_id"),
+                            JoinConditionExpression("ga", "group_id"),
+                        )
+                    ],
+                    join_type=JoinType.INNER,
+                    join_modifier=JoinModifier.SEMI,
+                ),
+                right_node=IndividualNode(
+                    "t",
+                    QueryEntity(
+                        EntityKey.TRANSACTIONS,
+                        get_entity(EntityKey.TRANSACTIONS).get_data_model(),
+                    ),
+                ),
+                keys=[
+                    JoinCondition(
+                        JoinConditionExpression("e", "event_id"),
+                        JoinConditionExpression("t", "event_id"),
+                    )
+                ],
+                join_type=JoinType.INNER,
+                join_modifier=JoinModifier.SEMI,
+            ),
+            selected_columns=[
+                SelectedExpression(
+                    "4-5",
+                    FunctionCall(None, "minus", (Literal(None, 4), Literal(None, 5))),
+                ),
+                SelectedExpression("c", Column("_snuba_c", None, "c")),
+            ],
+        ),
+        id="Multi multi join match",
+    ),
+    pytest.param(
+        "MATCH { MATCH (events) SELECT count() AS count BY title } SELECT max(count) AS max_count",
+        CompositeQuery(
+            from_clause=LogicalQuery(
+                {},
+                QueryEntity(
+                    EntityKey.EVENTS, get_entity(EntityKey.EVENTS).get_data_model(),
+                ),
+                selected_columns=[
+                    SelectedExpression(
+                        "count", FunctionCall("_snuba_count", "count", tuple())
+                    ),
+                    SelectedExpression("title", Column("_snuba_title", None, "title")),
+                ],
+                groupby=[Column("_snuba_title", None, "title")],
+            ),
+            selected_columns=[
+                SelectedExpression(
+                    "max_count",
+                    FunctionCall(
+                        "_snuba_max_count",
+                        "max",
+                        (Column("_snuba_count", None, "count"),),
+                    ),
+                ),
+            ],
+        ),
+        id="sub query match",
+    ),
+    pytest.param(
+        "MATCH { MATCH { MATCH (events) SELECT count() AS count BY title } SELECT max(count) AS max_count } SELECT min(count) AS min_count",
+        CompositeQuery(
+            from_clause=CompositeQuery(
+                from_clause=LogicalQuery(
+                    {},
+                    QueryEntity(
+                        EntityKey.EVENTS, get_entity(EntityKey.EVENTS).get_data_model(),
+                    ),
+                    selected_columns=[
+                        SelectedExpression(
+                            "count", FunctionCall("_snuba_count", "count", tuple())
+                        ),
+                        SelectedExpression(
+                            "title", Column("_snuba_title", None, "title")
+                        ),
+                    ],
+                    groupby=[Column("_snuba_title", None, "title")],
+                ),
+                selected_columns=[
+                    SelectedExpression(
+                        "max_count",
+                        FunctionCall(
+                            "_snuba_max_count",
+                            "max",
+                            (Column("_snuba_count", None, "count"),),
+                        ),
+                    ),
+                ],
+            ),
+            selected_columns=[
+                SelectedExpression(
+                    "min_count",
+                    FunctionCall(
+                        "_snuba_min_count",
+                        "min",
+                        (Column("_snuba_count", None, "count"),),
+                    ),
+                ),
+            ],
+        ),
+        id="sub query of sub query match",
+    ),
+    pytest.param(
+        """MATCH (events) SELECT 4-5,3*foo(c) AS foo,c WHERE a<'stuff\\' "\\" stuff' AND b='"💩\\" \t \\'\\''""",
         LogicalQuery(
             {},
             QueryEntity(
