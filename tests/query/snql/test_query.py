--- conflicted
+++ resolved
@@ -517,9 +517,5 @@
     events = get_dataset("events")
     query = parse_snql_query(query_body, events)
 
-<<<<<<< HEAD
-    assert query == expected_query
-=======
     eq, reason = query.equals(expected_query)
-    assert eq, reason
->>>>>>> d7993a3e
+    assert eq, reason