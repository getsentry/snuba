"""
These are the end-to-end tests of the parsing pipeline as a whole. (parse_mql_query, parse_snql_query)
The number of tests in this file should be kept to a minimum, just
a small number of representative cases for the entire pipeline.

If you have a new component to the pipeline to test, you should test it in isolation
by creating unit tests in ./unit_tests
"""

from datetime import datetime

import pytest

from snuba.datasets.entities.entity_key import EntityKey
from snuba.datasets.entities.factory import get_entity
from snuba.datasets.factory import get_dataset
from snuba.query import OrderBy, OrderByDirection, SelectedExpression
from snuba.query.composite import CompositeQuery
from snuba.query.conditions import binary_condition
from snuba.query.data_source.join import (
    IndividualNode,
    JoinClause,
    JoinCondition,
    JoinConditionExpression,
    JoinType,
)
from snuba.query.data_source.simple import Entity as QueryEntity
from snuba.query.dsl import Functions as f
<<<<<<< HEAD
from snuba.query.dsl import NestedColumn, and_cond, column, divide, in_cond, literal
from snuba.query.expressions import (
    Column,
    FunctionCall,
    Literal,
    SubscriptableReference,
)
=======
from snuba.query.dsl import NestedColumn, and_cond, column, in_cond, literal
from snuba.query.expressions import Column, FunctionCall
>>>>>>> b604242e
from snuba.query.logical import Query
from snuba.query.mql.parser_supported_join import parse_mql_query_new
from snuba.query.snql.parser import parse_snql_query

tags = NestedColumn("tags")
tags_raw = NestedColumn("tags_raw")
from_distributions = QueryEntity(
    EntityKey.GENERIC_METRICS_DISTRIBUTIONS,
    get_entity(EntityKey.GENERIC_METRICS_DISTRIBUTIONS).get_data_model(),
)


<<<<<<< HEAD
def time_expression(table_name: str = None) -> FunctionCall:
    name = f"_snuba_{table_name}.time" if table_name else "_snuba_time"
    return FunctionCall(
        name,
        "toStartOfInterval",
        (
            Column("_snuba_timestamp", table_name, "timestamp"),
            FunctionCall(None, "toIntervalSecond", (Literal(None, 60),)),
            Literal(None, "Universal"),
        ),
    )


=======
>>>>>>> b604242e
def test_mql() -> None:
    mql = 'sum(`d:transactions/duration@millisecond`){dist:["dist1", "dist2"]}'
    context = {
        "start": "2021-01-01T00:00:00",
        "end": "2021-01-02T00:00:00",
        "rollup": {
            "orderby": "ASC",
            "granularity": 60,
            "interval": None,
            "with_totals": "True",
        },
        "scope": {
            "org_ids": [1],
            "project_ids": [1],
            "use_case_id": "transactions",
        },
        "limit": None,
        "offset": None,
        "indexer_mappings": {
            "d:transactions/duration@millisecond": 123456,
            "dist": 888,
        },
    }
    expected = Query(
        QueryEntity(
            EntityKey.GENERIC_METRICS_DISTRIBUTIONS,
            get_entity(EntityKey.GENERIC_METRICS_DISTRIBUTIONS).get_data_model(),
        ),
        selected_columns=[
            SelectedExpression(
                "aggregate_value",
                FunctionCall(
                    "_snuba_aggregate_value",
                    "sum",
                    (Column("_snuba_value", None, "value"),),
                ),
            ),
        ],
        groupby=[],
        condition=and_cond(
            and_cond(
                and_cond(
                    f.greaterOrEquals(
                        column("timestamp", None, "_snuba_timestamp"),
                        literal(datetime(2021, 1, 1, 0, 0)),
                    ),
                    f.less(
                        column("timestamp", None, "_snuba_timestamp"),
                        literal(datetime(2021, 1, 2, 0, 0)),
                    ),
                ),
                and_cond(
                    in_cond(
                        column("project_id", None, "_snuba_project_id"),
                        f.tuple(literal(1)),
                    ),
                    in_cond(
                        column("org_id", None, "_snuba_org_id"), f.tuple(literal(1))
                    ),
                ),
            ),
            and_cond(
                and_cond(
                    f.equals(
                        column("use_case_id", None, "_snuba_use_case_id"),
                        literal("transactions"),
                    ),
                    f.equals(
                        column("granularity", None, "_snuba_granularity"), literal(60)
                    ),
                ),
                and_cond(
                    f.equals(
                        column("metric_id", None, "_snuba_metric_id"), literal(123456)
                    ),
                    in_cond(
                        tags_raw["888"], f.tuple(literal("dist1"), literal("dist2"))
                    ),
                ),
            ),
        ),
        order_by=[
            OrderBy(
                OrderByDirection.ASC,
                FunctionCall(
                    alias="_snuba_aggregate_value",
                    function_name="sum",
                    parameters=(
                        (
                            Column(
                                alias="_snuba_value",
                                table_name=None,
                                column_name="value",
                            ),
                        )
                    ),
                ),
            ),
        ],
        totals=True,
        limit=1000,
    )
    actual = parse_mql_query_new(mql, context, get_dataset("generic_metrics"))
    eq, reason = actual.equals(expected)
    assert eq, reason


def test_mql_wildcards() -> None:
    mql = 'sum(`d:transactions/duration@millisecond`){mytag:"before_wildcard_*"}'
    context = {
        "start": "2021-01-01T00:00:00",
        "end": "2021-01-02T00:00:00",
        "rollup": {
            "orderby": "ASC",
            "granularity": 60,
            "interval": None,
            "with_totals": "True",
        },
        "scope": {
            "org_ids": [1],
            "project_ids": [1],
            "use_case_id": "transactions",
        },
        "limit": None,
        "offset": None,
        "indexer_mappings": {
            "d:transactions/duration@millisecond": 123456,
            "mytag": 42,
        },
    }
    expected = Query(
        QueryEntity(
            EntityKey.GENERIC_METRICS_DISTRIBUTIONS,
            get_entity(EntityKey.GENERIC_METRICS_DISTRIBUTIONS).get_data_model(),
        ),
        selected_columns=[
            SelectedExpression(
                "aggregate_value",
                FunctionCall(
                    "_snuba_aggregate_value",
                    "sum",
                    (Column("_snuba_value", None, "value"),),
                ),
            ),
        ],
        groupby=[],
        condition=and_cond(
            and_cond(
                and_cond(
                    f.greaterOrEquals(
                        column("timestamp", None, "_snuba_timestamp"),
                        literal(datetime(2021, 1, 1, 0, 0)),
                    ),
                    f.less(
                        column("timestamp", None, "_snuba_timestamp"),
                        literal(datetime(2021, 1, 2, 0, 0)),
                    ),
                ),
                and_cond(
                    in_cond(
                        column("project_id", None, "_snuba_project_id"),
                        f.tuple(literal(1)),
                    ),
                    in_cond(
                        column("org_id", None, "_snuba_org_id"), f.tuple(literal(1))
                    ),
                ),
            ),
            and_cond(
                and_cond(
                    f.equals(
                        column("use_case_id", None, "_snuba_use_case_id"),
                        literal("transactions"),
                    ),
                    f.equals(
                        column("granularity", None, "_snuba_granularity"), literal(60)
                    ),
                ),
                and_cond(
                    f.equals(
                        column("metric_id", None, "_snuba_metric_id"), literal(123456)
                    ),
                    f.like(tags_raw["42"], literal("before_wildcard_%")),
                ),
            ),
        ),
        order_by=[
            OrderBy(
                OrderByDirection.ASC,
                FunctionCall(
                    alias="_snuba_aggregate_value",
                    function_name="sum",
                    parameters=(
                        (
                            Column(
                                alias="_snuba_value",
                                table_name=None,
                                column_name="value",
                            ),
                        )
                    ),
                ),
            ),
        ],
        limit=1000,
        totals=True,
    )
    actual = parse_mql_query_new(mql, context, get_dataset("generic_metrics"))
    eq, reason = actual.equals(expected)
    assert eq, reason


def test_mql_negated_wildcards() -> None:
    mql = 'sum(`d:transactions/duration@millisecond`){!mytag:"before_wildcard_*"}'
    context = {
        "start": "2021-01-01T00:00:00",
        "end": "2021-01-02T00:00:00",
        "rollup": {
            "orderby": "ASC",
            "granularity": 60,
            "interval": None,
            "with_totals": "True",
        },
        "scope": {
            "org_ids": [1],
            "project_ids": [1],
            "use_case_id": "transactions",
        },
        "limit": None,
        "offset": None,
        "indexer_mappings": {
            "d:transactions/duration@millisecond": 123456,
            "mytag": 42,
        },
    }
    expected = Query(
        QueryEntity(
            EntityKey.GENERIC_METRICS_DISTRIBUTIONS,
            get_entity(EntityKey.GENERIC_METRICS_DISTRIBUTIONS).get_data_model(),
        ),
        selected_columns=[
            SelectedExpression(
                "aggregate_value",
                FunctionCall(
                    "_snuba_aggregate_value",
                    "sum",
                    (Column("_snuba_value", None, "value"),),
                ),
            ),
        ],
        groupby=[],
        condition=and_cond(
            and_cond(
                and_cond(
                    f.greaterOrEquals(
                        column("timestamp", None, "_snuba_timestamp"),
                        literal(datetime(2021, 1, 1, 0, 0)),
                    ),
                    f.less(
                        column("timestamp", None, "_snuba_timestamp"),
                        literal(datetime(2021, 1, 2, 0, 0)),
                    ),
                ),
                and_cond(
                    in_cond(
                        column("project_id", None, "_snuba_project_id"),
                        f.tuple(literal(1)),
                    ),
                    in_cond(
                        column("org_id", None, "_snuba_org_id"), f.tuple(literal(1))
                    ),
                ),
            ),
            and_cond(
                and_cond(
                    f.equals(
                        column("use_case_id", None, "_snuba_use_case_id"),
                        literal("transactions"),
                    ),
                    f.equals(
                        column("granularity", None, "_snuba_granularity"), literal(60)
                    ),
                ),
                and_cond(
                    f.equals(
                        column("metric_id", None, "_snuba_metric_id"), literal(123456)
                    ),
                    f.notLike(tags_raw["42"], literal("before_wildcard_%")),
                ),
            ),
        ),
        order_by=[
            OrderBy(
                OrderByDirection.ASC,
                FunctionCall(
                    alias="_snuba_aggregate_value",
                    function_name="sum",
                    parameters=(
                        (
                            Column(
                                alias="_snuba_value",
                                table_name=None,
                                column_name="value",
                            ),
                        )
                    ),
                ),
            ),
        ],
        limit=1000,
        totals=True,
    )
    actual = parse_mql_query_new(mql, context, get_dataset("generic_metrics"))
    eq, reason = actual.equals(expected)
    assert eq, reason


def test_formula_mql() -> None:
    mql_context = {
        "entity": "generic_metrics_distributions",
        "start": "2023-11-23T18:30:00",
        "end": "2023-11-23T22:30:00",
        "rollup": {
            "granularity": 60,
            "interval": 60,
            "with_totals": "False",
            "orderby": None,
        },
        "scope": {
            "org_ids": [1],
            "project_ids": [11],
            "use_case_id": "transactions",
        },
        "indexer_mappings": {
            "d:transactions/duration@millisecond": 123456,
            "status_code": 222222,
            "transaction": 333333,
        },
        "limit": None,
        "offset": None,
    }

    def timeseries(
        agg: str, metric_id: int, condition: FunctionCall | None = None
    ) -> FunctionCall:
        metric_condition = FunctionCall(
            None,
            "equals",
            (
                Column(
                    "_snuba_metric_id",
                    None,
                    "metric_id",
                ),
                Literal(None, metric_id),
            ),
        )
        if condition:
            metric_condition = FunctionCall(
                None,
                "and",
                (
                    condition,
                    metric_condition,
                ),
            )

        return FunctionCall(
            None,
            agg,
            (
                Column("_snuba_value", None, "value"),
                metric_condition,
            ),
        )

    def tag_column(tag: str) -> SubscriptableReference:
        tag_val = mql_context.get("indexer_mappings").get(tag)  # type: ignore
        return SubscriptableReference(
            alias=f"_snuba_tags_raw[{tag_val}]",
            column=Column(
                alias="_snuba_tags_raw",
                table_name=None,
                column_name="tags_raw",
            ),
            key=Literal(alias=None, value=f"{tag_val}"),
        )

    query_body = "sum(`d:transactions/duration@millisecond`){status_code:200} / sum(`d:transactions/duration@millisecond`)"
    expected_selected = SelectedExpression(
        "aggregate_value",
        divide(
            timeseries(
                "sumIf",
                123456,
                binary_condition(
                    "equals", tag_column("status_code"), Literal(None, "200")
                ),
            ),
            timeseries("sumIf", 123456),
            "_snuba_aggregate_value",
        ),
    )

    expected_selected = SelectedExpression(
        "aggregate_value",
        divide(
            FunctionCall(
                None,
                "sum",
                (Column("_snuba_value", "d0", "value"),),
            ),
            FunctionCall(
                None,
                "sum",
                (Column("_snuba_value", "d1", "value"),),
            ),
            "_snuba_aggregate_value",
        ),
    )

    expected_join_clause = JoinClause(
        left_node=IndividualNode(
            alias="d1",
            data_source=from_distributions,
        ),
        right_node=IndividualNode(
            alias="d0",
            data_source=from_distributions,
        ),
        keys=[
            JoinCondition(
                left=JoinConditionExpression(table_alias="d1", column="d1.time"),
                right=JoinConditionExpression(table_alias="d0", column="d0.time"),
            )
        ],
        join_type=JoinType.INNER,
        join_modifier=None,
    )

    expected = CompositeQuery(
        expected_join_clause,
        selected_columns=[
            expected_selected,
            SelectedExpression(
                "time",
                time_expression("d1"),
            ),
            SelectedExpression(
                "time",
                time_expression("d0"),
            ),
        ],
        groupby=[time_expression("d1"), time_expression("d0")],
        condition=and_cond(
            and_cond(
                and_cond(
                    f.greaterOrEquals(
                        column("timestamp", "d0", "_snuba_timestamp"),
                        literal(datetime(2023, 11, 23, 18, 30)),
                    ),
                    and_cond(
                        f.less(
                            column("timestamp", "d0", "_snuba_timestamp"),
                            literal(datetime(2023, 11, 23, 22, 30)),
                        ),
                        in_cond(
                            column("project_id", "d0", "_snuba_project_id"),
                            f.tuple(literal(11)),
                        ),
                    ),
                ),
                and_cond(
                    and_cond(
                        in_cond(
                            column("org_id", "d0", "_snuba_org_id"), f.tuple(literal(1))
                        ),
                        f.equals(
                            column("use_case_id", "d0", "_snuba_use_case_id"),
                            literal("transactions"),
                        ),
                    ),
                    and_cond(
                        f.equals(
                            column("granularity", "d0", "_snuba_granularity"),
                            literal(60),
                        ),
                        f.greaterOrEquals(
                            column("timestamp", "d1", "_snuba_timestamp"),
                            literal(datetime(2023, 11, 23, 18, 30)),
                        ),
                    ),
                ),
            ),
            and_cond(
                and_cond(
                    and_cond(
                        f.less(
                            column("timestamp", "d1", "_snuba_timestamp"),
                            literal(datetime(2023, 11, 23, 22, 30)),
                        ),
                        in_cond(
                            column("project_id", "d1", "_snuba_project_id"),
                            f.tuple(literal(11)),
                        ),
                    ),
                    and_cond(
                        in_cond(
                            column("org_id", "d1", "_snuba_org_id"),
                            f.tuple(literal(1)),
                        ),
                        f.equals(
                            column("use_case_id", "d1", "_snuba_use_case_id"),
                            literal("transactions"),
                        ),
                    ),
                ),
                and_cond(
                    and_cond(
                        f.equals(
                            column("granularity", "d1", "_snuba_granularity"),
                            literal(60),
                        ),
                        f.equals(
                            NestedColumn("tags_raw", "d0")["222222"], literal("200")
                        ),
                    ),
                    and_cond(
                        f.equals(
                            column("metric_id", "d0", "_snuba_metric_id"),
                            literal(123456),
                        ),
                        f.equals(
                            column("metric_id", "d1", "_snuba_metric_id"),
                            literal(123456),
                        ),
                    ),
                ),
            ),
        ),
        order_by=[
            OrderBy(
                direction=OrderByDirection.ASC,
                expression=time_expression("d0"),
            )
        ],
        limit=1000,
        offset=0,
    )

    generic_metrics = get_dataset(
        "generic_metrics",
    )
    query = parse_mql_query_new(str(query_body), mql_context, generic_metrics)
    eq, reason = query.equals(expected)
    assert eq, reason


def test_snql() -> None:
    DEFAULT_TEST_QUERY_CONDITIONS = [
        "timestamp >= toDateTime('2021-01-01T00:00:00')",
        "timestamp < toDateTime('2021-01-02T00:00:00')",
        "project_id = 1",
    ]

    def snql_conditions_with_default(*conditions: str) -> str:
        return " AND ".join(list(conditions) + DEFAULT_TEST_QUERY_CONDITIONS)

    snql = """
MATCH (events)
SELECT group_id, goo(partition) AS issue_id,
        foo(zoo(offset)) AS offset
WHERE {conditions}
ORDER BY group_id ASC
""".format(
        conditions=snql_conditions_with_default("foo(issue_id) AS group_id = 1")
    )
    expected = Query(
        QueryEntity(EntityKey.EVENTS, get_entity(EntityKey.EVENTS).get_data_model()),
        selected_columns=[
            SelectedExpression(
                "group_id",
                FunctionCall(
                    "_snuba_group_id",
                    "foo",
                    (
                        FunctionCall(
                            "_snuba_issue_id",
                            "goo",
                            (Column("_snuba_partition", None, "partition"),),
                        ),
                    ),
                ),
            ),
            SelectedExpression(
                "issue_id",
                FunctionCall(
                    "_snuba_issue_id",
                    "goo",
                    (Column("_snuba_partition", None, "partition"),),
                ),
            ),
            SelectedExpression(
                "offset",
                FunctionCall(
                    "_snuba_offset",
                    "foo",
                    (FunctionCall(None, "zoo", (Column(None, None, "offset"),)),),
                ),
            ),
        ],
        condition=and_cond(
            and_cond(
                f.equals(
                    f.foo(
                        f.goo(
                            column("partition", None, "_snuba_partition"),
                            alias="_snuba_issue_id",
                        ),
                        alias="_snuba_group_id",
                    ),
                    literal(1),
                ),
                f.greaterOrEquals(
                    column("timestamp", None, "_snuba_timestamp"),
                    literal(datetime(2021, 1, 1, 0, 0)),
                ),
            ),
            and_cond(
                f.less(
                    column("timestamp", None, "_snuba_timestamp"),
                    literal(datetime(2021, 1, 2, 0, 0)),
                ),
                f.equals(column("project_id", None, "_snuba_project_id"), literal(1)),
            ),
        ),
        order_by=[
            OrderBy(
                OrderByDirection.ASC,
                FunctionCall(
                    "_snuba_group_id",
                    "foo",
                    (
                        FunctionCall(
                            "_snuba_issue_id",
                            "goo",
                            (Column("_snuba_partition", None, "partition"),),
                        ),
                    ),
                ),
            ),
        ],
        limit=1000,
    )
    actual = parse_snql_query(str(snql), get_dataset("events"))
    eq, reason = actual.equals(expected)
    assert eq, reason


@pytest.mark.skip()
def test_snql_composite() -> None:
    """
    We currently have no composite queries in our parse tests... aparently.
    """
    pass


@pytest.mark.skip()
def test_custom_processing() -> None:
    """
    We also currently have no tests that use custom processing to my knowledge.
    """
    pass


def test_recursion_error() -> None:
    NUM_CONDS = 500

    conds = " OR ".join(["a:1" for i in range(NUM_CONDS)])
    mql = f"sum(`d:transactions/duration@millisecond`){{{conds}}}"
    context = {
        "start": "2021-01-01T00:00:00",
        "end": "2021-01-02T00:00:00",
        "rollup": {
            "orderby": "ASC",
            "granularity": 60,
            "interval": None,
            "with_totals": "True",
        },
        "scope": {
            "org_ids": [1],
            "project_ids": [1],
            "use_case_id": "transactions",
        },
        "limit": None,
        "offset": None,
        "indexer_mappings": {
            "d:transactions/duration@millisecond": 123456,
            "dist": 888,
        },
    }
    parse_mql_query_new(mql, context, get_dataset("generic_metrics"))

    def snql_conditions_with_default(*conditions: str) -> str:
        DEFAULT_TEST_QUERY_CONDITIONS = [
            "timestamp >= toDateTime('2021-01-01T00:00:00')",
            "timestamp < toDateTime('2021-01-02T00:00:00')",
            "project_id = 1",
        ]
        return " AND ".join(list(conditions) + DEFAULT_TEST_QUERY_CONDITIONS)

    conds = " OR ".join(
        ["(group_id=268128807 AND group_id=268128807)" for i in range(NUM_CONDS)]
    )
    snql = """
    MATCH (events)
    SELECT group_id, goo(partition) AS issue_id,
            foo(zoo(offset)) AS offset
    WHERE {conditions}
    ORDER BY group_id ASC
    """.format(
        conditions=snql_conditions_with_default(f"({conds})")
    )
    parse_snql_query(snql, get_dataset("events"))<|MERGE_RESOLUTION|>--- conflicted
+++ resolved
@@ -26,7 +26,6 @@
 )
 from snuba.query.data_source.simple import Entity as QueryEntity
 from snuba.query.dsl import Functions as f
-<<<<<<< HEAD
 from snuba.query.dsl import NestedColumn, and_cond, column, divide, in_cond, literal
 from snuba.query.expressions import (
     Column,
@@ -34,10 +33,6 @@
     Literal,
     SubscriptableReference,
 )
-=======
-from snuba.query.dsl import NestedColumn, and_cond, column, in_cond, literal
-from snuba.query.expressions import Column, FunctionCall
->>>>>>> b604242e
 from snuba.query.logical import Query
 from snuba.query.mql.parser_supported_join import parse_mql_query_new
 from snuba.query.snql.parser import parse_snql_query
@@ -50,7 +45,6 @@
 )
 
 
-<<<<<<< HEAD
 def time_expression(table_name: str = None) -> FunctionCall:
     name = f"_snuba_{table_name}.time" if table_name else "_snuba_time"
     return FunctionCall(
@@ -64,8 +58,6 @@
     )
 
 
-=======
->>>>>>> b604242e
 def test_mql() -> None:
     mql = 'sum(`d:transactions/duration@millisecond`){dist:["dist1", "dist2"]}'
     context = {
