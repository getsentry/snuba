--- conflicted
+++ resolved
@@ -45,7 +45,6 @@
 )
 
 
-<<<<<<< HEAD
 def time_expression(table_name: str = None) -> FunctionCall:
     name = f"_snuba_{table_name}.time" if table_name else "_snuba_time"
     return FunctionCall(
@@ -54,17 +53,6 @@
         (
             Column("_snuba_timestamp", table_name, "timestamp"),
             FunctionCall(None, "toIntervalSecond", (Literal(None, 60),)),
-=======
-def time_expression(to_interval_seconds: int | None = 60) -> FunctionCall:
-    return FunctionCall(
-        "_snuba_time",
-        "toStartOfInterval",
-        (
-            Column("_snuba_timestamp", None, "timestamp"),
-            FunctionCall(
-                None, "toIntervalSecond", (Literal(None, to_interval_seconds),)
-            ),
->>>>>>> 47424dda
             Literal(None, "Universal"),
         ),
     )
