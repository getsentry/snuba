--- conflicted
+++ resolved
@@ -115,19 +115,11 @@
                 None,
                 "in",
                 (
-<<<<<<< HEAD
-                    Column("release", None, "release"),
-                    FunctionCall(None, "tuple", (Literal(None, "foo"),)),
-                ),
-            ),
-            Column("release", None, "release"),
-=======
                     Column(None, None, "release"),
                     FunctionCall(None, "tuple", (Literal(None, "foo"),)),
                 ),
             ),
             Column(None, None, "release"),
->>>>>>> 99cc7d2d
             Literal(None, "other"),
         ),
     )
@@ -138,9 +130,5 @@
     ) == FunctionCall(
         None,
         "positionCaseInsensitive",
-<<<<<<< HEAD
-        (Column("message", None, "message"), Literal(None, "lol 'single' quotes"),),
-=======
         (Column(None, None, "message"), Literal(None, "lol 'single' quotes"),),
->>>>>>> 99cc7d2d
     )