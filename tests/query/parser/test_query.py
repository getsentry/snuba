from typing import Any, MutableMapping

import pytest

from snuba import state
from snuba.clickhouse.columns import ColumnSet
from snuba.datasets.factory import get_dataset
from snuba.datasets.schemas.tables import TableSource
from snuba.query.conditions import binary_condition
from snuba.query.expressions import (
    Column,
    FunctionCall,
    Literal,
    SubscriptableReference,
)
from snuba.query.logical import OrderBy, OrderByDirection, Query
from snuba.query.parser import parse_query

test_cases = [
    pytest.param(
        {
            "selected_columns": ["column1"],
            "groupby": ["column2", "column3"],
            "aggregations": [["test_func", "column4", "test_func_alias"]],
        },
        Query(
            {},
            TableSource("events", ColumnSet([])),
            selected_columns=[
                Column("column2", None, "column2"),
                Column("column3", None, "column3"),
                FunctionCall(
                    "test_func_alias",
                    "test_func",
                    (Column("column4", None, "column4"),),
                ),
                Column("column1", None, "column1"),
            ],
            groupby=[
                Column("column2", None, "column2"),
                Column("column3", None, "column3"),
            ],
        ),
        id="Select composed by select, groupby and aggregations",
    ),
    pytest.param(
        {
            "selected_columns": [
                ["f1", ["column1", "column2"], "f1_alias"],
                ["f2", [], "f2_alias"],
            ],
            "aggregations": [
                ["count", "platform", "platforms"],
                ["uniq", "platform", "uniq_platforms"],
                ["testF", ["platform", "field2"], "top_platforms"],
            ],
            "conditions": [["tags[sentry:dist]", "IN", ["dist1", "dist2"]]],
            "having": [["times_seen", ">", 1]],
            "groupby": [["format_eventid", ["event_id"]]],
        },
        Query(
            {},
            TableSource("events", ColumnSet([])),
            selected_columns=[
                FunctionCall(
                    None, "format_eventid", (Column("event_id", None, "event_id"),)
                ),
                FunctionCall(
                    "platforms", "count", (Column("platform", None, "platform"),)
                ),
                FunctionCall(
                    "uniq_platforms", "uniq", (Column("platform", None, "platform"),)
                ),
                FunctionCall(
                    "top_platforms",
                    "testF",
                    (
                        Column("platform", None, "platform"),
                        Column("field2", None, "field2"),
                    ),
                ),
                FunctionCall(
                    "f1_alias",
                    "f1",
                    (
                        Column("column1", None, "column1"),
                        Column("column2", None, "column2"),
                    ),
                ),
                FunctionCall("f2_alias", "f2", ()),
            ],
            condition=binary_condition(
                None,
                "in",
                SubscriptableReference(
                    "tags[sentry:dist]",
                    Column("tags", None, "tags"),
                    Literal(None, "sentry:dist"),
                ),
                FunctionCall(
                    None, "tuple", (Literal(None, "dist1"), Literal(None, "dist2"),),
                ),
            ),
            having=binary_condition(
                None,
                "greater",
                Column("times_seen", None, "times_seen"),
                Literal(None, 1),
            ),
            groupby=[
                FunctionCall(
                    None, "format_eventid", (Column("event_id", None, "event_id"),)
                )
            ],
        ),
        id="Format a query with functions in all fields",
    ),
    pytest.param(
        {
            "selected_columns": ["column1", "column2"],
            "orderby": ["column1", "-column2", ["-func", ["column3"]]],
        },
        Query(
            {},
            TableSource("events", ColumnSet([])),
            selected_columns=[
                Column("column1", None, "column1"),
                Column("column2", None, "column2"),
            ],
            condition=None,
            groupby=None,
            having=None,
            order_by=[
                OrderBy(OrderByDirection.ASC, Column("column1", None, "column1")),
                OrderBy(OrderByDirection.DESC, Column("column2", None, "column2")),
                OrderBy(
                    OrderByDirection.DESC,
                    FunctionCall(None, "func", (Column("column3", None, "column3"),)),
                ),
            ],
        ),
        id="Order by with functions",
    ),
    pytest.param(
        {"selected_columns": [], "groupby": "column1", "orderby": "-column1"},
        Query(
            {},
            TableSource("events", ColumnSet([])),
            selected_columns=[Column("column1", None, "column1")],
            condition=None,
            groupby=[Column("column1", None, "column1")],
            having=None,
            order_by=[
                OrderBy(OrderByDirection.DESC, Column("column1", None, "column1"))
            ],
        ),
        id="Order and group by provided as string",
    ),
    pytest.param(
        {
            "selected_columns": ["column1", "tags[test]"],
            "groupby": [["f", ["tags[test2]"]]],
        },
        Query(
            {},
            TableSource("events", ColumnSet([])),
            selected_columns=[
                FunctionCall(
                    None,
                    "f",
                    (
                        SubscriptableReference(
                            "tags[test2]",
                            Column("tags", None, "tags"),
                            Literal(None, "test2"),
                        ),
                    ),
                ),
                Column("column1", None, "column1"),
                SubscriptableReference(
                    "tags[test]", Column("tags", None, "tags"), Literal(None, "test")
                ),
            ],
            groupby=[
                FunctionCall(
                    None,
                    "f",
                    (
                        SubscriptableReference(
                            "tags[test2]",
                            Column("tags", None, "tags"),
                            Literal(None, "test2"),
                        ),
                    ),
                )
            ],
        ),
<<<<<<< HEAD
        id="Unpacks subscriptable references",
    ),
    pytest.param(
        {
            "selected_columns": [
                "group_id",
                ["g", ["something"], "issue_id"],
                ["f", [["z", ["a"]]], "a"],
            ],
            "conditions": [[["f", ["issue_id"], "group_id"], "=", 1]],
            "orderby": ["group_id"],
=======
    ),  # Unpack nested column both in a simple expression and in a function call.
    (
        {
            "selected_columns": ["exp", "column2"],
            "groupby": [["f", ["column3"], "exp"]],
>>>>>>> 99cc7d2d
        },
        Query(
            {},
            TableSource("events", ColumnSet([])),
            selected_columns=[
<<<<<<< HEAD
                FunctionCall(
                    "group_id",
                    "f",
                    (
                        FunctionCall(
                            "issue_id", "g", (Column("something", None, "something"),)
                        ),
                    ),
                ),
                FunctionCall(
                    "issue_id", "g", (Column("something", None, "something"),)
                ),
                FunctionCall(
                    "a", "f", (FunctionCall(None, "z", (Column(None, None, "a"),)),)
                ),
            ],
            condition=binary_condition(
                None,
                "equals",
                FunctionCall(
                    "group_id",
                    "f",
                    (
                        FunctionCall(
                            "issue_id", "g", (Column("something", None, "something"),)
                        ),
                    ),
                ),
                Literal(None, 1),
            ),
            order_by=[
                OrderBy(
                    OrderByDirection.ASC,
                    FunctionCall(
                        "group_id",
                        "f",
                        (
                            FunctionCall(
                                "issue_id",
                                "g",
                                (Column("something", None, "something"),),
                            ),
                        ),
                    ),
                ),
            ],
        ),
        id="Alias references are expanded",
    ),
=======
                FunctionCall("exp", "f", (Column("column3", None, "column3"),)),
                Column(None, None, "exp"),
                Column("column2", None, "column2"),
            ],
            groupby=[FunctionCall("exp", "f", (Column("column3", None, "column3"),))],
        ),
    ),  # Alias reference is kept as a Column that does not declare an alias
    (
        {"selected_columns": [["f", ["column3"], "exp"], ["f", ["column3"], "exp"]]},
        Query(
            {},
            TableSource("events", ColumnSet([])),
            selected_columns=[
                FunctionCall("exp", "f", (Column("column3", None, "column3"),)),
                FunctionCall("exp", "f", (Column("column3", None, "column3"),)),
            ],
        ),
    ),  # Allowed duplicate alias (same expression)
>>>>>>> 99cc7d2d
]


@pytest.mark.parametrize("query_body, expected_query", test_cases)
def test_format_expressions(
    query_body: MutableMapping[str, Any], expected_query: Query
) -> None:
    events = get_dataset("events")
    query = parse_query(query_body, events)

    # We cannot just run == on the query objects. The content of the two
    # objects is different, being one the AST and the ont the AST + raw body
    assert (
        query.get_selected_columns_from_ast()
        == expected_query.get_selected_columns_from_ast()
    )
    assert query.get_groupby_from_ast() == expected_query.get_groupby_from_ast()
    assert query.get_condition_from_ast() == expected_query.get_condition_from_ast()
    assert query.get_arrayjoin_from_ast() == expected_query.get_arrayjoin_from_ast()
    assert query.get_having_from_ast() == expected_query.get_having_from_ast()
    assert query.get_orderby_from_ast() == expected_query.get_orderby_from_ast()


def test_shadowing() -> None:
    state.set_config("query_parsing_enforce_validity", 1)
    with pytest.raises(ValueError):
        parse_query(
            {
                "selected_columns": [
                    ["f1", ["column1", "column2"], "f1_alias"],
                    ["f2", [], "f2_alias"],
                ],
                "aggregations": [
                    ["testF", ["platform", "field2"], "f1_alias"]  # Shadowing!
                ],
            },
            get_dataset("events"),
<<<<<<< HEAD
        )


def test_circular_aliases() -> None:
    state.set_config("query_parsing_enforce_validity", 1)
    with pytest.raises(AssertionError):
        parse_query(
            {
                "selected_columns": [
                    ["f1", ["column1", "f2"], "f1"],
                    ["f2", ["f1"], "f2"],
                ],
            },
            get_dataset("events"),
        )

    with pytest.raises(AssertionError):
        parse_query(
            {"selected_columns": [["f1", [["f2", ["c"], "f2"]], "c"]]},
            get_dataset("events"),
=======
>>>>>>> 99cc7d2d
        )<|MERGE_RESOLUTION|>--- conflicted
+++ resolved
@@ -195,7 +195,6 @@
                 )
             ],
         ),
-<<<<<<< HEAD
         id="Unpacks subscriptable references",
     ),
     pytest.param(
@@ -207,19 +206,11 @@
             ],
             "conditions": [[["f", ["issue_id"], "group_id"], "=", 1]],
             "orderby": ["group_id"],
-=======
-    ),  # Unpack nested column both in a simple expression and in a function call.
-    (
-        {
-            "selected_columns": ["exp", "column2"],
-            "groupby": [["f", ["column3"], "exp"]],
->>>>>>> 99cc7d2d
-        },
-        Query(
-            {},
-            TableSource("events", ColumnSet([])),
-            selected_columns=[
-<<<<<<< HEAD
+        },
+        Query(
+            {},
+            TableSource("events", ColumnSet([])),
+            selected_columns=[
                 FunctionCall(
                     "group_id",
                     "f",
@@ -269,15 +260,7 @@
         ),
         id="Alias references are expanded",
     ),
-=======
-                FunctionCall("exp", "f", (Column("column3", None, "column3"),)),
-                Column(None, None, "exp"),
-                Column("column2", None, "column2"),
-            ],
-            groupby=[FunctionCall("exp", "f", (Column("column3", None, "column3"),))],
-        ),
-    ),  # Alias reference is kept as a Column that does not declare an alias
-    (
+    pytest.param(
         {"selected_columns": [["f", ["column3"], "exp"], ["f", ["column3"], "exp"]]},
         Query(
             {},
@@ -287,8 +270,8 @@
                 FunctionCall("exp", "f", (Column("column3", None, "column3"),)),
             ],
         ),
-    ),  # Allowed duplicate alias (same expression)
->>>>>>> 99cc7d2d
+        id="Allowed duplicate alias (same expression)",
+    ),
 ]
 
 
@@ -326,7 +309,6 @@
                 ],
             },
             get_dataset("events"),
-<<<<<<< HEAD
         )
 
 
@@ -347,6 +329,4 @@
         parse_query(
             {"selected_columns": [["f1", [["f2", ["c"], "f2"]], "c"]]},
             get_dataset("events"),
-=======
->>>>>>> 99cc7d2d
         )