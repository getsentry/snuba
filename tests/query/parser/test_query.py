--- conflicted
+++ resolved
@@ -317,12 +317,8 @@
 
 def test_circular_aliases() -> None:
     state.set_config("query_parsing_enforce_validity", 1)
-<<<<<<< HEAD
-    with pytest.raises(AssertionError):
-=======
     state.set_config("query_parsing_expand_aliases", 1)
     with pytest.raises(CyclicAliasException):
->>>>>>> 1daaa878
         parse_query(
             {
                 "selected_columns": [
@@ -333,11 +329,7 @@
             get_dataset("events"),
         )
 
-<<<<<<< HEAD
-    with pytest.raises(AssertionError):
-=======
     with pytest.raises(CyclicAliasException):
->>>>>>> 1daaa878
         parse_query(
             {"selected_columns": [["f1", [["f2", ["c"], "f2"]], "c"]]},
             get_dataset("events"),
