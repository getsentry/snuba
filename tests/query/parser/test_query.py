--- conflicted
+++ resolved
@@ -194,20 +194,14 @@
     ),  # Unpack nested column both in a simple expression and in a function call.
     (
         {
-<<<<<<< HEAD
             "selected_columns": ["group_id", ["g", ["something"], "issue_id"]],
             "conditions": [[["f", ["issue_id"], "group_id"], "=", 1]],
             "orderby": ["group_id"],
-=======
-            "selected_columns": ["exp", "column2"],
-            "groupby": [["f", ["column3"], "exp"]],
->>>>>>> 4d1cca7b
-        },
-        Query(
-            {},
-            TableSource("events", ColumnSet([])),
-            selected_columns=[
-<<<<<<< HEAD
+        },
+        Query(
+            {},
+            TableSource("events", ColumnSet([])),
+            selected_columns=[
                 FunctionCall(
                     "group_id",
                     "f",
@@ -253,15 +247,6 @@
             ],
         ),
     ),  # Alias references are expanded
-=======
-                FunctionCall("exp", "f", (Column("column3", None, "column3"),)),
-                Column(None, None, "exp"),
-                Column("column2", None, "column2"),
-            ],
-            groupby=[FunctionCall("exp", "f", (Column("column3", None, "column3"),))],
-        ),
-    ),  # Alias reference is kept as a Column that does not declare an alias
->>>>>>> 4d1cca7b
 ]
 
 
