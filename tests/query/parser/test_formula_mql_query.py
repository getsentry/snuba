--- conflicted
+++ resolved
@@ -1,39 +1,14 @@
 from __future__ import annotations
 
-import re
+# import re
 from datetime import datetime
-
-import pytest
 
 from snuba.datasets.entities.entity_key import EntityKey
 from snuba.datasets.entities.factory import get_entity
 from snuba.datasets.factory import get_dataset
 from snuba.query import OrderBy, OrderByDirection, SelectedExpression
+from snuba.query.composite import CompositeQuery
 from snuba.query.conditions import binary_condition, combine_and_conditions
-from snuba.query.data_source.simple import Entity as QueryEntity
-<<<<<<< HEAD
-from snuba.query.dsl import arrayElement, divide, multiply, plus, literals_tuple
-=======
-from snuba.query.dsl import (
-    and_cond,
-    arrayElement,
-    divide,
-    equals,
-    multiply,
-    or_cond,
-    plus,
-)
->>>>>>> 7a5bd199
-from snuba.query.expressions import (
-    Column,
-    CurriedFunctionCall,
-    FunctionCall,
-    Literal,
-    SubscriptableReference,
-)
-from snuba.query.logical import Query
-from snuba.query.composite import CompositeQuery
-from snuba.query.mql.parser import parse_mql_query
 from snuba.query.data_source.join import (
     IndividualNode,
     JoinClause,
@@ -41,6 +16,22 @@
     JoinConditionExpression,
     JoinType,
 )
+from snuba.query.data_source.simple import Entity as QueryEntity
+
+# from snuba.query.dsl import arrayElement, divide, literals_tuple, multiply, plus
+from snuba.query.dsl import divide, literals_tuple
+from snuba.query.expressions import (
+    Column,
+    FunctionCall,
+    Literal,
+    SubscriptableReference,
+)
+
+# from snuba.query.logical import Query
+from snuba.query.mql.parser import parse_mql_query
+
+# import pytest
+
 
 # Commonly used expressions
 from_distributions = QueryEntity(
@@ -202,7 +193,6 @@
             "_snuba_aggregate_value",
         ),
     )
-<<<<<<< HEAD
 
     join_clause = JoinClause(
         left_node=IndividualNode(
@@ -236,26 +226,6 @@
 
     expected = CompositeQuery(
         from_clause=join_clause,
-=======
-    filter_in_select_condition = or_cond(
-        and_cond(
-            equals(
-                tag_column("status_code"),
-                Literal(None, "200"),
-            ),
-            equals(
-                Column("_snuba_metric_id", None, "metric_id"),
-                Literal(None, 123456),
-            ),
-        ),
-        equals(
-            Column("_snuba_metric_id", None, "metric_id"),
-            Literal(None, 123456),
-        ),
-    )
-    expected = Query(
-        from_distributions,
->>>>>>> 7a5bd199
         selected_columns=[
             expected_selected,
             SelectedExpression(
@@ -267,17 +237,8 @@
                 time_expression("d1"),
             ),
         ],
-<<<<<<< HEAD
         groupby=[time_expression("d3"), time_expression("d1")],
         condition=formula_condition,
-=======
-        groupby=[time_expression],
-        condition=binary_condition(
-            "and",
-            filter_in_select_condition,
-            formula_condition,
-        ),
->>>>>>> 7a5bd199
         order_by=[
             OrderBy(
                 direction=OrderByDirection.ASC,
@@ -296,684 +257,689 @@
     assert eq, reason
 
 
-@pytest.mark.xfail()
-def test_simple_formula_with_leading_literals() -> None:
-    # TODO: uncomment this
-    return
-    query_body = "1 + sum(`d:transactions/duration@millisecond`){status_code:200} / sum(`d:transactions/duration@millisecond`)"
-    expected_selected = SelectedExpression(
-        "aggregate_value",
-        divide(
-            timeseries(
-                "sumIf",
-                123456,
-                binary_condition(
-                    "equals", tag_column("status_code"), Literal(None, "200")
-                ),
-            ),
-            timeseries("sumIf", 123456),
-            "_snuba_aggregate_value",
-        ),
-    )
-    filter_in_select_condition = or_cond(
-        and_cond(
-            equals(
-                tag_column("status_code"),
-                Literal(None, "200"),
-            ),
-            equals(
-                Column("_snuba_metric_id", None, "metric_id"),
-                Literal(None, 123456),
-            ),
-        ),
-        equals(
-            Column("_snuba_metric_id", None, "metric_id"),
-            Literal(None, 123456),
-        ),
-    )
-    expected = Query(
-        from_distributions,
-        selected_columns=[
-            expected_selected,
-            SelectedExpression(
-                "time",
-                time_expression,
-            ),
-        ],
-        groupby=[time_expression],
-        condition=binary_condition(
-            "and",
-            filter_in_select_condition,
-            formula_condition,
-        ),
-        order_by=[
-            OrderBy(
-                direction=OrderByDirection.ASC,
-                expression=time_expression,
-            )
-        ],
-        limit=1000,
-        offset=0,
-    )
-
-    generic_metrics = get_dataset(
-        "generic_metrics",
-    )
-    query, _ = parse_mql_query(str(query_body), mql_context, generic_metrics)
-    eq, reason = query.equals(expected)
-    assert eq, reason
-
-
-def test_groupby() -> None:
-    query_body = "sum(`d:transactions/duration@millisecond`){status_code:200} by transaction / sum(`d:transactions/duration@millisecond`) by transaction"
-    expected_selected = SelectedExpression(
-        "aggregate_value",
-        divide(
-            timeseries(
-                "sumIf",
-                123456,
-                binary_condition(
-                    "equals", tag_column("status_code"), Literal(None, "200")
-                ),
-            ),
-            timeseries("sumIf", 123456),
-            "_snuba_aggregate_value",
-        ),
-    )
-    filter_in_select_condition = or_cond(
-        and_cond(
-            equals(
-                tag_column("status_code"),
-                Literal(None, "200"),
-            ),
-            equals(
-                Column("_snuba_metric_id", None, "metric_id"),
-                Literal(None, 123456),
-            ),
-        ),
-        equals(
-            Column("_snuba_metric_id", None, "metric_id"),
-            Literal(None, 123456),
-        ),
-    )
-    expected = Query(
-        from_distributions,
-        selected_columns=[
-            expected_selected,
-            SelectedExpression("transaction", tag_column("transaction")),
-            SelectedExpression(
-                "time",
-                time_expression,
-            ),
-        ],
-        groupby=[tag_column("transaction"), time_expression],
-        condition=binary_condition(
-            "and",
-            filter_in_select_condition,
-            formula_condition,
-        ),
-        order_by=[
-            OrderBy(
-                direction=OrderByDirection.ASC,
-                expression=time_expression,
-            )
-        ],
-        limit=1000,
-        offset=0,
-    )
-
-    generic_metrics = get_dataset(
-        "generic_metrics",
-    )
-    query, _ = parse_mql_query(str(query_body), mql_context, generic_metrics)
-    eq, reason = query.equals(expected)
-    assert eq, reason
-
-
-def test_curried_aggregate() -> None:
-    query_body = "quantiles(0.5)(`d:transactions/duration@millisecond`){status_code:200} by transaction / sum(`d:transactions/duration@millisecond`) by transaction"
-    expected_selected = SelectedExpression(
-        "aggregate_value",
-        divide(
-            arrayElement(
-                None,
-                CurriedFunctionCall(
-                    alias=None,
-                    internal_function=FunctionCall(
-                        None, "quantilesIf", (Literal(None, 0.5),)
-                    ),
-                    parameters=(
-                        Column("_snuba_value", None, "value"),
-                        FunctionCall(
-                            None,
-                            "and",
-                            (
-                                binary_condition(
-                                    "equals",
-                                    tag_column("status_code"),
-                                    Literal(None, "200"),
-                                ),
-                                FunctionCall(
-                                    None,
-                                    "equals",
-                                    (
-                                        Column(
-                                            "_snuba_metric_id",
-                                            None,
-                                            "metric_id",
-                                        ),
-                                        Literal(None, 123456),
-                                    ),
-                                ),
-                            ),
-                        ),
-                    ),
-                ),
-                Literal(None, 1),
-            ),
-            timeseries("sumIf", 123456),
-            "_snuba_aggregate_value",
-        ),
-    )
-    filter_in_select_condition = or_cond(
-        and_cond(
-            equals(
-                tag_column("status_code"),
-                Literal(None, "200"),
-            ),
-            equals(
-                Column("_snuba_metric_id", None, "metric_id"),
-                Literal(None, 123456),
-            ),
-        ),
-        equals(
-            Column("_snuba_metric_id", None, "metric_id"),
-            Literal(None, 123456),
-        ),
-    )
-    expected = Query(
-        from_distributions,
-        selected_columns=[
-            expected_selected,
-            SelectedExpression("transaction", tag_column("transaction")),
-            SelectedExpression(
-                "time",
-                time_expression,
-            ),
-        ],
-        groupby=[tag_column("transaction"), time_expression],
-        condition=binary_condition(
-            "and",
-            filter_in_select_condition,
-            formula_condition,
-        ),
-        order_by=[
-            OrderBy(
-                direction=OrderByDirection.ASC,
-                expression=time_expression,
-            )
-        ],
-        limit=1000,
-        offset=0,
-    )
-
-    generic_metrics = get_dataset(
-        "generic_metrics",
-    )
-    query, _ = parse_mql_query(str(query_body), mql_context, generic_metrics)
-    eq, reason = query.equals(expected)
-    assert eq, reason
-
-
-def test_bracketing_rules() -> None:
-    query_body = "sum(`d:transactions/duration@millisecond`) / ((max(`d:transactions/duration@millisecond`) + avg(`d:transactions/duration@millisecond`)) * min(`d:transactions/duration@millisecond`))"
-    expected_selected = SelectedExpression(
-        "aggregate_value",
-        divide(
-            timeseries("sumIf", 123456),
-            multiply(
-                plus(
-                    timeseries("maxIf", 123456),
-                    timeseries("avgIf", 123456),
-                ),
-                timeseries("minIf", 123456),
-            ),
-            "_snuba_aggregate_value",
-        ),
-    )
-    filter_in_select_condition = or_cond(
-        or_cond(
-            or_cond(
-                equals(
-                    Column("_snuba_metric_id", None, "metric_id"),
-                    Literal(None, 123456),
-                ),
-                equals(
-                    Column("_snuba_metric_id", None, "metric_id"),
-                    Literal(None, 123456),
-                ),
-            ),
-            equals(
-                Column("_snuba_metric_id", None, "metric_id"),
-                Literal(None, 123456),
-            ),
-        ),
-        equals(
-            Column("_snuba_metric_id", None, "metric_id"),
-            Literal(None, 123456),
-        ),
-    )
-    expected = Query(
-        from_distributions,
-        selected_columns=[
-            expected_selected,
-            SelectedExpression(
-                "time",
-                time_expression,
-            ),
-        ],
-        groupby=[time_expression],
-        condition=binary_condition(
-            "and",
-            filter_in_select_condition,
-            formula_condition,
-        ),
-        order_by=[
-            OrderBy(
-                direction=OrderByDirection.ASC,
-                expression=time_expression,
-            )
-        ],
-        limit=1000,
-        offset=0,
-    )
-
-    generic_metrics = get_dataset(
-        "generic_metrics",
-    )
-    query, _ = parse_mql_query(str(query_body), mql_context, generic_metrics)
-    eq, reason = query.equals(expected)
-    assert eq, reason
-
-
-def test_mismatch_groupby() -> None:
-    query_body = "sum(`d:transactions/duration@millisecond`){status_code:200} by transaction / sum(`d:transactions/duration@millisecond`) by status_code"
-
-    generic_metrics = get_dataset(
-        "generic_metrics",
-    )
-    with pytest.raises(
-        Exception,
-        match=re.escape("All terms in a formula must have the same groupby"),
-    ):
-        parse_mql_query(str(query_body), mql_context, generic_metrics)
-
-
-def test_formula_filters() -> None:
-    query_body = "(sum(`d:transactions/duration@millisecond`) / max(`d:transactions/duration@millisecond`)){status_code:200}"
-    expected_selected = SelectedExpression(
-        "aggregate_value",
-        divide(
-            timeseries(
-                "sumIf",
-                123456,
-                binary_condition(
-                    "equals", tag_column("status_code"), Literal(None, "200")
-                ),
-            ),
-            timeseries(
-                "maxIf",
-                123456,
-                binary_condition(
-                    "equals", tag_column("status_code"), Literal(None, "200")
-                ),
-            ),
-            "_snuba_aggregate_value",
-        ),
-    )
-    filter_in_select_condition = or_cond(
-        and_cond(
-            equals(
-                tag_column("status_code"),
-                Literal(None, "200"),
-            ),
-            equals(
-                Column("_snuba_metric_id", None, "metric_id"),
-                Literal(None, 123456),
-            ),
-        ),
-        and_cond(
-            equals(
-                tag_column("status_code"),
-                Literal(None, "200"),
-            ),
-            equals(
-                Column("_snuba_metric_id", None, "metric_id"),
-                Literal(None, 123456),
-            ),
-        ),
-    )
-    expected = Query(
-        from_distributions,
-        selected_columns=[
-            expected_selected,
-            SelectedExpression(
-                "time",
-                time_expression,
-            ),
-        ],
-        groupby=[time_expression],
-        condition=binary_condition(
-            "and",
-            filter_in_select_condition,
-            formula_condition,
-        ),
-        order_by=[
-            OrderBy(
-                direction=OrderByDirection.ASC,
-                expression=time_expression,
-            )
-        ],
-        limit=1000,
-        offset=0,
-    )
-
-    generic_metrics = get_dataset(
-        "generic_metrics",
-    )
-    query, _ = parse_mql_query(str(query_body), mql_context, generic_metrics)
-    eq, reason = query.equals(expected)
-    assert eq, reason
-
-
-def test_formula_groupby() -> None:
-    query_body = "(sum(`d:transactions/duration@millisecond`) / max(`d:transactions/duration@millisecond`)){status_code:200} by transaction"
-    expected_selected = SelectedExpression(
-        "aggregate_value",
-        divide(
-            timeseries(
-                "sumIf",
-                123456,
-                binary_condition(
-                    "equals", tag_column("status_code"), Literal(None, "200")
-                ),
-            ),
-            timeseries(
-                "maxIf",
-                123456,
-                binary_condition(
-                    "equals", tag_column("status_code"), Literal(None, "200")
-                ),
-            ),
-            "_snuba_aggregate_value",
-        ),
-    )
-    filter_in_select_condition = or_cond(
-        and_cond(
-            equals(
-                tag_column("status_code"),
-                Literal(None, "200"),
-            ),
-            equals(
-                Column("_snuba_metric_id", None, "metric_id"),
-                Literal(None, 123456),
-            ),
-        ),
-        and_cond(
-            equals(
-                tag_column("status_code"),
-                Literal(None, "200"),
-            ),
-            equals(
-                Column("_snuba_metric_id", None, "metric_id"),
-                Literal(None, 123456),
-            ),
-        ),
-    )
-    expected = Query(
-        from_distributions,
-        selected_columns=[
-            expected_selected,
-            SelectedExpression(
-                name="transaction",
-                expression=tag_column("transaction"),
-            ),
-            SelectedExpression(
-                "time",
-                time_expression,
-            ),
-        ],
-        groupby=[tag_column("transaction"), time_expression],
-        condition=binary_condition(
-            "and",
-            filter_in_select_condition,
-            formula_condition,
-        ),
-        order_by=[
-            OrderBy(
-                direction=OrderByDirection.ASC,
-                expression=time_expression,
-            )
-        ],
-        limit=1000,
-        offset=0,
-    )
-
-    generic_metrics = get_dataset(
-        "generic_metrics",
-    )
-    query, _ = parse_mql_query(str(query_body), mql_context, generic_metrics)
-    eq, reason = query.equals(expected)
-    assert eq, reason
-
-
-def test_formula_scalar_value() -> None:
-    query_body = "(sum(`d:transactions/duration@millisecond`) / sum(`d:transactions/duration@millisecond`)) + 100"
-    expected_selected = SelectedExpression(
-        "aggregate_value",
-        plus(
-            divide(
-                timeseries("sumIf", 123456),
-                timeseries("sumIf", 123456),
-            ),
-            Literal(None, 100),
-            "_snuba_aggregate_value",
-        ),
-    )
-    filter_in_select_condition = or_cond(
-        equals(
-            Column("_snuba_metric_id", None, "metric_id"),
-            Literal(None, 123456),
-        ),
-        equals(
-            Column("_snuba_metric_id", None, "metric_id"),
-            Literal(None, 123456),
-        ),
-    )
-    expected = Query(
-        from_distributions,
-        selected_columns=[
-            expected_selected,
-            SelectedExpression(
-                "time",
-                time_expression,
-            ),
-        ],
-        groupby=[time_expression],
-        condition=binary_condition(
-            "and",
-            filter_in_select_condition,
-            formula_condition,
-        ),
-        order_by=[
-            OrderBy(
-                direction=OrderByDirection.ASC,
-                expression=time_expression,
-            )
-        ],
-        limit=1000,
-        offset=0,
-    )
-
-    generic_metrics = get_dataset(
-        "generic_metrics",
-    )
-    query, _ = parse_mql_query(str(query_body), mql_context, generic_metrics)
-    eq, reason = query.equals(expected)
-    assert eq, reason
-
-
-@pytest.mark.xfail(reason="Not implemented yet")  # type: ignore
-def test_arbitrary_functions() -> None:
-    query_body = "apdex(sum(`d:transactions/duration@millisecond`), 123) / max(`d:transactions/duration@millisecond`)"
-
-    # Note: This expected selected might not be correct, depending on exactly how we build this
-    expected_selected = SelectedExpression(
-        "aggregate_value",
-        divide(
-            FunctionCall(
-                None,
-                "apdex",
-                (
-                    Literal(None, "d:transactions/duration@millisecond"),
-                    Literal(None, 123),
-                ),
-            ),
-            timeseries("maxIf", 123456),
-            "_snuba_aggregate_value",
-        ),
-    )
-    expected = Query(
-        from_distributions,
-        selected_columns=[
-            expected_selected,
-            SelectedExpression(
-                "time",
-                time_expression,
-            ),
-        ],
-        groupby=[time_expression],
-        condition=formula_condition,
-        order_by=[
-            OrderBy(
-                direction=OrderByDirection.ASC,
-                expression=time_expression,
-            )
-        ],
-        limit=1000,
-        offset=0,
-    )
-
-    generic_metrics = get_dataset(
-        "generic_metrics",
-    )
-    query, _ = parse_mql_query(str(query_body), mql_context, generic_metrics)
-    eq, reason = query.equals(expected)
-    assert eq, reason
-
-
-@pytest.mark.xfail(reason="Not implemented yet")  # type: ignore
-def test_arbitrary_functions_with_formula() -> None:
-    query_body = "apdex(sum(`d:transactions/duration@millisecond`) / max(`d:transactions/duration@millisecond`), 123)"
-
-    # Note: This expected selected might not be correct, depending on exactly how we build this
-    expected_selected = SelectedExpression(
-        "aggregate_value",
-        divide(
-            FunctionCall(
-                None,
-                "apdex",
-                (
-                    Literal(None, "d:transactions/duration@millisecond"),
-                    Literal(None, 123),
-                ),
-            ),
-            timeseries("maxIf", 123456),
-            "_snuba_aggregate_value",
-        ),
-    )
-    expected = Query(
-        from_distributions,
-        selected_columns=[
-            expected_selected,
-            SelectedExpression(
-                "time",
-                time_expression,
-            ),
-        ],
-        groupby=[time_expression],
-        condition=formula_condition,
-        order_by=[
-            OrderBy(
-                direction=OrderByDirection.ASC,
-                expression=time_expression,
-            )
-        ],
-        limit=1000,
-        offset=0,
-    )
-
-    generic_metrics = get_dataset(
-        "generic_metrics",
-    )
-    query, _ = parse_mql_query(str(query_body), mql_context, generic_metrics)
-    eq, reason = query.equals(expected)
-    assert eq, reason
-
-
-@pytest.mark.xfail(reason="Not implemented yet = needs snuba-sdk>2.0.20")  # type: ignore
-def test_arbitrary_functions_with_formula_and_filters() -> None:
-    query_body = 'apdex(sum(`d:transactions/duration@millisecond`) / max(`d:transactions/duration@millisecond`), 500){dist:["dist1", "dist2"]}'
-
-    # Note: This expected selected might not be correct, depending on exactly how we build this
-    expected_selected = SelectedExpression(
-        "aggregate_value",
-        FunctionCall(
-            "_snuba_aggregate_value",
-            "apdex",
-            (
-                divide(
-                    timeseries("sumIf", 123456),
-                    timeseries("maxIf", 123456),
-                ),
-                Literal(None, 500),
-            ),
-        ),
-    )
-    expected = Query(
-        from_distributions,
-        selected_columns=[
-            expected_selected,
-            SelectedExpression(
-                "time",
-                time_expression,
-            ),
-        ],
-        groupby=[time_expression],
-        condition=binary_condition(
-            "and",
-            formula_condition,
-            binary_condition(
-                "in",
-                tag_column("dist"),
-                FunctionCall(
-                    None, "array", (Literal(None, "dist1"), Literal(None, "dist2"))
-                ),
-            ),
-        ),
-        order_by=[
-            OrderBy(
-                direction=OrderByDirection.ASC,
-                expression=time_expression,
-            )
-        ],
-        limit=1000,
-        offset=0,
-    )
-
-    generic_metrics = get_dataset(
-        "generic_metrics",
-    )
-    query, _ = parse_mql_query(str(query_body), mql_context, generic_metrics)
-    eq, reason = query.equals(expected)
-    assert eq, reason+# @pytest.mark.xfail()
+# def test_simple_formula_with_leading_literals() -> None:
+#     query_body = "1 + sum(`d:transactions/duration@millisecond`){status_code:200} / sum(`d:transactions/duration@millisecond`)"
+#     expected_selected = SelectedExpression(
+#         "aggregate_value",
+#         divide(
+#             timeseries(
+#                 "sumIf",
+#                 123456,
+#                 binary_condition(
+#                     "equals", tag_column("status_code"), Literal(None, "200")
+#                 ),
+#             ),
+#             timeseries("sumIf", 123456),
+#             "_snuba_aggregate_value",
+#         ),
+#     )
+#     filter_in_select_condition = or_cond(
+#         and_cond(
+#             equals(
+#                 tag_column("status_code"),
+#                 Literal(None, "200"),
+#             ),
+#             equals(
+#                 Column("_snuba_metric_id", None, "metric_id"),
+#                 Literal(None, 123456),
+#             ),
+#         ),
+#         equals(
+#             Column("_snuba_metric_id", None, "metric_id"),
+#             Literal(None, 123456),
+#         ),
+#     )
+#     expected = Query(
+#         from_distributions,
+#         selected_columns=[
+#             expected_selected,
+#             SelectedExpression(
+#                 "time",
+#                 time_expression,
+#             ),
+#         ],
+#         groupby=[time_expression],
+#         condition=binary_condition(
+#             "and",
+#             filter_in_select_condition,
+#             formula_condition,
+#         ),
+#         order_by=[
+#             OrderBy(
+#                 direction=OrderByDirection.ASC,
+#                 expression=time_expression,
+#             )
+#         ],
+#         limit=1000,
+#         offset=0,
+#     )
+
+#     generic_metrics = get_dataset(
+#         "generic_metrics",
+#     )
+#     query, _ = parse_mql_query(str(query_body), mql_context, generic_metrics)
+#     eq, reason = query.equals(expected)
+#     assert eq, reason
+
+
+# @pytest.mark.xfail()
+# def test_groupby() -> None:
+#     query_body = "sum(`d:transactions/duration@millisecond`){status_code:200} by transaction / sum(`d:transactions/duration@millisecond`) by transaction"
+#     expected_selected = SelectedExpression(
+#         "aggregate_value",
+#         divide(
+#             timeseries(
+#                 "sumIf",
+#                 123456,
+#                 binary_condition(
+#                     "equals", tag_column("status_code"), Literal(None, "200")
+#                 ),
+#             ),
+#             timeseries("sumIf", 123456),
+#             "_snuba_aggregate_value",
+#         ),
+#     )
+#     filter_in_select_condition = or_cond(
+#         and_cond(
+#             equals(
+#                 tag_column("status_code"),
+#                 Literal(None, "200"),
+#             ),
+#             equals(
+#                 Column("_snuba_metric_id", None, "metric_id"),
+#                 Literal(None, 123456),
+#             ),
+#         ),
+#         equals(
+#             Column("_snuba_metric_id", None, "metric_id"),
+#             Literal(None, 123456),
+#         ),
+#     )
+#     expected = Query(
+#         from_distributions,
+#         selected_columns=[
+#             expected_selected,
+#             SelectedExpression("transaction", tag_column("transaction")),
+#             SelectedExpression(
+#                 "time",
+#                 time_expression,
+#             ),
+#         ],
+#         groupby=[tag_column("transaction"), time_expression],
+#         condition=binary_condition(
+#             "and",
+#             filter_in_select_condition,
+#             formula_condition,
+#         ),
+#         order_by=[
+#             OrderBy(
+#                 direction=OrderByDirection.ASC,
+#                 expression=time_expression,
+#             )
+#         ],
+#         limit=1000,
+#         offset=0,
+#     )
+
+#     generic_metrics = get_dataset(
+#         "generic_metrics",
+#     )
+#     query, _ = parse_mql_query(str(query_body), mql_context, generic_metrics)
+#     eq, reason = query.equals(expected)
+#     assert eq, reason
+
+
+# @pytest.mark.xfail()
+# def test_curried_aggregate() -> None:
+#     query_body = "quantiles(0.5)(`d:transactions/duration@millisecond`){status_code:200} by transaction / sum(`d:transactions/duration@millisecond`) by transaction"
+#     expected_selected = SelectedExpression(
+#         "aggregate_value",
+#         divide(
+#             arrayElement(
+#                 None,
+#                 CurriedFunctionCall(
+#                     alias=None,
+#                     internal_function=FunctionCall(
+#                         None, "quantilesIf", (Literal(None, 0.5),)
+#                     ),
+#                     parameters=(
+#                         Column("_snuba_value", None, "value"),
+#                         FunctionCall(
+#                             None,
+#                             "and",
+#                             (
+#                                 binary_condition(
+#                                     "equals",
+#                                     tag_column("status_code"),
+#                                     Literal(None, "200"),
+#                                 ),
+#                                 FunctionCall(
+#                                     None,
+#                                     "equals",
+#                                     (
+#                                         Column(
+#                                             "_snuba_metric_id",
+#                                             None,
+#                                             "metric_id",
+#                                         ),
+#                                         Literal(None, 123456),
+#                                     ),
+#                                 ),
+#                             ),
+#                         ),
+#                     ),
+#                 ),
+#                 Literal(None, 1),
+#             ),
+#             timeseries("sumIf", 123456),
+#             "_snuba_aggregate_value",
+#         ),
+#     )
+#     filter_in_select_condition = or_cond(
+#         and_cond(
+#             equals(
+#                 tag_column("status_code"),
+#                 Literal(None, "200"),
+#             ),
+#             equals(
+#                 Column("_snuba_metric_id", None, "metric_id"),
+#                 Literal(None, 123456),
+#             ),
+#         ),
+#         equals(
+#             Column("_snuba_metric_id", None, "metric_id"),
+#             Literal(None, 123456),
+#         ),
+#     )
+#     expected = Query(
+#         from_distributions,
+#         selected_columns=[
+#             expected_selected,
+#             SelectedExpression("transaction", tag_column("transaction")),
+#             SelectedExpression(
+#                 "time",
+#                 time_expression,
+#             ),
+#         ],
+#         groupby=[tag_column("transaction"), time_expression],
+#         condition=binary_condition(
+#             "and",
+#             filter_in_select_condition,
+#             formula_condition,
+#         ),
+#         order_by=[
+#             OrderBy(
+#                 direction=OrderByDirection.ASC,
+#                 expression=time_expression,
+#             )
+#         ],
+#         limit=1000,
+#         offset=0,
+#     )
+
+#     generic_metrics = get_dataset(
+#         "generic_metrics",
+#     )
+#     query, _ = parse_mql_query(str(query_body), mql_context, generic_metrics)
+#     eq, reason = query.equals(expected)
+#     assert eq, reason
+
+
+# @pytest.mark.xfail()
+# def test_bracketing_rules() -> None:
+#     query_body = "sum(`d:transactions/duration@millisecond`) / ((max(`d:transactions/duration@millisecond`) + avg(`d:transactions/duration@millisecond`)) * min(`d:transactions/duration@millisecond`))"
+#     expected_selected = SelectedExpression(
+#         "aggregate_value",
+#         divide(
+#             timeseries("sumIf", 123456),
+#             multiply(
+#                 plus(
+#                     timeseries("maxIf", 123456),
+#                     timeseries("avgIf", 123456),
+#                 ),
+#                 timeseries("minIf", 123456),
+#             ),
+#             "_snuba_aggregate_value",
+#         ),
+#     )
+#     filter_in_select_condition = or_cond(
+#         or_cond(
+#             or_cond(
+#                 equals(
+#                     Column("_snuba_metric_id", None, "metric_id"),
+#                     Literal(None, 123456),
+#                 ),
+#                 equals(
+#                     Column("_snuba_metric_id", None, "metric_id"),
+#                     Literal(None, 123456),
+#                 ),
+#             ),
+#             equals(
+#                 Column("_snuba_metric_id", None, "metric_id"),
+#                 Literal(None, 123456),
+#             ),
+#         ),
+#         equals(
+#             Column("_snuba_metric_id", None, "metric_id"),
+#             Literal(None, 123456),
+#         ),
+#     )
+#     expected = Query(
+#         from_distributions,
+#         selected_columns=[
+#             expected_selected,
+#             SelectedExpression(
+#                 "time",
+#                 time_expression,
+#             ),
+#         ],
+#         groupby=[time_expression],
+#         condition=binary_condition(
+#             "and",
+#             filter_in_select_condition,
+#             formula_condition,
+#         ),
+#         order_by=[
+#             OrderBy(
+#                 direction=OrderByDirection.ASC,
+#                 expression=time_expression,
+#             )
+#         ],
+#         limit=1000,
+#         offset=0,
+#     )
+
+#     generic_metrics = get_dataset(
+#         "generic_metrics",
+#     )
+#     query, _ = parse_mql_query(str(query_body), mql_context, generic_metrics)
+#     eq, reason = query.equals(expected)
+#     assert eq, reason
+
+
+# @pytest.mark.xfail()
+# def test_mismatch_groupby() -> None:
+#     query_body = "sum(`d:transactions/duration@millisecond`){status_code:200} by transaction / sum(`d:transactions/duration@millisecond`) by status_code"
+
+#     generic_metrics = get_dataset(
+#         "generic_metrics",
+#     )
+#     with pytest.raises(
+#         Exception,
+#         match=re.escape("All terms in a formula must have the same groupby"),
+#     ):
+#         parse_mql_query(str(query_body), mql_context, generic_metrics)
+
+
+# @pytest.mark.xfail()
+# def test_formula_filters() -> None:
+#     query_body = "(sum(`d:transactions/duration@millisecond`) / max(`d:transactions/duration@millisecond`)){status_code:200}"
+#     expected_selected = SelectedExpression(
+#         "aggregate_value",
+#         divide(
+#             timeseries(
+#                 "sumIf",
+#                 123456,
+#                 binary_condition(
+#                     "equals", tag_column("status_code"), Literal(None, "200")
+#                 ),
+#             ),
+#             timeseries(
+#                 "maxIf",
+#                 123456,
+#                 binary_condition(
+#                     "equals", tag_column("status_code"), Literal(None, "200")
+#                 ),
+#             ),
+#             "_snuba_aggregate_value",
+#         ),
+#     )
+#     filter_in_select_condition = or_cond(
+#         and_cond(
+#             equals(
+#                 tag_column("status_code"),
+#                 Literal(None, "200"),
+#             ),
+#             equals(
+#                 Column("_snuba_metric_id", None, "metric_id"),
+#                 Literal(None, 123456),
+#             ),
+#         ),
+#         and_cond(
+#             equals(
+#                 tag_column("status_code"),
+#                 Literal(None, "200"),
+#             ),
+#             equals(
+#                 Column("_snuba_metric_id", None, "metric_id"),
+#                 Literal(None, 123456),
+#             ),
+#         ),
+#     )
+#     expected = Query(
+#         from_distributions,
+#         selected_columns=[
+#             expected_selected,
+#             SelectedExpression(
+#                 "time",
+#                 time_expression,
+#             ),
+#         ],
+#         groupby=[time_expression],
+#         condition=binary_condition(
+#             "and",
+#             filter_in_select_condition,
+#             formula_condition,
+#         ),
+#         order_by=[
+#             OrderBy(
+#                 direction=OrderByDirection.ASC,
+#                 expression=time_expression,
+#             )
+#         ],
+#         limit=1000,
+#         offset=0,
+#     )
+
+#     generic_metrics = get_dataset(
+#         "generic_metrics",
+#     )
+#     query, _ = parse_mql_query(str(query_body), mql_context, generic_metrics)
+#     eq, reason = query.equals(expected)
+#     assert eq, reason
+
+
+# @pytest.mark.xfail()
+# def test_formula_groupby() -> None:
+#     query_body = "(sum(`d:transactions/duration@millisecond`) / max(`d:transactions/duration@millisecond`)){status_code:200} by transaction"
+#     expected_selected = SelectedExpression(
+#         "aggregate_value",
+#         divide(
+#             timeseries(
+#                 "sumIf",
+#                 123456,
+#                 binary_condition(
+#                     "equals", tag_column("status_code"), Literal(None, "200")
+#                 ),
+#             ),
+#             timeseries(
+#                 "maxIf",
+#                 123456,
+#                 binary_condition(
+#                     "equals", tag_column("status_code"), Literal(None, "200")
+#                 ),
+#             ),
+#             "_snuba_aggregate_value",
+#         ),
+#     )
+#     filter_in_select_condition = or_cond(
+#         and_cond(
+#             equals(
+#                 tag_column("status_code"),
+#                 Literal(None, "200"),
+#             ),
+#             equals(
+#                 Column("_snuba_metric_id", None, "metric_id"),
+#                 Literal(None, 123456),
+#             ),
+#         ),
+#         and_cond(
+#             equals(
+#                 tag_column("status_code"),
+#                 Literal(None, "200"),
+#             ),
+#             equals(
+#                 Column("_snuba_metric_id", None, "metric_id"),
+#                 Literal(None, 123456),
+#             ),
+#         ),
+#     )
+#     expected = Query(
+#         from_distributions,
+#         selected_columns=[
+#             expected_selected,
+#             SelectedExpression(
+#                 name="transaction",
+#                 expression=tag_column("transaction"),
+#             ),
+#             SelectedExpression(
+#                 "time",
+#                 time_expression,
+#             ),
+#         ],
+#         groupby=[tag_column("transaction"), time_expression],
+#         condition=binary_condition(
+#             "and",
+#             filter_in_select_condition,
+#             formula_condition,
+#         ),
+#         order_by=[
+#             OrderBy(
+#                 direction=OrderByDirection.ASC,
+#                 expression=time_expression,
+#             )
+#         ],
+#         limit=1000,
+#         offset=0,
+#     )
+
+#     generic_metrics = get_dataset(
+#         "generic_metrics",
+#     )
+#     query, _ = parse_mql_query(str(query_body), mql_context, generic_metrics)
+#     eq, reason = query.equals(expected)
+#     assert eq, reason
+
+
+# @pytest.mark.xfail()
+# def test_formula_scalar_value() -> None:
+#     query_body = "(sum(`d:transactions/duration@millisecond`) / sum(`d:transactions/duration@millisecond`)) + 100"
+#     expected_selected = SelectedExpression(
+#         "aggregate_value",
+#         plus(
+#             divide(
+#                 timeseries("sumIf", 123456),
+#                 timeseries("sumIf", 123456),
+#             ),
+#             Literal(None, 100),
+#             "_snuba_aggregate_value",
+#         ),
+#     )
+#     filter_in_select_condition = or_cond(
+#         equals(
+#             Column("_snuba_metric_id", None, "metric_id"),
+#             Literal(None, 123456),
+#         ),
+#         equals(
+#             Column("_snuba_metric_id", None, "metric_id"),
+#             Literal(None, 123456),
+#         ),
+#     )
+#     expected = Query(
+#         from_distributions,
+#         selected_columns=[
+#             expected_selected,
+#             SelectedExpression(
+#                 "time",
+#                 time_expression,
+#             ),
+#         ],
+#         groupby=[time_expression],
+#         condition=binary_condition(
+#             "and",
+#             filter_in_select_condition,
+#             formula_condition,
+#         ),
+#         order_by=[
+#             OrderBy(
+#                 direction=OrderByDirection.ASC,
+#                 expression=time_expression,
+#             )
+#         ],
+#         limit=1000,
+#         offset=0,
+#     )
+
+#     generic_metrics = get_dataset(
+#         "generic_metrics",
+#     )
+#     query, _ = parse_mql_query(str(query_body), mql_context, generic_metrics)
+#     eq, reason = query.equals(expected)
+#     assert eq, reason
+
+
+# @pytest.mark.xfail(reason="Not implemented yet")  # type: ignore
+# def test_arbitrary_functions() -> None:
+#     query_body = "apdex(sum(`d:transactions/duration@millisecond`), 123) / max(`d:transactions/duration@millisecond`)"
+
+#     # Note: This expected selected might not be correct, depending on exactly how we build this
+#     expected_selected = SelectedExpression(
+#         "aggregate_value",
+#         divide(
+#             FunctionCall(
+#                 None,
+#                 "apdex",
+#                 (
+#                     Literal(None, "d:transactions/duration@millisecond"),
+#                     Literal(None, 123),
+#                 ),
+#             ),
+#             timeseries("maxIf", 123456),
+#             "_snuba_aggregate_value",
+#         ),
+#     )
+#     expected = Query(
+#         from_distributions,
+#         selected_columns=[
+#             expected_selected,
+#             SelectedExpression(
+#                 "time",
+#                 time_expression,
+#             ),
+#         ],
+#         groupby=[time_expression],
+#         condition=formula_condition,
+#         order_by=[
+#             OrderBy(
+#                 direction=OrderByDirection.ASC,
+#                 expression=time_expression,
+#             )
+#         ],
+#         limit=1000,
+#         offset=0,
+#     )
+
+#     generic_metrics = get_dataset(
+#         "generic_metrics",
+#     )
+#     query, _ = parse_mql_query(str(query_body), mql_context, generic_metrics)
+#     eq, reason = query.equals(expected)
+#     assert eq, reason
+
+
+# @pytest.mark.xfail(reason="Not implemented yet")  # type: ignore
+# def test_arbitrary_functions_with_formula() -> None:
+#     query_body = "apdex(sum(`d:transactions/duration@millisecond`) / max(`d:transactions/duration@millisecond`), 123)"
+
+#     # Note: This expected selected might not be correct, depending on exactly how we build this
+#     expected_selected = SelectedExpression(
+#         "aggregate_value",
+#         divide(
+#             FunctionCall(
+#                 None,
+#                 "apdex",
+#                 (
+#                     Literal(None, "d:transactions/duration@millisecond"),
+#                     Literal(None, 123),
+#                 ),
+#             ),
+#             timeseries("maxIf", 123456),
+#             "_snuba_aggregate_value",
+#         ),
+#     )
+#     expected = Query(
+#         from_distributions,
+#         selected_columns=[
+#             expected_selected,
+#             SelectedExpression(
+#                 "time",
+#                 time_expression,
+#             ),
+#         ],
+#         groupby=[time_expression],
+#         condition=formula_condition,
+#         order_by=[
+#             OrderBy(
+#                 direction=OrderByDirection.ASC,
+#                 expression=time_expression,
+#             )
+#         ],
+#         limit=1000,
+#         offset=0,
+#     )
+
+#     generic_metrics = get_dataset(
+#         "generic_metrics",
+#     )
+#     query, _ = parse_mql_query(str(query_body), mql_context, generic_metrics)
+#     eq, reason = query.equals(expected)
+#     assert eq, reason
+
+
+# @pytest.mark.xfail(reason="Not implemented yet = needs snuba-sdk>2.0.20")  # type: ignore
+# def test_arbitrary_functions_with_formula_and_filters() -> None:
+#     query_body = 'apdex(sum(`d:transactions/duration@millisecond`) / max(`d:transactions/duration@millisecond`), 500){dist:["dist1", "dist2"]}'
+
+#     # Note: This expected selected might not be correct, depending on exactly how we build this
+#     expected_selected = SelectedExpression(
+#         "aggregate_value",
+#         FunctionCall(
+#             "_snuba_aggregate_value",
+#             "apdex",
+#             (
+#                 divide(
+#                     timeseries("sumIf", 123456),
+#                     timeseries("maxIf", 123456),
+#                 ),
+#                 Literal(None, 500),
+#             ),
+#         ),
+#     )
+#     expected = Query(
+#         from_distributions,
+#         selected_columns=[
+#             expected_selected,
+#             SelectedExpression(
+#                 "time",
+#                 time_expression,
+#             ),
+#         ],
+#         groupby=[time_expression],
+#         condition=binary_condition(
+#             "and",
+#             formula_condition,
+#             binary_condition(
+#                 "in",
+#                 tag_column("dist"),
+#                 FunctionCall(
+#                     None, "array", (Literal(None, "dist1"), Literal(None, "dist2"))
+#                 ),
+#             ),
+#         ),
+#         order_by=[
+#             OrderBy(
+#                 direction=OrderByDirection.ASC,
+#                 expression=time_expression,
+#             )
+#         ],
+#         limit=1000,
+#         offset=0,
+#     )
+
+#     generic_metrics = get_dataset(
+#         "generic_metrics",
+#     )
+#     query, _ = parse_mql_query(str(query_body), mql_context, generic_metrics)
+#     eq, reason = query.equals(expected)
+#     assert eq, reason