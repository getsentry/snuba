import json
from datetime import datetime
from typing import Any, MutableMapping, Optional, Sequence

import pytest
from snuba_sdk.legacy import json_to_snql

from snuba.clickhouse.formatter.expression import ClickhouseExpressionFormatter
from snuba.clickhouse.formatter.query import format_query
from snuba.clickhouse.query import Query as ClickhouseQuery
from snuba.datasets.entities.factory import get_entity
from snuba.datasets.entities.transactions import transaction_translator
from snuba.datasets.factory import get_dataset
from snuba.datasets.plans.single_storage import SingleStorageQueryPlanBuilder
from snuba.datasets.storages.transactions import storage as transactions_storage
from snuba.query import SelectedExpression
from snuba.query.conditions import (
    BooleanFunctions,
    ConditionFunctions,
    binary_condition,
    in_condition,
)
from snuba.query.dsl import arrayJoin, tupleElement
from snuba.query.expressions import Column, Expression, FunctionCall, Literal
from snuba.query.processors.arrayjoin_keyvalue_optimizer import (
    ArrayJoinKeyValueOptimizer,
    filter_key_values,
    filter_keys,
    get_filtered_mapping_keys,
    zip_columns,
)
from snuba.query.snql.parser import parse_snql_query
from snuba.request import Request
from snuba.request.request_settings import HTTPRequestSettings


def build_query(
    selected_columns: Optional[Sequence[Expression]] = None,
    condition: Optional[Expression] = None,
    having: Optional[Expression] = None,
) -> ClickhouseQuery:
    return ClickhouseQuery(
        None,
        selected_columns=[
            SelectedExpression(name=s.alias, expression=s)
            for s in selected_columns or []
        ],
        condition=condition,
        having=having,
    )


tags_filter_tests = [
    pytest.param(
        build_query(
            selected_columns=[
                FunctionCall(
                    "tags_key", "arrayJoin", (Column(None, None, "tags.key"),),
                ),
            ],
        ),
        [],
        id="no tag filter",
    ),
    pytest.param(
        build_query(
            selected_columns=[
                FunctionCall(
                    "tags_key", "arrayJoin", (Column(None, None, "tags.key"),),
                ),
            ],
            condition=binary_condition(
                ConditionFunctions.EQ,
                FunctionCall(
                    "tags_key", "arrayJoin", (Column(None, None, "tags.key"),),
                ),
                Literal(None, "tag"),
            ),
        ),
        ["tag"],
        id="simple equality",
    ),
    pytest.param(
        build_query(
            selected_columns=[
                FunctionCall(
                    "tags_key", "arrayJoin", (Column(None, None, "tags.key"),),
                ),
            ],
            condition=in_condition(
                FunctionCall(
                    "tags_key", "arrayJoin", (Column(None, None, "tags.key"),),
                ),
                [Literal(None, "tag1"), Literal(None, "tag2")],
            ),
        ),
        ["tag1", "tag2"],
        id="tag IN condition",
    ),
    pytest.param(
        build_query(
            selected_columns=[
                FunctionCall(
                    "tags_key", "arrayJoin", (Column(None, None, "tags.key"),),
                ),
            ],
            condition=binary_condition(
                ConditionFunctions.EQ,
                FunctionCall(
                    "tags_key", "arrayJoin", (Column(None, None, "tags.key"),),
                ),
                Literal(None, "tag"),
            ),
            having=binary_condition(
                ConditionFunctions.EQ,
                FunctionCall(
                    "tags_key", "arrayJoin", (Column(None, None, "tags.key"),),
                ),
                Literal(None, "tag2"),
            ),
        ),
        ["tag", "tag2"],
        id="conditions and having",
    ),
    pytest.param(
        build_query(
            selected_columns=[
                FunctionCall(
                    "tags_key", "arrayJoin", (Column(None, None, "tags.key"),),
                ),
            ],
            condition=binary_condition(
                BooleanFunctions.OR,
                FunctionCall(
                    "tags_key", "arrayJoin", (Column(None, None, "tags.key"),),
                ),
                in_condition(
                    FunctionCall(
                        "tags_key", "arrayJoin", (Column(None, None, "tags.key"),),
                    ),
                    [Literal(None, "tag1"), Literal(None, "tag2")],
                ),
            ),
            having=binary_condition(
                ConditionFunctions.EQ,
                FunctionCall(
                    "tags_key", "arrayJoin", (Column(None, None, "tags.key"),),
                ),
                Literal(None, "tag"),
            ),
        ),
        [],
        id="tag OR condition",
    ),
]


@pytest.mark.parametrize("query, expected_result", tags_filter_tests)
def test_get_filtered_mapping_keys(
    query: ClickhouseQuery, expected_result: Sequence[str],
) -> None:
    """
    Test the algorithm that identifies potential tag keys we can pre-filter
    through arrayFilter.
    """
    assert get_filtered_mapping_keys(query, "tags") == expected_result


def with_required(condition: Expression) -> Expression:
    return binary_condition(
        BooleanFunctions.AND,
        condition,
        binary_condition(
            BooleanFunctions.AND,
            FunctionCall(
                None,
                "greaterOrEquals",
                (
                    Column("_snuba_finish_ts", None, "finish_ts"),
                    Literal(None, datetime(2021, 1, 1, 0, 0)),
                ),
            ),
            binary_condition(
                BooleanFunctions.AND,
                FunctionCall(
                    None,
                    "less",
                    (
                        Column("_snuba_finish_ts", None, "finish_ts"),
                        Literal(None, datetime(2021, 1, 2, 0, 0)),
                    ),
                ),
                FunctionCall(
                    None,
                    "equals",
                    (
                        Column("_snuba_project_id", None, "project_id"),
                        Literal(None, 1),
                    ),
                ),
            ),
        ),
    )


test_data = [
    pytest.param(
        {
            "aggregations": [],
            "groupby": [],
            "selected_columns": ["col1"],
            "conditions": [["tags_key", "IN", ["t1", "t2"]]],
        },
        ClickhouseQuery(
            None,
            selected_columns=[
                SelectedExpression(
                    name="col1", expression=Column("_snuba_col1", None, "col1")
                )
            ],
            condition=with_required(
                in_condition(
                    arrayJoin("_snuba_tags_key", Column(None, None, "tags.key")),
                    [Literal(None, "t1"), Literal(None, "t2")],
                )
            ),
        ),
        id="no tag in select clause",
    ),  # Individual tag, no change
    pytest.param(
        {
            "aggregations": [],
            "groupby": [],
            "selected_columns": ["tags_key", "tags_value"],
            "conditions": [["col", "IN", ["t1", "t2"]]],
        },
        ClickhouseQuery(
            None,
            selected_columns=[
                SelectedExpression(
                    name="tags_key",
                    expression=tupleElement(
                        "_snuba_tags_key",
                        arrayJoin(
                            "snuba_all_tags",
                            zip_columns(
                                Column(None, None, "tags.key"),
                                Column(None, None, "tags.value"),
                            ),
                        ),
                        Literal(None, 1),
                    ),
                ),
                SelectedExpression(
                    name="tags_value",
                    expression=tupleElement(
                        "_snuba_tags_value",
                        arrayJoin(
                            "snuba_all_tags",
                            zip_columns(
                                Column(None, None, "tags.key"),
                                Column(None, None, "tags.value"),
                            ),
                        ),
                        Literal(None, 2),
                    ),
                ),
            ],
            condition=with_required(
                in_condition(
                    Column("_snuba_col", None, "col"),
                    [Literal(None, "t1"), Literal(None, "t2")],
                )
            ),
        ),
        id="tags_key and tags_value in query no filter",
    ),  # tags_key and value in select. Zip keys and columns into an array.
    pytest.param(
        {
            "aggregations": [],
            "groupby": [],
            "selected_columns": ["tags_key"],
            "conditions": [["tags_key", "IN", ["t1"]]],
        },
        ClickhouseQuery(
            None,
            selected_columns=[
                SelectedExpression(
                    name="tags_key",
                    expression=arrayJoin(
                        "_snuba_tags_key",
                        filter_keys(
                            Column(None, None, "tags.key"), [Literal(None, "t1")]
                        ),
                    ),
                )
            ],
            condition=with_required(
                in_condition(
                    arrayJoin(
                        "_snuba_tags_key",
                        filter_keys(
                            Column(None, None, "tags.key"), [Literal(None, "t1")]
                        ),
                    ),
                    [Literal(None, "t1")],
                ),
            ),
        ),
        id="filter on keys only",
    ),  # Filtering tag keys. Apply arrayFilter into the arrayJoin.
    pytest.param(
        {
            "aggregations": [],
            "groupby": [],
            "selected_columns": ["tags_key", "tags_value"],
            "conditions": [["tags_key", "IN", ["t1"]]],
        },
        ClickhouseQuery(
            None,
            selected_columns=[
                SelectedExpression(
                    name="tags_key",
                    expression=tupleElement(
                        "_snuba_tags_key",
                        arrayJoin(
                            "snuba_all_tags",
                            filter_key_values(
                                zip_columns(
                                    Column(None, None, "tags.key"),
                                    Column(None, None, "tags.value"),
                                ),
                                [Literal(None, "t1")],
                            ),
                        ),
                        Literal(None, 1),
                    ),
                ),
                SelectedExpression(
                    name="tags_value",
                    expression=tupleElement(
                        "_snuba_tags_value",
                        arrayJoin(
                            "snuba_all_tags",
                            filter_key_values(
                                zip_columns(
                                    Column(None, None, "tags.key"),
                                    Column(None, None, "tags.value"),
                                ),
                                [Literal(None, "t1")],
                            ),
                        ),
                        Literal(None, 2),
                    ),
                ),
            ],
            condition=with_required(
                in_condition(
                    tupleElement(
                        "_snuba_tags_key",
                        arrayJoin(
                            "snuba_all_tags",
                            filter_key_values(
                                zip_columns(
                                    Column(None, None, "tags.key"),
                                    Column(None, None, "tags.value"),
                                ),
                                [Literal(None, "t1")],
                            ),
                        ),
                        Literal(None, 1),
                    ),
                    [Literal(None, "t1")],
                ),
            ),
        ),
        id="filter on key value pars",
    ),  # tags_key and tags_value present together with conditions. Apply
    # arrayFilter over the zip between tags_key and tags_value
]


def parse_and_process(query_body: MutableMapping[str, Any]) -> ClickhouseQuery:
    dataset = get_dataset("transactions")
<<<<<<< HEAD
    query = parse_query(query_body, dataset)
    request = Request("a", query_body, query, "", HTTPRequestSettings(referrer="r"))
=======
    snql_query = json_to_snql(query_body, "transactions")
    body = json.loads(snql_query.snuba())
    query = parse_snql_query(str(snql_query), dataset)
    request = Request("a", body, query, HTTPRequestSettings(referrer="r"))
>>>>>>> 5f79a511
    entity = get_entity(query.get_from_clause().key)
    storage = entity.get_writable_storage()
    assert storage is not None
    for p in entity.get_query_processors():
        p.process_query(query, request.settings)

    ArrayJoinKeyValueOptimizer("tags").process_query(query, request.settings)

    query_plan = SingleStorageQueryPlanBuilder(
        storage=storage, mappers=transaction_translator,
    ).build_and_rank_plans(query, request.settings)[0]

    return query_plan.query


@pytest.mark.parametrize("query_body, expected_query", test_data)
def test_tags_processor(
    query_body: MutableMapping[str, Any], expected_query: ClickhouseQuery
) -> None:
    """
    Tests the whole processing in some notable cases.
    """
    # HACK until we migrate these tests to SnQL
    # query_body["selected_columns"] = ["project_id"]
    query_body["conditions"] += [
        ["finish_ts", ">=", "2021-01-01T00:00:00"],
        ["finish_ts", "<", "2021-01-02T00:00:00"],
        ["project_id", "=", 1],
    ]
    processed = parse_and_process(query_body)
    assert processed.get_selected_columns() == expected_query.get_selected_columns()
    assert processed.get_condition() == expected_query.get_condition()
    assert processed.get_having() == expected_query.get_having()


def test_formatting() -> None:
    """
    Validates the formatting of the arrayFilter expressions.
    """
    assert tupleElement(
        "tags_key",
        arrayJoin(
            "snuba_all_tags",
            zip_columns(
                Column(None, None, "tags.key"), Column(None, None, "tags.value"),
            ),
        ),
        Literal(None, 1),
    ).accept(ClickhouseExpressionFormatter()) == (
        "(tupleElement((arrayJoin(arrayMap((x, y -> tuple(x, y)), "
        "tags.key, tags.value)) AS snuba_all_tags), 1) AS tags_key)"
    )

    assert tupleElement(
        "tags_key",
        arrayJoin(
            "snuba_all_tags",
            filter_key_values(
                zip_columns(
                    Column(None, None, "tags.key"), Column(None, None, "tags.value"),
                ),
                [Literal(None, "t1"), Literal(None, "t2")],
            ),
        ),
        Literal(None, 1),
    ).accept(ClickhouseExpressionFormatter()) == (
        "(tupleElement((arrayJoin(arrayFilter((pair -> in("
        "tupleElement(pair, 1), tuple('t1', 't2'))), "
        "arrayMap((x, y -> tuple(x, y)), tags.key, tags.value))) AS snuba_all_tags), 1) AS tags_key)"
    )


def test_aliasing() -> None:
    """
    Validates aliasing works properly when the query contains both tags_key
    and tags_value.
    """
    processed = parse_and_process(
        {
            "aggregations": [],
            "groupby": [],
            "selected_columns": ["tags_value"],
            "conditions": [
                ["tags_key", "IN", ["t1", "t2"]],
                ["project_id", "=", 1],
                ["finish_ts", ">=", "2021-01-01T00:00:00"],
                ["finish_ts", "<", "2021-01-02T00:00:00"],
            ],
        }
    )
    sql = format_query(processed).get_sql()
    transactions_table_name = (
        transactions_storage.get_table_writer().get_schema().get_table_name()
    )

    assert sql == (
        "SELECT (tupleElement((arrayJoin(arrayMap((x, y -> tuple(x, y)), "
        "tags.key, tags.value)) AS snuba_all_tags), 2) AS _snuba_tags_value) "
        f"FROM {transactions_table_name} "
        "WHERE in((tupleElement(snuba_all_tags, 1) AS _snuba_tags_key), tuple('t1', 't2')) "
        "AND equals((project_id AS _snuba_project_id), 1) "
        "AND greaterOrEquals((finish_ts AS _snuba_finish_ts), toDateTime('2021-01-01T00:00:00', 'Universal')) "
        "AND less(_snuba_finish_ts, toDateTime('2021-01-02T00:00:00', 'Universal')) "
        "LIMIT 1000 OFFSET 0"
    )<|MERGE_RESOLUTION|>--- conflicted
+++ resolved
@@ -382,15 +382,16 @@
 
 def parse_and_process(query_body: MutableMapping[str, Any]) -> ClickhouseQuery:
     dataset = get_dataset("transactions")
-<<<<<<< HEAD
-    query = parse_query(query_body, dataset)
-    request = Request("a", query_body, query, "", HTTPRequestSettings(referrer="r"))
-=======
     snql_query = json_to_snql(query_body, "transactions")
     body = json.loads(snql_query.snuba())
-    query = parse_snql_query(str(snql_query), dataset)
-    request = Request("a", body, query, HTTPRequestSettings(referrer="r"))
->>>>>>> 5f79a511
+    query, snql_anonymized = parse_snql_query(str(snql_query), dataset)
+    request = Request(
+        id="a",
+        body=body,
+        query=query,
+        snql_anonymized=snql_anonymized,
+        settings=HTTPRequestSettings(referrer="r"),
+    )
     entity = get_entity(query.get_from_clause().key)
     storage = entity.get_writable_storage()
     assert storage is not None
