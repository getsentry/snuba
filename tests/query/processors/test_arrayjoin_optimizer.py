from typing import Any, MutableMapping, Optional, Sequence, Set

import pytest
from snuba.clickhouse.formatter.expression import ClickhouseExpressionFormatter
from snuba.clickhouse.formatter.query import format_query
from snuba.clickhouse.query import Query as ClickhouseQuery
from snuba.datasets.entities.factory import get_entity
from snuba.datasets.entities.transactions import transaction_translator
from snuba.datasets.factory import get_dataset
from snuba.datasets.plans.single_storage import SingleStorageQueryPlanBuilder
from snuba.pipeline.preprocessors import noop_request_processor
from snuba.query import SelectedExpression
from snuba.query.conditions import (
    BooleanFunctions,
    ConditionFunctions,
    binary_condition,
    in_condition,
)
from snuba.query.dsl import arrayJoin, tupleElement
from snuba.query.expressions import Column, Expression, FunctionCall, Literal
from snuba.query.parser import parse_query
from snuba.query.processors.arrayjoin_keyvalue_optimizer import (
    ArrayJoinKeyValueOptimizer,
    filter_key_values,
    filter_keys,
    get_filtered_mapping_keys,
    zip_columns,
)
from snuba.request import Request
from snuba.request.request_settings import HTTPRequestSettings


def build_query(
    selected_columns: Optional[Sequence[Expression]] = None,
    condition: Optional[Expression] = None,
    having: Optional[Expression] = None,
) -> ClickhouseQuery:
    return ClickhouseQuery(
        None,
        selected_columns=[
            SelectedExpression(name=s.alias, expression=s)
            for s in selected_columns or []
        ],
        condition=condition,
        having=having,
    )


tags_filter_tests = [
    pytest.param(
        build_query(
            selected_columns=[
                FunctionCall(
                    "tags_key", "arrayJoin", (Column(None, None, "tags.key"),),
                ),
            ],
        ),
        set(),
        id="no tag filter",
    ),
    pytest.param(
        build_query(
            selected_columns=[
                FunctionCall(
                    "tags_key", "arrayJoin", (Column(None, None, "tags.key"),),
                ),
            ],
            condition=binary_condition(
                ConditionFunctions.EQ,
                FunctionCall(
                    "tags_key", "arrayJoin", (Column(None, None, "tags.key"),),
                ),
                Literal(None, "tag"),
            ),
        ),
        {"tag"},
        id="simple equality",
    ),
    pytest.param(
        build_query(
            selected_columns=[
                FunctionCall(
                    "tags_key", "arrayJoin", (Column(None, None, "tags.key"),),
                ),
            ],
            condition=in_condition(
                FunctionCall(
                    "tags_key", "arrayJoin", (Column(None, None, "tags.key"),),
                ),
                [Literal(None, "tag1"), Literal(None, "tag2")],
            ),
        ),
        {"tag1", "tag2"},
        id="tag IN condition",
    ),
    pytest.param(
        build_query(
            selected_columns=[
                FunctionCall(
                    "tags_key", "arrayJoin", (Column(None, None, "tags.key"),),
                ),
            ],
            condition=binary_condition(
                ConditionFunctions.EQ,
                FunctionCall(
                    "tags_key", "arrayJoin", (Column(None, None, "tags.key"),),
                ),
                Literal(None, "tag"),
            ),
            having=binary_condition(
                ConditionFunctions.EQ,
                FunctionCall(
                    "tags_key", "arrayJoin", (Column(None, None, "tags.key"),),
                ),
                Literal(None, "tag2"),
            ),
        ),
        {"tag", "tag2"},
        id="conditions and having",
    ),
    pytest.param(
        build_query(
            selected_columns=[
                FunctionCall(
                    "tags_key", "arrayJoin", (Column(None, None, "tags.key"),),
                ),
            ],
            condition=binary_condition(
                BooleanFunctions.OR,
                FunctionCall(
                    "tags_key", "arrayJoin", (Column(None, None, "tags.key"),),
                ),
                in_condition(
                    FunctionCall(
                        "tags_key", "arrayJoin", (Column(None, None, "tags.key"),),
                    ),
                    [Literal(None, "tag1"), Literal(None, "tag2")],
                ),
            ),
            having=binary_condition(
                ConditionFunctions.EQ,
                FunctionCall(
                    "tags_key", "arrayJoin", (Column(None, None, "tags.key"),),
                ),
                Literal(None, "tag"),
            ),
        ),
        set(),
        id="tag OR condition",
    ),
]


@pytest.mark.parametrize("query, expected_result", tags_filter_tests)
def test_get_filtered_mapping_keys(
    query: ClickhouseQuery, expected_result: Set[str],
) -> None:
    """
    Test the algorithm that identifies potential tag keys we can pre-filter
    through arrayFilter.
    """
    assert get_filtered_mapping_keys(query, "tags") == expected_result


test_data = [
    pytest.param(
        {
            "aggregations": [],
            "groupby": [],
            "selected_columns": ["col1"],
            "conditions": [["tags_key", "IN", ["t1", "t2"]]],
        },
        ClickhouseQuery(
            None,
            selected_columns=[
                SelectedExpression(
                    name="col1", expression=Column("_snuba_col1", None, "col1")
                )
            ],
            condition=in_condition(
                arrayJoin("_snuba_tags_key", Column(None, None, "tags.key")),
                [Literal(None, "t1"), Literal(None, "t2")],
            ),
        ),
        id="no tag in select clause",
    ),  # Individual tag, no change
    pytest.param(
        {
            "aggregations": [],
            "groupby": [],
            "selected_columns": ["tags_key", "tags_value"],
            "conditions": [["col", "IN", ["t1", "t2"]]],
        },
        ClickhouseQuery(
            None,
            selected_columns=[
                SelectedExpression(
                    name="tags_key",
                    expression=tupleElement(
                        "_snuba_tags_key",
                        arrayJoin(
                            "snuba_all_tags",
                            zip_columns(
                                Column(None, None, "tags.key"),
                                Column(None, None, "tags.value"),
                            ),
                        ),
                        Literal(None, 1),
                    ),
                ),
                SelectedExpression(
                    name="tags_value",
                    expression=tupleElement(
                        "_snuba_tags_value",
                        arrayJoin(
                            "snuba_all_tags",
                            zip_columns(
                                Column(None, None, "tags.key"),
                                Column(None, None, "tags.value"),
                            ),
                        ),
                        Literal(None, 2),
                    ),
                ),
            ],
            condition=in_condition(
                Column("_snuba_col", None, "col"),
                [Literal(None, "t1"), Literal(None, "t2")],
            ),
        ),
        id="tags_key and tags_value in query no filter",
    ),  # tags_key and value in select. Zip keys and columns into an array.
    pytest.param(
        {
            "aggregations": [],
            "groupby": [],
            "selected_columns": ["tags_key"],
            "conditions": [["tags_key", "IN", ["t1"]]],
        },
        ClickhouseQuery(
            None,
            selected_columns=[
                SelectedExpression(
                    name="tags_key",
                    expression=arrayJoin(
                        "_snuba_tags_key",
                        filter_keys(
                            Column(None, None, "tags.key"), [Literal(None, "t1")]
                        ),
                    ),
                )
            ],
            condition=in_condition(
                arrayJoin(
                    "_snuba_tags_key",
                    filter_keys(Column(None, None, "tags.key"), [Literal(None, "t1")]),
                ),
                [Literal(None, "t1")],
            ),
        ),
        id="filter on keys only",
    ),  # Filtering tag keys. Apply arrayFilter into the arrayJoin.
    pytest.param(
        {
            "aggregations": [],
            "groupby": [],
            "selected_columns": ["tags_key", "tags_value"],
            "conditions": [["tags_key", "IN", ["t1"]]],
        },
        ClickhouseQuery(
            None,
            selected_columns=[
                SelectedExpression(
                    name="tags_key",
                    expression=tupleElement(
                        "_snuba_tags_key",
                        arrayJoin(
                            "snuba_all_tags",
                            filter_key_values(
                                zip_columns(
                                    Column(None, None, "tags.key"),
                                    Column(None, None, "tags.value"),
                                ),
                                [Literal(None, "t1")],
                            ),
                        ),
                        Literal(None, 1),
                    ),
                ),
                SelectedExpression(
                    name="tags_value",
                    expression=tupleElement(
                        "_snuba_tags_value",
                        arrayJoin(
                            "snuba_all_tags",
                            filter_key_values(
                                zip_columns(
                                    Column(None, None, "tags.key"),
                                    Column(None, None, "tags.value"),
                                ),
                                [Literal(None, "t1")],
                            ),
                        ),
                        Literal(None, 2),
                    ),
                ),
            ],
            condition=in_condition(
                tupleElement(
                    "_snuba_tags_key",
                    arrayJoin(
                        "snuba_all_tags",
                        filter_key_values(
                            zip_columns(
                                Column(None, None, "tags.key"),
                                Column(None, None, "tags.value"),
                            ),
                            [Literal(None, "t1")],
                        ),
                    ),
                    Literal(None, 1),
                ),
                [Literal(None, "t1")],
            ),
        ),
        id="filter on key value pars",
    ),  # tags_key and tags_value present together with conditions. Apply
    # arrayFilter over the zip between tags_key and tags_value
]


def parse_and_process(query_body: MutableMapping[str, Any]) -> ClickhouseQuery:
    dataset = get_dataset("transactions")
    query = parse_query(query_body, dataset)
<<<<<<< HEAD
    request = Request(
        "a", query_body, query, HTTPRequestSettings(), "r", noop_request_processor
    )
=======
    request = Request("a", query_body, query, HTTPRequestSettings(), "r")
>>>>>>> a59ebf2c
    entity = get_entity(query.get_from_clause().key)
    for p in entity.get_query_processors():
        p.process_query(query, request.settings)

    ArrayJoinKeyValueOptimizer("tags").process_query(query, request.settings)

    query_plan = SingleStorageQueryPlanBuilder(
        storage=entity.get_writable_storage(), mappers=transaction_translator,
    ).build_and_rank_plans(query, request.settings)[0]

    return query_plan.query


@pytest.mark.parametrize("query_body, expected_query", test_data)
def test_tags_processor(
    query_body: MutableMapping[str, Any], expected_query: ClickhouseQuery
) -> None:
    """
    Tests the whole processing in some notable cases.
    """
    processed = parse_and_process(query_body)
    assert (
        processed.get_selected_columns_from_ast()
        == expected_query.get_selected_columns_from_ast()
    )
    assert processed.get_condition_from_ast() == expected_query.get_condition_from_ast()
    assert processed.get_having_from_ast() == expected_query.get_having_from_ast()


def test_formatting() -> None:
    """
    Validates the formatting of the arrayFilter expressions.
    """
    assert tupleElement(
        "tags_key",
        arrayJoin(
            "snuba_all_tags",
            zip_columns(
                Column(None, None, "tags.key"), Column(None, None, "tags.value"),
            ),
        ),
        Literal(None, 1),
    ).accept(ClickhouseExpressionFormatter()) == (
        "(tupleElement((arrayJoin(arrayMap((x, y -> tuple(x, y)), "
        "tags.key, tags.value)) AS snuba_all_tags), 1) AS tags_key)"
    )

    assert tupleElement(
        "tags_key",
        arrayJoin(
            "snuba_all_tags",
            filter_key_values(
                zip_columns(
                    Column(None, None, "tags.key"), Column(None, None, "tags.value"),
                ),
                [Literal(None, "t1"), Literal(None, "t2")],
            ),
        ),
        Literal(None, 1),
    ).accept(ClickhouseExpressionFormatter()) == (
        "(tupleElement((arrayJoin(arrayFilter((pair -> in("
        "tupleElement(pair, 1), tuple('t1', 't2'))), "
        "arrayMap((x, y -> tuple(x, y)), tags.key, tags.value))) AS snuba_all_tags), 1) AS tags_key)"
    )


def test_aliasing() -> None:
    """
    Validates aliasing works properly when the query contains both tags_key
    and tags_value.
    """
    processed = parse_and_process(
        {
            "aggregations": [],
            "groupby": [],
            "selected_columns": ["tags_value"],
            "conditions": [["tags_key", "IN", ["t1", "t2"]]],
        }
    )
    sql = format_query(processed, HTTPRequestSettings()).get_sql()

    assert sql == (
        "SELECT (tupleElement((arrayJoin(arrayMap((x, y -> tuple(x, y)), "
        "tags.key, tags.value)) AS snuba_all_tags), 2) AS _snuba_tags_value) "
        "FROM transactions_local "
        "WHERE in((tupleElement(snuba_all_tags, 1) AS _snuba_tags_key), tuple('t1', 't2'))"
    )<|MERGE_RESOLUTION|>--- conflicted
+++ resolved
@@ -8,7 +8,6 @@
 from snuba.datasets.entities.transactions import transaction_translator
 from snuba.datasets.factory import get_dataset
 from snuba.datasets.plans.single_storage import SingleStorageQueryPlanBuilder
-from snuba.pipeline.preprocessors import noop_request_processor
 from snuba.query import SelectedExpression
 from snuba.query.conditions import (
     BooleanFunctions,
@@ -332,13 +331,7 @@
 def parse_and_process(query_body: MutableMapping[str, Any]) -> ClickhouseQuery:
     dataset = get_dataset("transactions")
     query = parse_query(query_body, dataset)
-<<<<<<< HEAD
-    request = Request(
-        "a", query_body, query, HTTPRequestSettings(), "r", noop_request_processor
-    )
-=======
     request = Request("a", query_body, query, HTTPRequestSettings(), "r")
->>>>>>> a59ebf2c
     entity = get_entity(query.get_from_clause().key)
     for p in entity.get_query_processors():
         p.process_query(query, request.settings)
