version = 1
revision = 2
requires-python = ">=3.11"
resolution-markers = [
    "sys_platform == 'darwin' or sys_platform == 'linux'",
]
supported-markers = [
    "sys_platform == 'darwin' or sys_platform == 'linux'",
]

[manifest]
members = [
    "rust-snuba",
    "snuba",
]

[[package]]
name = "async-timeout"
version = "4.0.3"
source = { registry = "https://pypi.devinfra.sentry.io/simple" }
wheels = [
    { url = "https://pypi.devinfra.sentry.io/wheels/async_timeout-4.0.3-py3-none-any.whl", hash = "sha256:7405140ff1230c310e51dc27b3145b9092d659ce68ff733fb0cefe3ee42be028" },
]

[[package]]
name = "attrs"
version = "25.3.0"
source = { registry = "https://pypi.devinfra.sentry.io/simple" }
wheels = [
    { url = "https://pypi.devinfra.sentry.io/wheels/attrs-25.3.0-py3-none-any.whl", hash = "sha256:427318ce031701fea540783410126f03899a97ffc6f61596ad581ac2e40e3bc3" },
]

[[package]]
name = "black"
version = "24.3.0"
source = { registry = "https://pypi.devinfra.sentry.io/simple" }
dependencies = [
    { name = "click", marker = "sys_platform == 'darwin' or sys_platform == 'linux'" },
    { name = "mypy-extensions", marker = "sys_platform == 'darwin' or sys_platform == 'linux'" },
    { name = "packaging", marker = "sys_platform == 'darwin' or sys_platform == 'linux'" },
    { name = "pathspec", marker = "sys_platform == 'darwin' or sys_platform == 'linux'" },
    { name = "platformdirs", marker = "sys_platform == 'darwin' or sys_platform == 'linux'" },
]
wheels = [
    { url = "https://pypi.devinfra.sentry.io/wheels/black-24.3.0-cp311-cp311-macosx_10_9_x86_64.whl", hash = "sha256:4f1373a7808a8f135b774039f61d59e4be7eb56b2513d3d2f02a8b9365b8a8a9" },
    { url = "https://pypi.devinfra.sentry.io/wheels/black-24.3.0-cp311-cp311-macosx_11_0_arm64.whl", hash = "sha256:aadf7a02d947936ee418777e0247ea114f78aff0d0959461057cae8a04f20597" },
    { url = "https://pypi.devinfra.sentry.io/wheels/black-24.3.0-cp311-cp311-manylinux_2_17_x86_64.manylinux2014_x86_64.whl", hash = "sha256:65c02e4ea2ae09d16314d30912a58ada9a5c4fdfedf9512d23326128ac08ac3d" },
    { url = "https://pypi.devinfra.sentry.io/wheels/black-24.3.0-cp312-cp312-macosx_10_9_x86_64.whl", hash = "sha256:2818cf72dfd5d289e48f37ccfa08b460bf469e67fb7c4abb07edc2e9f16fb63f" },
    { url = "https://pypi.devinfra.sentry.io/wheels/black-24.3.0-cp312-cp312-macosx_11_0_arm64.whl", hash = "sha256:4acf672def7eb1725f41f38bf6bf425c8237248bb0804faa3965c036f7672d11" },
    { url = "https://pypi.devinfra.sentry.io/wheels/black-24.3.0-cp312-cp312-manylinux_2_17_x86_64.manylinux2014_x86_64.whl", hash = "sha256:c7ed6668cbbfcd231fa0dc1b137d3e40c04c7f786e626b405c62bcd5db5857e4" },
    { url = "https://pypi.devinfra.sentry.io/wheels/black-24.3.0-py3-none-any.whl", hash = "sha256:41622020d7120e01d377f74249e677039d20e6344ff5851de8a10f11f513bf93" },
]

[[package]]
name = "blinker"
version = "1.5"
source = { registry = "https://pypi.devinfra.sentry.io/simple" }
wheels = [
    { url = "https://pypi.devinfra.sentry.io/wheels/blinker-1.5-py2.py3-none-any.whl", hash = "sha256:1eb563df6fdbc39eeddc177d953203f99f097e9bf0e2b8f9f3cf18b6ca425e36" },
]

[[package]]
name = "cachetools"
version = "5.5.2"
source = { registry = "https://pypi.devinfra.sentry.io/simple" }
wheels = [
    { url = "https://pypi.devinfra.sentry.io/wheels/cachetools-5.5.2-py3-none-any.whl", hash = "sha256:d26a22bcc62eb95c3beabd9f1ee5e820d3d2704fe2967cbe350e20c8ffcd3f0a" },
]

[[package]]
name = "certifi"
version = "2025.7.14"
source = { registry = "https://pypi.devinfra.sentry.io/simple" }
wheels = [
    { url = "https://pypi.devinfra.sentry.io/wheels/certifi-2025.7.14-py3-none-any.whl", hash = "sha256:6b31f564a415d79ee77df69d757bb49a5bb53bd9f756cbbe24394ffd6fc1f4b2" },
]

[[package]]
name = "cffi"
version = "1.17.1"
source = { registry = "https://pypi.devinfra.sentry.io/simple" }
dependencies = [
    { name = "pycparser", marker = "sys_platform == 'darwin' or sys_platform == 'linux'" },
]
wheels = [
    { url = "https://pypi.devinfra.sentry.io/wheels/cffi-1.17.1-cp311-cp311-macosx_10_9_x86_64.whl", hash = "sha256:a45e3c6913c5b87b3ff120dcdc03f6131fa0065027d0ed7ee6190736a74cd401" },
    { url = "https://pypi.devinfra.sentry.io/wheels/cffi-1.17.1-cp311-cp311-macosx_11_0_arm64.whl", hash = "sha256:30c5e0cb5ae493c04c8b42916e52ca38079f1b235c2f8ae5f4527b963c401caf" },
    { url = "https://pypi.devinfra.sentry.io/wheels/cffi-1.17.1-cp311-cp311-manylinux_2_17_aarch64.manylinux2014_aarch64.whl", hash = "sha256:a1ed2dd2972641495a3ec98445e09766f077aee98a1c896dcb4ad0d303628e41" },
    { url = "https://pypi.devinfra.sentry.io/wheels/cffi-1.17.1-cp311-cp311-manylinux_2_17_x86_64.manylinux2014_x86_64.whl", hash = "sha256:610faea79c43e44c71e1ec53a554553fa22321b65fae24889706c0a84d4ad86d" },
    { url = "https://pypi.devinfra.sentry.io/wheels/cffi-1.17.1-cp312-cp312-macosx_10_9_x86_64.whl", hash = "sha256:805b4371bf7197c329fcb3ead37e710d1bca9da5d583f5073b799d5c5bd1eee4" },
    { url = "https://pypi.devinfra.sentry.io/wheels/cffi-1.17.1-cp312-cp312-macosx_11_0_arm64.whl", hash = "sha256:733e99bc2df47476e3848417c5a4540522f234dfd4ef3ab7fafdf555b082ec0c" },
    { url = "https://pypi.devinfra.sentry.io/wheels/cffi-1.17.1-cp312-cp312-manylinux_2_17_aarch64.manylinux2014_aarch64.whl", hash = "sha256:da95af8214998d77a98cc14e3a3bd00aa191526343078b530ceb0bd710fb48a5" },
    { url = "https://pypi.devinfra.sentry.io/wheels/cffi-1.17.1-cp312-cp312-manylinux_2_17_x86_64.manylinux2014_x86_64.whl", hash = "sha256:b62ce867176a75d03a665bad002af8e6d54644fad99a3c70905c543130e39d93" },
    { url = "https://pypi.devinfra.sentry.io/wheels/cffi-1.17.1-cp313-cp313-macosx_10_13_x86_64.whl", hash = "sha256:f3a2b4222ce6b60e2e8b337bb9596923045681d71e5a082783484d845390938e" },
    { url = "https://pypi.devinfra.sentry.io/wheels/cffi-1.17.1-cp313-cp313-macosx_11_0_arm64.whl", hash = "sha256:0984a4925a435b1da406122d4d7968dd861c1385afe3b45ba82b750f229811e2" },
    { url = "https://pypi.devinfra.sentry.io/wheels/cffi-1.17.1-cp313-cp313-manylinux_2_17_aarch64.manylinux2014_aarch64.whl", hash = "sha256:706510fe141c86a69c8ddc029c7910003a17353970cff3b904ff0686a5927683" },
    { url = "https://pypi.devinfra.sentry.io/wheels/cffi-1.17.1-cp313-cp313-manylinux_2_17_x86_64.manylinux2014_x86_64.whl", hash = "sha256:dd398dbc6773384a17fe0d3e7eeb8d1a21c2200473ee6806bb5e6a8e62bb73dd" },
]

[[package]]
name = "cfgv"
version = "3.4.0"
source = { registry = "https://pypi.devinfra.sentry.io/simple" }
wheels = [
    { url = "https://pypi.devinfra.sentry.io/wheels/cfgv-3.4.0-py2.py3-none-any.whl", hash = "sha256:b7265b1f29fd3316bfcd2b330d63d024f2bfd8bcb8b0272f8e19a504856c48f9" },
]

[[package]]
name = "charset-normalizer"
version = "3.4.2"
source = { registry = "https://pypi.devinfra.sentry.io/simple" }
wheels = [
    { url = "https://pypi.devinfra.sentry.io/wheels/charset_normalizer-3.4.2-cp311-cp311-macosx_10_9_universal2.whl", hash = "sha256:be1e352acbe3c78727a16a455126d9ff83ea2dfdcbc83148d2982305a04714c2" },
    { url = "https://pypi.devinfra.sentry.io/wheels/charset_normalizer-3.4.2-cp311-cp311-manylinux_2_17_aarch64.manylinux2014_aarch64.whl", hash = "sha256:aa88ca0b1932e93f2d961bf3addbb2db902198dca337d88c89e1559e066e7645" },
    { url = "https://pypi.devinfra.sentry.io/wheels/charset_normalizer-3.4.2-cp311-cp311-manylinux_2_17_x86_64.manylinux2014_x86_64.whl", hash = "sha256:fdb20a30fe1175ecabed17cbf7812f7b804b8a315a25f24678bcdf120a90077f" },
    { url = "https://pypi.devinfra.sentry.io/wheels/charset_normalizer-3.4.2-cp312-cp312-macosx_10_13_universal2.whl", hash = "sha256:0c29de6a1a95f24b9a1aa7aefd27d2487263f00dfd55a77719b530788f75cff7" },
    { url = "https://pypi.devinfra.sentry.io/wheels/charset_normalizer-3.4.2-cp312-cp312-manylinux_2_17_aarch64.manylinux2014_aarch64.whl", hash = "sha256:cddf7bd982eaa998934a91f69d182aec997c6c468898efe6679af88283b498d3" },
    { url = "https://pypi.devinfra.sentry.io/wheels/charset_normalizer-3.4.2-cp312-cp312-manylinux_2_17_x86_64.manylinux2014_x86_64.whl", hash = "sha256:4e594135de17ab3866138f496755f302b72157d115086d100c3f19370839dd3a" },
    { url = "https://pypi.devinfra.sentry.io/wheels/charset_normalizer-3.4.2-cp313-cp313-macosx_10_13_universal2.whl", hash = "sha256:926ca93accd5d36ccdabd803392ddc3e03e6d4cd1cf17deff3b989ab8e9dbcf0" },
    { url = "https://pypi.devinfra.sentry.io/wheels/charset_normalizer-3.4.2-cp313-cp313-manylinux_2_17_aarch64.manylinux2014_aarch64.whl", hash = "sha256:eba9904b0f38a143592d9fc0e19e2df0fa2e41c3c3745554761c5f6447eedabf" },
    { url = "https://pypi.devinfra.sentry.io/wheels/charset_normalizer-3.4.2-cp313-cp313-manylinux_2_17_x86_64.manylinux2014_x86_64.whl", hash = "sha256:6c9379d65defcab82d07b2a9dfbfc2e95bc8fe0ebb1b176a3190230a3ef0e07c" },
]

[[package]]
name = "click"
version = "8.1.7"
source = { registry = "https://pypi.devinfra.sentry.io/simple" }
wheels = [
    { url = "https://pypi.devinfra.sentry.io/wheels/click-8.1.7-py3-none-any.whl", hash = "sha256:ae74fb96c20a0277a1d615f1e4d73c8414f5a98db8b799a7931d1582f3390c28" },
]

[[package]]
name = "clickhouse-driver"
version = "0.2.9"
source = { registry = "https://pypi.devinfra.sentry.io/simple" }
dependencies = [
    { name = "pytz", marker = "sys_platform == 'darwin' or sys_platform == 'linux'" },
    { name = "tzlocal", marker = "sys_platform == 'darwin' or sys_platform == 'linux'" },
]
wheels = [
    { url = "https://pypi.devinfra.sentry.io/wheels/clickhouse_driver-0.2.9-cp311-cp311-macosx_10_9_x86_64.whl", hash = "sha256:5a7353a7a08eee3aa0001d8a5d771cb1f37e2acae1b48178002431f23892121a" },
    { url = "https://pypi.devinfra.sentry.io/wheels/clickhouse_driver-0.2.9-cp311-cp311-macosx_11_0_arm64.whl", hash = "sha256:6af1c6cbc3481205503ab72a34aa76d6519249c904aa3f7a84b31e7b435555be" },
    { url = "https://pypi.devinfra.sentry.io/wheels/clickhouse_driver-0.2.9-cp311-cp311-manylinux_2_17_aarch64.manylinux2014_aarch64.whl", hash = "sha256:48033803abd1100bfff6b9a1769d831b672cd3cda5147e0323b956fd1416d38d" },
    { url = "https://pypi.devinfra.sentry.io/wheels/clickhouse_driver-0.2.9-cp311-cp311-manylinux_2_17_x86_64.manylinux2014_x86_64.whl", hash = "sha256:433a650571a0d7766eb6f402e8f5930222997686c2ee01ded22f1d8fd46af9d4" },
    { url = "https://pypi.devinfra.sentry.io/wheels/clickhouse_driver-0.2.9-cp312-cp312-macosx_10_9_x86_64.whl", hash = "sha256:fcb2fd00e58650ae206a6d5dbc83117240e622471aa5124733fbf2805eb8bda0" },
    { url = "https://pypi.devinfra.sentry.io/wheels/clickhouse_driver-0.2.9-cp312-cp312-macosx_11_0_arm64.whl", hash = "sha256:b7a3e6b0a1eb218e3d870a94c76daaf65da46dca8f6888ea6542f94905c24d88" },
    { url = "https://pypi.devinfra.sentry.io/wheels/clickhouse_driver-0.2.9-cp312-cp312-manylinux_2_17_aarch64.manylinux2014_aarch64.whl", hash = "sha256:4a8d8e2888a857d8db3d98765a5ad23ab561241feaef68bbffc5a0bd9c142342" },
    { url = "https://pypi.devinfra.sentry.io/wheels/clickhouse_driver-0.2.9-cp312-cp312-manylinux_2_17_x86_64.manylinux2014_x86_64.whl", hash = "sha256:6dbcee870c60d9835e5dce1456ab6b9d807e6669246357f4b321ef747b90fa43" },
]

[[package]]
name = "colorama"
version = "0.4.6"
source = { registry = "https://pypi.devinfra.sentry.io/simple" }
wheels = [
    { url = "https://pypi.devinfra.sentry.io/wheels/colorama-0.4.6-py2.py3-none-any.whl", hash = "sha256:4f1d9991f5acc0ca119f9d443620b77f9d6b33703e51011c16baf57afb285fc6" },
]

[[package]]
name = "confluent-kafka"
version = "2.7.0"
source = { registry = "https://pypi.devinfra.sentry.io/simple" }
wheels = [
    { url = "https://pypi.devinfra.sentry.io/wheels/confluent_kafka-2.7.0-cp311-cp311-macosx_10_9_x86_64.whl", hash = "sha256:7c42d0b63b5147e2e0ff35b89eea8b7542d61c05ace40aa2c9c5390e94b5c389" },
    { url = "https://pypi.devinfra.sentry.io/wheels/confluent_kafka-2.7.0-cp311-cp311-macosx_11_0_arm64.whl", hash = "sha256:c62be1fa9c05240310880d5babbacd1bc5a923249197efee03b9db697b71f017" },
    { url = "https://pypi.devinfra.sentry.io/wheels/confluent_kafka-2.7.0-cp311-cp311-manylinux_2_28_aarch64.whl", hash = "sha256:84aab3f8bfeaa31cbf22b3c11d6f9c751c7cd90be7ca5ce58f379b2e91d9042c" },
    { url = "https://pypi.devinfra.sentry.io/wheels/confluent_kafka-2.7.0-cp311-cp311-manylinux_2_28_x86_64.whl", hash = "sha256:a1a64a7c29f79fd536b19284340fb025992ee7bb6ef06a856c98f864424b27a3" },
    { url = "https://pypi.devinfra.sentry.io/wheels/confluent_kafka-2.7.0-cp312-cp312-macosx_10_9_x86_64.whl", hash = "sha256:a397d9e2be15c9311ea51279785e75d9bf439bf15f3565043545440cc608ef40" },
    { url = "https://pypi.devinfra.sentry.io/wheels/confluent_kafka-2.7.0-cp312-cp312-macosx_11_0_arm64.whl", hash = "sha256:5664d177dc7859e1a6c86f1b325adf6b87e84873ad2115ef63d2a539716dcb62" },
    { url = "https://pypi.devinfra.sentry.io/wheels/confluent_kafka-2.7.0-cp312-cp312-manylinux_2_28_aarch64.whl", hash = "sha256:e9adda0c1ad6d713bb9b4ad058d0df3a22dd919820232bb47478f11270d60341" },
    { url = "https://pypi.devinfra.sentry.io/wheels/confluent_kafka-2.7.0-cp312-cp312-manylinux_2_28_x86_64.whl", hash = "sha256:0a51c6509cc7f494cd181a534bc9f346cff0df02b56c4ca69b0f9c621dc75186" },
    { url = "https://pypi.devinfra.sentry.io/wheels/confluent_kafka-2.7.0-cp313-cp313-macosx_13_0_arm64.whl", hash = "sha256:b907b98daba9b5710a8b20e486d5da38c15d73aaa6475f19ddc51f6307d0747b" },
    { url = "https://pypi.devinfra.sentry.io/wheels/confluent_kafka-2.7.0-cp313-cp313-macosx_13_0_x86_64.whl", hash = "sha256:33606ec063407fad33e04eae8bf066fbe6ced2130c4d58b0a9d244c7fb347332" },
    { url = "https://pypi.devinfra.sentry.io/wheels/confluent_kafka-2.7.0-cp313-cp313-manylinux_2_28_aarch64.whl", hash = "sha256:9c3afbec1845d95ccd0cd5e5b986f68d8107b45425e10f1fedeffa908c498f64" },
    { url = "https://pypi.devinfra.sentry.io/wheels/confluent_kafka-2.7.0-cp313-cp313-manylinux_2_28_x86_64.whl", hash = "sha256:81a985d1ba1d0e66e99cb4bca7bfe302f3bbf06dd6e20be07dfe9661a1eedae3" },
]

[[package]]
name = "coverage"
version = "7.6.4"
source = { registry = "https://pypi.devinfra.sentry.io/simple" }
wheels = [
    { url = "https://pypi.devinfra.sentry.io/wheels/coverage-7.6.4-cp311-cp311-macosx_10_9_x86_64.whl", hash = "sha256:73d2b73584446e66ee633eaad1a56aad577c077f46c35ca3283cd687b7715b0b" },
    { url = "https://pypi.devinfra.sentry.io/wheels/coverage-7.6.4-cp311-cp311-macosx_11_0_arm64.whl", hash = "sha256:51b44306032045b383a7a8a2c13878de375117946d68dcb54308111f39775a25" },
    { url = "https://pypi.devinfra.sentry.io/wheels/coverage-7.6.4-cp311-cp311-manylinux_2_17_aarch64.manylinux2014_aarch64.whl", hash = "sha256:0b3fb02fe73bed561fa12d279a417b432e5b50fe03e8d663d61b3d5990f29546" },
    { url = "https://pypi.devinfra.sentry.io/wheels/coverage-7.6.4-cp311-cp311-manylinux_2_5_x86_64.manylinux1_x86_64.manylinux_2_17_x86_64.manylinux2014_x86_64.whl", hash = "sha256:b369ead6527d025a0fe7bd3864e46dbee3aa8f652d48df6174f8d0bac9e26e0e" },
    { url = "https://pypi.devinfra.sentry.io/wheels/coverage-7.6.4-cp312-cp312-macosx_10_13_x86_64.whl", hash = "sha256:12394842a3a8affa3ba62b0d4ab7e9e210c5e366fbac3e8b2a68636fb19892c2" },
    { url = "https://pypi.devinfra.sentry.io/wheels/coverage-7.6.4-cp312-cp312-macosx_11_0_arm64.whl", hash = "sha256:2b6b4c83d8e8ea79f27ab80778c19bc037759aea298da4b56621f4474ffeb117" },
    { url = "https://pypi.devinfra.sentry.io/wheels/coverage-7.6.4-cp312-cp312-manylinux_2_17_aarch64.manylinux2014_aarch64.whl", hash = "sha256:1d5b8007f81b88696d06f7df0cb9af0d3b835fe0c8dbf489bad70b45f0e45613" },
    { url = "https://pypi.devinfra.sentry.io/wheels/coverage-7.6.4-cp312-cp312-manylinux_2_5_x86_64.manylinux1_x86_64.manylinux_2_17_x86_64.manylinux2014_x86_64.whl", hash = "sha256:5915fcdec0e54ee229926868e9b08586376cae1f5faa9bbaf8faf3561b393d52" },
    { url = "https://pypi.devinfra.sentry.io/wheels/coverage-7.6.4-cp313-cp313-macosx_10_13_x86_64.whl", hash = "sha256:023bf8ee3ec6d35af9c1c6ccc1d18fa69afa1cb29eaac57cb064dbb262a517f9" },
    { url = "https://pypi.devinfra.sentry.io/wheels/coverage-7.6.4-cp313-cp313-macosx_11_0_arm64.whl", hash = "sha256:b0ac3d42cb51c4b12df9c5f0dd2f13a4f24f01943627120ec4d293c9181219ba" },
    { url = "https://pypi.devinfra.sentry.io/wheels/coverage-7.6.4-cp313-cp313-manylinux_2_17_aarch64.manylinux2014_aarch64.whl", hash = "sha256:f8fe4984b431f8621ca53d9380901f62bfb54ff759a1348cd140490ada7b693c" },
    { url = "https://pypi.devinfra.sentry.io/wheels/coverage-7.6.4-cp313-cp313-manylinux_2_5_x86_64.manylinux1_x86_64.manylinux_2_17_x86_64.manylinux2014_x86_64.whl", hash = "sha256:dacbc52de979f2823a819571f2e3a350a7e36b8cb7484cdb1e289bceaf35305f" },
]

[package.optional-dependencies]
toml = [
    { name = "tomli", marker = "(python_full_version <= '3.11' and sys_platform == 'darwin') or (python_full_version <= '3.11' and sys_platform == 'linux')" },
]

[[package]]
name = "cryptography"
version = "44.0.2"
source = { registry = "https://pypi.devinfra.sentry.io/simple" }
dependencies = [
    { name = "cffi", marker = "(platform_python_implementation != 'PyPy' and sys_platform == 'darwin') or (platform_python_implementation != 'PyPy' and sys_platform == 'linux')" },
]
wheels = [
    { url = "https://pypi.devinfra.sentry.io/wheels/cryptography-44.0.2-cp39-abi3-macosx_10_9_universal2.whl", hash = "sha256:8e0ddd63e6bf1161800592c71ac794d3fb8001f2caebe0966e77c5234fa9efc3" },
    { url = "https://pypi.devinfra.sentry.io/wheels/cryptography-44.0.2-cp39-abi3-manylinux_2_28_aarch64.whl", hash = "sha256:6210c05941994290f3f7f175a4a57dbbb2afd9273657614c506d5976db061181" },
    { url = "https://pypi.devinfra.sentry.io/wheels/cryptography-44.0.2-cp39-abi3-manylinux_2_28_x86_64.whl", hash = "sha256:b042d2a275c8cee83a4b7ae30c45a15e6a4baa65a179a0ec2d78ebb90e4f6699" },
]

[[package]]
name = "datadog"
version = "0.21.0"
source = { registry = "https://pypi.devinfra.sentry.io/simple" }
dependencies = [
    { name = "decorator", marker = "sys_platform == 'darwin' or sys_platform == 'linux'" },
    { name = "requests", marker = "sys_platform == 'darwin' or sys_platform == 'linux'" },
    { name = "simplejson", marker = "sys_platform == 'darwin' or sys_platform == 'linux'" },
]
wheels = [
    { url = "https://pypi.devinfra.sentry.io/wheels/datadog-0.21.0-py3-none-any.whl", hash = "sha256:4a8c16d99e878d6b9fbf1a81bc9debd4ae4937500b7b5091d4660150df0046e9" },
]

[[package]]
name = "decorator"
version = "5.1.1"
source = { registry = "https://pypi.devinfra.sentry.io/simple" }
wheels = [
    { url = "https://pypi.devinfra.sentry.io/wheels/decorator-5.1.1-py3-none-any.whl", hash = "sha256:b8c3f85900b9dc423225913c5aace94729fe1fa9763b38939a95226f02d37186" },
]

[[package]]
name = "devservices"
version = "1.2.1"
source = { registry = "https://pypi.devinfra.sentry.io/simple" }
dependencies = [
    { name = "packaging", marker = "sys_platform == 'darwin' or sys_platform == 'linux'" },
    { name = "pyyaml", marker = "sys_platform == 'darwin' or sys_platform == 'linux'" },
    { name = "sentry-devenv", marker = "sys_platform == 'darwin' or sys_platform == 'linux'" },
    { name = "sentry-sdk", marker = "sys_platform == 'darwin' or sys_platform == 'linux'" },
    { name = "supervisor", marker = "sys_platform == 'darwin' or sys_platform == 'linux'" },
]
wheels = [
    { url = "https://pypi.devinfra.sentry.io/wheels/devservices-1.2.1-py3-none-any.whl", hash = "sha256:7c76ab711550cd1f42bd99b12edfcbdb1792fb7df0b7fec51eb13a2e2ff5df1b" },
]

[[package]]
name = "distlib"
version = "0.3.9"
source = { registry = "https://pypi.devinfra.sentry.io/simple" }
wheels = [
    { url = "https://pypi.devinfra.sentry.io/wheels/distlib-0.3.9-py2.py3-none-any.whl", hash = "sha256:47f8c22fd27c27e25a65601af709b38e4f0a45ea4fc2e710f65755fa8caaaf87" },
]

[[package]]
name = "docopt"
version = "0.6.2"
source = { registry = "https://pypi.devinfra.sentry.io/simple" }
wheels = [
    { url = "https://pypi.devinfra.sentry.io/wheels/docopt-0.6.2-py2.py3-none-any.whl", hash = "sha256:e007feaeb5f3e1bb9d3eeaa65e7e0c08429fb4f8c44505baf8178d43a461d57b" },
]

[[package]]
name = "ecdsa"
version = "0.18.0"
source = { registry = "https://pypi.devinfra.sentry.io/simple" }
dependencies = [
    { name = "six", marker = "sys_platform == 'darwin' or sys_platform == 'linux'" },
]
wheels = [
    { url = "https://pypi.devinfra.sentry.io/wheels/ecdsa-0.18.0-py2.py3-none-any.whl", hash = "sha256:80600258e7ed2f16b9aa1d7c295bd70194109ad5a30fdee0eaeefef1d4c559dd" },
]

[[package]]
name = "fastjsonschema"
version = "2.16.2"
source = { registry = "https://pypi.devinfra.sentry.io/simple" }
wheels = [
    { url = "https://pypi.devinfra.sentry.io/wheels/fastjsonschema-2.16.2-py3-none-any.whl", hash = "sha256:21f918e8d9a1a4ba9c22e09574ba72267a6762d47822db9add95f6454e51cc1c" },
]

[[package]]
name = "filelock"
version = "3.18.0"
source = { registry = "https://pypi.devinfra.sentry.io/simple" }
wheels = [
    { url = "https://pypi.devinfra.sentry.io/wheels/filelock-3.18.0-py3-none-any.whl", hash = "sha256:c401f4f8377c4464e6db25fff06205fd89bdd83b65eb0488ed1b160f780e21de" },
]

[[package]]
name = "flake8"
version = "7.0.0"
source = { registry = "https://pypi.devinfra.sentry.io/simple" }
dependencies = [
    { name = "mccabe", marker = "sys_platform == 'darwin' or sys_platform == 'linux'" },
    { name = "pycodestyle", marker = "sys_platform == 'darwin' or sys_platform == 'linux'" },
    { name = "pyflakes", marker = "sys_platform == 'darwin' or sys_platform == 'linux'" },
]
wheels = [
    { url = "https://pypi.devinfra.sentry.io/wheels/flake8-7.0.0-py2.py3-none-any.whl", hash = "sha256:a6dfbb75e03252917f2473ea9653f7cd799c3064e54d4c8140044c5c065f53c3" },
]

[[package]]
name = "flask"
version = "2.2.5"
source = { registry = "https://pypi.devinfra.sentry.io/simple" }
dependencies = [
    { name = "click", marker = "sys_platform == 'darwin' or sys_platform == 'linux'" },
    { name = "itsdangerous", marker = "sys_platform == 'darwin' or sys_platform == 'linux'" },
    { name = "jinja2", marker = "sys_platform == 'darwin' or sys_platform == 'linux'" },
    { name = "werkzeug", marker = "sys_platform == 'darwin' or sys_platform == 'linux'" },
]
wheels = [
    { url = "https://pypi.devinfra.sentry.io/wheels/Flask-2.2.5-py3-none-any.whl", hash = "sha256:58107ed83443e86067e41eff4631b058178191a355886f8e479e347fa1285fdf" },
]

[[package]]
name = "freezegun"
version = "1.2.2"
source = { registry = "https://pypi.devinfra.sentry.io/simple" }
dependencies = [
    { name = "python-dateutil", marker = "sys_platform == 'darwin' or sys_platform == 'linux'" },
]
wheels = [
    { url = "https://pypi.devinfra.sentry.io/wheels/freezegun-1.2.2-py3-none-any.whl", hash = "sha256:ea1b963b993cb9ea195adbd893a48d573fda951b0da64f60883d7e988b606c9f" },
]

[[package]]
name = "google-api-core"
version = "2.19.1"
source = { registry = "https://pypi.devinfra.sentry.io/simple" }
dependencies = [
    { name = "google-auth", marker = "sys_platform == 'darwin' or sys_platform == 'linux'" },
    { name = "googleapis-common-protos", marker = "sys_platform == 'darwin' or sys_platform == 'linux'" },
    { name = "proto-plus", marker = "sys_platform == 'darwin' or sys_platform == 'linux'" },
    { name = "protobuf", marker = "sys_platform == 'darwin' or sys_platform == 'linux'" },
    { name = "requests", marker = "sys_platform == 'darwin' or sys_platform == 'linux'" },
]
wheels = [
    { url = "https://pypi.devinfra.sentry.io/wheels/google_api_core-2.19.1-py3-none-any.whl", hash = "sha256:f12a9b8309b5e21d92483bbd47ce2c445861ec7d269ef6784ecc0ea8c1fa6125" },
]

[[package]]
name = "google-api-python-client"
version = "2.88.0"
source = { registry = "https://pypi.devinfra.sentry.io/simple" }
dependencies = [
    { name = "google-api-core", marker = "sys_platform == 'darwin' or sys_platform == 'linux'" },
    { name = "google-auth", marker = "sys_platform == 'darwin' or sys_platform == 'linux'" },
    { name = "google-auth-httplib2", marker = "sys_platform == 'darwin' or sys_platform == 'linux'" },
    { name = "httplib2", marker = "sys_platform == 'darwin' or sys_platform == 'linux'" },
    { name = "uritemplate", marker = "sys_platform == 'darwin' or sys_platform == 'linux'" },
]
wheels = [
    { url = "https://pypi.devinfra.sentry.io/wheels/google_api_python_client-2.88.0-py2.py3-none-any.whl", hash = "sha256:d003008400a779524ea21b5a3ddc6fc59327d401fb8c37c466d413694c279cae" },
]

[[package]]
name = "google-auth"
version = "2.40.3"
source = { registry = "https://pypi.devinfra.sentry.io/simple" }
dependencies = [
    { name = "cachetools", marker = "sys_platform == 'darwin' or sys_platform == 'linux'" },
    { name = "pyasn1-modules", marker = "sys_platform == 'darwin' or sys_platform == 'linux'" },
    { name = "rsa", marker = "sys_platform == 'darwin' or sys_platform == 'linux'" },
]
wheels = [
    { url = "https://pypi.devinfra.sentry.io/wheels/google_auth-2.40.3-py2.py3-none-any.whl", hash = "sha256:1370d4593e86213563547f97a92752fc658456fe4514c809544f330fed45a7ca" },
]

[[package]]
name = "google-auth-httplib2"
version = "0.2.0"
source = { registry = "https://pypi.devinfra.sentry.io/simple" }
dependencies = [
    { name = "google-auth", marker = "sys_platform == 'darwin' or sys_platform == 'linux'" },
    { name = "httplib2", marker = "sys_platform == 'darwin' or sys_platform == 'linux'" },
]
wheels = [
    { url = "https://pypi.devinfra.sentry.io/wheels/google_auth_httplib2-0.2.0-py2.py3-none-any.whl", hash = "sha256:b65a0a2123300dd71281a7bf6e64d65a0759287df52729bdd1ae2e47dc311a3d" },
]

[[package]]
name = "google-cloud-core"
version = "2.4.3"
source = { registry = "https://pypi.devinfra.sentry.io/simple" }
dependencies = [
    { name = "google-api-core", marker = "sys_platform == 'darwin' or sys_platform == 'linux'" },
    { name = "google-auth", marker = "sys_platform == 'darwin' or sys_platform == 'linux'" },
]
wheels = [
    { url = "https://pypi.devinfra.sentry.io/wheels/google_cloud_core-2.4.3-py2.py3-none-any.whl", hash = "sha256:5130f9f4c14b4fafdff75c79448f9495cfade0d8775facf1b09c3bf67e027f6e" },
]

[[package]]
name = "google-cloud-storage"
version = "2.18.0"
source = { registry = "https://pypi.devinfra.sentry.io/simple" }
dependencies = [
    { name = "google-api-core", marker = "sys_platform == 'darwin' or sys_platform == 'linux'" },
    { name = "google-auth", marker = "sys_platform == 'darwin' or sys_platform == 'linux'" },
    { name = "google-cloud-core", marker = "sys_platform == 'darwin' or sys_platform == 'linux'" },
    { name = "google-crc32c", marker = "sys_platform == 'darwin' or sys_platform == 'linux'" },
    { name = "google-resumable-media", marker = "sys_platform == 'darwin' or sys_platform == 'linux'" },
    { name = "requests", marker = "sys_platform == 'darwin' or sys_platform == 'linux'" },
]
wheels = [
    { url = "https://pypi.devinfra.sentry.io/wheels/google_cloud_storage-2.18.0-py2.py3-none-any.whl", hash = "sha256:e8e1a9577952143c3fca8163005ecfadd2d70ec080fa158a8b305000e2c22fbb" },
]

[[package]]
name = "google-crc32c"
version = "1.7.1"
source = { registry = "https://pypi.devinfra.sentry.io/simple" }
wheels = [
    { url = "https://pypi.devinfra.sentry.io/wheels/google_crc32c-1.7.1-cp311-cp311-macosx_12_0_arm64.whl", hash = "sha256:6fbab4b935989e2c3610371963ba1b86afb09537fd0c633049be82afe153ac06" },
    { url = "https://pypi.devinfra.sentry.io/wheels/google_crc32c-1.7.1-cp311-cp311-macosx_12_0_x86_64.whl", hash = "sha256:ed66cbe1ed9cbaaad9392b5259b3eba4a9e565420d734e6238813c428c3336c9" },
    { url = "https://pypi.devinfra.sentry.io/wheels/google_crc32c-1.7.1-cp311-cp311-manylinux_2_17_aarch64.manylinux2014_aarch64.whl", hash = "sha256:ee6547b657621b6cbed3562ea7826c3e11cab01cd33b74e1f677690652883e77" },
    { url = "https://pypi.devinfra.sentry.io/wheels/google_crc32c-1.7.1-cp311-cp311-manylinux_2_17_x86_64.manylinux2014_x86_64.whl", hash = "sha256:d68e17bad8f7dd9a49181a1f5a8f4b251c6dbc8cc96fb79f1d321dfd57d66f53" },
    { url = "https://pypi.devinfra.sentry.io/wheels/google_crc32c-1.7.1-cp312-cp312-macosx_12_0_arm64.whl", hash = "sha256:2d73a68a653c57281401871dd4aeebbb6af3191dcac751a76ce430df4d403194" },
    { url = "https://pypi.devinfra.sentry.io/wheels/google_crc32c-1.7.1-cp312-cp312-macosx_12_0_x86_64.whl", hash = "sha256:22beacf83baaf59f9d3ab2bbb4db0fb018da8e5aebdce07ef9f09fce8220285e" },
    { url = "https://pypi.devinfra.sentry.io/wheels/google_crc32c-1.7.1-cp312-cp312-manylinux_2_17_aarch64.manylinux2014_aarch64.whl", hash = "sha256:19eafa0e4af11b0a4eb3974483d55d2d77ad1911e6cf6f832e1574f6781fd337" },
    { url = "https://pypi.devinfra.sentry.io/wheels/google_crc32c-1.7.1-cp312-cp312-manylinux_2_17_x86_64.manylinux2014_x86_64.whl", hash = "sha256:b6d86616faaea68101195c6bdc40c494e4d76f41e07a37ffdef270879c15fb65" },
    { url = "https://pypi.devinfra.sentry.io/wheels/google_crc32c-1.7.1-cp313-cp313-macosx_12_0_arm64.whl", hash = "sha256:df8b38bdaf1629d62d51be8bdd04888f37c451564c2042d36e5812da9eff3c35" },
    { url = "https://pypi.devinfra.sentry.io/wheels/google_crc32c-1.7.1-cp313-cp313-macosx_12_0_x86_64.whl", hash = "sha256:e42e20a83a29aa2709a0cf271c7f8aefaa23b7ab52e53b322585297bb94d4638" },
    { url = "https://pypi.devinfra.sentry.io/wheels/google_crc32c-1.7.1-cp313-cp313-manylinux_2_17_aarch64.manylinux2014_aarch64.whl", hash = "sha256:905a385140bf492ac300026717af339790921f411c0dfd9aa5a9e69a08ed32eb" },
    { url = "https://pypi.devinfra.sentry.io/wheels/google_crc32c-1.7.1-cp313-cp313-manylinux_2_17_x86_64.manylinux2014_x86_64.whl", hash = "sha256:6b211ddaf20f7ebeec5c333448582c224a7c90a9d98826fbab82c0ddc11348e6" },
]

[[package]]
name = "google-resumable-media"
version = "2.7.2"
source = { registry = "https://pypi.devinfra.sentry.io/simple" }
dependencies = [
    { name = "google-crc32c", marker = "sys_platform == 'darwin' or sys_platform == 'linux'" },
]
wheels = [
    { url = "https://pypi.devinfra.sentry.io/wheels/google_resumable_media-2.7.2-py2.py3-none-any.whl", hash = "sha256:3ce7551e9fe6d99e9a126101d2536612bb73486721951e9562fee0f90c6ababa" },
]

[[package]]
name = "googleapis-common-protos"
version = "1.63.2"
source = { registry = "https://pypi.devinfra.sentry.io/simple" }
dependencies = [
    { name = "protobuf", marker = "sys_platform == 'darwin' or sys_platform == 'linux'" },
]
wheels = [
    { url = "https://pypi.devinfra.sentry.io/wheels/googleapis_common_protos-1.63.2-py2.py3-none-any.whl", hash = "sha256:27a2499c7e8aff199665b22741997e485eccc8645aa9176c7c988e6fae507945" },
]

[[package]]
name = "grpc-stubs"
version = "1.53.0.6"
source = { registry = "https://pypi.devinfra.sentry.io/simple" }
dependencies = [
    { name = "grpcio", marker = "sys_platform == 'darwin' or sys_platform == 'linux'" },
]
wheels = [
    { url = "https://pypi.devinfra.sentry.io/wheels/grpc_stubs-1.53.0.6-py3-none-any.whl", hash = "sha256:3ffc5a6b5bd84ac46f3d84e2434e97936c1262b47b71b462bdedc43caaf227e1" },
]

[[package]]
name = "grpcio"
version = "1.73.1"
source = { registry = "https://pypi.devinfra.sentry.io/simple" }
wheels = [
    { url = "https://pypi.devinfra.sentry.io/wheels/grpcio-1.73.1-cp311-cp311-macosx_11_0_universal2.whl", hash = "sha256:d74c3f4f37b79e746271aa6cdb3a1d7e4432aea38735542b23adcabaaee0c097" },
    { url = "https://pypi.devinfra.sentry.io/wheels/grpcio-1.73.1-cp311-cp311-manylinux_2_17_aarch64.whl", hash = "sha256:5b9b1805a7d61c9e90541cbe8dfe0a593dfc8c5c3a43fe623701b6a01b01d710" },
    { url = "https://pypi.devinfra.sentry.io/wheels/grpcio-1.73.1-cp311-cp311-manylinux_2_17_x86_64.manylinux2014_x86_64.whl", hash = "sha256:bc5eccfd9577a5dc7d5612b2ba90cca4ad14c6d949216c68585fdec9848befb1" },
    { url = "https://pypi.devinfra.sentry.io/wheels/grpcio-1.73.1-cp312-cp312-macosx_11_0_universal2.whl", hash = "sha256:277b426a0ed341e8447fbf6c1d6b68c952adddf585ea4685aa563de0f03df887" },
    { url = "https://pypi.devinfra.sentry.io/wheels/grpcio-1.73.1-cp312-cp312-manylinux_2_17_aarch64.whl", hash = "sha256:96c112333309493c10e118d92f04594f9055774757f5d101b39f8150f8c25582" },
    { url = "https://pypi.devinfra.sentry.io/wheels/grpcio-1.73.1-cp312-cp312-manylinux_2_17_x86_64.manylinux2014_x86_64.whl", hash = "sha256:83a6c2cce218e28f5040429835fa34a29319071079e3169f9543c3fbeff166d2" },
    { url = "https://pypi.devinfra.sentry.io/wheels/grpcio-1.73.1-cp313-cp313-macosx_11_0_universal2.whl", hash = "sha256:8f5a6df3fba31a3485096ac85b2e34b9666ffb0590df0cd044f58694e6a1f6b5" },
    { url = "https://pypi.devinfra.sentry.io/wheels/grpcio-1.73.1-cp313-cp313-manylinux_2_17_aarch64.whl", hash = "sha256:052e28fe9c41357da42250a91926a3e2f74c046575c070b69659467ca5aa976b" },
    { url = "https://pypi.devinfra.sentry.io/wheels/grpcio-1.73.1-cp313-cp313-manylinux_2_17_x86_64.manylinux2014_x86_64.whl", hash = "sha256:0ab860d5bfa788c5a021fba264802e2593688cd965d1374d31d2b1a34cacd854" },
]

[[package]]
name = "honcho"
version = "1.1.0"
source = { registry = "https://pypi.devinfra.sentry.io/simple" }
wheels = [
    { url = "https://pypi.devinfra.sentry.io/wheels/honcho-1.1.0-py2.py3-none-any.whl", hash = "sha256:a4d6e3a88a7b51b66351ecfc6e9d79d8f4b87351db9ad7e923f5632cc498122f" },
]

[[package]]
name = "httplib2"
version = "0.22.0"
source = { registry = "https://pypi.devinfra.sentry.io/simple" }
dependencies = [
    { name = "pyparsing", marker = "sys_platform == 'darwin' or sys_platform == 'linux'" },
]
wheels = [
    { url = "https://pypi.devinfra.sentry.io/wheels/httplib2-0.22.0-py3-none-any.whl", hash = "sha256:14ae0a53c1ba8f3d37e9e27cf37eabb0fb9980f435ba405d546948b009dd64dc" },
]

[[package]]
name = "identify"
version = "2.6.9"
source = { registry = "https://pypi.devinfra.sentry.io/simple" }
wheels = [
    { url = "https://pypi.devinfra.sentry.io/wheels/identify-2.6.9-py2.py3-none-any.whl", hash = "sha256:c98b4322da415a8e5a70ff6e51fbc2d2932c015532d77e9f8537b4ba7813b150" },
]

[[package]]
name = "idna"
version = "3.10"
source = { registry = "https://pypi.devinfra.sentry.io/simple" }
wheels = [
    { url = "https://pypi.devinfra.sentry.io/wheels/idna-3.10-py3-none-any.whl", hash = "sha256:946d195a0d259cbba61165e88e65941f16e9b36ea6ddb97f00452bae8b1287d3" },
]

[[package]]
name = "iniconfig"
version = "2.0.0"
source = { registry = "https://pypi.devinfra.sentry.io/simple" }
wheels = [
    { url = "https://pypi.devinfra.sentry.io/wheels/iniconfig-2.0.0-py3-none-any.whl", hash = "sha256:b6a85871a79d2e3b22d2d1b94ac2824226a63c6b741c88f7ae975f18b6778374" },
]

[[package]]
name = "isort"
version = "5.12.0"
source = { registry = "https://pypi.devinfra.sentry.io/simple" }
wheels = [
    { url = "https://pypi.devinfra.sentry.io/wheels/isort-5.12.0-py3-none-any.whl", hash = "sha256:f84c2818376e66cf843d497486ea8fed8700b340f308f076c6fb1229dff318b6" },
]

[[package]]
name = "itsdangerous"
version = "2.2.0"
source = { registry = "https://pypi.devinfra.sentry.io/simple" }
wheels = [
    { url = "https://pypi.devinfra.sentry.io/wheels/itsdangerous-2.2.0-py3-none-any.whl", hash = "sha256:c6242fc49e35958c8b15141343aa660db5fc54d4f13a1db01a3f5891b98700ef" },
]

[[package]]
name = "jinja2"
version = "3.1.6"
source = { registry = "https://pypi.devinfra.sentry.io/simple" }
dependencies = [
    { name = "markupsafe", marker = "sys_platform == 'darwin' or sys_platform == 'linux'" },
]
wheels = [
    { url = "https://pypi.devinfra.sentry.io/wheels/jinja2-3.1.6-py3-none-any.whl", hash = "sha256:85ece4451f492d0c13c5dd7c13a64681a86afae63a5f347908daf103ce6d2f67" },
]

[[package]]
name = "jsonschema"
version = "4.23.0"
source = { registry = "https://pypi.devinfra.sentry.io/simple" }
dependencies = [
    { name = "attrs", marker = "sys_platform == 'darwin' or sys_platform == 'linux'" },
    { name = "jsonschema-specifications", marker = "sys_platform == 'darwin' or sys_platform == 'linux'" },
    { name = "referencing", marker = "sys_platform == 'darwin' or sys_platform == 'linux'" },
    { name = "rpds-py", marker = "sys_platform == 'darwin' or sys_platform == 'linux'" },
]
wheels = [
    { url = "https://pypi.devinfra.sentry.io/wheels/jsonschema-4.23.0-py3-none-any.whl", hash = "sha256:fbadb6f8b144a8f8cf9f0b89ba94501d143e50411a1278633f56a7acf7fd5566" },
]

[[package]]
name = "jsonschema-specifications"
version = "2023.12.1"
source = { registry = "https://pypi.devinfra.sentry.io/simple" }
dependencies = [
    { name = "referencing", marker = "sys_platform == 'darwin' or sys_platform == 'linux'" },
]
wheels = [
    { url = "https://pypi.devinfra.sentry.io/wheels/jsonschema_specifications-2023.12.1-py3-none-any.whl", hash = "sha256:87e4fdf3a94858b8a2ba2778d9ba57d8a9cafca7c7489c46ba0d30a8bc6a9c3c" },
]

[[package]]
name = "markupsafe"
version = "3.0.2"
source = { registry = "https://pypi.devinfra.sentry.io/simple" }
wheels = [
    { url = "https://pypi.devinfra.sentry.io/wheels/MarkupSafe-3.0.2-cp311-cp311-macosx_10_9_universal2.whl", hash = "sha256:9025b4018f3a1314059769c7bf15441064b2207cb3f065e6ea1e7359cb46db9d" },
    { url = "https://pypi.devinfra.sentry.io/wheels/MarkupSafe-3.0.2-cp311-cp311-macosx_11_0_arm64.whl", hash = "sha256:93335ca3812df2f366e80509ae119189886b0f3c2b81325d39efdb84a1e2ae93" },
    { url = "https://pypi.devinfra.sentry.io/wheels/MarkupSafe-3.0.2-cp311-cp311-manylinux_2_17_aarch64.manylinux2014_aarch64.whl", hash = "sha256:2cb8438c3cbb25e220c2ab33bb226559e7afb3baec11c4f218ffa7308603c832" },
    { url = "https://pypi.devinfra.sentry.io/wheels/MarkupSafe-3.0.2-cp311-cp311-manylinux_2_17_x86_64.manylinux2014_x86_64.whl", hash = "sha256:a123e330ef0853c6e822384873bef7507557d8e4a082961e1defa947aa59ba84" },
    { url = "https://pypi.devinfra.sentry.io/wheels/MarkupSafe-3.0.2-cp312-cp312-macosx_10_13_universal2.whl", hash = "sha256:9778bd8ab0a994ebf6f84c2b949e65736d5575320a17ae8984a77fab08db94cf" },
    { url = "https://pypi.devinfra.sentry.io/wheels/MarkupSafe-3.0.2-cp312-cp312-macosx_11_0_arm64.whl", hash = "sha256:846ade7b71e3536c4e56b386c2a47adf5741d2d8b94ec9dc3e92e5e1ee1e2225" },
    { url = "https://pypi.devinfra.sentry.io/wheels/MarkupSafe-3.0.2-cp312-cp312-manylinux_2_17_aarch64.manylinux2014_aarch64.whl", hash = "sha256:1c99d261bd2d5f6b59325c92c73df481e05e57f19837bdca8413b9eac4bd8028" },
    { url = "https://pypi.devinfra.sentry.io/wheels/MarkupSafe-3.0.2-cp312-cp312-manylinux_2_17_x86_64.manylinux2014_x86_64.whl", hash = "sha256:e17c96c14e19278594aa4841ec148115f9c7615a47382ecb6b82bd8fea3ab0c8" },
    { url = "https://pypi.devinfra.sentry.io/wheels/MarkupSafe-3.0.2-cp313-cp313-macosx_10_13_universal2.whl", hash = "sha256:ba9527cdd4c926ed0760bc301f6728ef34d841f405abf9d4f959c478421e4efd" },
    { url = "https://pypi.devinfra.sentry.io/wheels/MarkupSafe-3.0.2-cp313-cp313-macosx_11_0_arm64.whl", hash = "sha256:f8b3d067f2e40fe93e1ccdd6b2e1d16c43140e76f02fb1319a05cf2b79d99430" },
    { url = "https://pypi.devinfra.sentry.io/wheels/MarkupSafe-3.0.2-cp313-cp313-manylinux_2_17_aarch64.manylinux2014_aarch64.whl", hash = "sha256:569511d3b58c8791ab4c2e1285575265991e6d8f8700c7be0e88f86cb0672094" },
    { url = "https://pypi.devinfra.sentry.io/wheels/MarkupSafe-3.0.2-cp313-cp313-manylinux_2_17_x86_64.manylinux2014_x86_64.whl", hash = "sha256:15ab75ef81add55874e7ab7055e9c397312385bd9ced94920f2802310c930396" },
]

[[package]]
name = "mccabe"
version = "0.7.0"
source = { registry = "https://pypi.devinfra.sentry.io/simple" }
wheels = [
    { url = "https://pypi.devinfra.sentry.io/wheels/mccabe-0.7.0-py2.py3-none-any.whl", hash = "sha256:6c2d30ab6be0e4a46919781807b4f0d834ebdd6c6e3dca0bda5a15f863427b6e" },
]

[[package]]
name = "milksnake"
version = "0.1.6"
source = { registry = "https://pypi.devinfra.sentry.io/simple" }
dependencies = [
    { name = "cffi", marker = "sys_platform == 'darwin' or sys_platform == 'linux'" },
]
wheels = [
    { url = "https://pypi.devinfra.sentry.io/wheels/milksnake-0.1.6-py2.py3-none-any.whl", hash = "sha256:31e3eafaf2a48e177bb4b2dacef2c7ae8c5b2147a19c6d626209b819490e6f1d" },
]

[[package]]
name = "msgpack"
version = "1.1.0"
source = { registry = "https://pypi.devinfra.sentry.io/simple" }
wheels = [
    { url = "https://pypi.devinfra.sentry.io/wheels/msgpack-1.1.0-cp311-cp311-macosx_10_9_x86_64.whl", hash = "sha256:79ec007767b9b56860e0372085f8504db5d06bd6a327a335449508bbee9648fa" },
    { url = "https://pypi.devinfra.sentry.io/wheels/msgpack-1.1.0-cp311-cp311-macosx_11_0_arm64.whl", hash = "sha256:6ad622bf7756d5a497d5b6836e7fc3752e2dd6f4c648e24b1803f6048596f701" },
    { url = "https://pypi.devinfra.sentry.io/wheels/msgpack-1.1.0-cp311-cp311-manylinux_2_17_aarch64.manylinux2014_aarch64.whl", hash = "sha256:8e59bca908d9ca0de3dc8684f21ebf9a690fe47b6be93236eb40b99af28b6ea6" },
    { url = "https://pypi.devinfra.sentry.io/wheels/msgpack-1.1.0-cp311-cp311-manylinux_2_17_x86_64.manylinux2014_x86_64.whl", hash = "sha256:5e1da8f11a3dd397f0a32c76165cf0c4eb95b31013a94f6ecc0b280c05c91b59" },
    { url = "https://pypi.devinfra.sentry.io/wheels/msgpack-1.1.0-cp312-cp312-macosx_10_9_x86_64.whl", hash = "sha256:5dbad74103df937e1325cc4bfeaf57713be0b4f15e1c2da43ccdd836393e2ea2" },
    { url = "https://pypi.devinfra.sentry.io/wheels/msgpack-1.1.0-cp312-cp312-macosx_11_0_arm64.whl", hash = "sha256:58dfc47f8b102da61e8949708b3eafc3504509a5728f8b4ddef84bd9e16ad420" },
    { url = "https://pypi.devinfra.sentry.io/wheels/msgpack-1.1.0-cp312-cp312-manylinux_2_17_aarch64.manylinux2014_aarch64.whl", hash = "sha256:4676e5be1b472909b2ee6356ff425ebedf5142427842aa06b4dfd5117d1ca8a2" },
    { url = "https://pypi.devinfra.sentry.io/wheels/msgpack-1.1.0-cp312-cp312-manylinux_2_17_x86_64.manylinux2014_x86_64.whl", hash = "sha256:17fb65dd0bec285907f68b15734a993ad3fc94332b5bb21b0435846228de1f39" },
    { url = "https://pypi.devinfra.sentry.io/wheels/msgpack-1.1.0-cp313-cp313-macosx_10_13_x86_64.whl", hash = "sha256:0f92a83b84e7c0749e3f12821949d79485971f087604178026085f60ce109330" },
    { url = "https://pypi.devinfra.sentry.io/wheels/msgpack-1.1.0-cp313-cp313-macosx_11_0_arm64.whl", hash = "sha256:4a1964df7b81285d00a84da4e70cb1383f2e665e0f1f2a7027e683956d04b734" },
    { url = "https://pypi.devinfra.sentry.io/wheels/msgpack-1.1.0-cp313-cp313-manylinux_2_17_aarch64.manylinux2014_aarch64.whl", hash = "sha256:59caf6a4ed0d164055ccff8fe31eddc0ebc07cf7326a2aaa0dbf7a4001cd823e" },
    { url = "https://pypi.devinfra.sentry.io/wheels/msgpack-1.1.0-cp313-cp313-manylinux_2_17_x86_64.manylinux2014_x86_64.whl", hash = "sha256:0907e1a7119b337971a689153665764adc34e89175f9a34793307d9def08e6ca" },
]

[[package]]
name = "mypy"
version = "1.1.1"
source = { registry = "https://pypi.devinfra.sentry.io/simple" }
dependencies = [
    { name = "mypy-extensions", marker = "sys_platform == 'darwin' or sys_platform == 'linux'" },
    { name = "typing-extensions", marker = "sys_platform == 'darwin' or sys_platform == 'linux'" },
]
wheels = [
    { url = "https://pypi.devinfra.sentry.io/wheels/mypy-1.1.1-cp311-cp311-macosx_10_9_x86_64.whl", hash = "sha256:26cdd6a22b9b40b2fd71881a8a4f34b4d7914c679f154f43385ca878a8297389" },
    { url = "https://pypi.devinfra.sentry.io/wheels/mypy-1.1.1-cp311-cp311-macosx_11_0_arm64.whl", hash = "sha256:5b5f81b40d94c785f288948c16e1f2da37203c6006546c5d947aab6f90aefef2" },
    { url = "https://pypi.devinfra.sentry.io/wheels/mypy-1.1.1-cp311-cp311-manylinux_2_17_x86_64.manylinux2014_x86_64.whl", hash = "sha256:21b437be1c02712a605591e1ed1d858aba681757a1e55fe678a15c2244cd68a5" },
    { url = "https://pypi.devinfra.sentry.io/wheels/mypy-1.1.1-py3-none-any.whl", hash = "sha256:4e4e8b362cdf99ba00c2b218036002bdcdf1e0de085cdb296a49df03fb31dfc4" },
]

[[package]]
name = "mypy-extensions"
version = "1.1.0"
source = { registry = "https://pypi.devinfra.sentry.io/simple" }
wheels = [
    { url = "https://pypi.devinfra.sentry.io/wheels/mypy_extensions-1.1.0-py3-none-any.whl", hash = "sha256:1be4cccdb0f2482337c4743e60421de3a356cd97508abadd57d47403e94f5505" },
]

[[package]]
name = "nodeenv"
version = "1.9.1"
source = { registry = "https://pypi.devinfra.sentry.io/simple" }
wheels = [
    { url = "https://pypi.devinfra.sentry.io/wheels/nodeenv-1.9.1-py2.py3-none-any.whl", hash = "sha256:ba11c9782d29c27c70ffbdda2d7415098754709be8a7056d79a737cd901155c9" },
]

[[package]]
name = "packaging"
version = "24.1"
source = { registry = "https://pypi.devinfra.sentry.io/simple" }
wheels = [
    { url = "https://pypi.devinfra.sentry.io/wheels/packaging-24.1-py3-none-any.whl", hash = "sha256:5b8f2217dbdbd2f7f384c41c628544e6d52f2d0f53c6d0c3ea61aa5d1d7ff124" },
]

[[package]]
name = "parsimonious"
version = "0.10.0"
source = { registry = "https://pypi.devinfra.sentry.io/simple" }
dependencies = [
    { name = "regex", marker = "sys_platform == 'darwin' or sys_platform == 'linux'" },
]
wheels = [
    { url = "https://pypi.devinfra.sentry.io/wheels/parsimonious-0.10.0-py3-none-any.whl", hash = "sha256:982ab435fabe86519b57f6b35610aa4e4e977e9f02a14353edf4bbc75369fc0f" },
]

[[package]]
name = "pathspec"
version = "0.12.1"
source = { registry = "https://pypi.devinfra.sentry.io/simple" }
wheels = [
    { url = "https://pypi.devinfra.sentry.io/wheels/pathspec-0.12.1-py3-none-any.whl", hash = "sha256:a0d503e138a4c123b27490a4f7beda6a01c6f288df0e4a8b79c7eb0dc7b4cc08" },
]

[[package]]
name = "pip"
version = "23.3.2"
source = { registry = "https://pypi.devinfra.sentry.io/simple" }
wheels = [
    { url = "https://pypi.devinfra.sentry.io/wheels/pip-23.3.2-py3-none-any.whl", hash = "sha256:5052d7889c1f9d05224cd41741acb7c5d6fa735ab34e339624a614eaaa7e7d76" },
]

[[package]]
name = "platformdirs"
version = "4.3.7"
source = { registry = "https://pypi.devinfra.sentry.io/simple" }
wheels = [
    { url = "https://pypi.devinfra.sentry.io/wheels/platformdirs-4.3.7-py3-none-any.whl", hash = "sha256:a03875334331946f13c549dbd8f4bac7a13a50a895a0eb1e8c6a8ace80d40a94" },
]

[[package]]
name = "pluggy"
version = "1.5.0"
source = { registry = "https://pypi.devinfra.sentry.io/simple" }
wheels = [
    { url = "https://pypi.devinfra.sentry.io/wheels/pluggy-1.5.0-py3-none-any.whl", hash = "sha256:44e1ad92c8ca002de6377e165f3e0f1be63266ab4d554740532335b9d75ea669" },
]

[[package]]
name = "pre-commit"
version = "4.2.0"
source = { registry = "https://pypi.devinfra.sentry.io/simple" }
dependencies = [
    { name = "cfgv", marker = "sys_platform == 'darwin' or sys_platform == 'linux'" },
    { name = "identify", marker = "sys_platform == 'darwin' or sys_platform == 'linux'" },
    { name = "nodeenv", marker = "sys_platform == 'darwin' or sys_platform == 'linux'" },
    { name = "pyyaml", marker = "sys_platform == 'darwin' or sys_platform == 'linux'" },
    { name = "virtualenv", marker = "sys_platform == 'darwin' or sys_platform == 'linux'" },
]
wheels = [
    { url = "https://pypi.devinfra.sentry.io/wheels/pre_commit-4.2.0-py2.py3-none-any.whl", hash = "sha256:a009ca7205f1eb497d10b845e52c838a98b6cdd2102a6c8e4540e94ee75c58bd" },
]

[[package]]
name = "progressbar2"
version = "4.2.0"
source = { registry = "https://pypi.devinfra.sentry.io/simple" }
dependencies = [
    { name = "python-utils", marker = "sys_platform == 'darwin' or sys_platform == 'linux'" },
]
wheels = [
    { url = "https://pypi.devinfra.sentry.io/wheels/progressbar2-4.2.0-py2.py3-none-any.whl", hash = "sha256:1a8e201211f99a85df55f720b3b6da7fb5c8cdef56792c4547205be2de5ea606" },
]

[[package]]
name = "proto-plus"
version = "1.24.0"
source = { registry = "https://pypi.devinfra.sentry.io/simple" }
dependencies = [
    { name = "protobuf", marker = "sys_platform == 'darwin' or sys_platform == 'linux'" },
]
wheels = [
    { url = "https://pypi.devinfra.sentry.io/wheels/proto_plus-1.24.0-py3-none-any.whl", hash = "sha256:402576830425e5f6ce4c2a6702400ac79897dab0b4343821aa5188b0fab81a12" },
]

[[package]]
name = "protobuf"
version = "5.29.5"
source = { registry = "https://pypi.devinfra.sentry.io/simple" }
wheels = [
    { url = "https://pypi.devinfra.sentry.io/wheels/protobuf-5.29.5-cp38-abi3-macosx_10_9_universal2.whl", hash = "sha256:e38c5add5a311f2a6eb0340716ef9b039c1dfa428b28f25a7838ac329204a671" },
    { url = "https://pypi.devinfra.sentry.io/wheels/protobuf-5.29.5-cp38-abi3-manylinux2014_aarch64.whl", hash = "sha256:fa18533a299d7ab6c55a238bf8629311439995f2e7eca5caaff08663606e9015" },
    { url = "https://pypi.devinfra.sentry.io/wheels/protobuf-5.29.5-cp38-abi3-manylinux2014_x86_64.whl", hash = "sha256:63848923da3325e1bf7e9003d680ce6e14b07e55d0473253a690c3a8b8fd6e61" },
]

[[package]]
name = "pyasn1"
version = "0.6.1"
source = { registry = "https://pypi.devinfra.sentry.io/simple" }
wheels = [
    { url = "https://pypi.devinfra.sentry.io/wheels/pyasn1-0.6.1-py3-none-any.whl", hash = "sha256:0d632f46f2ba09143da3a8afe9e33fb6f92fa2320ab7e886e2d0f7672af84629" },
]

[[package]]
name = "pyasn1-modules"
version = "0.4.2"
source = { registry = "https://pypi.devinfra.sentry.io/simple" }
dependencies = [
    { name = "pyasn1", marker = "sys_platform == 'darwin' or sys_platform == 'linux'" },
]
wheels = [
    { url = "https://pypi.devinfra.sentry.io/wheels/pyasn1_modules-0.4.2-py3-none-any.whl", hash = "sha256:29253a9207ce32b64c3ac6600edc75368f98473906e8fd1043bd6b5b1de2c14a" },
]

[[package]]
name = "pycodestyle"
version = "2.11.1"
source = { registry = "https://pypi.devinfra.sentry.io/simple" }
wheels = [
    { url = "https://pypi.devinfra.sentry.io/wheels/pycodestyle-2.11.1-py2.py3-none-any.whl", hash = "sha256:44fe31000b2d866f2e41841b18528a505fbd7fef9017b04eff4e2648a0fadc67" },
]

[[package]]
name = "pycparser"
version = "2.22"
source = { registry = "https://pypi.devinfra.sentry.io/simple" }
wheels = [
    { url = "https://pypi.devinfra.sentry.io/wheels/pycparser-2.22-py3-none-any.whl", hash = "sha256:c3702b6d3dd8c7abc1afa565d7e63d53a1d0bd86cdc24edd75470f4de499cfcc" },
]

[[package]]
name = "pyflakes"
version = "3.2.0"
source = { registry = "https://pypi.devinfra.sentry.io/simple" }
wheels = [
    { url = "https://pypi.devinfra.sentry.io/wheels/pyflakes-3.2.0-py2.py3-none-any.whl", hash = "sha256:84b5be138a2dfbb40689ca07e2152deb896a65c3a3e24c251c5c62489568074a" },
]

[[package]]
name = "pyparsing"
version = "3.1.4"
source = { registry = "https://pypi.devinfra.sentry.io/simple" }
wheels = [
    { url = "https://pypi.devinfra.sentry.io/wheels/pyparsing-3.1.4-py3-none-any.whl", hash = "sha256:a6a7ee4235a3f944aa1fa2249307708f893fe5717dc603503c6c7969c070fb7c" },
]

[[package]]
name = "pytest"
version = "8.3.3"
source = { registry = "https://pypi.devinfra.sentry.io/simple" }
dependencies = [
    { name = "iniconfig", marker = "sys_platform == 'darwin' or sys_platform == 'linux'" },
    { name = "packaging", marker = "sys_platform == 'darwin' or sys_platform == 'linux'" },
    { name = "pluggy", marker = "sys_platform == 'darwin' or sys_platform == 'linux'" },
]
wheels = [
    { url = "https://pypi.devinfra.sentry.io/wheels/pytest-8.3.3-py3-none-any.whl", hash = "sha256:a6853c7375b2663155079443d2e45de913a911a11d669df02a50814944db57b2" },
]

[[package]]
name = "pytest-cov"
version = "4.1.0"
source = { registry = "https://pypi.devinfra.sentry.io/simple" }
dependencies = [
    { name = "coverage", extra = ["toml"], marker = "sys_platform == 'darwin' or sys_platform == 'linux'" },
    { name = "pytest", marker = "sys_platform == 'darwin' or sys_platform == 'linux'" },
]
wheels = [
    { url = "https://pypi.devinfra.sentry.io/wheels/pytest_cov-4.1.0-py3-none-any.whl", hash = "sha256:6ba70b9e97e69fcc3fb45bfeab2d0a138fb65c4d0d6a41ef33983ad114be8c3a" },
]

[[package]]
name = "pytest-watch"
version = "4.2.0"
source = { registry = "https://pypi.devinfra.sentry.io/simple" }
dependencies = [
    { name = "colorama", marker = "sys_platform == 'darwin' or sys_platform == 'linux'" },
    { name = "docopt", marker = "sys_platform == 'darwin' or sys_platform == 'linux'" },
    { name = "pytest", marker = "sys_platform == 'darwin' or sys_platform == 'linux'" },
    { name = "watchdog", marker = "sys_platform == 'darwin' or sys_platform == 'linux'" },
]
wheels = [
    { url = "https://pypi.devinfra.sentry.io/wheels/pytest_watch-4.2.0-py3-none-any.whl", hash = "sha256:774cf31ff362668fafc692d3d6d10c74d8e2b383778586b4d4a443bb18a7e43b" },
]

[[package]]
name = "python-dateutil"
version = "2.8.2"
source = { registry = "https://pypi.devinfra.sentry.io/simple" }
dependencies = [
    { name = "six", marker = "sys_platform == 'darwin' or sys_platform == 'linux'" },
]
wheels = [
    { url = "https://pypi.devinfra.sentry.io/wheels/python_dateutil-2.8.2-py2.py3-none-any.whl", hash = "sha256:961d03dc3453ebbc59dbdea9e4e11c5651520a876d0f4db161e8674aae935da9" },
]

[[package]]
name = "python-jose"
version = "3.3.0"
source = { registry = "https://pypi.devinfra.sentry.io/simple" }
dependencies = [
    { name = "ecdsa", marker = "sys_platform == 'darwin' or sys_platform == 'linux'" },
    { name = "pyasn1", marker = "sys_platform == 'darwin' or sys_platform == 'linux'" },
    { name = "rsa", marker = "sys_platform == 'darwin' or sys_platform == 'linux'" },
]
wheels = [
    { url = "https://pypi.devinfra.sentry.io/wheels/python_jose-3.3.0-py2.py3-none-any.whl", hash = "sha256:9b1376b023f8b298536eedd47ae1089bcdb848f1535ab30555cd92002d78923a" },
]

[package.optional-dependencies]
cryptography = [
    { name = "cryptography", marker = "sys_platform == 'darwin' or sys_platform == 'linux'" },
]

[[package]]
name = "python-rapidjson"
version = "1.8"
source = { registry = "https://pypi.devinfra.sentry.io/simple" }
wheels = [
    { url = "https://pypi.devinfra.sentry.io/wheels/python_rapidjson-1.8-cp311-cp311-macosx_12_0_arm64.whl", hash = "sha256:da544f8dea04f9353fa9701283e0c6efd6bbaf49005f1d98922ea0bff2463058" },
    { url = "https://pypi.devinfra.sentry.io/wheels/python_rapidjson-1.8-cp311-cp311-macosx_12_0_x86_64.whl", hash = "sha256:1a4d3e0c9cef6a72872bf453093ad9a87e95d6695a9966cbbe79703a448f9611" },
    { url = "https://pypi.devinfra.sentry.io/wheels/python_rapidjson-1.8-cp311-cp311-manylinux_2_24_aarch64.manylinux_2_28_aarch64.whl", hash = "sha256:7694926192957d49123b8957ffd07a5a8ae7f6773535d8edb182912a3d240e0e" },
    { url = "https://pypi.devinfra.sentry.io/wheels/python_rapidjson-1.8-cp311-cp311-manylinux_2_24_x86_64.manylinux_2_28_x86_64.whl", hash = "sha256:6917658e1aba6514053beeec97c0e1b3893c4227c3abc93a9dd9312dbfa40502" },
    { url = "https://pypi.devinfra.sentry.io/wheels/python_rapidjson-1.8-cp312-cp312-macosx_10_9_x86_64.whl", hash = "sha256:a26fca013eb0529d0b59bcdbb0335f14daca7f9aa406a0951e57f6e9ef75bd0a" },
    { url = "https://pypi.devinfra.sentry.io/wheels/python_rapidjson-1.8-cp312-cp312-macosx_11_0_arm64.whl", hash = "sha256:c746290218984afddbda0e59da8fb2cd42b9da2da446edf9f62ab9a98519b827" },
    { url = "https://pypi.devinfra.sentry.io/wheels/python_rapidjson-1.8-cp312-cp312-manylinux_2_24_aarch64.manylinux_2_28_aarch64.whl", hash = "sha256:6dadc85226f8c87fa52deae52534c4e1f6d6a100614cf7a71f2675ac1201c2de" },
    { url = "https://pypi.devinfra.sentry.io/wheels/python_rapidjson-1.8-cp312-cp312-manylinux_2_24_x86_64.manylinux_2_28_x86_64.whl", hash = "sha256:e19555ea5d61fa4345032d709087675b8a1f2a34b107aa847be78cacf627cb54" },
    { url = "https://pypi.devinfra.sentry.io/wheels/python_rapidjson-1.8-cp313-cp313-macosx_10_9_x86_64.whl", hash = "sha256:779c09577222fbdbf901ea4909f3da0134042078d8c3f26664e0b73e6116a1d4" },
    { url = "https://pypi.devinfra.sentry.io/wheels/python_rapidjson-1.8-cp313-cp313-macosx_11_0_arm64.whl", hash = "sha256:bef20c59916d699ee29fc0a4d1a688c28443beac329ae0ffd7bfd38aeed213fd" },
    { url = "https://pypi.devinfra.sentry.io/wheels/python_rapidjson-1.8-cp313-cp313-manylinux_2_24_aarch64.manylinux_2_28_aarch64.whl", hash = "sha256:9ea40ce18611e89eedae7b39a18929b12b00d8e5b8bd14662b51cfe8f27d848a" },
    { url = "https://pypi.devinfra.sentry.io/wheels/python_rapidjson-1.8-cp313-cp313-manylinux_2_24_x86_64.manylinux_2_28_x86_64.whl", hash = "sha256:951708799770b40ca7a57dedc48e0a45652f2e0328677cf796634b016a1befd7" },
]

[[package]]
name = "python-utils"
version = "3.8.1"
source = { registry = "https://pypi.devinfra.sentry.io/simple" }
dependencies = [
    { name = "typing-extensions", marker = "sys_platform == 'darwin' or sys_platform == 'linux'" },
]
wheels = [
    { url = "https://pypi.devinfra.sentry.io/wheels/python_utils-3.8.1-py2.py3-none-any.whl", hash = "sha256:efdf31c8154667d7dc0317547c8e6d3b506c5d4b6e360e0c89662306262fc0ab" },
]

[[package]]
name = "pytz"
version = "2023.3.post1"
source = { registry = "https://pypi.devinfra.sentry.io/simple" }
wheels = [
    { url = "https://pypi.devinfra.sentry.io/wheels/pytz-2023.3.post1-py2.py3-none-any.whl", hash = "sha256:ce42d816b81b68506614c11e8937d3aa9e41007ceb50bfdcb0749b921bf646c7" },
]

[[package]]
name = "pytz-deprecation-shim"
version = "0.1.0.post0"
source = { registry = "https://pypi.devinfra.sentry.io/simple" }
dependencies = [
    { name = "tzdata", marker = "sys_platform == 'darwin' or sys_platform == 'linux'" },
]
wheels = [
    { url = "https://pypi.devinfra.sentry.io/wheels/pytz_deprecation_shim-0.1.0.post0-py2.py3-none-any.whl", hash = "sha256:8314c9692a636c8eb3bda879b9f119e350e93223ae83e70e80c31675a0fdc1a6" },
]

[[package]]
name = "pyuwsgi"
version = "2.0.23"
source = { registry = "https://pypi.devinfra.sentry.io/simple" }
wheels = [
    { url = "https://pypi.devinfra.sentry.io/wheels/pyuwsgi-2.0.23-cp311-cp311-macosx_10_9_x86_64.whl", hash = "sha256:cbde1da759d1486d6b20938b8f03b84b4dfe4a1b7ba111c586b1eaed6cd85cdc" },
    { url = "https://pypi.devinfra.sentry.io/wheels/pyuwsgi-2.0.23-cp311-cp311-macosx_12_0_arm64.whl", hash = "sha256:87ed6c4cb321540daf42ea7271bf456c62f3fc791bfaa00a6ffc776be4edf048" },
    { url = "https://pypi.devinfra.sentry.io/wheels/pyuwsgi-2.0.23-cp311-cp311-manylinux_2_17_aarch64.manylinux2014_aarch64.whl", hash = "sha256:12568dbacacd02b22791b352c3e93a9307d565512a851b36483ffe4db69b711e" },
    { url = "https://pypi.devinfra.sentry.io/wheels/pyuwsgi-2.0.23-cp311-cp311-manylinux_2_17_x86_64.manylinux2014_x86_64.whl", hash = "sha256:1de2f99dc4642aea7226889c76083884260920adc14a4a533660479941c6e6f2" },
    { url = "https://pypi.devinfra.sentry.io/wheels/pyuwsgi-2.0.23-cp312-cp312-macosx_10_9_x86_64.whl", hash = "sha256:ea11e270161e5cc8f6935778841f30e3226b0ee3b70185d88d8fa2bf0317bdc9" },
    { url = "https://pypi.devinfra.sentry.io/wheels/pyuwsgi-2.0.23-cp312-cp312-macosx_14_0_arm64.whl", hash = "sha256:a7c469cbba8a2d249268f1574a61430f64ff06bb6240e316ddddfadb37e28990" },
    { url = "https://pypi.devinfra.sentry.io/wheels/pyuwsgi-2.0.23-cp312-cp312-manylinux_2_17_aarch64.manylinux2014_aarch64.whl", hash = "sha256:e3608203a37ebf5580f3fc4901ae1295fd181caa7ec49d29b7dcc1864725049e" },
    { url = "https://pypi.devinfra.sentry.io/wheels/pyuwsgi-2.0.23-cp312-cp312-manylinux_2_17_x86_64.manylinux2014_x86_64.whl", hash = "sha256:6505cb52b25eecf81338b9f17f4b47ec6288f3911eb65a5a9f3be03ed2ba0b97" },
]

[[package]]
name = "pyyaml"
version = "6.0"
source = { registry = "https://pypi.devinfra.sentry.io/simple" }
wheels = [
    { url = "https://pypi.devinfra.sentry.io/wheels/PyYAML-6.0-cp311-cp311-macosx_10_9_x86_64.whl", hash = "sha256:d4b0ba9512519522b118090257be113b9468d804b19d63c71dbcf4a48fa32358" },
    { url = "https://pypi.devinfra.sentry.io/wheels/PyYAML-6.0-cp311-cp311-macosx_11_0_arm64.whl", hash = "sha256:81957921f441d50af23654aa6c5e5eaf9b06aba7f0a19c18a538dc7ef291c5a1" },
    { url = "https://pypi.devinfra.sentry.io/wheels/PyYAML-6.0-cp311-cp311-manylinux_2_17_aarch64.manylinux2014_aarch64.whl", hash = "sha256:afa17f5bc4d1b10afd4466fd3a44dc0e245382deca5b3c353d8b757f9e3ecb8d" },
    { url = "https://pypi.devinfra.sentry.io/wheels/PyYAML-6.0-cp311-cp311-manylinux_2_17_x86_64.manylinux2014_x86_64.whl", hash = "sha256:432557aa2c09802be39460360ddffd48156e30721f5e8d917f01d31694216782" },
]

[[package]]
name = "redis"
version = "4.5.4"
source = { registry = "https://pypi.devinfra.sentry.io/simple" }
dependencies = [
    { name = "async-timeout", marker = "(python_full_version < '3.12' and sys_platform == 'darwin') or (python_full_version < '3.12' and sys_platform == 'linux')" },
]
wheels = [
    { url = "https://pypi.devinfra.sentry.io/wheels/redis-4.5.4-py3-none-any.whl", hash = "sha256:2c19e6767c474f2e85167909061d525ed65bea9301c0770bb151e041b7ac89a2" },
]

[[package]]
name = "referencing"
version = "0.35.1"
source = { registry = "https://pypi.devinfra.sentry.io/simple" }
dependencies = [
    { name = "attrs", marker = "sys_platform == 'darwin' or sys_platform == 'linux'" },
    { name = "rpds-py", marker = "sys_platform == 'darwin' or sys_platform == 'linux'" },
]
wheels = [
    { url = "https://pypi.devinfra.sentry.io/wheels/referencing-0.35.1-py3-none-any.whl", hash = "sha256:eda6d3234d62814d1c64e305c1331c9a3a6132da475ab6382eaa997b21ee75de" },
]

[[package]]
name = "regex"
version = "2023.12.25"
source = { registry = "https://pypi.devinfra.sentry.io/simple" }
wheels = [
    { url = "https://pypi.devinfra.sentry.io/wheels/regex-2023.12.25-cp311-cp311-macosx_10_9_x86_64.whl", hash = "sha256:d902a43085a308cef32c0d3aea962524b725403fd9373dea18110904003bac97" },
    { url = "https://pypi.devinfra.sentry.io/wheels/regex-2023.12.25-cp311-cp311-macosx_11_0_arm64.whl", hash = "sha256:d166eafc19f4718df38887b2bbe1467a4f74a9830e8605089ea7a30dd4da8887" },
    { url = "https://pypi.devinfra.sentry.io/wheels/regex-2023.12.25-cp311-cp311-manylinux_2_17_aarch64.manylinux2014_aarch64.whl", hash = "sha256:c7ad32824b7f02bb3c9f80306d405a1d9b7bb89362d68b3c5a9be53836caebdb" },
    { url = "https://pypi.devinfra.sentry.io/wheels/regex-2023.12.25-cp311-cp311-manylinux_2_17_x86_64.manylinux2014_x86_64.whl", hash = "sha256:f72cbae7f6b01591f90814250e636065850c5926751af02bb48da94dfced7baa" },
    { url = "https://pypi.devinfra.sentry.io/wheels/regex-2023.12.25-cp312-cp312-macosx_10_9_x86_64.whl", hash = "sha256:c3c4a78615b7762740531c27cf46e2f388d8d727d0c0c739e72048beb26c8a9d" },
    { url = "https://pypi.devinfra.sentry.io/wheels/regex-2023.12.25-cp312-cp312-macosx_11_0_arm64.whl", hash = "sha256:ad83e7545b4ab69216cef4cc47e344d19622e28aabec61574b20257c65466d6a" },
    { url = "https://pypi.devinfra.sentry.io/wheels/regex-2023.12.25-cp312-cp312-manylinux_2_17_aarch64.manylinux2014_aarch64.whl", hash = "sha256:b7a635871143661feccce3979e1727c4e094f2bdfd3ec4b90dfd4f16f571a87a" },
    { url = "https://pypi.devinfra.sentry.io/wheels/regex-2023.12.25-cp312-cp312-manylinux_2_17_x86_64.manylinux2014_x86_64.whl", hash = "sha256:51f4b32f793812714fd5307222a7f77e739b9bc566dc94a18126aba3b92b98a3" },
    { url = "https://pypi.devinfra.sentry.io/wheels/regex-2023.12.25-cp313-cp313-macosx_10_9_x86_64.whl", hash = "sha256:d4e30b604855b840b154051e1776341f57f3756e31315f84d038541569b62a5a" },
    { url = "https://pypi.devinfra.sentry.io/wheels/regex-2023.12.25-cp313-cp313-macosx_11_0_arm64.whl", hash = "sha256:7040f86c91828352c614f1c359faa2e0852544053d76312875ae8b48c04d6b72" },
    { url = "https://pypi.devinfra.sentry.io/wheels/regex-2023.12.25-cp313-cp313-manylinux_2_17_aarch64.manylinux2014_aarch64.manylinux_2_28_aarch64.whl", hash = "sha256:795014e8be4456d9dd5e3088b6c9d084f6b9bfc1c5fa11a98ed53a905e9a2d02" },
    { url = "https://pypi.devinfra.sentry.io/wheels/regex-2023.12.25-cp313-cp313-manylinux_2_17_x86_64.manylinux2014_x86_64.manylinux_2_28_x86_64.whl", hash = "sha256:c934389e3746d11a3a54ac7bc9137df0d706185a0d261c8282a610e16c30fbf4" },
]

[[package]]
name = "requests"
version = "2.32.4"
source = { registry = "https://pypi.devinfra.sentry.io/simple" }
dependencies = [
    { name = "certifi", marker = "sys_platform == 'darwin' or sys_platform == 'linux'" },
    { name = "charset-normalizer", marker = "sys_platform == 'darwin' or sys_platform == 'linux'" },
    { name = "idna", marker = "sys_platform == 'darwin' or sys_platform == 'linux'" },
    { name = "urllib3", marker = "sys_platform == 'darwin' or sys_platform == 'linux'" },
]
wheels = [
    { url = "https://pypi.devinfra.sentry.io/wheels/requests-2.32.4-py3-none-any.whl", hash = "sha256:27babd3cda2a6d50b30443204ee89830707d396671944c998b5975b031ac2b2c" },
]

[[package]]
name = "rpds-py"
version = "0.20.0"
source = { registry = "https://pypi.devinfra.sentry.io/simple" }
wheels = [
    { url = "https://pypi.devinfra.sentry.io/wheels/rpds_py-0.20.0-cp311-cp311-macosx_10_12_x86_64.whl", hash = "sha256:ac2f4f7a98934c2ed6505aead07b979e6f999389f16b714448fb39bbaa86a489" },
    { url = "https://pypi.devinfra.sentry.io/wheels/rpds_py-0.20.0-cp311-cp311-macosx_11_0_arm64.whl", hash = "sha256:220002c1b846db9afd83371d08d239fdc865e8f8c5795bbaec20916a76db3318" },
    { url = "https://pypi.devinfra.sentry.io/wheels/rpds_py-0.20.0-cp311-cp311-manylinux_2_17_aarch64.manylinux2014_aarch64.whl", hash = "sha256:8d7919548df3f25374a1f5d01fbcd38dacab338ef5f33e044744b5c36729c8db" },
    { url = "https://pypi.devinfra.sentry.io/wheels/rpds_py-0.20.0-cp311-cp311-manylinux_2_17_x86_64.manylinux2014_x86_64.whl", hash = "sha256:5c1dc0f53856b9cc9a0ccca0a7cc61d3d20a7088201c0937f3f4048c1718a209" },
    { url = "https://pypi.devinfra.sentry.io/wheels/rpds_py-0.20.0-cp312-cp312-macosx_10_12_x86_64.whl", hash = "sha256:a84ab91cbe7aab97f7446652d0ed37d35b68a465aeef8fc41932a9d7eee2c1a6" },
    { url = "https://pypi.devinfra.sentry.io/wheels/rpds_py-0.20.0-cp312-cp312-macosx_11_0_arm64.whl", hash = "sha256:56e27147a5a4c2c21633ff8475d185734c0e4befd1c989b5b95a5d0db699b21b" },
    { url = "https://pypi.devinfra.sentry.io/wheels/rpds_py-0.20.0-cp312-cp312-manylinux_2_17_aarch64.manylinux2014_aarch64.whl", hash = "sha256:2580b0c34583b85efec8c5c5ec9edf2dfe817330cc882ee972ae650e7b5ef739" },
    { url = "https://pypi.devinfra.sentry.io/wheels/rpds_py-0.20.0-cp312-cp312-manylinux_2_17_x86_64.manylinux2014_x86_64.whl", hash = "sha256:ea438162a9fcbee3ecf36c23e6c68237479f89f962f82dae83dc15feeceb37e4" },
    { url = "https://pypi.devinfra.sentry.io/wheels/rpds_py-0.20.0-cp313-cp313-macosx_10_12_x86_64.whl", hash = "sha256:aa9a0521aeca7d4941499a73ad7d4f8ffa3d1affc50b9ea11d992cd7eff18a29" },
    { url = "https://pypi.devinfra.sentry.io/wheels/rpds_py-0.20.0-cp313-cp313-macosx_11_0_arm64.whl", hash = "sha256:4a1f1d51eccb7e6c32ae89243cb352389228ea62f89cd80823ea7dd1b98e0b91" },
    { url = "https://pypi.devinfra.sentry.io/wheels/rpds_py-0.20.0-cp313-cp313-manylinux_2_17_aarch64.manylinux2014_aarch64.whl", hash = "sha256:8a86a9b96070674fc88b6f9f71a97d2c1d3e5165574615d1f9168ecba4cecb24" },
    { url = "https://pypi.devinfra.sentry.io/wheels/rpds_py-0.20.0-cp313-cp313-manylinux_2_17_x86_64.manylinux2014_x86_64.whl", hash = "sha256:e1940dae14e715e2e02dfd5b0f64a52e8374a517a1e531ad9412319dc3ac7879" },
]

[[package]]
name = "rsa"
version = "4.9.1"
source = { registry = "https://pypi.devinfra.sentry.io/simple" }
dependencies = [
    { name = "pyasn1", marker = "sys_platform == 'darwin' or sys_platform == 'linux'" },
]
wheels = [
    { url = "https://pypi.devinfra.sentry.io/wheels/rsa-4.9.1-py3-none-any.whl", hash = "sha256:68635866661c6836b8d39430f97a996acbd61bfa49406748ea243539fe239762" },
]

[[package]]
name = "rust-snuba"
version = "0.0.0"
source = { editable = "rust_snuba" }

[[package]]
name = "sentry-arroyo"
version = "2.29.1"
source = { registry = "https://pypi.devinfra.sentry.io/simple" }
dependencies = [
    { name = "confluent-kafka", marker = "sys_platform == 'darwin' or sys_platform == 'linux'" },
]
wheels = [
    { url = "https://pypi.devinfra.sentry.io/wheels/sentry_arroyo-2.29.1-py3-none-any.whl", hash = "sha256:028ce5118ee9b1e1fae6fc617c0230a531502c27767b76f162190f2d08e048c0" },
]

[[package]]
name = "sentry-devenv"
version = "1.22.2"
source = { registry = "https://pypi.devinfra.sentry.io/simple" }
dependencies = [
    { name = "sentry-sdk", marker = "sys_platform == 'darwin' or sys_platform == 'linux'" },
    { name = "typing-extensions", marker = "sys_platform == 'darwin' or sys_platform == 'linux'" },
]
wheels = [
    { url = "https://pypi.devinfra.sentry.io/wheels/sentry_devenv-1.22.2-py3-none-any.whl", hash = "sha256:0ecd7c5793ee44a6fe401991589fae2a53e7d4dd0506d031994a00fe82e22390" },
]

[[package]]
name = "sentry-kafka-schemas"
version = "2.0.4"
source = { registry = "https://pypi.devinfra.sentry.io/simple" }
dependencies = [
    { name = "fastjsonschema", marker = "sys_platform == 'darwin' or sys_platform == 'linux'" },
    { name = "msgpack", marker = "sys_platform == 'darwin' or sys_platform == 'linux'" },
    { name = "python-rapidjson", marker = "sys_platform == 'darwin' or sys_platform == 'linux'" },
    { name = "pyyaml", marker = "sys_platform == 'darwin' or sys_platform == 'linux'" },
    { name = "sentry-protos", marker = "sys_platform == 'darwin' or sys_platform == 'linux'" },
    { name = "typing-extensions", marker = "sys_platform == 'darwin' or sys_platform == 'linux'" },
]
wheels = [
    { url = "https://pypi.devinfra.sentry.io/wheels/sentry_kafka_schemas-2.0.4-py2.py3-none-any.whl", hash = "sha256:9857ce95ae6fd7c8b1ede108a7a1be098128a4bca43e8c8120532d4baf3c79b8" },
]

[[package]]
name = "sentry-protos"
<<<<<<< HEAD
version = "0.3.6"
=======
version = "0.3.9"
>>>>>>> e52cdab7
source = { registry = "https://pypi.devinfra.sentry.io/simple" }
dependencies = [
    { name = "grpc-stubs", marker = "sys_platform == 'darwin' or sys_platform == 'linux'" },
    { name = "grpcio", marker = "sys_platform == 'darwin' or sys_platform == 'linux'" },
    { name = "protobuf", marker = "sys_platform == 'darwin' or sys_platform == 'linux'" },
]
wheels = [
<<<<<<< HEAD
    { url = "https://pypi.devinfra.sentry.io/wheels/sentry_protos-0.3.6-py3-none-any.whl", hash = "sha256:3a755be4ec0b053fbf09664d1dda3198182cc4e2fc9e66ac86ba9c2cbc6d1281" },
=======
    { url = "https://pypi.devinfra.sentry.io/wheels/sentry_protos-0.3.9-py3-none-any.whl", hash = "sha256:e7fca4ee92aa42f817f4447db257f50b3fde4a2e666b0f76f6f9ab75bb14a995" },
>>>>>>> e52cdab7
]

[[package]]
name = "sentry-redis-tools"
version = "0.5.0"
source = { registry = "https://pypi.devinfra.sentry.io/simple" }
dependencies = [
    { name = "redis", marker = "sys_platform == 'darwin' or sys_platform == 'linux'" },
]
wheels = [
    { url = "https://pypi.devinfra.sentry.io/wheels/sentry_redis_tools-0.5.0-py2.py3-none-any.whl", hash = "sha256:3a1c1e1082df07bc502689baad0becbe69c0b70f2672cf6a14ea69bcd2871a18" },
]

[[package]]
name = "sentry-relay"
version = "0.9.5"
source = { registry = "https://pypi.devinfra.sentry.io/simple" }
dependencies = [
    { name = "milksnake", marker = "sys_platform == 'darwin' or sys_platform == 'linux'" },
]
wheels = [
    { url = "https://pypi.devinfra.sentry.io/wheels/sentry_relay-0.9.5-py2.py3-none-macosx_13_0_x86_64.whl", hash = "sha256:91f5e9f390f7c342b6df5c3896e236ae62980ec5d1d937d3a7c8897b43a95428" },
    { url = "https://pypi.devinfra.sentry.io/wheels/sentry_relay-0.9.5-py2.py3-none-macosx_14_0_arm64.whl", hash = "sha256:8460b582d78c38274a119beea88d0f5b3702a70404a462b4b84e07aaa924e5cb" },
    { url = "https://pypi.devinfra.sentry.io/wheels/sentry_relay-0.9.5-py2.py3-none-manylinux_2_28_aarch64.whl", hash = "sha256:8f8db76fc87b02f31b62df04fae464ccf483c60550488ba50cb0ad3ca206fa32" },
    { url = "https://pypi.devinfra.sentry.io/wheels/sentry_relay-0.9.5-py2.py3-none-manylinux_2_28_x86_64.whl", hash = "sha256:965f84c39d63bdacd7ae13e4f226fd08a1020765bea410c06d15ce2090f67ed5" },
]

[[package]]
name = "sentry-sdk"
version = "2.35.0"
source = { registry = "https://pypi.devinfra.sentry.io/simple" }
dependencies = [
    { name = "certifi", marker = "sys_platform == 'darwin' or sys_platform == 'linux'" },
    { name = "urllib3", marker = "sys_platform == 'darwin' or sys_platform == 'linux'" },
]
wheels = [
    { url = "https://pypi.devinfra.sentry.io/wheels/sentry_sdk-2.35.0-py2.py3-none-any.whl", hash = "sha256:6e0c29b9a5d34de8575ffb04d289a987ff3053cf2c98ede445bea995e3830263" },
]

[[package]]
name = "sentry-usage-accountant"
version = "0.0.11"
source = { registry = "https://pypi.devinfra.sentry.io/simple" }
dependencies = [
    { name = "sentry-arroyo", marker = "sys_platform == 'darwin' or sys_platform == 'linux'" },
]
wheels = [
    { url = "https://pypi.devinfra.sentry.io/wheels/sentry_usage_accountant-0.0.11-py3-none-any.whl", hash = "sha256:0350e21353538ebccd3fdb50435dafeb144b1668399d01a9479ea476e472fcf8" },
]

[[package]]
name = "setuptools"
version = "78.1.1"
source = { registry = "https://pypi.devinfra.sentry.io/simple" }
wheels = [
    { url = "https://pypi.devinfra.sentry.io/wheels/setuptools-78.1.1-py3-none-any.whl", hash = "sha256:c3a9c4211ff4c309edb8b8c4f1cbfa7ae324c4ba9f91ff254e3d305b9fd54561" },
]

[[package]]
name = "simplejson"
version = "3.17.6"
source = { registry = "https://pypi.devinfra.sentry.io/simple" }
wheels = [
    { url = "https://pypi.devinfra.sentry.io/wheels/simplejson-3.17.6-cp311-cp311-macosx_12_0_arm64.whl", hash = "sha256:def091d08a8a31aa642af5c5aa6e55c05f228831fbe8d904e69a526a30d887af" },
    { url = "https://pypi.devinfra.sentry.io/wheels/simplejson-3.17.6-cp311-cp311-macosx_12_0_x86_64.whl", hash = "sha256:d7c3536351294a52fa7fa981dea928eb4f9d8731bc6dad51d4a0cb44db4d9031" },
    { url = "https://pypi.devinfra.sentry.io/wheels/simplejson-3.17.6-cp311-cp311-manylinux_2_17_aarch64.manylinux2014_aarch64.manylinux_2_28_aarch64.whl", hash = "sha256:2cc553ab5dddadfba69db6b9edd5dd1816cec39c699715db5adefa4b350b1fb9" },
    { url = "https://pypi.devinfra.sentry.io/wheels/simplejson-3.17.6-cp311-cp311-manylinux_2_5_x86_64.manylinux1_x86_64.manylinux_2_28_x86_64.whl", hash = "sha256:9d24db74b97664a0171134b1366c16719bd86c9dc02cb5093c690c8fcde1946e" },
    { url = "https://pypi.devinfra.sentry.io/wheels/simplejson-3.17.6-cp312-cp312-macosx_10_9_x86_64.whl", hash = "sha256:08a71e58c29b308095b5ea98d2db8c77fb061b5aea4890159caa7f6e87e3f218" },
    { url = "https://pypi.devinfra.sentry.io/wheels/simplejson-3.17.6-cp312-cp312-macosx_11_0_arm64.whl", hash = "sha256:f015f3b7ff1e65efca0db989e3c4b7b85decfb105d6b7311c17ba81fdd7c86e3" },
    { url = "https://pypi.devinfra.sentry.io/wheels/simplejson-3.17.6-cp312-cp312-manylinux_2_17_aarch64.manylinux2014_aarch64.manylinux_2_28_aarch64.whl", hash = "sha256:deebb081172baa26561cfba27885110c713827e06d4db51407a6f0bb502f3507" },
    { url = "https://pypi.devinfra.sentry.io/wheels/simplejson-3.17.6-cp312-cp312-manylinux_2_5_x86_64.manylinux1_x86_64.manylinux_2_28_x86_64.whl", hash = "sha256:a52b5d261824ea009b834eb5c79a31db0a3900fea7d03706cbfb913db9aa94f7" },
    { url = "https://pypi.devinfra.sentry.io/wheels/simplejson-3.17.6-cp313-cp313-macosx_10_9_x86_64.whl", hash = "sha256:63211287795f091f6d75e6120f2b8e831ec551350e5aa77e7e195076d9a3893c" },
    { url = "https://pypi.devinfra.sentry.io/wheels/simplejson-3.17.6-cp313-cp313-macosx_11_0_arm64.whl", hash = "sha256:45fadf81bff24af545f337707b229ba01a750c67cae8b25762245b78978478d3" },
    { url = "https://pypi.devinfra.sentry.io/wheels/simplejson-3.17.6-cp313-cp313-manylinux_2_17_aarch64.manylinux2014_aarch64.manylinux_2_28_aarch64.whl", hash = "sha256:cfda4d6ae61a95c4f053167a6a305b82dac943a864144ccc0efe8efdca1c0c2c" },
    { url = "https://pypi.devinfra.sentry.io/wheels/simplejson-3.17.6-cp313-cp313-manylinux_2_5_x86_64.manylinux1_x86_64.manylinux_2_28_x86_64.whl", hash = "sha256:d9fa1be0834a2c56b3fb083a9e764e00eac7c307d13230dc58ec65d3a635498f" },
]

[[package]]
name = "six"
version = "1.17.0"
source = { registry = "https://pypi.devinfra.sentry.io/simple" }
wheels = [
    { url = "https://pypi.devinfra.sentry.io/wheels/six-1.17.0-py2.py3-none-any.whl", hash = "sha256:4721f391ed90541fddacab5acf947aa0d3dc7d27b2e1e8eda2be8970586c3274" },
]

[[package]]
name = "snuba"
version = "25.10.0.dev0"
source = { editable = "." }
dependencies = [
    { name = "blinker", marker = "sys_platform == 'darwin' or sys_platform == 'linux'" },
    { name = "click", marker = "sys_platform == 'darwin' or sys_platform == 'linux'" },
    { name = "clickhouse-driver", marker = "sys_platform == 'darwin' or sys_platform == 'linux'" },
    { name = "confluent-kafka", marker = "sys_platform == 'darwin' or sys_platform == 'linux'" },
    { name = "datadog", marker = "sys_platform == 'darwin' or sys_platform == 'linux'" },
    { name = "devservices", marker = "sys_platform == 'darwin' or sys_platform == 'linux'" },
    { name = "fastjsonschema", marker = "sys_platform == 'darwin' or sys_platform == 'linux'" },
    { name = "flask", marker = "sys_platform == 'darwin' or sys_platform == 'linux'" },
    { name = "freezegun", marker = "sys_platform == 'darwin' or sys_platform == 'linux'" },
    { name = "google-api-core", marker = "sys_platform == 'darwin' or sys_platform == 'linux'" },
    { name = "google-api-python-client", marker = "sys_platform == 'darwin' or sys_platform == 'linux'" },
    { name = "google-cloud-storage", marker = "sys_platform == 'darwin' or sys_platform == 'linux'" },
    { name = "googleapis-common-protos", marker = "sys_platform == 'darwin' or sys_platform == 'linux'" },
    { name = "jsonschema", marker = "sys_platform == 'darwin' or sys_platform == 'linux'" },
    { name = "packaging", marker = "sys_platform == 'darwin' or sys_platform == 'linux'" },
    { name = "parsimonious", marker = "sys_platform == 'darwin' or sys_platform == 'linux'" },
    { name = "progressbar2", marker = "sys_platform == 'darwin' or sys_platform == 'linux'" },
    { name = "proto-plus", marker = "sys_platform == 'darwin' or sys_platform == 'linux'" },
    { name = "protobuf", marker = "sys_platform == 'darwin' or sys_platform == 'linux'" },
    { name = "python-dateutil", marker = "sys_platform == 'darwin' or sys_platform == 'linux'" },
    { name = "python-jose", extra = ["cryptography"], marker = "sys_platform == 'darwin' or sys_platform == 'linux'" },
    { name = "python-rapidjson", marker = "sys_platform == 'darwin' or sys_platform == 'linux'" },
    { name = "pyuwsgi", marker = "sys_platform == 'darwin' or sys_platform == 'linux'" },
    { name = "pyyaml", marker = "sys_platform == 'darwin' or sys_platform == 'linux'" },
    { name = "redis", marker = "sys_platform == 'darwin' or sys_platform == 'linux'" },
    { name = "rust-snuba", marker = "sys_platform == 'darwin' or sys_platform == 'linux'" },
    { name = "sentry-arroyo", marker = "sys_platform == 'darwin' or sys_platform == 'linux'" },
    { name = "sentry-kafka-schemas", marker = "sys_platform == 'darwin' or sys_platform == 'linux'" },
    { name = "sentry-protos", marker = "sys_platform == 'darwin' or sys_platform == 'linux'" },
    { name = "sentry-redis-tools", marker = "sys_platform == 'darwin' or sys_platform == 'linux'" },
    { name = "sentry-relay", marker = "sys_platform == 'darwin' or sys_platform == 'linux'" },
    { name = "sentry-sdk", marker = "sys_platform == 'darwin' or sys_platform == 'linux'" },
    { name = "sentry-usage-accountant", marker = "sys_platform == 'darwin' or sys_platform == 'linux'" },
    { name = "simplejson", marker = "sys_platform == 'darwin' or sys_platform == 'linux'" },
    { name = "snuba-sdk", marker = "sys_platform == 'darwin' or sys_platform == 'linux'" },
    { name = "sql-metadata", marker = "sys_platform == 'darwin' or sys_platform == 'linux'" },
    { name = "sqlparse", marker = "sys_platform == 'darwin' or sys_platform == 'linux'" },
    { name = "structlog", marker = "sys_platform == 'darwin' or sys_platform == 'linux'" },
    { name = "structlog-sentry", marker = "sys_platform == 'darwin' or sys_platform == 'linux'" },
    { name = "urllib3", marker = "sys_platform == 'darwin' or sys_platform == 'linux'" },
    { name = "werkzeug", marker = "sys_platform == 'darwin' or sys_platform == 'linux'" },
]

[package.dev-dependencies]
dev = [
    { name = "black", marker = "sys_platform == 'darwin' or sys_platform == 'linux'" },
    { name = "devservices", marker = "sys_platform == 'darwin' or sys_platform == 'linux'" },
    { name = "flake8", marker = "sys_platform == 'darwin' or sys_platform == 'linux'" },
    { name = "freezegun", marker = "sys_platform == 'darwin' or sys_platform == 'linux'" },
    { name = "honcho", marker = "sys_platform == 'darwin' or sys_platform == 'linux'" },
    { name = "isort", marker = "sys_platform == 'darwin' or sys_platform == 'linux'" },
    { name = "mypy", marker = "sys_platform == 'darwin' or sys_platform == 'linux'" },
    { name = "pip", marker = "sys_platform == 'darwin' or sys_platform == 'linux'" },
    { name = "pre-commit", marker = "sys_platform == 'darwin' or sys_platform == 'linux'" },
    { name = "pytest", marker = "sys_platform == 'darwin' or sys_platform == 'linux'" },
    { name = "pytest-cov", marker = "sys_platform == 'darwin' or sys_platform == 'linux'" },
    { name = "pytest-watch", marker = "sys_platform == 'darwin' or sys_platform == 'linux'" },
    { name = "sentry-devenv", marker = "sys_platform == 'darwin' or sys_platform == 'linux'" },
    { name = "time-machine", marker = "sys_platform == 'darwin' or sys_platform == 'linux'" },
    { name = "types-google-cloud-ndb", marker = "sys_platform == 'darwin' or sys_platform == 'linux'" },
    { name = "types-protobuf", marker = "sys_platform == 'darwin' or sys_platform == 'linux'" },
    { name = "types-python-dateutil", marker = "sys_platform == 'darwin' or sys_platform == 'linux'" },
    { name = "types-python-jose", marker = "sys_platform == 'darwin' or sys_platform == 'linux'" },
    { name = "types-pyyaml", marker = "sys_platform == 'darwin' or sys_platform == 'linux'" },
    { name = "types-requests", marker = "sys_platform == 'darwin' or sys_platform == 'linux'" },
    { name = "types-setuptools", marker = "sys_platform == 'darwin' or sys_platform == 'linux'" },
    { name = "types-simplejson", marker = "sys_platform == 'darwin' or sys_platform == 'linux'" },
    { name = "typing-extensions", marker = "sys_platform == 'darwin' or sys_platform == 'linux'" },
]

[package.metadata]
requires-dist = [
    { name = "blinker", specifier = ">=1.5" },
    { name = "click", specifier = ">=8.1.7" },
    { name = "clickhouse-driver", specifier = ">=0.2.9" },
    { name = "confluent-kafka", specifier = ">=2.7.0" },
    { name = "datadog", specifier = ">=0.21.0" },
    { name = "devservices", specifier = ">=1.2.1" },
    { name = "fastjsonschema", specifier = ">=2.16.2" },
    { name = "flask", specifier = ">=2.2.5" },
    { name = "freezegun", specifier = ">=1.2.2" },
    { name = "google-api-core", specifier = ">=2.19.1" },
    { name = "google-api-python-client", specifier = ">=2.88.0" },
    { name = "google-cloud-storage", specifier = ">=2.18.0" },
    { name = "googleapis-common-protos", specifier = ">=1.63.2" },
    { name = "jsonschema", specifier = ">=4.23.0" },
    { name = "packaging", specifier = ">=24.1" },
    { name = "parsimonious", specifier = ">=0.10.0" },
    { name = "progressbar2", specifier = ">=4.2.0" },
    { name = "proto-plus", specifier = ">=1.24.0" },
    { name = "protobuf", specifier = ">=5.29.5" },
    { name = "python-dateutil", specifier = ">=2.8.2" },
    { name = "python-jose", extras = ["cryptography"], specifier = ">=3.3.0" },
    { name = "python-rapidjson", specifier = ">=1.8" },
    { name = "pyuwsgi", specifier = ">=2.0.23" },
    { name = "pyyaml", specifier = ">=6.0" },
    { name = "redis", specifier = ">=4.5.4" },
    { name = "rust-snuba", editable = "rust_snuba" },
    { name = "sentry-arroyo", specifier = ">=2.29.1" },
    { name = "sentry-kafka-schemas", specifier = ">=2.0.4" },
<<<<<<< HEAD
    { name = "sentry-protos", specifier = ">=0.3.6" },
=======
    { name = "sentry-protos", specifier = ">=0.3.9" },
>>>>>>> e52cdab7
    { name = "sentry-redis-tools", specifier = ">=0.5.0" },
    { name = "sentry-relay", specifier = ">=0.9.5" },
    { name = "sentry-sdk", specifier = ">=2.35.0" },
    { name = "sentry-usage-accountant", specifier = ">=0.0.11" },
    { name = "simplejson", specifier = ">=3.17.6" },
    { name = "snuba-sdk", specifier = ">=3.0.39" },
    { name = "sql-metadata", specifier = ">=2.11.0" },
    { name = "sqlparse", specifier = ">=0.5.0" },
    { name = "structlog", specifier = ">=22.3.0" },
    { name = "structlog-sentry", specifier = ">=2.0.0" },
    { name = "urllib3", specifier = ">=2.2.3" },
    { name = "werkzeug", specifier = ">=3.0.6" },
]

[package.metadata.requires-dev]
dev = [
    { name = "black", specifier = ">=24.3.0" },
    { name = "devservices", specifier = ">=1.2.1" },
    { name = "flake8", specifier = ">=7.0.0" },
    { name = "freezegun", specifier = ">=1.2.2" },
    { name = "honcho", specifier = ">=1.1.0" },
    { name = "isort", specifier = ">=5.12.0" },
    { name = "mypy", specifier = ">=1.1.1" },
    { name = "pip", specifier = ">=23.3.2" },
    { name = "pre-commit", specifier = ">=4.2.0" },
    { name = "pytest", specifier = ">=8.3.3" },
    { name = "pytest-cov", specifier = ">=4.1.0" },
    { name = "pytest-watch", specifier = ">=4.2.0" },
    { name = "sentry-devenv", specifier = ">=1.22.2" },
    { name = "time-machine", specifier = ">=2.13.0" },
    { name = "types-google-cloud-ndb", specifier = ">=2.2.0" },
    { name = "types-protobuf", specifier = ">=5.27.0.20240626" },
    { name = "types-python-dateutil", specifier = ">=2.8.19.14" },
    { name = "types-python-jose", specifier = ">=3.3.0" },
    { name = "types-pyyaml", specifier = ">=6.0.12.20240808" },
    { name = "types-requests", specifier = ">=2.32.0.20240907" },
    { name = "types-setuptools", specifier = ">=74.1.0.20240907" },
    { name = "types-simplejson", specifier = ">=3.17.7" },
    { name = "typing-extensions", specifier = ">=4.12.2" },
]

[[package]]
name = "snuba-sdk"
version = "3.0.39"
source = { registry = "https://pypi.devinfra.sentry.io/simple" }
dependencies = [
    { name = "parsimonious", marker = "sys_platform == 'darwin' or sys_platform == 'linux'" },
]
wheels = [
    { url = "https://pypi.devinfra.sentry.io/wheels/snuba_sdk-3.0.39-py2.py3-none-any.whl", hash = "sha256:512fc4b6a345b3c08abd43de4cbecd5c6698247fb94385bdd346d7b97fc04787" },
]

[[package]]
name = "sql-metadata"
version = "2.11.0"
source = { registry = "https://pypi.devinfra.sentry.io/simple" }
dependencies = [
    { name = "sqlparse", marker = "sys_platform == 'darwin' or sys_platform == 'linux'" },
]
wheels = [
    { url = "https://pypi.devinfra.sentry.io/wheels/sql_metadata-2.11.0-py3-none-any.whl", hash = "sha256:2ce9d4519565a972edf786712d3f6fbebf8ddd8e0d7bdb4bf51d64f5ec2e5c88" },
]

[[package]]
name = "sqlparse"
version = "0.5.0"
source = { registry = "https://pypi.devinfra.sentry.io/simple" }
wheels = [
    { url = "https://pypi.devinfra.sentry.io/wheels/sqlparse-0.5.0-py3-none-any.whl", hash = "sha256:c204494cd97479d0e39f28c93d46c0b2d5959c7b9ab904762ea6c7af211c8663" },
]

[[package]]
name = "structlog"
version = "22.3.0"
source = { registry = "https://pypi.devinfra.sentry.io/simple" }
wheels = [
    { url = "https://pypi.devinfra.sentry.io/wheels/structlog-22.3.0-py3-none-any.whl", hash = "sha256:b403f344f902b220648fa9f286a23c0cc5439a5844d271fec40562dbadbc70ad" },
]

[[package]]
name = "structlog-sentry"
version = "2.0.0"
source = { registry = "https://pypi.devinfra.sentry.io/simple" }
dependencies = [
    { name = "sentry-sdk", marker = "sys_platform == 'darwin' or sys_platform == 'linux'" },
    { name = "structlog", marker = "sys_platform == 'darwin' or sys_platform == 'linux'" },
]
wheels = [
    { url = "https://pypi.devinfra.sentry.io/wheels/structlog_sentry-2.0.0-py3-none-any.whl", hash = "sha256:67e9d56a73b9a09b3122f0beb5da3706423d890ae440961c8f8e9b0b7bd1e1fa" },
]

[[package]]
name = "supervisor"
version = "4.2.5"
source = { registry = "https://pypi.devinfra.sentry.io/simple" }
dependencies = [
    { name = "setuptools", marker = "sys_platform == 'darwin' or sys_platform == 'linux'" },
]
wheels = [
    { url = "https://pypi.devinfra.sentry.io/wheels/supervisor-4.2.5-py2.py3-none-any.whl", hash = "sha256:2ecaede32fc25af814696374b79e42644ecaba5c09494c51016ffda9602d0f08" },
]

[[package]]
name = "time-machine"
version = "2.13.0"
source = { registry = "https://pypi.devinfra.sentry.io/simple" }
dependencies = [
    { name = "python-dateutil", marker = "sys_platform == 'darwin' or sys_platform == 'linux'" },
]
wheels = [
    { url = "https://pypi.devinfra.sentry.io/wheels/time_machine-2.13.0-cp311-cp311-macosx_10_9_universal2.whl", hash = "sha256:e9a9d150e098be3daee5c9f10859ab1bd14a61abebaed86e6d71f7f18c05b9d7" },
    { url = "https://pypi.devinfra.sentry.io/wheels/time_machine-2.13.0-cp311-cp311-macosx_10_9_x86_64.whl", hash = "sha256:2bd4169b808745d219a69094b3cb86006938d45e7293249694e6b7366225a186" },
    { url = "https://pypi.devinfra.sentry.io/wheels/time_machine-2.13.0-cp311-cp311-manylinux_2_17_aarch64.manylinux2014_aarch64.whl", hash = "sha256:cfef4ebfb4f055ce3ebc7b6c1c4d0dbfcffdca0e783ad8c6986c992915a57ed3" },
    { url = "https://pypi.devinfra.sentry.io/wheels/time_machine-2.13.0-cp311-cp311-manylinux_2_5_x86_64.manylinux1_x86_64.manylinux_2_17_x86_64.manylinux2014_x86_64.whl", hash = "sha256:21bef5854d49b62e2c33848b5c3e8acf22a3b46af803ef6ff19529949cb7cf9f" },
    { url = "https://pypi.devinfra.sentry.io/wheels/time_machine-2.13.0-cp312-cp312-macosx_10_9_universal2.whl", hash = "sha256:34dcdbbd25c1e124e17fe58050452960fd16a11f9d3476aaa87260e28ecca0fd" },
    { url = "https://pypi.devinfra.sentry.io/wheels/time_machine-2.13.0-cp312-cp312-macosx_10_9_x86_64.whl", hash = "sha256:e58d82fe0e59d6e096ada3281d647a2e7420f7da5453b433b43880e1c2e8e0c5" },
    { url = "https://pypi.devinfra.sentry.io/wheels/time_machine-2.13.0-cp312-cp312-manylinux_2_17_aarch64.manylinux2014_aarch64.whl", hash = "sha256:71acbc1febbe87532c7355eca3308c073d6e502ee4ce272b5028967847c8e063" },
    { url = "https://pypi.devinfra.sentry.io/wheels/time_machine-2.13.0-cp312-cp312-manylinux_2_5_x86_64.manylinux1_x86_64.manylinux_2_17_x86_64.manylinux2014_x86_64.whl", hash = "sha256:4e3a2611f8788608ebbcb060a5e36b45911bc3b8adc421b1dc29d2c81786ce4d" },
]

[[package]]
name = "tomli"
version = "2.2.1"
source = { registry = "https://pypi.devinfra.sentry.io/simple" }
wheels = [
    { url = "https://pypi.devinfra.sentry.io/wheels/tomli-2.2.1-cp311-cp311-macosx_10_9_x86_64.whl", hash = "sha256:678e4fa69e4575eb77d103de3df8a895e1591b48e740211bd1067378c69e8249" },
    { url = "https://pypi.devinfra.sentry.io/wheels/tomli-2.2.1-cp311-cp311-macosx_11_0_arm64.whl", hash = "sha256:023aa114dd824ade0100497eb2318602af309e5a55595f76b626d6d9f3b7b0a6" },
    { url = "https://pypi.devinfra.sentry.io/wheels/tomli-2.2.1-cp311-cp311-manylinux_2_17_aarch64.manylinux2014_aarch64.whl", hash = "sha256:ece47d672db52ac607a3d9599a9d48dcb2f2f735c6c2d1f34130085bb12b112a" },
    { url = "https://pypi.devinfra.sentry.io/wheels/tomli-2.2.1-cp311-cp311-manylinux_2_17_x86_64.manylinux2014_x86_64.whl", hash = "sha256:6972ca9c9cc9f0acaa56a8ca1ff51e7af152a9f87fb64623e31d5c83700080ee" },
    { url = "https://pypi.devinfra.sentry.io/wheels/tomli-2.2.1-cp312-cp312-macosx_10_13_x86_64.whl", hash = "sha256:4a8f6e44de52d5e6c657c9fe83b562f5f4256d8ebbfe4ff922c495620a7f6cea" },
    { url = "https://pypi.devinfra.sentry.io/wheels/tomli-2.2.1-cp312-cp312-macosx_11_0_arm64.whl", hash = "sha256:8d57ca8095a641b8237d5b079147646153d22552f1c637fd3ba7f4b0b29167a8" },
    { url = "https://pypi.devinfra.sentry.io/wheels/tomli-2.2.1-cp312-cp312-manylinux_2_17_aarch64.manylinux2014_aarch64.whl", hash = "sha256:4e340144ad7ae1533cb897d406382b4b6fede8890a03738ff1683af800d54192" },
    { url = "https://pypi.devinfra.sentry.io/wheels/tomli-2.2.1-cp312-cp312-manylinux_2_17_x86_64.manylinux2014_x86_64.whl", hash = "sha256:db2b95f9de79181805df90bedc5a5ab4c165e6ec3fe99f970d0e302f384ad222" },
    { url = "https://pypi.devinfra.sentry.io/wheels/tomli-2.2.1-cp313-cp313-macosx_10_13_x86_64.whl", hash = "sha256:f4039b9cbc3048b2416cc57ab3bda989a6fcf9b36cf8937f01a6e731b64f80d7" },
    { url = "https://pypi.devinfra.sentry.io/wheels/tomli-2.2.1-cp313-cp313-macosx_11_0_arm64.whl", hash = "sha256:286f0ca2ffeeb5b9bd4fcc8d6c330534323ec51b2f52da063b11c502da16f30c" },
    { url = "https://pypi.devinfra.sentry.io/wheels/tomli-2.2.1-cp313-cp313-manylinux_2_17_aarch64.manylinux2014_aarch64.whl", hash = "sha256:a92ef1a44547e894e2a17d24e7557a5e85a9e1d0048b0b5e7541f76c5032cb13" },
    { url = "https://pypi.devinfra.sentry.io/wheels/tomli-2.2.1-cp313-cp313-manylinux_2_17_x86_64.manylinux2014_x86_64.whl", hash = "sha256:9316dc65bed1684c9a98ee68759ceaed29d229e985297003e494aa825ebb0281" },
]

[[package]]
name = "types-google-cloud-ndb"
version = "2.2.0.0"
source = { registry = "https://pypi.devinfra.sentry.io/simple" }
wheels = [
    { url = "https://pypi.devinfra.sentry.io/wheels/types_google_cloud_ndb-2.2.0.0-py3-none-any.whl", hash = "sha256:027025dd593aa26a6505c1be7ff42f4acb70580f1a07f4030fb77a3d1869e83d" },
]

[[package]]
name = "types-protobuf"
version = "5.27.0.20240626"
source = { registry = "https://pypi.devinfra.sentry.io/simple" }
wheels = [
    { url = "https://pypi.devinfra.sentry.io/wheels/types_protobuf-5.27.0.20240626-py3-none-any.whl", hash = "sha256:688e8f7e8d9295db26bc560df01fb731b27a25b77cbe4c1ce945647f7024f5c1" },
]

[[package]]
name = "types-python-dateutil"
version = "2.8.19.14"
source = { registry = "https://pypi.devinfra.sentry.io/simple" }
wheels = [
    { url = "https://pypi.devinfra.sentry.io/wheels/types_python_dateutil-2.8.19.14-py3-none-any.whl", hash = "sha256:f977b8de27787639986b4e28963263fd0e5158942b3ecef91b9335c130cb1ce9" },
]

[[package]]
name = "types-python-jose"
version = "3.3.0"
source = { registry = "https://pypi.devinfra.sentry.io/simple" }
wheels = [
    { url = "https://pypi.devinfra.sentry.io/wheels/types_python_jose-3.3.0-py3-none-any.whl", hash = "sha256:2b8b62cff9303658c7dd07d314ca731b2b184e083190d9f622fa1cc1e6dba9b9" },
]

[[package]]
name = "types-pyyaml"
version = "6.0.12.20240808"
source = { registry = "https://pypi.devinfra.sentry.io/simple" }
wheels = [
    { url = "https://pypi.devinfra.sentry.io/wheels/types_PyYAML-6.0.12.20240808-py3-none-any.whl", hash = "sha256:deda34c5c655265fc517b546c902aa6eed2ef8d3e921e4765fe606fe2afe8d35" },
]

[[package]]
name = "types-requests"
version = "2.32.0.20240907"
source = { registry = "https://pypi.devinfra.sentry.io/simple" }
dependencies = [
    { name = "urllib3", marker = "sys_platform == 'darwin' or sys_platform == 'linux'" },
]
wheels = [
    { url = "https://pypi.devinfra.sentry.io/wheels/types_requests-2.32.0.20240907-py3-none-any.whl", hash = "sha256:1d1e79faeaf9d42def77f3c304893dea17a97cae98168ac69f3cb465516ee8da" },
]

[[package]]
name = "types-setuptools"
version = "74.1.0.20240907"
source = { registry = "https://pypi.devinfra.sentry.io/simple" }
wheels = [
    { url = "https://pypi.devinfra.sentry.io/wheels/types_setuptools-74.1.0.20240907-py3-none-any.whl", hash = "sha256:15b38c8e63ca34f42f6063ff4b1dd662ea20086166d5ad6a102e670a52574120" },
]

[[package]]
name = "types-simplejson"
version = "3.17.7"
source = { registry = "https://pypi.devinfra.sentry.io/simple" }
wheels = [
    { url = "https://pypi.devinfra.sentry.io/wheels/types_simplejson-3.17.7-py3-none-any.whl", hash = "sha256:d0efa5696274973030c39a336674a21e16cf2838a85aef3181d4d9f511b2eeef" },
]

[[package]]
name = "typing-extensions"
version = "4.12.2"
source = { registry = "https://pypi.devinfra.sentry.io/simple" }
wheels = [
    { url = "https://pypi.devinfra.sentry.io/wheels/typing_extensions-4.12.2-py3-none-any.whl", hash = "sha256:04e5ca0351e0f3f85c6853954072df659d0d13fac324d0072316b67d7794700d" },
]

[[package]]
name = "tzdata"
version = "2025.2"
source = { registry = "https://pypi.devinfra.sentry.io/simple" }
wheels = [
    { url = "https://pypi.devinfra.sentry.io/wheels/tzdata-2025.2-py2.py3-none-any.whl", hash = "sha256:1a403fada01ff9221ca8044d701868fa132215d84beb92242d9acd2147f667a8" },
]

[[package]]
name = "tzlocal"
version = "4.2"
source = { registry = "https://pypi.devinfra.sentry.io/simple" }
dependencies = [
    { name = "pytz-deprecation-shim", marker = "sys_platform == 'darwin' or sys_platform == 'linux'" },
]
wheels = [
    { url = "https://pypi.devinfra.sentry.io/wheels/tzlocal-4.2-py3-none-any.whl", hash = "sha256:89885494684c929d9191c57aa27502afc87a579be5cdd3225c77c463ea043745" },
]

[[package]]
name = "uritemplate"
version = "4.1.1"
source = { registry = "https://pypi.devinfra.sentry.io/simple" }
wheels = [
    { url = "https://pypi.devinfra.sentry.io/wheels/uritemplate-4.1.1-py2.py3-none-any.whl", hash = "sha256:830c08b8d99bdd312ea4ead05994a38e8936266f84b9a7878232db50b044e02e" },
]

[[package]]
name = "urllib3"
version = "2.2.3"
source = { registry = "https://pypi.devinfra.sentry.io/simple" }
wheels = [
    { url = "https://pypi.devinfra.sentry.io/wheels/urllib3-2.2.3-py3-none-any.whl", hash = "sha256:ca899ca043dcb1bafa3e262d73aa25c465bfb49e0bd9dd5d59f1d0acba2f8fac" },
]

[[package]]
name = "virtualenv"
version = "20.29.3"
source = { registry = "https://pypi.devinfra.sentry.io/simple" }
dependencies = [
    { name = "distlib", marker = "sys_platform == 'darwin' or sys_platform == 'linux'" },
    { name = "filelock", marker = "sys_platform == 'darwin' or sys_platform == 'linux'" },
    { name = "platformdirs", marker = "sys_platform == 'darwin' or sys_platform == 'linux'" },
]
wheels = [
    { url = "https://pypi.devinfra.sentry.io/wheels/virtualenv-20.29.3-py3-none-any.whl", hash = "sha256:3e3d00f5807e83b234dfb6122bf37cfadf4be216c53a49ac059d02414f819170" },
]

[[package]]
name = "watchdog"
version = "3.0.0"
source = { registry = "https://pypi.devinfra.sentry.io/simple" }
wheels = [
    { url = "https://pypi.devinfra.sentry.io/wheels/watchdog-3.0.0-cp311-cp311-macosx_10_9_x86_64.whl", hash = "sha256:7ade88d0d778b1b222adebcc0927428f883db07017618a5e684fd03b83342bd9" },
    { url = "https://pypi.devinfra.sentry.io/wheels/watchdog-3.0.0-cp311-cp311-macosx_11_0_arm64.whl", hash = "sha256:7e447d172af52ad204d19982739aa2346245cc5ba6f579d16dac4bfec226d2e7" },
    { url = "https://pypi.devinfra.sentry.io/wheels/watchdog-3.0.0-py3-none-manylinux2014_aarch64.whl", hash = "sha256:0e06ab8858a76e1219e68c7573dfeba9dd1c0219476c5a44d5333b01d7e1743a" },
    { url = "https://pypi.devinfra.sentry.io/wheels/watchdog-3.0.0-py3-none-manylinux2014_x86_64.whl", hash = "sha256:d429c2430c93b7903914e4db9a966c7f2b068dd2ebdd2fa9b9ce094c7d459f33" },
]

[[package]]
name = "werkzeug"
version = "3.0.6"
source = { registry = "https://pypi.devinfra.sentry.io/simple" }
dependencies = [
    { name = "markupsafe", marker = "sys_platform == 'darwin' or sys_platform == 'linux'" },
]
wheels = [
    { url = "https://pypi.devinfra.sentry.io/wheels/werkzeug-3.0.6-py3-none-any.whl", hash = "sha256:1bc0c2310d2fbb07b1dd1105eba2f7af72f322e1e455f2f93c993bee8c8a5f17" },
]<|MERGE_RESOLUTION|>--- conflicted
+++ resolved
@@ -1086,12 +1086,7 @@
 ]
 
 [[package]]
-name = "sentry-protos"
-<<<<<<< HEAD
-version = "0.3.6"
-=======
 version = "0.3.9"
->>>>>>> e52cdab7
 source = { registry = "https://pypi.devinfra.sentry.io/simple" }
 dependencies = [
     { name = "grpc-stubs", marker = "sys_platform == 'darwin' or sys_platform == 'linux'" },
@@ -1099,11 +1094,7 @@
     { name = "protobuf", marker = "sys_platform == 'darwin' or sys_platform == 'linux'" },
 ]
 wheels = [
-<<<<<<< HEAD
-    { url = "https://pypi.devinfra.sentry.io/wheels/sentry_protos-0.3.6-py3-none-any.whl", hash = "sha256:3a755be4ec0b053fbf09664d1dda3198182cc4e2fc9e66ac86ba9c2cbc6d1281" },
-=======
     { url = "https://pypi.devinfra.sentry.io/wheels/sentry_protos-0.3.9-py3-none-any.whl", hash = "sha256:e7fca4ee92aa42f817f4447db257f50b3fde4a2e666b0f76f6f9ab75bb14a995" },
->>>>>>> e52cdab7
 ]
 
 [[package]]
@@ -1294,11 +1285,7 @@
     { name = "rust-snuba", editable = "rust_snuba" },
     { name = "sentry-arroyo", specifier = ">=2.29.1" },
     { name = "sentry-kafka-schemas", specifier = ">=2.0.4" },
-<<<<<<< HEAD
-    { name = "sentry-protos", specifier = ">=0.3.6" },
-=======
     { name = "sentry-protos", specifier = ">=0.3.9" },
->>>>>>> e52cdab7
     { name = "sentry-redis-tools", specifier = ">=0.5.0" },
     { name = "sentry-relay", specifier = ">=0.9.5" },
     { name = "sentry-sdk", specifier = ">=2.35.0" },
