version = 1
revision = 2
requires-python = ">=3.11"
resolution-markers = [
    "sys_platform == 'darwin' or sys_platform == 'linux'",
]
supported-markers = [
    "sys_platform == 'darwin' or sys_platform == 'linux'",
]

[manifest]
members = [
    "rust-snuba",
    "snuba",
]

[[package]]
name = "async-timeout"
version = "4.0.3"
source = { registry = "https://pypi.devinfra.sentry.io/simple" }
wheels = [
    { url = "https://pypi.devinfra.sentry.io/wheels/async_timeout-4.0.3-py3-none-any.whl", hash = "sha256:7405140ff1230c310e51dc27b3145b9092d659ce68ff733fb0cefe3ee42be028" },
]

[[package]]
name = "attrs"
version = "25.3.0"
source = { registry = "https://pypi.devinfra.sentry.io/simple" }
wheels = [
    { url = "https://pypi.devinfra.sentry.io/wheels/attrs-25.3.0-py3-none-any.whl", hash = "sha256:427318ce031701fea540783410126f03899a97ffc6f61596ad581ac2e40e3bc3" },
]

[[package]]
name = "black"
version = "24.3.0"
source = { registry = "https://pypi.devinfra.sentry.io/simple" }
dependencies = [
    { name = "click", marker = "sys_platform == 'darwin' or sys_platform == 'linux'" },
    { name = "mypy-extensions", marker = "sys_platform == 'darwin' or sys_platform == 'linux'" },
    { name = "packaging", marker = "sys_platform == 'darwin' or sys_platform == 'linux'" },
    { name = "pathspec", marker = "sys_platform == 'darwin' or sys_platform == 'linux'" },
    { name = "platformdirs", marker = "sys_platform == 'darwin' or sys_platform == 'linux'" },
]
wheels = [
    { url = "https://pypi.devinfra.sentry.io/wheels/black-24.3.0-cp311-cp311-macosx_10_9_x86_64.whl", hash = "sha256:4f1373a7808a8f135b774039f61d59e4be7eb56b2513d3d2f02a8b9365b8a8a9" },
    { url = "https://pypi.devinfra.sentry.io/wheels/black-24.3.0-cp311-cp311-macosx_11_0_arm64.whl", hash = "sha256:aadf7a02d947936ee418777e0247ea114f78aff0d0959461057cae8a04f20597" },
    { url = "https://pypi.devinfra.sentry.io/wheels/black-24.3.0-cp311-cp311-manylinux_2_17_x86_64.manylinux2014_x86_64.whl", hash = "sha256:65c02e4ea2ae09d16314d30912a58ada9a5c4fdfedf9512d23326128ac08ac3d" },
    { url = "https://pypi.devinfra.sentry.io/wheels/black-24.3.0-cp312-cp312-macosx_10_9_x86_64.whl", hash = "sha256:2818cf72dfd5d289e48f37ccfa08b460bf469e67fb7c4abb07edc2e9f16fb63f" },
    { url = "https://pypi.devinfra.sentry.io/wheels/black-24.3.0-cp312-cp312-macosx_11_0_arm64.whl", hash = "sha256:4acf672def7eb1725f41f38bf6bf425c8237248bb0804faa3965c036f7672d11" },
    { url = "https://pypi.devinfra.sentry.io/wheels/black-24.3.0-cp312-cp312-manylinux_2_17_x86_64.manylinux2014_x86_64.whl", hash = "sha256:c7ed6668cbbfcd231fa0dc1b137d3e40c04c7f786e626b405c62bcd5db5857e4" },
    { url = "https://pypi.devinfra.sentry.io/wheels/black-24.3.0-py3-none-any.whl", hash = "sha256:41622020d7120e01d377f74249e677039d20e6344ff5851de8a10f11f513bf93" },
]

[[package]]
name = "blinker"
version = "1.5"
source = { registry = "https://pypi.devinfra.sentry.io/simple" }
wheels = [
    { url = "https://pypi.devinfra.sentry.io/wheels/blinker-1.5-py2.py3-none-any.whl", hash = "sha256:1eb563df6fdbc39eeddc177d953203f99f097e9bf0e2b8f9f3cf18b6ca425e36" },
]

[[package]]
name = "cachetools"
version = "5.5.2"
source = { registry = "https://pypi.devinfra.sentry.io/simple" }
wheels = [
    { url = "https://pypi.devinfra.sentry.io/wheels/cachetools-5.5.2-py3-none-any.whl", hash = "sha256:d26a22bcc62eb95c3beabd9f1ee5e820d3d2704fe2967cbe350e20c8ffcd3f0a" },
]

[[package]]
name = "certifi"
version = "2025.7.14"
source = { registry = "https://pypi.devinfra.sentry.io/simple" }
wheels = [
    { url = "https://pypi.devinfra.sentry.io/wheels/certifi-2025.7.14-py3-none-any.whl", hash = "sha256:6b31f564a415d79ee77df69d757bb49a5bb53bd9f756cbbe24394ffd6fc1f4b2" },
]

[[package]]
name = "cffi"
version = "1.17.1"
source = { registry = "https://pypi.devinfra.sentry.io/simple" }
dependencies = [
    { name = "pycparser", marker = "sys_platform == 'darwin' or sys_platform == 'linux'" },
]
wheels = [
    { url = "https://pypi.devinfra.sentry.io/wheels/cffi-1.17.1-cp311-cp311-macosx_10_9_x86_64.whl", hash = "sha256:a45e3c6913c5b87b3ff120dcdc03f6131fa0065027d0ed7ee6190736a74cd401" },
    { url = "https://pypi.devinfra.sentry.io/wheels/cffi-1.17.1-cp311-cp311-macosx_11_0_arm64.whl", hash = "sha256:30c5e0cb5ae493c04c8b42916e52ca38079f1b235c2f8ae5f4527b963c401caf" },
    { url = "https://pypi.devinfra.sentry.io/wheels/cffi-1.17.1-cp311-cp311-manylinux_2_17_aarch64.manylinux2014_aarch64.whl", hash = "sha256:a1ed2dd2972641495a3ec98445e09766f077aee98a1c896dcb4ad0d303628e41" },
    { url = "https://pypi.devinfra.sentry.io/wheels/cffi-1.17.1-cp311-cp311-manylinux_2_17_x86_64.manylinux2014_x86_64.whl", hash = "sha256:610faea79c43e44c71e1ec53a554553fa22321b65fae24889706c0a84d4ad86d" },
    { url = "https://pypi.devinfra.sentry.io/wheels/cffi-1.17.1-cp312-cp312-macosx_10_9_x86_64.whl", hash = "sha256:805b4371bf7197c329fcb3ead37e710d1bca9da5d583f5073b799d5c5bd1eee4" },
    { url = "https://pypi.devinfra.sentry.io/wheels/cffi-1.17.1-cp312-cp312-macosx_11_0_arm64.whl", hash = "sha256:733e99bc2df47476e3848417c5a4540522f234dfd4ef3ab7fafdf555b082ec0c" },
    { url = "https://pypi.devinfra.sentry.io/wheels/cffi-1.17.1-cp312-cp312-manylinux_2_17_aarch64.manylinux2014_aarch64.whl", hash = "sha256:da95af8214998d77a98cc14e3a3bd00aa191526343078b530ceb0bd710fb48a5" },
    { url = "https://pypi.devinfra.sentry.io/wheels/cffi-1.17.1-cp312-cp312-manylinux_2_17_x86_64.manylinux2014_x86_64.whl", hash = "sha256:b62ce867176a75d03a665bad002af8e6d54644fad99a3c70905c543130e39d93" },
    { url = "https://pypi.devinfra.sentry.io/wheels/cffi-1.17.1-cp313-cp313-macosx_10_13_x86_64.whl", hash = "sha256:f3a2b4222ce6b60e2e8b337bb9596923045681d71e5a082783484d845390938e" },
    { url = "https://pypi.devinfra.sentry.io/wheels/cffi-1.17.1-cp313-cp313-macosx_11_0_arm64.whl", hash = "sha256:0984a4925a435b1da406122d4d7968dd861c1385afe3b45ba82b750f229811e2" },
    { url = "https://pypi.devinfra.sentry.io/wheels/cffi-1.17.1-cp313-cp313-manylinux_2_17_aarch64.manylinux2014_aarch64.whl", hash = "sha256:706510fe141c86a69c8ddc029c7910003a17353970cff3b904ff0686a5927683" },
    { url = "https://pypi.devinfra.sentry.io/wheels/cffi-1.17.1-cp313-cp313-manylinux_2_17_x86_64.manylinux2014_x86_64.whl", hash = "sha256:dd398dbc6773384a17fe0d3e7eeb8d1a21c2200473ee6806bb5e6a8e62bb73dd" },
]

[[package]]
name = "cfgv"
version = "3.4.0"
source = { registry = "https://pypi.devinfra.sentry.io/simple" }
wheels = [
    { url = "https://pypi.devinfra.sentry.io/wheels/cfgv-3.4.0-py2.py3-none-any.whl", hash = "sha256:b7265b1f29fd3316bfcd2b330d63d024f2bfd8bcb8b0272f8e19a504856c48f9" },
]

[[package]]
name = "charset-normalizer"
version = "3.4.2"
source = { registry = "https://pypi.devinfra.sentry.io/simple" }
wheels = [
    { url = "https://pypi.devinfra.sentry.io/wheels/charset_normalizer-3.4.2-cp311-cp311-macosx_10_9_universal2.whl", hash = "sha256:be1e352acbe3c78727a16a455126d9ff83ea2dfdcbc83148d2982305a04714c2" },
    { url = "https://pypi.devinfra.sentry.io/wheels/charset_normalizer-3.4.2-cp311-cp311-manylinux_2_17_aarch64.manylinux2014_aarch64.whl", hash = "sha256:aa88ca0b1932e93f2d961bf3addbb2db902198dca337d88c89e1559e066e7645" },
    { url = "https://pypi.devinfra.sentry.io/wheels/charset_normalizer-3.4.2-cp311-cp311-manylinux_2_17_x86_64.manylinux2014_x86_64.whl", hash = "sha256:fdb20a30fe1175ecabed17cbf7812f7b804b8a315a25f24678bcdf120a90077f" },
    { url = "https://pypi.devinfra.sentry.io/wheels/charset_normalizer-3.4.2-cp312-cp312-macosx_10_13_universal2.whl", hash = "sha256:0c29de6a1a95f24b9a1aa7aefd27d2487263f00dfd55a77719b530788f75cff7" },
    { url = "https://pypi.devinfra.sentry.io/wheels/charset_normalizer-3.4.2-cp312-cp312-manylinux_2_17_aarch64.manylinux2014_aarch64.whl", hash = "sha256:cddf7bd982eaa998934a91f69d182aec997c6c468898efe6679af88283b498d3" },
    { url = "https://pypi.devinfra.sentry.io/wheels/charset_normalizer-3.4.2-cp312-cp312-manylinux_2_17_x86_64.manylinux2014_x86_64.whl", hash = "sha256:4e594135de17ab3866138f496755f302b72157d115086d100c3f19370839dd3a" },
    { url = "https://pypi.devinfra.sentry.io/wheels/charset_normalizer-3.4.2-cp313-cp313-macosx_10_13_universal2.whl", hash = "sha256:926ca93accd5d36ccdabd803392ddc3e03e6d4cd1cf17deff3b989ab8e9dbcf0" },
    { url = "https://pypi.devinfra.sentry.io/wheels/charset_normalizer-3.4.2-cp313-cp313-manylinux_2_17_aarch64.manylinux2014_aarch64.whl", hash = "sha256:eba9904b0f38a143592d9fc0e19e2df0fa2e41c3c3745554761c5f6447eedabf" },
    { url = "https://pypi.devinfra.sentry.io/wheels/charset_normalizer-3.4.2-cp313-cp313-manylinux_2_17_x86_64.manylinux2014_x86_64.whl", hash = "sha256:6c9379d65defcab82d07b2a9dfbfc2e95bc8fe0ebb1b176a3190230a3ef0e07c" },
]

[[package]]
name = "click"
version = "8.1.7"
source = { registry = "https://pypi.devinfra.sentry.io/simple" }
wheels = [
    { url = "https://pypi.devinfra.sentry.io/wheels/click-8.1.7-py3-none-any.whl", hash = "sha256:ae74fb96c20a0277a1d615f1e4d73c8414f5a98db8b799a7931d1582f3390c28" },
]

[[package]]
name = "clickhouse-driver"
version = "0.2.9"
source = { registry = "https://pypi.devinfra.sentry.io/simple" }
dependencies = [
    { name = "pytz", marker = "sys_platform == 'darwin' or sys_platform == 'linux'" },
    { name = "tzlocal", marker = "sys_platform == 'darwin' or sys_platform == 'linux'" },
]
wheels = [
    { url = "https://pypi.devinfra.sentry.io/wheels/clickhouse_driver-0.2.9-cp311-cp311-macosx_10_9_x86_64.whl", hash = "sha256:5a7353a7a08eee3aa0001d8a5d771cb1f37e2acae1b48178002431f23892121a" },
    { url = "https://pypi.devinfra.sentry.io/wheels/clickhouse_driver-0.2.9-cp311-cp311-macosx_11_0_arm64.whl", hash = "sha256:6af1c6cbc3481205503ab72a34aa76d6519249c904aa3f7a84b31e7b435555be" },
    { url = "https://pypi.devinfra.sentry.io/wheels/clickhouse_driver-0.2.9-cp311-cp311-manylinux_2_17_aarch64.manylinux2014_aarch64.whl", hash = "sha256:48033803abd1100bfff6b9a1769d831b672cd3cda5147e0323b956fd1416d38d" },
    { url = "https://pypi.devinfra.sentry.io/wheels/clickhouse_driver-0.2.9-cp311-cp311-manylinux_2_17_x86_64.manylinux2014_x86_64.whl", hash = "sha256:433a650571a0d7766eb6f402e8f5930222997686c2ee01ded22f1d8fd46af9d4" },
    { url = "https://pypi.devinfra.sentry.io/wheels/clickhouse_driver-0.2.9-cp312-cp312-macosx_10_9_x86_64.whl", hash = "sha256:fcb2fd00e58650ae206a6d5dbc83117240e622471aa5124733fbf2805eb8bda0" },
    { url = "https://pypi.devinfra.sentry.io/wheels/clickhouse_driver-0.2.9-cp312-cp312-macosx_11_0_arm64.whl", hash = "sha256:b7a3e6b0a1eb218e3d870a94c76daaf65da46dca8f6888ea6542f94905c24d88" },
    { url = "https://pypi.devinfra.sentry.io/wheels/clickhouse_driver-0.2.9-cp312-cp312-manylinux_2_17_aarch64.manylinux2014_aarch64.whl", hash = "sha256:4a8d8e2888a857d8db3d98765a5ad23ab561241feaef68bbffc5a0bd9c142342" },
    { url = "https://pypi.devinfra.sentry.io/wheels/clickhouse_driver-0.2.9-cp312-cp312-manylinux_2_17_x86_64.manylinux2014_x86_64.whl", hash = "sha256:6dbcee870c60d9835e5dce1456ab6b9d807e6669246357f4b321ef747b90fa43" },
]

[[package]]
name = "colorama"
version = "0.4.6"
source = { registry = "https://pypi.devinfra.sentry.io/simple" }
wheels = [
    { url = "https://pypi.devinfra.sentry.io/wheels/colorama-0.4.6-py2.py3-none-any.whl", hash = "sha256:4f1d9991f5acc0ca119f9d443620b77f9d6b33703e51011c16baf57afb285fc6" },
]

[[package]]
name = "confluent-kafka"
version = "2.7.0"
source = { registry = "https://pypi.devinfra.sentry.io/simple" }
wheels = [
    { url = "https://pypi.devinfra.sentry.io/wheels/confluent_kafka-2.7.0-cp311-cp311-macosx_10_9_x86_64.whl", hash = "sha256:7c42d0b63b5147e2e0ff35b89eea8b7542d61c05ace40aa2c9c5390e94b5c389" },
    { url = "https://pypi.devinfra.sentry.io/wheels/confluent_kafka-2.7.0-cp311-cp311-macosx_11_0_arm64.whl", hash = "sha256:c62be1fa9c05240310880d5babbacd1bc5a923249197efee03b9db697b71f017" },
    { url = "https://pypi.devinfra.sentry.io/wheels/confluent_kafka-2.7.0-cp311-cp311-manylinux_2_28_aarch64.whl", hash = "sha256:84aab3f8bfeaa31cbf22b3c11d6f9c751c7cd90be7ca5ce58f379b2e91d9042c" },
    { url = "https://pypi.devinfra.sentry.io/wheels/confluent_kafka-2.7.0-cp311-cp311-manylinux_2_28_x86_64.whl", hash = "sha256:a1a64a7c29f79fd536b19284340fb025992ee7bb6ef06a856c98f864424b27a3" },
    { url = "https://pypi.devinfra.sentry.io/wheels/confluent_kafka-2.7.0-cp312-cp312-macosx_10_9_x86_64.whl", hash = "sha256:a397d9e2be15c9311ea51279785e75d9bf439bf15f3565043545440cc608ef40" },
    { url = "https://pypi.devinfra.sentry.io/wheels/confluent_kafka-2.7.0-cp312-cp312-macosx_11_0_arm64.whl", hash = "sha256:5664d177dc7859e1a6c86f1b325adf6b87e84873ad2115ef63d2a539716dcb62" },
    { url = "https://pypi.devinfra.sentry.io/wheels/confluent_kafka-2.7.0-cp312-cp312-manylinux_2_28_aarch64.whl", hash = "sha256:e9adda0c1ad6d713bb9b4ad058d0df3a22dd919820232bb47478f11270d60341" },
    { url = "https://pypi.devinfra.sentry.io/wheels/confluent_kafka-2.7.0-cp312-cp312-manylinux_2_28_x86_64.whl", hash = "sha256:0a51c6509cc7f494cd181a534bc9f346cff0df02b56c4ca69b0f9c621dc75186" },
    { url = "https://pypi.devinfra.sentry.io/wheels/confluent_kafka-2.7.0-cp313-cp313-macosx_13_0_arm64.whl", hash = "sha256:b907b98daba9b5710a8b20e486d5da38c15d73aaa6475f19ddc51f6307d0747b" },
    { url = "https://pypi.devinfra.sentry.io/wheels/confluent_kafka-2.7.0-cp313-cp313-macosx_13_0_x86_64.whl", hash = "sha256:33606ec063407fad33e04eae8bf066fbe6ced2130c4d58b0a9d244c7fb347332" },
    { url = "https://pypi.devinfra.sentry.io/wheels/confluent_kafka-2.7.0-cp313-cp313-manylinux_2_28_aarch64.whl", hash = "sha256:9c3afbec1845d95ccd0cd5e5b986f68d8107b45425e10f1fedeffa908c498f64" },
    { url = "https://pypi.devinfra.sentry.io/wheels/confluent_kafka-2.7.0-cp313-cp313-manylinux_2_28_x86_64.whl", hash = "sha256:81a985d1ba1d0e66e99cb4bca7bfe302f3bbf06dd6e20be07dfe9661a1eedae3" },
]

[[package]]
name = "coverage"
version = "7.6.4"
source = { registry = "https://pypi.devinfra.sentry.io/simple" }
wheels = [
    { url = "https://pypi.devinfra.sentry.io/wheels/coverage-7.6.4-cp311-cp311-macosx_10_9_x86_64.whl", hash = "sha256:73d2b73584446e66ee633eaad1a56aad577c077f46c35ca3283cd687b7715b0b" },
    { url = "https://pypi.devinfra.sentry.io/wheels/coverage-7.6.4-cp311-cp311-macosx_11_0_arm64.whl", hash = "sha256:51b44306032045b383a7a8a2c13878de375117946d68dcb54308111f39775a25" },
    { url = "https://pypi.devinfra.sentry.io/wheels/coverage-7.6.4-cp311-cp311-manylinux_2_17_aarch64.manylinux2014_aarch64.whl", hash = "sha256:0b3fb02fe73bed561fa12d279a417b432e5b50fe03e8d663d61b3d5990f29546" },
    { url = "https://pypi.devinfra.sentry.io/wheels/coverage-7.6.4-cp311-cp311-manylinux_2_5_x86_64.manylinux1_x86_64.manylinux_2_17_x86_64.manylinux2014_x86_64.whl", hash = "sha256:b369ead6527d025a0fe7bd3864e46dbee3aa8f652d48df6174f8d0bac9e26e0e" },
    { url = "https://pypi.devinfra.sentry.io/wheels/coverage-7.6.4-cp312-cp312-macosx_10_13_x86_64.whl", hash = "sha256:12394842a3a8affa3ba62b0d4ab7e9e210c5e366fbac3e8b2a68636fb19892c2" },
    { url = "https://pypi.devinfra.sentry.io/wheels/coverage-7.6.4-cp312-cp312-macosx_11_0_arm64.whl", hash = "sha256:2b6b4c83d8e8ea79f27ab80778c19bc037759aea298da4b56621f4474ffeb117" },
    { url = "https://pypi.devinfra.sentry.io/wheels/coverage-7.6.4-cp312-cp312-manylinux_2_17_aarch64.manylinux2014_aarch64.whl", hash = "sha256:1d5b8007f81b88696d06f7df0cb9af0d3b835fe0c8dbf489bad70b45f0e45613" },
    { url = "https://pypi.devinfra.sentry.io/wheels/coverage-7.6.4-cp312-cp312-manylinux_2_5_x86_64.manylinux1_x86_64.manylinux_2_17_x86_64.manylinux2014_x86_64.whl", hash = "sha256:5915fcdec0e54ee229926868e9b08586376cae1f5faa9bbaf8faf3561b393d52" },
    { url = "https://pypi.devinfra.sentry.io/wheels/coverage-7.6.4-cp313-cp313-macosx_10_13_x86_64.whl", hash = "sha256:023bf8ee3ec6d35af9c1c6ccc1d18fa69afa1cb29eaac57cb064dbb262a517f9" },
    { url = "https://pypi.devinfra.sentry.io/wheels/coverage-7.6.4-cp313-cp313-macosx_11_0_arm64.whl", hash = "sha256:b0ac3d42cb51c4b12df9c5f0dd2f13a4f24f01943627120ec4d293c9181219ba" },
    { url = "https://pypi.devinfra.sentry.io/wheels/coverage-7.6.4-cp313-cp313-manylinux_2_17_aarch64.manylinux2014_aarch64.whl", hash = "sha256:f8fe4984b431f8621ca53d9380901f62bfb54ff759a1348cd140490ada7b693c" },
    { url = "https://pypi.devinfra.sentry.io/wheels/coverage-7.6.4-cp313-cp313-manylinux_2_5_x86_64.manylinux1_x86_64.manylinux_2_17_x86_64.manylinux2014_x86_64.whl", hash = "sha256:dacbc52de979f2823a819571f2e3a350a7e36b8cb7484cdb1e289bceaf35305f" },
]

[package.optional-dependencies]
toml = [
    { name = "tomli", marker = "(python_full_version <= '3.11' and sys_platform == 'darwin') or (python_full_version <= '3.11' and sys_platform == 'linux')" },
]

[[package]]
name = "cryptography"
version = "44.0.2"
source = { registry = "https://pypi.devinfra.sentry.io/simple" }
dependencies = [
    { name = "cffi", marker = "(platform_python_implementation != 'PyPy' and sys_platform == 'darwin') or (platform_python_implementation != 'PyPy' and sys_platform == 'linux')" },
]
wheels = [
    { url = "https://pypi.devinfra.sentry.io/wheels/cryptography-44.0.2-cp39-abi3-macosx_10_9_universal2.whl", hash = "sha256:8e0ddd63e6bf1161800592c71ac794d3fb8001f2caebe0966e77c5234fa9efc3" },
    { url = "https://pypi.devinfra.sentry.io/wheels/cryptography-44.0.2-cp39-abi3-manylinux_2_28_aarch64.whl", hash = "sha256:6210c05941994290f3f7f175a4a57dbbb2afd9273657614c506d5976db061181" },
    { url = "https://pypi.devinfra.sentry.io/wheels/cryptography-44.0.2-cp39-abi3-manylinux_2_28_x86_64.whl", hash = "sha256:b042d2a275c8cee83a4b7ae30c45a15e6a4baa65a179a0ec2d78ebb90e4f6699" },
]

[[package]]
name = "datadog"
version = "0.21.0"
source = { registry = "https://pypi.devinfra.sentry.io/simple" }
dependencies = [
    { name = "decorator", marker = "sys_platform == 'darwin' or sys_platform == 'linux'" },
    { name = "requests", marker = "sys_platform == 'darwin' or sys_platform == 'linux'" },
    { name = "simplejson", marker = "sys_platform == 'darwin' or sys_platform == 'linux'" },
]
wheels = [
    { url = "https://pypi.devinfra.sentry.io/wheels/datadog-0.21.0-py3-none-any.whl", hash = "sha256:4a8c16d99e878d6b9fbf1a81bc9debd4ae4937500b7b5091d4660150df0046e9" },
]

[[package]]
name = "decorator"
version = "5.1.1"
source = { registry = "https://pypi.devinfra.sentry.io/simple" }
wheels = [
    { url = "https://pypi.devinfra.sentry.io/wheels/decorator-5.1.1-py3-none-any.whl", hash = "sha256:b8c3f85900b9dc423225913c5aace94729fe1fa9763b38939a95226f02d37186" },
]

[[package]]
name = "devservices"
version = "1.2.1"
source = { registry = "https://pypi.devinfra.sentry.io/simple" }
dependencies = [
    { name = "packaging", marker = "sys_platform == 'darwin' or sys_platform == 'linux'" },
    { name = "pyyaml", marker = "sys_platform == 'darwin' or sys_platform == 'linux'" },
    { name = "sentry-devenv", marker = "sys_platform == 'darwin' or sys_platform == 'linux'" },
    { name = "sentry-sdk", marker = "sys_platform == 'darwin' or sys_platform == 'linux'" },
    { name = "supervisor", marker = "sys_platform == 'darwin' or sys_platform == 'linux'" },
]
wheels = [
    { url = "https://pypi.devinfra.sentry.io/wheels/devservices-1.2.1-py3-none-any.whl", hash = "sha256:7c76ab711550cd1f42bd99b12edfcbdb1792fb7df0b7fec51eb13a2e2ff5df1b" },
]

[[package]]
name = "distlib"
version = "0.3.9"
source = { registry = "https://pypi.devinfra.sentry.io/simple" }
wheels = [
    { url = "https://pypi.devinfra.sentry.io/wheels/distlib-0.3.9-py2.py3-none-any.whl", hash = "sha256:47f8c22fd27c27e25a65601af709b38e4f0a45ea4fc2e710f65755fa8caaaf87" },
]

[[package]]
name = "docopt"
version = "0.6.2"
source = { registry = "https://pypi.devinfra.sentry.io/simple" }
wheels = [
    { url = "https://pypi.devinfra.sentry.io/wheels/docopt-0.6.2-py2.py3-none-any.whl", hash = "sha256:e007feaeb5f3e1bb9d3eeaa65e7e0c08429fb4f8c44505baf8178d43a461d57b" },
]

[[package]]
name = "ecdsa"
version = "0.18.0"
source = { registry = "https://pypi.devinfra.sentry.io/simple" }
dependencies = [
    { name = "six", marker = "sys_platform == 'darwin' or sys_platform == 'linux'" },
]
wheels = [
    { url = "https://pypi.devinfra.sentry.io/wheels/ecdsa-0.18.0-py2.py3-none-any.whl", hash = "sha256:80600258e7ed2f16b9aa1d7c295bd70194109ad5a30fdee0eaeefef1d4c559dd" },
]

[[package]]
name = "fastjsonschema"
version = "2.16.2"
source = { registry = "https://pypi.devinfra.sentry.io/simple" }
wheels = [
    { url = "https://pypi.devinfra.sentry.io/wheels/fastjsonschema-2.16.2-py3-none-any.whl", hash = "sha256:21f918e8d9a1a4ba9c22e09574ba72267a6762d47822db9add95f6454e51cc1c" },
]

[[package]]
name = "filelock"
version = "3.18.0"
source = { registry = "https://pypi.devinfra.sentry.io/simple" }
wheels = [
    { url = "https://pypi.devinfra.sentry.io/wheels/filelock-3.18.0-py3-none-any.whl", hash = "sha256:c401f4f8377c4464e6db25fff06205fd89bdd83b65eb0488ed1b160f780e21de" },
]

[[package]]
name = "flake8"
version = "7.0.0"
source = { registry = "https://pypi.devinfra.sentry.io/simple" }
dependencies = [
    { name = "mccabe", marker = "sys_platform == 'darwin' or sys_platform == 'linux'" },
    { name = "pycodestyle", marker = "sys_platform == 'darwin' or sys_platform == 'linux'" },
    { name = "pyflakes", marker = "sys_platform == 'darwin' or sys_platform == 'linux'" },
]
wheels = [
    { url = "https://pypi.devinfra.sentry.io/wheels/flake8-7.0.0-py2.py3-none-any.whl", hash = "sha256:a6dfbb75e03252917f2473ea9653f7cd799c3064e54d4c8140044c5c065f53c3" },
]

[[package]]
name = "flask"
version = "2.2.5"
source = { registry = "https://pypi.devinfra.sentry.io/simple" }
dependencies = [
    { name = "click", marker = "sys_platform == 'darwin' or sys_platform == 'linux'" },
    { name = "itsdangerous", marker = "sys_platform == 'darwin' or sys_platform == 'linux'" },
    { name = "jinja2", marker = "sys_platform == 'darwin' or sys_platform == 'linux'" },
    { name = "werkzeug", marker = "sys_platform == 'darwin' or sys_platform == 'linux'" },
]
wheels = [
    { url = "https://pypi.devinfra.sentry.io/wheels/Flask-2.2.5-py3-none-any.whl", hash = "sha256:58107ed83443e86067e41eff4631b058178191a355886f8e479e347fa1285fdf" },
]

[[package]]
name = "freezegun"
version = "1.2.2"
source = { registry = "https://pypi.devinfra.sentry.io/simple" }
dependencies = [
    { name = "python-dateutil", marker = "sys_platform == 'darwin' or sys_platform == 'linux'" },
]
wheels = [
    { url = "https://pypi.devinfra.sentry.io/wheels/freezegun-1.2.2-py3-none-any.whl", hash = "sha256:ea1b963b993cb9ea195adbd893a48d573fda951b0da64f60883d7e988b606c9f" },
]

[[package]]
name = "google-api-core"
version = "2.19.1"
source = { registry = "https://pypi.devinfra.sentry.io/simple" }
dependencies = [
    { name = "google-auth", marker = "sys_platform == 'darwin' or sys_platform == 'linux'" },
    { name = "googleapis-common-protos", marker = "sys_platform == 'darwin' or sys_platform == 'linux'" },
    { name = "proto-plus", marker = "sys_platform == 'darwin' or sys_platform == 'linux'" },
    { name = "protobuf", marker = "sys_platform == 'darwin' or sys_platform == 'linux'" },
    { name = "requests", marker = "sys_platform == 'darwin' or sys_platform == 'linux'" },
]
wheels = [
    { url = "https://pypi.devinfra.sentry.io/wheels/google_api_core-2.19.1-py3-none-any.whl", hash = "sha256:f12a9b8309b5e21d92483bbd47ce2c445861ec7d269ef6784ecc0ea8c1fa6125" },
]

[[package]]
name = "google-api-python-client"
version = "2.88.0"
source = { registry = "https://pypi.devinfra.sentry.io/simple" }
dependencies = [
    { name = "google-api-core", marker = "sys_platform == 'darwin' or sys_platform == 'linux'" },
    { name = "google-auth", marker = "sys_platform == 'darwin' or sys_platform == 'linux'" },
    { name = "google-auth-httplib2", marker = "sys_platform == 'darwin' or sys_platform == 'linux'" },
    { name = "httplib2", marker = "sys_platform == 'darwin' or sys_platform == 'linux'" },
    { name = "uritemplate", marker = "sys_platform == 'darwin' or sys_platform == 'linux'" },
]
wheels = [
    { url = "https://pypi.devinfra.sentry.io/wheels/google_api_python_client-2.88.0-py2.py3-none-any.whl", hash = "sha256:d003008400a779524ea21b5a3ddc6fc59327d401fb8c37c466d413694c279cae" },
]

[[package]]
name = "google-auth"
version = "2.40.3"
source = { registry = "https://pypi.devinfra.sentry.io/simple" }
dependencies = [
    { name = "cachetools", marker = "sys_platform == 'darwin' or sys_platform == 'linux'" },
    { name = "pyasn1-modules", marker = "sys_platform == 'darwin' or sys_platform == 'linux'" },
    { name = "rsa", marker = "sys_platform == 'darwin' or sys_platform == 'linux'" },
]
wheels = [
    { url = "https://pypi.devinfra.sentry.io/wheels/google_auth-2.40.3-py2.py3-none-any.whl", hash = "sha256:1370d4593e86213563547f97a92752fc658456fe4514c809544f330fed45a7ca" },
]

[[package]]
name = "google-auth-httplib2"
version = "0.2.0"
source = { registry = "https://pypi.devinfra.sentry.io/simple" }
dependencies = [
    { name = "google-auth", marker = "sys_platform == 'darwin' or sys_platform == 'linux'" },
    { name = "httplib2", marker = "sys_platform == 'darwin' or sys_platform == 'linux'" },
]
wheels = [
    { url = "https://pypi.devinfra.sentry.io/wheels/google_auth_httplib2-0.2.0-py2.py3-none-any.whl", hash = "sha256:b65a0a2123300dd71281a7bf6e64d65a0759287df52729bdd1ae2e47dc311a3d" },
]

[[package]]
name = "google-cloud-core"
version = "2.4.3"
source = { registry = "https://pypi.devinfra.sentry.io/simple" }
dependencies = [
    { name = "google-api-core", marker = "sys_platform == 'darwin' or sys_platform == 'linux'" },
    { name = "google-auth", marker = "sys_platform == 'darwin' or sys_platform == 'linux'" },
]
wheels = [
    { url = "https://pypi.devinfra.sentry.io/wheels/google_cloud_core-2.4.3-py2.py3-none-any.whl", hash = "sha256:5130f9f4c14b4fafdff75c79448f9495cfade0d8775facf1b09c3bf67e027f6e" },
]

[[package]]
name = "google-cloud-storage"
version = "2.18.0"
source = { registry = "https://pypi.devinfra.sentry.io/simple" }
dependencies = [
    { name = "google-api-core", marker = "sys_platform == 'darwin' or sys_platform == 'linux'" },
    { name = "google-auth", marker = "sys_platform == 'darwin' or sys_platform == 'linux'" },
    { name = "google-cloud-core", marker = "sys_platform == 'darwin' or sys_platform == 'linux'" },
    { name = "google-crc32c", marker = "sys_platform == 'darwin' or sys_platform == 'linux'" },
    { name = "google-resumable-media", marker = "sys_platform == 'darwin' or sys_platform == 'linux'" },
    { name = "requests", marker = "sys_platform == 'darwin' or sys_platform == 'linux'" },
]
wheels = [
    { url = "https://pypi.devinfra.sentry.io/wheels/google_cloud_storage-2.18.0-py2.py3-none-any.whl", hash = "sha256:e8e1a9577952143c3fca8163005ecfadd2d70ec080fa158a8b305000e2c22fbb" },
]

[[package]]
name = "google-crc32c"
version = "1.7.1"
source = { registry = "https://pypi.devinfra.sentry.io/simple" }
wheels = [
    { url = "https://pypi.devinfra.sentry.io/wheels/google_crc32c-1.7.1-cp311-cp311-macosx_12_0_arm64.whl", hash = "sha256:6fbab4b935989e2c3610371963ba1b86afb09537fd0c633049be82afe153ac06" },
    { url = "https://pypi.devinfra.sentry.io/wheels/google_crc32c-1.7.1-cp311-cp311-macosx_12_0_x86_64.whl", hash = "sha256:ed66cbe1ed9cbaaad9392b5259b3eba4a9e565420d734e6238813c428c3336c9" },
    { url = "https://pypi.devinfra.sentry.io/wheels/google_crc32c-1.7.1-cp311-cp311-manylinux_2_17_aarch64.manylinux2014_aarch64.whl", hash = "sha256:ee6547b657621b6cbed3562ea7826c3e11cab01cd33b74e1f677690652883e77" },
    { url = "https://pypi.devinfra.sentry.io/wheels/google_crc32c-1.7.1-cp311-cp311-manylinux_2_17_x86_64.manylinux2014_x86_64.whl", hash = "sha256:d68e17bad8f7dd9a49181a1f5a8f4b251c6dbc8cc96fb79f1d321dfd57d66f53" },
    { url = "https://pypi.devinfra.sentry.io/wheels/google_crc32c-1.7.1-cp312-cp312-macosx_12_0_arm64.whl", hash = "sha256:2d73a68a653c57281401871dd4aeebbb6af3191dcac751a76ce430df4d403194" },
    { url = "https://pypi.devinfra.sentry.io/wheels/google_crc32c-1.7.1-cp312-cp312-macosx_12_0_x86_64.whl", hash = "sha256:22beacf83baaf59f9d3ab2bbb4db0fb018da8e5aebdce07ef9f09fce8220285e" },
    { url = "https://pypi.devinfra.sentry.io/wheels/google_crc32c-1.7.1-cp312-cp312-manylinux_2_17_aarch64.manylinux2014_aarch64.whl", hash = "sha256:19eafa0e4af11b0a4eb3974483d55d2d77ad1911e6cf6f832e1574f6781fd337" },
    { url = "https://pypi.devinfra.sentry.io/wheels/google_crc32c-1.7.1-cp312-cp312-manylinux_2_17_x86_64.manylinux2014_x86_64.whl", hash = "sha256:b6d86616faaea68101195c6bdc40c494e4d76f41e07a37ffdef270879c15fb65" },
    { url = "https://pypi.devinfra.sentry.io/wheels/google_crc32c-1.7.1-cp313-cp313-macosx_12_0_arm64.whl", hash = "sha256:df8b38bdaf1629d62d51be8bdd04888f37c451564c2042d36e5812da9eff3c35" },
    { url = "https://pypi.devinfra.sentry.io/wheels/google_crc32c-1.7.1-cp313-cp313-macosx_12_0_x86_64.whl", hash = "sha256:e42e20a83a29aa2709a0cf271c7f8aefaa23b7ab52e53b322585297bb94d4638" },
    { url = "https://pypi.devinfra.sentry.io/wheels/google_crc32c-1.7.1-cp313-cp313-manylinux_2_17_aarch64.manylinux2014_aarch64.whl", hash = "sha256:905a385140bf492ac300026717af339790921f411c0dfd9aa5a9e69a08ed32eb" },
    { url = "https://pypi.devinfra.sentry.io/wheels/google_crc32c-1.7.1-cp313-cp313-manylinux_2_17_x86_64.manylinux2014_x86_64.whl", hash = "sha256:6b211ddaf20f7ebeec5c333448582c224a7c90a9d98826fbab82c0ddc11348e6" },
]

[[package]]
name = "google-resumable-media"
version = "2.7.2"
source = { registry = "https://pypi.devinfra.sentry.io/simple" }
dependencies = [
    { name = "google-crc32c", marker = "sys_platform == 'darwin' or sys_platform == 'linux'" },
]
wheels = [
    { url = "https://pypi.devinfra.sentry.io/wheels/google_resumable_media-2.7.2-py2.py3-none-any.whl", hash = "sha256:3ce7551e9fe6d99e9a126101d2536612bb73486721951e9562fee0f90c6ababa" },
]

[[package]]
name = "googleapis-common-protos"
version = "1.63.2"
source = { registry = "https://pypi.devinfra.sentry.io/simple" }
dependencies = [
    { name = "protobuf", marker = "sys_platform == 'darwin' or sys_platform == 'linux'" },
]
wheels = [
    { url = "https://pypi.devinfra.sentry.io/wheels/googleapis_common_protos-1.63.2-py2.py3-none-any.whl", hash = "sha256:27a2499c7e8aff199665b22741997e485eccc8645aa9176c7c988e6fae507945" },
]

[[package]]
name = "grpc-stubs"
version = "1.53.0.6"
source = { registry = "https://pypi.devinfra.sentry.io/simple" }
dependencies = [
    { name = "grpcio", marker = "sys_platform == 'darwin' or sys_platform == 'linux'" },
]
wheels = [
    { url = "https://pypi.devinfra.sentry.io/wheels/grpc_stubs-1.53.0.6-py3-none-any.whl", hash = "sha256:3ffc5a6b5bd84ac46f3d84e2434e97936c1262b47b71b462bdedc43caaf227e1" },
]

[[package]]
name = "grpcio"
version = "1.73.1"
source = { registry = "https://pypi.devinfra.sentry.io/simple" }
wheels = [
    { url = "https://pypi.devinfra.sentry.io/wheels/grpcio-1.73.1-cp311-cp311-macosx_11_0_universal2.whl", hash = "sha256:d74c3f4f37b79e746271aa6cdb3a1d7e4432aea38735542b23adcabaaee0c097" },
    { url = "https://pypi.devinfra.sentry.io/wheels/grpcio-1.73.1-cp311-cp311-manylinux_2_17_aarch64.whl", hash = "sha256:5b9b1805a7d61c9e90541cbe8dfe0a593dfc8c5c3a43fe623701b6a01b01d710" },
    { url = "https://pypi.devinfra.sentry.io/wheels/grpcio-1.73.1-cp311-cp311-manylinux_2_17_x86_64.manylinux2014_x86_64.whl", hash = "sha256:bc5eccfd9577a5dc7d5612b2ba90cca4ad14c6d949216c68585fdec9848befb1" },
    { url = "https://pypi.devinfra.sentry.io/wheels/grpcio-1.73.1-cp312-cp312-macosx_11_0_universal2.whl", hash = "sha256:277b426a0ed341e8447fbf6c1d6b68c952adddf585ea4685aa563de0f03df887" },
    { url = "https://pypi.devinfra.sentry.io/wheels/grpcio-1.73.1-cp312-cp312-manylinux_2_17_aarch64.whl", hash = "sha256:96c112333309493c10e118d92f04594f9055774757f5d101b39f8150f8c25582" },
    { url = "https://pypi.devinfra.sentry.io/wheels/grpcio-1.73.1-cp312-cp312-manylinux_2_17_x86_64.manylinux2014_x86_64.whl", hash = "sha256:83a6c2cce218e28f5040429835fa34a29319071079e3169f9543c3fbeff166d2" },
    { url = "https://pypi.devinfra.sentry.io/wheels/grpcio-1.73.1-cp313-cp313-macosx_11_0_universal2.whl", hash = "sha256:8f5a6df3fba31a3485096ac85b2e34b9666ffb0590df0cd044f58694e6a1f6b5" },
    { url = "https://pypi.devinfra.sentry.io/wheels/grpcio-1.73.1-cp313-cp313-manylinux_2_17_aarch64.whl", hash = "sha256:052e28fe9c41357da42250a91926a3e2f74c046575c070b69659467ca5aa976b" },
    { url = "https://pypi.devinfra.sentry.io/wheels/grpcio-1.73.1-cp313-cp313-manylinux_2_17_x86_64.manylinux2014_x86_64.whl", hash = "sha256:0ab860d5bfa788c5a021fba264802e2593688cd965d1374d31d2b1a34cacd854" },
]

[[package]]
name = "honcho"
version = "1.1.0"
source = { registry = "https://pypi.devinfra.sentry.io/simple" }
wheels = [
    { url = "https://pypi.devinfra.sentry.io/wheels/honcho-1.1.0-py2.py3-none-any.whl", hash = "sha256:a4d6e3a88a7b51b66351ecfc6e9d79d8f4b87351db9ad7e923f5632cc498122f" },
]

[[package]]
name = "httplib2"
version = "0.22.0"
source = { registry = "https://pypi.devinfra.sentry.io/simple" }
dependencies = [
    { name = "pyparsing", marker = "sys_platform == 'darwin' or sys_platform == 'linux'" },
]
wheels = [
    { url = "https://pypi.devinfra.sentry.io/wheels/httplib2-0.22.0-py3-none-any.whl", hash = "sha256:14ae0a53c1ba8f3d37e9e27cf37eabb0fb9980f435ba405d546948b009dd64dc" },
]

[[package]]
name = "identify"
version = "2.6.9"
source = { registry = "https://pypi.devinfra.sentry.io/simple" }
wheels = [
    { url = "https://pypi.devinfra.sentry.io/wheels/identify-2.6.9-py2.py3-none-any.whl", hash = "sha256:c98b4322da415a8e5a70ff6e51fbc2d2932c015532d77e9f8537b4ba7813b150" },
]

[[package]]
name = "idna"
version = "3.10"
source = { registry = "https://pypi.devinfra.sentry.io/simple" }
wheels = [
    { url = "https://pypi.devinfra.sentry.io/wheels/idna-3.10-py3-none-any.whl", hash = "sha256:946d195a0d259cbba61165e88e65941f16e9b36ea6ddb97f00452bae8b1287d3" },
]

[[package]]
name = "iniconfig"
version = "2.0.0"
source = { registry = "https://pypi.devinfra.sentry.io/simple" }
wheels = [
    { url = "https://pypi.devinfra.sentry.io/wheels/iniconfig-2.0.0-py3-none-any.whl", hash = "sha256:b6a85871a79d2e3b22d2d1b94ac2824226a63c6b741c88f7ae975f18b6778374" },
]

[[package]]
name = "isort"
version = "5.12.0"
source = { registry = "https://pypi.devinfra.sentry.io/simple" }
wheels = [
    { url = "https://pypi.devinfra.sentry.io/wheels/isort-5.12.0-py3-none-any.whl", hash = "sha256:f84c2818376e66cf843d497486ea8fed8700b340f308f076c6fb1229dff318b6" },
]

[[package]]
name = "itsdangerous"
version = "2.2.0"
source = { registry = "https://pypi.devinfra.sentry.io/simple" }
wheels = [
    { url = "https://pypi.devinfra.sentry.io/wheels/itsdangerous-2.2.0-py3-none-any.whl", hash = "sha256:c6242fc49e35958c8b15141343aa660db5fc54d4f13a1db01a3f5891b98700ef" },
]

[[package]]
name = "jinja2"
version = "3.1.6"
source = { registry = "https://pypi.devinfra.sentry.io/simple" }
dependencies = [
    { name = "markupsafe", marker = "sys_platform == 'darwin' or sys_platform == 'linux'" },
]
wheels = [
    { url = "https://pypi.devinfra.sentry.io/wheels/jinja2-3.1.6-py3-none-any.whl", hash = "sha256:85ece4451f492d0c13c5dd7c13a64681a86afae63a5f347908daf103ce6d2f67" },
]

[[package]]
name = "jsonschema"
version = "4.23.0"
source = { registry = "https://pypi.devinfra.sentry.io/simple" }
dependencies = [
    { name = "attrs", marker = "sys_platform == 'darwin' or sys_platform == 'linux'" },
    { name = "jsonschema-specifications", marker = "sys_platform == 'darwin' or sys_platform == 'linux'" },
    { name = "referencing", marker = "sys_platform == 'darwin' or sys_platform == 'linux'" },
    { name = "rpds-py", marker = "sys_platform == 'darwin' or sys_platform == 'linux'" },
]
wheels = [
    { url = "https://pypi.devinfra.sentry.io/wheels/jsonschema-4.23.0-py3-none-any.whl", hash = "sha256:fbadb6f8b144a8f8cf9f0b89ba94501d143e50411a1278633f56a7acf7fd5566" },
]

[[package]]
name = "jsonschema-specifications"
version = "2023.12.1"
source = { registry = "https://pypi.devinfra.sentry.io/simple" }
dependencies = [
    { name = "referencing", marker = "sys_platform == 'darwin' or sys_platform == 'linux'" },
]
wheels = [
    { url = "https://pypi.devinfra.sentry.io/wheels/jsonschema_specifications-2023.12.1-py3-none-any.whl", hash = "sha256:87e4fdf3a94858b8a2ba2778d9ba57d8a9cafca7c7489c46ba0d30a8bc6a9c3c" },
]

[[package]]
name = "markupsafe"
version = "3.0.2"
source = { registry = "https://pypi.devinfra.sentry.io/simple" }
wheels = [
    { url = "https://pypi.devinfra.sentry.io/wheels/MarkupSafe-3.0.2-cp311-cp311-macosx_10_9_universal2.whl", hash = "sha256:9025b4018f3a1314059769c7bf15441064b2207cb3f065e6ea1e7359cb46db9d" },
    { url = "https://pypi.devinfra.sentry.io/wheels/MarkupSafe-3.0.2-cp311-cp311-macosx_11_0_arm64.whl", hash = "sha256:93335ca3812df2f366e80509ae119189886b0f3c2b81325d39efdb84a1e2ae93" },
    { url = "https://pypi.devinfra.sentry.io/wheels/MarkupSafe-3.0.2-cp311-cp311-manylinux_2_17_aarch64.manylinux2014_aarch64.whl", hash = "sha256:2cb8438c3cbb25e220c2ab33bb226559e7afb3baec11c4f218ffa7308603c832" },
    { url = "https://pypi.devinfra.sentry.io/wheels/MarkupSafe-3.0.2-cp311-cp311-manylinux_2_17_x86_64.manylinux2014_x86_64.whl", hash = "sha256:a123e330ef0853c6e822384873bef7507557d8e4a082961e1defa947aa59ba84" },
    { url = "https://pypi.devinfra.sentry.io/wheels/MarkupSafe-3.0.2-cp312-cp312-macosx_10_13_universal2.whl", hash = "sha256:9778bd8ab0a994ebf6f84c2b949e65736d5575320a17ae8984a77fab08db94cf" },
    { url = "https://pypi.devinfra.sentry.io/wheels/MarkupSafe-3.0.2-cp312-cp312-macosx_11_0_arm64.whl", hash = "sha256:846ade7b71e3536c4e56b386c2a47adf5741d2d8b94ec9dc3e92e5e1ee1e2225" },
    { url = "https://pypi.devinfra.sentry.io/wheels/MarkupSafe-3.0.2-cp312-cp312-manylinux_2_17_aarch64.manylinux2014_aarch64.whl", hash = "sha256:1c99d261bd2d5f6b59325c92c73df481e05e57f19837bdca8413b9eac4bd8028" },
    { url = "https://pypi.devinfra.sentry.io/wheels/MarkupSafe-3.0.2-cp312-cp312-manylinux_2_17_x86_64.manylinux2014_x86_64.whl", hash = "sha256:e17c96c14e19278594aa4841ec148115f9c7615a47382ecb6b82bd8fea3ab0c8" },
    { url = "https://pypi.devinfra.sentry.io/wheels/MarkupSafe-3.0.2-cp313-cp313-macosx_10_13_universal2.whl", hash = "sha256:ba9527cdd4c926ed0760bc301f6728ef34d841f405abf9d4f959c478421e4efd" },
    { url = "https://pypi.devinfra.sentry.io/wheels/MarkupSafe-3.0.2-cp313-cp313-macosx_11_0_arm64.whl", hash = "sha256:f8b3d067f2e40fe93e1ccdd6b2e1d16c43140e76f02fb1319a05cf2b79d99430" },
    { url = "https://pypi.devinfra.sentry.io/wheels/MarkupSafe-3.0.2-cp313-cp313-manylinux_2_17_aarch64.manylinux2014_aarch64.whl", hash = "sha256:569511d3b58c8791ab4c2e1285575265991e6d8f8700c7be0e88f86cb0672094" },
    { url = "https://pypi.devinfra.sentry.io/wheels/MarkupSafe-3.0.2-cp313-cp313-manylinux_2_17_x86_64.manylinux2014_x86_64.whl", hash = "sha256:15ab75ef81add55874e7ab7055e9c397312385bd9ced94920f2802310c930396" },
]

[[package]]
name = "mccabe"
version = "0.7.0"
source = { registry = "https://pypi.devinfra.sentry.io/simple" }
wheels = [
    { url = "https://pypi.devinfra.sentry.io/wheels/mccabe-0.7.0-py2.py3-none-any.whl", hash = "sha256:6c2d30ab6be0e4a46919781807b4f0d834ebdd6c6e3dca0bda5a15f863427b6e" },
]

[[package]]
name = "milksnake"
version = "0.1.6"
source = { registry = "https://pypi.devinfra.sentry.io/simple" }
dependencies = [
    { name = "cffi", marker = "sys_platform == 'darwin' or sys_platform == 'linux'" },
]
wheels = [
    { url = "https://pypi.devinfra.sentry.io/wheels/milksnake-0.1.6-py2.py3-none-any.whl", hash = "sha256:31e3eafaf2a48e177bb4b2dacef2c7ae8c5b2147a19c6d626209b819490e6f1d" },
]

[[package]]
name = "msgpack"
version = "1.1.0"
source = { registry = "https://pypi.devinfra.sentry.io/simple" }
wheels = [
    { url = "https://pypi.devinfra.sentry.io/wheels/msgpack-1.1.0-cp311-cp311-macosx_10_9_x86_64.whl", hash = "sha256:79ec007767b9b56860e0372085f8504db5d06bd6a327a335449508bbee9648fa" },
    { url = "https://pypi.devinfra.sentry.io/wheels/msgpack-1.1.0-cp311-cp311-macosx_11_0_arm64.whl", hash = "sha256:6ad622bf7756d5a497d5b6836e7fc3752e2dd6f4c648e24b1803f6048596f701" },
    { url = "https://pypi.devinfra.sentry.io/wheels/msgpack-1.1.0-cp311-cp311-manylinux_2_17_aarch64.manylinux2014_aarch64.whl", hash = "sha256:8e59bca908d9ca0de3dc8684f21ebf9a690fe47b6be93236eb40b99af28b6ea6" },
    { url = "https://pypi.devinfra.sentry.io/wheels/msgpack-1.1.0-cp311-cp311-manylinux_2_17_x86_64.manylinux2014_x86_64.whl", hash = "sha256:5e1da8f11a3dd397f0a32c76165cf0c4eb95b31013a94f6ecc0b280c05c91b59" },
    { url = "https://pypi.devinfra.sentry.io/wheels/msgpack-1.1.0-cp312-cp312-macosx_10_9_x86_64.whl", hash = "sha256:5dbad74103df937e1325cc4bfeaf57713be0b4f15e1c2da43ccdd836393e2ea2" },
    { url = "https://pypi.devinfra.sentry.io/wheels/msgpack-1.1.0-cp312-cp312-macosx_11_0_arm64.whl", hash = "sha256:58dfc47f8b102da61e8949708b3eafc3504509a5728f8b4ddef84bd9e16ad420" },
    { url = "https://pypi.devinfra.sentry.io/wheels/msgpack-1.1.0-cp312-cp312-manylinux_2_17_aarch64.manylinux2014_aarch64.whl", hash = "sha256:4676e5be1b472909b2ee6356ff425ebedf5142427842aa06b4dfd5117d1ca8a2" },
    { url = "https://pypi.devinfra.sentry.io/wheels/msgpack-1.1.0-cp312-cp312-manylinux_2_17_x86_64.manylinux2014_x86_64.whl", hash = "sha256:17fb65dd0bec285907f68b15734a993ad3fc94332b5bb21b0435846228de1f39" },
    { url = "https://pypi.devinfra.sentry.io/wheels/msgpack-1.1.0-cp313-cp313-macosx_10_13_x86_64.whl", hash = "sha256:0f92a83b84e7c0749e3f12821949d79485971f087604178026085f60ce109330" },
    { url = "https://pypi.devinfra.sentry.io/wheels/msgpack-1.1.0-cp313-cp313-macosx_11_0_arm64.whl", hash = "sha256:4a1964df7b81285d00a84da4e70cb1383f2e665e0f1f2a7027e683956d04b734" },
    { url = "https://pypi.devinfra.sentry.io/wheels/msgpack-1.1.0-cp313-cp313-manylinux_2_17_aarch64.manylinux2014_aarch64.whl", hash = "sha256:59caf6a4ed0d164055ccff8fe31eddc0ebc07cf7326a2aaa0dbf7a4001cd823e" },
    { url = "https://pypi.devinfra.sentry.io/wheels/msgpack-1.1.0-cp313-cp313-manylinux_2_17_x86_64.manylinux2014_x86_64.whl", hash = "sha256:0907e1a7119b337971a689153665764adc34e89175f9a34793307d9def08e6ca" },
]

[[package]]
name = "mypy"
version = "1.1.1"
source = { registry = "https://pypi.devinfra.sentry.io/simple" }
dependencies = [
    { name = "mypy-extensions", marker = "sys_platform == 'darwin' or sys_platform == 'linux'" },
    { name = "typing-extensions", marker = "sys_platform == 'darwin' or sys_platform == 'linux'" },
]
wheels = [
    { url = "https://pypi.devinfra.sentry.io/wheels/mypy-1.1.1-cp311-cp311-macosx_10_9_x86_64.whl", hash = "sha256:26cdd6a22b9b40b2fd71881a8a4f34b4d7914c679f154f43385ca878a8297389" },
    { url = "https://pypi.devinfra.sentry.io/wheels/mypy-1.1.1-cp311-cp311-macosx_11_0_arm64.whl", hash = "sha256:5b5f81b40d94c785f288948c16e1f2da37203c6006546c5d947aab6f90aefef2" },
    { url = "https://pypi.devinfra.sentry.io/wheels/mypy-1.1.1-cp311-cp311-manylinux_2_17_x86_64.manylinux2014_x86_64.whl", hash = "sha256:21b437be1c02712a605591e1ed1d858aba681757a1e55fe678a15c2244cd68a5" },
    { url = "https://pypi.devinfra.sentry.io/wheels/mypy-1.1.1-py3-none-any.whl", hash = "sha256:4e4e8b362cdf99ba00c2b218036002bdcdf1e0de085cdb296a49df03fb31dfc4" },
]

[[package]]
name = "mypy-extensions"
version = "1.1.0"
source = { registry = "https://pypi.devinfra.sentry.io/simple" }
wheels = [
    { url = "https://pypi.devinfra.sentry.io/wheels/mypy_extensions-1.1.0-py3-none-any.whl", hash = "sha256:1be4cccdb0f2482337c4743e60421de3a356cd97508abadd57d47403e94f5505" },
]

[[package]]
name = "nodeenv"
version = "1.9.1"
source = { registry = "https://pypi.devinfra.sentry.io/simple" }
wheels = [
    { url = "https://pypi.devinfra.sentry.io/wheels/nodeenv-1.9.1-py2.py3-none-any.whl", hash = "sha256:ba11c9782d29c27c70ffbdda2d7415098754709be8a7056d79a737cd901155c9" },
]

[[package]]
name = "packaging"
version = "24.1"
source = { registry = "https://pypi.devinfra.sentry.io/simple" }
wheels = [
    { url = "https://pypi.devinfra.sentry.io/wheels/packaging-24.1-py3-none-any.whl", hash = "sha256:5b8f2217dbdbd2f7f384c41c628544e6d52f2d0f53c6d0c3ea61aa5d1d7ff124" },
]

[[package]]
name = "parsimonious"
version = "0.10.0"
source = { registry = "https://pypi.devinfra.sentry.io/simple" }
dependencies = [
    { name = "regex", marker = "sys_platform == 'darwin' or sys_platform == 'linux'" },
]
wheels = [
    { url = "https://pypi.devinfra.sentry.io/wheels/parsimonious-0.10.0-py3-none-any.whl", hash = "sha256:982ab435fabe86519b57f6b35610aa4e4e977e9f02a14353edf4bbc75369fc0f" },
]

[[package]]
name = "pathspec"
version = "0.12.1"
source = { registry = "https://pypi.devinfra.sentry.io/simple" }
wheels = [
    { url = "https://pypi.devinfra.sentry.io/wheels/pathspec-0.12.1-py3-none-any.whl", hash = "sha256:a0d503e138a4c123b27490a4f7beda6a01c6f288df0e4a8b79c7eb0dc7b4cc08" },
]

[[package]]
name = "pip"
version = "23.3.2"
source = { registry = "https://pypi.devinfra.sentry.io/simple" }
wheels = [
    { url = "https://pypi.devinfra.sentry.io/wheels/pip-23.3.2-py3-none-any.whl", hash = "sha256:5052d7889c1f9d05224cd41741acb7c5d6fa735ab34e339624a614eaaa7e7d76" },
]

[[package]]
name = "platformdirs"
version = "4.3.7"
source = { registry = "https://pypi.devinfra.sentry.io/simple" }
wheels = [
    { url = "https://pypi.devinfra.sentry.io/wheels/platformdirs-4.3.7-py3-none-any.whl", hash = "sha256:a03875334331946f13c549dbd8f4bac7a13a50a895a0eb1e8c6a8ace80d40a94" },
]

[[package]]
name = "pluggy"
version = "1.5.0"
source = { registry = "https://pypi.devinfra.sentry.io/simple" }
wheels = [
    { url = "https://pypi.devinfra.sentry.io/wheels/pluggy-1.5.0-py3-none-any.whl", hash = "sha256:44e1ad92c8ca002de6377e165f3e0f1be63266ab4d554740532335b9d75ea669" },
]

[[package]]
name = "pre-commit"
version = "4.2.0"
source = { registry = "https://pypi.devinfra.sentry.io/simple" }
dependencies = [
    { name = "cfgv", marker = "sys_platform == 'darwin' or sys_platform == 'linux'" },
    { name = "identify", marker = "sys_platform == 'darwin' or sys_platform == 'linux'" },
    { name = "nodeenv", marker = "sys_platform == 'darwin' or sys_platform == 'linux'" },
    { name = "pyyaml", marker = "sys_platform == 'darwin' or sys_platform == 'linux'" },
    { name = "virtualenv", marker = "sys_platform == 'darwin' or sys_platform == 'linux'" },
]
wheels = [
    { url = "https://pypi.devinfra.sentry.io/wheels/pre_commit-4.2.0-py2.py3-none-any.whl", hash = "sha256:a009ca7205f1eb497d10b845e52c838a98b6cdd2102a6c8e4540e94ee75c58bd" },
]

[[package]]
name = "progressbar2"
version = "4.2.0"
source = { registry = "https://pypi.devinfra.sentry.io/simple" }
dependencies = [
    { name = "python-utils", marker = "sys_platform == 'darwin' or sys_platform == 'linux'" },
]
wheels = [
    { url = "https://pypi.devinfra.sentry.io/wheels/progressbar2-4.2.0-py2.py3-none-any.whl", hash = "sha256:1a8e201211f99a85df55f720b3b6da7fb5c8cdef56792c4547205be2de5ea606" },
]

[[package]]
name = "proto-plus"
version = "1.24.0"
source = { registry = "https://pypi.devinfra.sentry.io/simple" }
dependencies = [
    { name = "protobuf", marker = "sys_platform == 'darwin' or sys_platform == 'linux'" },
]
wheels = [
    { url = "https://pypi.devinfra.sentry.io/wheels/proto_plus-1.24.0-py3-none-any.whl", hash = "sha256:402576830425e5f6ce4c2a6702400ac79897dab0b4343821aa5188b0fab81a12" },
]

[[package]]
name = "protobuf"
version = "5.29.5"
source = { registry = "https://pypi.devinfra.sentry.io/simple" }
wheels = [
    { url = "https://pypi.devinfra.sentry.io/wheels/protobuf-5.29.5-cp38-abi3-macosx_10_9_universal2.whl", hash = "sha256:e38c5add5a311f2a6eb0340716ef9b039c1dfa428b28f25a7838ac329204a671" },
    { url = "https://pypi.devinfra.sentry.io/wheels/protobuf-5.29.5-cp38-abi3-manylinux2014_aarch64.whl", hash = "sha256:fa18533a299d7ab6c55a238bf8629311439995f2e7eca5caaff08663606e9015" },
    { url = "https://pypi.devinfra.sentry.io/wheels/protobuf-5.29.5-cp38-abi3-manylinux2014_x86_64.whl", hash = "sha256:63848923da3325e1bf7e9003d680ce6e14b07e55d0473253a690c3a8b8fd6e61" },
]

[[package]]
name = "pyasn1"
version = "0.6.1"
source = { registry = "https://pypi.devinfra.sentry.io/simple" }
wheels = [
    { url = "https://pypi.devinfra.sentry.io/wheels/pyasn1-0.6.1-py3-none-any.whl", hash = "sha256:0d632f46f2ba09143da3a8afe9e33fb6f92fa2320ab7e886e2d0f7672af84629" },
]

[[package]]
name = "pyasn1-modules"
version = "0.4.2"
source = { registry = "https://pypi.devinfra.sentry.io/simple" }
dependencies = [
    { name = "pyasn1", marker = "sys_platform == 'darwin' or sys_platform == 'linux'" },
]
wheels = [
    { url = "https://pypi.devinfra.sentry.io/wheels/pyasn1_modules-0.4.2-py3-none-any.whl", hash = "sha256:29253a9207ce32b64c3ac6600edc75368f98473906e8fd1043bd6b5b1de2c14a" },
]

[[package]]
name = "pycodestyle"
version = "2.11.1"
source = { registry = "https://pypi.devinfra.sentry.io/simple" }
wheels = [
    { url = "https://pypi.devinfra.sentry.io/wheels/pycodestyle-2.11.1-py2.py3-none-any.whl", hash = "sha256:44fe31000b2d866f2e41841b18528a505fbd7fef9017b04eff4e2648a0fadc67" },
]

[[package]]
name = "pycparser"
version = "2.22"
source = { registry = "https://pypi.devinfra.sentry.io/simple" }
wheels = [
    { url = "https://pypi.devinfra.sentry.io/wheels/pycparser-2.22-py3-none-any.whl", hash = "sha256:c3702b6d3dd8c7abc1afa565d7e63d53a1d0bd86cdc24edd75470f4de499cfcc" },
]

[[package]]
name = "pyflakes"
version = "3.2.0"
source = { registry = "https://pypi.devinfra.sentry.io/simple" }
wheels = [
    { url = "https://pypi.devinfra.sentry.io/wheels/pyflakes-3.2.0-py2.py3-none-any.whl", hash = "sha256:84b5be138a2dfbb40689ca07e2152deb896a65c3a3e24c251c5c62489568074a" },
]

[[package]]
name = "pyparsing"
version = "3.1.4"
source = { registry = "https://pypi.devinfra.sentry.io/simple" }
wheels = [
    { url = "https://pypi.devinfra.sentry.io/wheels/pyparsing-3.1.4-py3-none-any.whl", hash = "sha256:a6a7ee4235a3f944aa1fa2249307708f893fe5717dc603503c6c7969c070fb7c" },
]

[[package]]
name = "pytest"
version = "8.3.3"
source = { registry = "https://pypi.devinfra.sentry.io/simple" }
dependencies = [
    { name = "iniconfig", marker = "sys_platform == 'darwin' or sys_platform == 'linux'" },
    { name = "packaging", marker = "sys_platform == 'darwin' or sys_platform == 'linux'" },
    { name = "pluggy", marker = "sys_platform == 'darwin' or sys_platform == 'linux'" },
]
wheels = [
    { url = "https://pypi.devinfra.sentry.io/wheels/pytest-8.3.3-py3-none-any.whl", hash = "sha256:a6853c7375b2663155079443d2e45de913a911a11d669df02a50814944db57b2" },
]

[[package]]
name = "pytest-cov"
version = "4.1.0"
source = { registry = "https://pypi.devinfra.sentry.io/simple" }
dependencies = [
    { name = "coverage", extra = ["toml"], marker = "sys_platform == 'darwin' or sys_platform == 'linux'" },
    { name = "pytest", marker = "sys_platform == 'darwin' or sys_platform == 'linux'" },
]
wheels = [
    { url = "https://pypi.devinfra.sentry.io/wheels/pytest_cov-4.1.0-py3-none-any.whl", hash = "sha256:6ba70b9e97e69fcc3fb45bfeab2d0a138fb65c4d0d6a41ef33983ad114be8c3a" },
]

[[package]]
name = "pytest-watch"
version = "4.2.0"
source = { registry = "https://pypi.devinfra.sentry.io/simple" }
dependencies = [
    { name = "colorama", marker = "sys_platform == 'darwin' or sys_platform == 'linux'" },
    { name = "docopt", marker = "sys_platform == 'darwin' or sys_platform == 'linux'" },
    { name = "pytest", marker = "sys_platform == 'darwin' or sys_platform == 'linux'" },
    { name = "watchdog", marker = "sys_platform == 'darwin' or sys_platform == 'linux'" },
]
wheels = [
    { url = "https://pypi.devinfra.sentry.io/wheels/pytest_watch-4.2.0-py3-none-any.whl", hash = "sha256:774cf31ff362668fafc692d3d6d10c74d8e2b383778586b4d4a443bb18a7e43b" },
]

[[package]]
name = "python-dateutil"
version = "2.8.2"
source = { registry = "https://pypi.devinfra.sentry.io/simple" }
dependencies = [
    { name = "six", marker = "sys_platform == 'darwin' or sys_platform == 'linux'" },
]
wheels = [
    { url = "https://pypi.devinfra.sentry.io/wheels/python_dateutil-2.8.2-py2.py3-none-any.whl", hash = "sha256:961d03dc3453ebbc59dbdea9e4e11c5651520a876d0f4db161e8674aae935da9" },
]

[[package]]
name = "python-jose"
version = "3.3.0"
source = { registry = "https://pypi.devinfra.sentry.io/simple" }
dependencies = [
    { name = "ecdsa", marker = "sys_platform == 'darwin' or sys_platform == 'linux'" },
    { name = "pyasn1", marker = "sys_platform == 'darwin' or sys_platform == 'linux'" },
    { name = "rsa", marker = "sys_platform == 'darwin' or sys_platform == 'linux'" },
]
wheels = [
    { url = "https://pypi.devinfra.sentry.io/wheels/python_jose-3.3.0-py2.py3-none-any.whl", hash = "sha256:9b1376b023f8b298536eedd47ae1089bcdb848f1535ab30555cd92002d78923a" },
]

[package.optional-dependencies]
cryptography = [
    { name = "cryptography", marker = "sys_platform == 'darwin' or sys_platform == 'linux'" },
]

[[package]]
name = "python-rapidjson"
version = "1.8"
source = { registry = "https://pypi.devinfra.sentry.io/simple" }
wheels = [
    { url = "https://pypi.devinfra.sentry.io/wheels/python_rapidjson-1.8-cp311-cp311-macosx_12_0_arm64.whl", hash = "sha256:da544f8dea04f9353fa9701283e0c6efd6bbaf49005f1d98922ea0bff2463058" },
    { url = "https://pypi.devinfra.sentry.io/wheels/python_rapidjson-1.8-cp311-cp311-macosx_12_0_x86_64.whl", hash = "sha256:1a4d3e0c9cef6a72872bf453093ad9a87e95d6695a9966cbbe79703a448f9611" },
    { url = "https://pypi.devinfra.sentry.io/wheels/python_rapidjson-1.8-cp311-cp311-manylinux_2_24_aarch64.manylinux_2_28_aarch64.whl", hash = "sha256:7694926192957d49123b8957ffd07a5a8ae7f6773535d8edb182912a3d240e0e" },
    { url = "https://pypi.devinfra.sentry.io/wheels/python_rapidjson-1.8-cp311-cp311-manylinux_2_24_x86_64.manylinux_2_28_x86_64.whl", hash = "sha256:6917658e1aba6514053beeec97c0e1b3893c4227c3abc93a9dd9312dbfa40502" },
    { url = "https://pypi.devinfra.sentry.io/wheels/python_rapidjson-1.8-cp312-cp312-macosx_10_9_x86_64.whl", hash = "sha256:a26fca013eb0529d0b59bcdbb0335f14daca7f9aa406a0951e57f6e9ef75bd0a" },
    { url = "https://pypi.devinfra.sentry.io/wheels/python_rapidjson-1.8-cp312-cp312-macosx_11_0_arm64.whl", hash = "sha256:c746290218984afddbda0e59da8fb2cd42b9da2da446edf9f62ab9a98519b827" },
    { url = "https://pypi.devinfra.sentry.io/wheels/python_rapidjson-1.8-cp312-cp312-manylinux_2_24_aarch64.manylinux_2_28_aarch64.whl", hash = "sha256:6dadc85226f8c87fa52deae52534c4e1f6d6a100614cf7a71f2675ac1201c2de" },
    { url = "https://pypi.devinfra.sentry.io/wheels/python_rapidjson-1.8-cp312-cp312-manylinux_2_24_x86_64.manylinux_2_28_x86_64.whl", hash = "sha256:e19555ea5d61fa4345032d709087675b8a1f2a34b107aa847be78cacf627cb54" },
    { url = "https://pypi.devinfra.sentry.io/wheels/python_rapidjson-1.8-cp313-cp313-macosx_10_9_x86_64.whl", hash = "sha256:779c09577222fbdbf901ea4909f3da0134042078d8c3f26664e0b73e6116a1d4" },
    { url = "https://pypi.devinfra.sentry.io/wheels/python_rapidjson-1.8-cp313-cp313-macosx_11_0_arm64.whl", hash = "sha256:bef20c59916d699ee29fc0a4d1a688c28443beac329ae0ffd7bfd38aeed213fd" },
    { url = "https://pypi.devinfra.sentry.io/wheels/python_rapidjson-1.8-cp313-cp313-manylinux_2_24_aarch64.manylinux_2_28_aarch64.whl", hash = "sha256:9ea40ce18611e89eedae7b39a18929b12b00d8e5b8bd14662b51cfe8f27d848a" },
    { url = "https://pypi.devinfra.sentry.io/wheels/python_rapidjson-1.8-cp313-cp313-manylinux_2_24_x86_64.manylinux_2_28_x86_64.whl", hash = "sha256:951708799770b40ca7a57dedc48e0a45652f2e0328677cf796634b016a1befd7" },
]

[[package]]
name = "python-utils"
version = "3.8.1"
source = { registry = "https://pypi.devinfra.sentry.io/simple" }
dependencies = [
    { name = "typing-extensions", marker = "sys_platform == 'darwin' or sys_platform == 'linux'" },
]
wheels = [
    { url = "https://pypi.devinfra.sentry.io/wheels/python_utils-3.8.1-py2.py3-none-any.whl", hash = "sha256:efdf31c8154667d7dc0317547c8e6d3b506c5d4b6e360e0c89662306262fc0ab" },
]

[[package]]
name = "pytz"
version = "2023.3.post1"
source = { registry = "https://pypi.devinfra.sentry.io/simple" }
wheels = [
    { url = "https://pypi.devinfra.sentry.io/wheels/pytz-2023.3.post1-py2.py3-none-any.whl", hash = "sha256:ce42d816b81b68506614c11e8937d3aa9e41007ceb50bfdcb0749b921bf646c7" },
]

[[package]]
name = "pytz-deprecation-shim"
version = "0.1.0.post0"
source = { registry = "https://pypi.devinfra.sentry.io/simple" }
dependencies = [
    { name = "tzdata", marker = "sys_platform == 'darwin' or sys_platform == 'linux'" },
]
wheels = [
    { url = "https://pypi.devinfra.sentry.io/wheels/pytz_deprecation_shim-0.1.0.post0-py2.py3-none-any.whl", hash = "sha256:8314c9692a636c8eb3bda879b9f119e350e93223ae83e70e80c31675a0fdc1a6" },
]

[[package]]
name = "pyuwsgi"
version = "2.0.23"
source = { registry = "https://pypi.devinfra.sentry.io/simple" }
wheels = [
    { url = "https://pypi.devinfra.sentry.io/wheels/pyuwsgi-2.0.23-cp311-cp311-macosx_10_9_x86_64.whl", hash = "sha256:cbde1da759d1486d6b20938b8f03b84b4dfe4a1b7ba111c586b1eaed6cd85cdc" },
    { url = "https://pypi.devinfra.sentry.io/wheels/pyuwsgi-2.0.23-cp311-cp311-macosx_12_0_arm64.whl", hash = "sha256:87ed6c4cb321540daf42ea7271bf456c62f3fc791bfaa00a6ffc776be4edf048" },
    { url = "https://pypi.devinfra.sentry.io/wheels/pyuwsgi-2.0.23-cp311-cp311-manylinux_2_17_aarch64.manylinux2014_aarch64.whl", hash = "sha256:12568dbacacd02b22791b352c3e93a9307d565512a851b36483ffe4db69b711e" },
    { url = "https://pypi.devinfra.sentry.io/wheels/pyuwsgi-2.0.23-cp311-cp311-manylinux_2_17_x86_64.manylinux2014_x86_64.whl", hash = "sha256:1de2f99dc4642aea7226889c76083884260920adc14a4a533660479941c6e6f2" },
    { url = "https://pypi.devinfra.sentry.io/wheels/pyuwsgi-2.0.23-cp312-cp312-macosx_10_9_x86_64.whl", hash = "sha256:ea11e270161e5cc8f6935778841f30e3226b0ee3b70185d88d8fa2bf0317bdc9" },
    { url = "https://pypi.devinfra.sentry.io/wheels/pyuwsgi-2.0.23-cp312-cp312-macosx_14_0_arm64.whl", hash = "sha256:a7c469cbba8a2d249268f1574a61430f64ff06bb6240e316ddddfadb37e28990" },
    { url = "https://pypi.devinfra.sentry.io/wheels/pyuwsgi-2.0.23-cp312-cp312-manylinux_2_17_aarch64.manylinux2014_aarch64.whl", hash = "sha256:e3608203a37ebf5580f3fc4901ae1295fd181caa7ec49d29b7dcc1864725049e" },
    { url = "https://pypi.devinfra.sentry.io/wheels/pyuwsgi-2.0.23-cp312-cp312-manylinux_2_17_x86_64.manylinux2014_x86_64.whl", hash = "sha256:6505cb52b25eecf81338b9f17f4b47ec6288f3911eb65a5a9f3be03ed2ba0b97" },
]

[[package]]
name = "pyyaml"
version = "6.0"
source = { registry = "https://pypi.devinfra.sentry.io/simple" }
wheels = [
    { url = "https://pypi.devinfra.sentry.io/wheels/PyYAML-6.0-cp311-cp311-macosx_10_9_x86_64.whl", hash = "sha256:d4b0ba9512519522b118090257be113b9468d804b19d63c71dbcf4a48fa32358" },
    { url = "https://pypi.devinfra.sentry.io/wheels/PyYAML-6.0-cp311-cp311-macosx_11_0_arm64.whl", hash = "sha256:81957921f441d50af23654aa6c5e5eaf9b06aba7f0a19c18a538dc7ef291c5a1" },
    { url = "https://pypi.devinfra.sentry.io/wheels/PyYAML-6.0-cp311-cp311-manylinux_2_17_aarch64.manylinux2014_aarch64.whl", hash = "sha256:afa17f5bc4d1b10afd4466fd3a44dc0e245382deca5b3c353d8b757f9e3ecb8d" },
    { url = "https://pypi.devinfra.sentry.io/wheels/PyYAML-6.0-cp311-cp311-manylinux_2_17_x86_64.manylinux2014_x86_64.whl", hash = "sha256:432557aa2c09802be39460360ddffd48156e30721f5e8d917f01d31694216782" },
]

[[package]]
name = "redis"
version = "4.5.4"
source = { registry = "https://pypi.devinfra.sentry.io/simple" }
dependencies = [
    { name = "async-timeout", marker = "(python_full_version < '3.12' and sys_platform == 'darwin') or (python_full_version < '3.12' and sys_platform == 'linux')" },
]
wheels = [
    { url = "https://pypi.devinfra.sentry.io/wheels/redis-4.5.4-py3-none-any.whl", hash = "sha256:2c19e6767c474f2e85167909061d525ed65bea9301c0770bb151e041b7ac89a2" },
]

[[package]]
name = "referencing"
version = "0.35.1"
source = { registry = "https://pypi.devinfra.sentry.io/simple" }
dependencies = [
    { name = "attrs", marker = "sys_platform == 'darwin' or sys_platform == 'linux'" },
    { name = "rpds-py", marker = "sys_platform == 'darwin' or sys_platform == 'linux'" },
]
wheels = [
    { url = "https://pypi.devinfra.sentry.io/wheels/referencing-0.35.1-py3-none-any.whl", hash = "sha256:eda6d3234d62814d1c64e305c1331c9a3a6132da475ab6382eaa997b21ee75de" },
]

[[package]]
name = "regex"
version = "2023.12.25"
source = { registry = "https://pypi.devinfra.sentry.io/simple" }
wheels = [
    { url = "https://pypi.devinfra.sentry.io/wheels/regex-2023.12.25-cp311-cp311-macosx_10_9_x86_64.whl", hash = "sha256:d902a43085a308cef32c0d3aea962524b725403fd9373dea18110904003bac97" },
    { url = "https://pypi.devinfra.sentry.io/wheels/regex-2023.12.25-cp311-cp311-macosx_11_0_arm64.whl", hash = "sha256:d166eafc19f4718df38887b2bbe1467a4f74a9830e8605089ea7a30dd4da8887" },
    { url = "https://pypi.devinfra.sentry.io/wheels/regex-2023.12.25-cp311-cp311-manylinux_2_17_aarch64.manylinux2014_aarch64.whl", hash = "sha256:c7ad32824b7f02bb3c9f80306d405a1d9b7bb89362d68b3c5a9be53836caebdb" },
    { url = "https://pypi.devinfra.sentry.io/wheels/regex-2023.12.25-cp311-cp311-manylinux_2_17_x86_64.manylinux2014_x86_64.whl", hash = "sha256:f72cbae7f6b01591f90814250e636065850c5926751af02bb48da94dfced7baa" },
    { url = "https://pypi.devinfra.sentry.io/wheels/regex-2023.12.25-cp312-cp312-macosx_10_9_x86_64.whl", hash = "sha256:c3c4a78615b7762740531c27cf46e2f388d8d727d0c0c739e72048beb26c8a9d" },
    { url = "https://pypi.devinfra.sentry.io/wheels/regex-2023.12.25-cp312-cp312-macosx_11_0_arm64.whl", hash = "sha256:ad83e7545b4ab69216cef4cc47e344d19622e28aabec61574b20257c65466d6a" },
    { url = "https://pypi.devinfra.sentry.io/wheels/regex-2023.12.25-cp312-cp312-manylinux_2_17_aarch64.manylinux2014_aarch64.whl", hash = "sha256:b7a635871143661feccce3979e1727c4e094f2bdfd3ec4b90dfd4f16f571a87a" },
    { url = "https://pypi.devinfra.sentry.io/wheels/regex-2023.12.25-cp312-cp312-manylinux_2_17_x86_64.manylinux2014_x86_64.whl", hash = "sha256:51f4b32f793812714fd5307222a7f77e739b9bc566dc94a18126aba3b92b98a3" },
    { url = "https://pypi.devinfra.sentry.io/wheels/regex-2023.12.25-cp313-cp313-macosx_10_9_x86_64.whl", hash = "sha256:d4e30b604855b840b154051e1776341f57f3756e31315f84d038541569b62a5a" },
    { url = "https://pypi.devinfra.sentry.io/wheels/regex-2023.12.25-cp313-cp313-macosx_11_0_arm64.whl", hash = "sha256:7040f86c91828352c614f1c359faa2e0852544053d76312875ae8b48c04d6b72" },
    { url = "https://pypi.devinfra.sentry.io/wheels/regex-2023.12.25-cp313-cp313-manylinux_2_17_aarch64.manylinux2014_aarch64.manylinux_2_28_aarch64.whl", hash = "sha256:795014e8be4456d9dd5e3088b6c9d084f6b9bfc1c5fa11a98ed53a905e9a2d02" },
    { url = "https://pypi.devinfra.sentry.io/wheels/regex-2023.12.25-cp313-cp313-manylinux_2_17_x86_64.manylinux2014_x86_64.manylinux_2_28_x86_64.whl", hash = "sha256:c934389e3746d11a3a54ac7bc9137df0d706185a0d261c8282a610e16c30fbf4" },
]

[[package]]
name = "requests"
version = "2.32.4"
source = { registry = "https://pypi.devinfra.sentry.io/simple" }
dependencies = [
    { name = "certifi", marker = "sys_platform == 'darwin' or sys_platform == 'linux'" },
    { name = "charset-normalizer", marker = "sys_platform == 'darwin' or sys_platform == 'linux'" },
    { name = "idna", marker = "sys_platform == 'darwin' or sys_platform == 'linux'" },
    { name = "urllib3", marker = "sys_platform == 'darwin' or sys_platform == 'linux'" },
]
wheels = [
    { url = "https://pypi.devinfra.sentry.io/wheels/requests-2.32.4-py3-none-any.whl", hash = "sha256:27babd3cda2a6d50b30443204ee89830707d396671944c998b5975b031ac2b2c" },
]

[[package]]
name = "rpds-py"
version = "0.20.0"
source = { registry = "https://pypi.devinfra.sentry.io/simple" }
wheels = [
    { url = "https://pypi.devinfra.sentry.io/wheels/rpds_py-0.20.0-cp311-cp311-macosx_10_12_x86_64.whl", hash = "sha256:ac2f4f7a98934c2ed6505aead07b979e6f999389f16b714448fb39bbaa86a489" },
    { url = "https://pypi.devinfra.sentry.io/wheels/rpds_py-0.20.0-cp311-cp311-macosx_11_0_arm64.whl", hash = "sha256:220002c1b846db9afd83371d08d239fdc865e8f8c5795bbaec20916a76db3318" },
    { url = "https://pypi.devinfra.sentry.io/wheels/rpds_py-0.20.0-cp311-cp311-manylinux_2_17_aarch64.manylinux2014_aarch64.whl", hash = "sha256:8d7919548df3f25374a1f5d01fbcd38dacab338ef5f33e044744b5c36729c8db" },
    { url = "https://pypi.devinfra.sentry.io/wheels/rpds_py-0.20.0-cp311-cp311-manylinux_2_17_x86_64.manylinux2014_x86_64.whl", hash = "sha256:5c1dc0f53856b9cc9a0ccca0a7cc61d3d20a7088201c0937f3f4048c1718a209" },
    { url = "https://pypi.devinfra.sentry.io/wheels/rpds_py-0.20.0-cp312-cp312-macosx_10_12_x86_64.whl", hash = "sha256:a84ab91cbe7aab97f7446652d0ed37d35b68a465aeef8fc41932a9d7eee2c1a6" },
    { url = "https://pypi.devinfra.sentry.io/wheels/rpds_py-0.20.0-cp312-cp312-macosx_11_0_arm64.whl", hash = "sha256:56e27147a5a4c2c21633ff8475d185734c0e4befd1c989b5b95a5d0db699b21b" },
    { url = "https://pypi.devinfra.sentry.io/wheels/rpds_py-0.20.0-cp312-cp312-manylinux_2_17_aarch64.manylinux2014_aarch64.whl", hash = "sha256:2580b0c34583b85efec8c5c5ec9edf2dfe817330cc882ee972ae650e7b5ef739" },
    { url = "https://pypi.devinfra.sentry.io/wheels/rpds_py-0.20.0-cp312-cp312-manylinux_2_17_x86_64.manylinux2014_x86_64.whl", hash = "sha256:ea438162a9fcbee3ecf36c23e6c68237479f89f962f82dae83dc15feeceb37e4" },
    { url = "https://pypi.devinfra.sentry.io/wheels/rpds_py-0.20.0-cp313-cp313-macosx_10_12_x86_64.whl", hash = "sha256:aa9a0521aeca7d4941499a73ad7d4f8ffa3d1affc50b9ea11d992cd7eff18a29" },
    { url = "https://pypi.devinfra.sentry.io/wheels/rpds_py-0.20.0-cp313-cp313-macosx_11_0_arm64.whl", hash = "sha256:4a1f1d51eccb7e6c32ae89243cb352389228ea62f89cd80823ea7dd1b98e0b91" },
    { url = "https://pypi.devinfra.sentry.io/wheels/rpds_py-0.20.0-cp313-cp313-manylinux_2_17_aarch64.manylinux2014_aarch64.whl", hash = "sha256:8a86a9b96070674fc88b6f9f71a97d2c1d3e5165574615d1f9168ecba4cecb24" },
    { url = "https://pypi.devinfra.sentry.io/wheels/rpds_py-0.20.0-cp313-cp313-manylinux_2_17_x86_64.manylinux2014_x86_64.whl", hash = "sha256:e1940dae14e715e2e02dfd5b0f64a52e8374a517a1e531ad9412319dc3ac7879" },
]

[[package]]
name = "rsa"
version = "4.9.1"
source = { registry = "https://pypi.devinfra.sentry.io/simple" }
dependencies = [
    { name = "pyasn1", marker = "sys_platform == 'darwin' or sys_platform == 'linux'" },
]
wheels = [
    { url = "https://pypi.devinfra.sentry.io/wheels/rsa-4.9.1-py3-none-any.whl", hash = "sha256:68635866661c6836b8d39430f97a996acbd61bfa49406748ea243539fe239762" },
]

[[package]]
name = "rust-snuba"
version = "0.0.0"
source = { editable = "rust_snuba" }

[[package]]
name = "sentry-arroyo"
version = "2.29.1"
source = { registry = "https://pypi.devinfra.sentry.io/simple" }
dependencies = [
    { name = "confluent-kafka", marker = "sys_platform == 'darwin' or sys_platform == 'linux'" },
]
wheels = [
    { url = "https://pypi.devinfra.sentry.io/wheels/sentry_arroyo-2.29.1-py3-none-any.whl", hash = "sha256:028ce5118ee9b1e1fae6fc617c0230a531502c27767b76f162190f2d08e048c0" },
]

[[package]]
name = "sentry-devenv"
version = "1.22.2"
source = { registry = "https://pypi.devinfra.sentry.io/simple" }
dependencies = [
    { name = "sentry-sdk", marker = "sys_platform == 'darwin' or sys_platform == 'linux'" },
    { name = "typing-extensions", marker = "sys_platform == 'darwin' or sys_platform == 'linux'" },
]
wheels = [
    { url = "https://pypi.devinfra.sentry.io/wheels/sentry_devenv-1.22.2-py3-none-any.whl", hash = "sha256:0ecd7c5793ee44a6fe401991589fae2a53e7d4dd0506d031994a00fe82e22390" },
]

[[package]]
name = "sentry-kafka-schemas"
version = "2.1.2"
source = { registry = "https://pypi.devinfra.sentry.io/simple" }
dependencies = [
    { name = "fastjsonschema", marker = "sys_platform == 'darwin' or sys_platform == 'linux'" },
    { name = "msgpack", marker = "sys_platform == 'darwin' or sys_platform == 'linux'" },
    { name = "python-rapidjson", marker = "sys_platform == 'darwin' or sys_platform == 'linux'" },
    { name = "pyyaml", marker = "sys_platform == 'darwin' or sys_platform == 'linux'" },
    { name = "sentry-protos", marker = "sys_platform == 'darwin' or sys_platform == 'linux'" },
    { name = "typing-extensions", marker = "sys_platform == 'darwin' or sys_platform == 'linux'" },
]
wheels = [
    { url = "https://pypi.devinfra.sentry.io/wheels/sentry_kafka_schemas-2.1.2-py2.py3-none-any.whl", hash = "sha256:4da5d956a5f5b2b9a94470010bfea18b46f33f8238a9b7c2bdf80184b8139167" },
]

[[package]]
name = "sentry-protos"
version = "0.4.0"
source = { registry = "https://pypi.devinfra.sentry.io/simple" }
dependencies = [
    { name = "grpc-stubs", marker = "sys_platform == 'darwin' or sys_platform == 'linux'" },
    { name = "grpcio", marker = "sys_platform == 'darwin' or sys_platform == 'linux'" },
    { name = "protobuf", marker = "sys_platform == 'darwin' or sys_platform == 'linux'" },
]
wheels = [
    { url = "https://pypi.devinfra.sentry.io/wheels/sentry_protos-0.4.0-py3-none-any.whl", hash = "sha256:b1c50620aeaf236b9be92a8fd74aafcac6915227805af47f3df9bb300022b62f" },
]

[[package]]
name = "sentry-redis-tools"
version = "0.5.0"
source = { registry = "https://pypi.devinfra.sentry.io/simple" }
dependencies = [
    { name = "redis", marker = "sys_platform == 'darwin' or sys_platform == 'linux'" },
]
wheels = [
    { url = "https://pypi.devinfra.sentry.io/wheels/sentry_redis_tools-0.5.0-py2.py3-none-any.whl", hash = "sha256:3a1c1e1082df07bc502689baad0becbe69c0b70f2672cf6a14ea69bcd2871a18" },
]

[[package]]
name = "sentry-relay"
version = "0.9.5"
source = { registry = "https://pypi.devinfra.sentry.io/simple" }
dependencies = [
    { name = "milksnake", marker = "sys_platform == 'darwin' or sys_platform == 'linux'" },
]
wheels = [
    { url = "https://pypi.devinfra.sentry.io/wheels/sentry_relay-0.9.5-py2.py3-none-macosx_13_0_x86_64.whl", hash = "sha256:91f5e9f390f7c342b6df5c3896e236ae62980ec5d1d937d3a7c8897b43a95428" },
    { url = "https://pypi.devinfra.sentry.io/wheels/sentry_relay-0.9.5-py2.py3-none-macosx_14_0_arm64.whl", hash = "sha256:8460b582d78c38274a119beea88d0f5b3702a70404a462b4b84e07aaa924e5cb" },
    { url = "https://pypi.devinfra.sentry.io/wheels/sentry_relay-0.9.5-py2.py3-none-manylinux_2_28_aarch64.whl", hash = "sha256:8f8db76fc87b02f31b62df04fae464ccf483c60550488ba50cb0ad3ca206fa32" },
    { url = "https://pypi.devinfra.sentry.io/wheels/sentry_relay-0.9.5-py2.py3-none-manylinux_2_28_x86_64.whl", hash = "sha256:965f84c39d63bdacd7ae13e4f226fd08a1020765bea410c06d15ce2090f67ed5" },
]

[[package]]
name = "sentry-sdk"
version = "2.35.0"
source = { registry = "https://pypi.devinfra.sentry.io/simple" }
dependencies = [
    { name = "certifi", marker = "sys_platform == 'darwin' or sys_platform == 'linux'" },
    { name = "urllib3", marker = "sys_platform == 'darwin' or sys_platform == 'linux'" },
]
wheels = [
    { url = "https://pypi.devinfra.sentry.io/wheels/sentry_sdk-2.35.0-py2.py3-none-any.whl", hash = "sha256:6e0c29b9a5d34de8575ffb04d289a987ff3053cf2c98ede445bea995e3830263" },
]

[[package]]
name = "sentry-usage-accountant"
version = "0.0.11"
source = { registry = "https://pypi.devinfra.sentry.io/simple" }
dependencies = [
    { name = "sentry-arroyo", marker = "sys_platform == 'darwin' or sys_platform == 'linux'" },
]
wheels = [
    { url = "https://pypi.devinfra.sentry.io/wheels/sentry_usage_accountant-0.0.11-py3-none-any.whl", hash = "sha256:0350e21353538ebccd3fdb50435dafeb144b1668399d01a9479ea476e472fcf8" },
]

[[package]]
name = "setuptools"
version = "78.1.1"
source = { registry = "https://pypi.devinfra.sentry.io/simple" }
wheels = [
    { url = "https://pypi.devinfra.sentry.io/wheels/setuptools-78.1.1-py3-none-any.whl", hash = "sha256:c3a9c4211ff4c309edb8b8c4f1cbfa7ae324c4ba9f91ff254e3d305b9fd54561" },
]

[[package]]
name = "simplejson"
version = "3.17.6"
source = { registry = "https://pypi.devinfra.sentry.io/simple" }
wheels = [
    { url = "https://pypi.devinfra.sentry.io/wheels/simplejson-3.17.6-cp311-cp311-macosx_12_0_arm64.whl", hash = "sha256:def091d08a8a31aa642af5c5aa6e55c05f228831fbe8d904e69a526a30d887af" },
    { url = "https://pypi.devinfra.sentry.io/wheels/simplejson-3.17.6-cp311-cp311-macosx_12_0_x86_64.whl", hash = "sha256:d7c3536351294a52fa7fa981dea928eb4f9d8731bc6dad51d4a0cb44db4d9031" },
    { url = "https://pypi.devinfra.sentry.io/wheels/simplejson-3.17.6-cp311-cp311-manylinux_2_17_aarch64.manylinux2014_aarch64.manylinux_2_28_aarch64.whl", hash = "sha256:2cc553ab5dddadfba69db6b9edd5dd1816cec39c699715db5adefa4b350b1fb9" },
    { url = "https://pypi.devinfra.sentry.io/wheels/simplejson-3.17.6-cp311-cp311-manylinux_2_5_x86_64.manylinux1_x86_64.manylinux_2_28_x86_64.whl", hash = "sha256:9d24db74b97664a0171134b1366c16719bd86c9dc02cb5093c690c8fcde1946e" },
    { url = "https://pypi.devinfra.sentry.io/wheels/simplejson-3.17.6-cp312-cp312-macosx_10_9_x86_64.whl", hash = "sha256:08a71e58c29b308095b5ea98d2db8c77fb061b5aea4890159caa7f6e87e3f218" },
    { url = "https://pypi.devinfra.sentry.io/wheels/simplejson-3.17.6-cp312-cp312-macosx_11_0_arm64.whl", hash = "sha256:f015f3b7ff1e65efca0db989e3c4b7b85decfb105d6b7311c17ba81fdd7c86e3" },
    { url = "https://pypi.devinfra.sentry.io/wheels/simplejson-3.17.6-cp312-cp312-manylinux_2_17_aarch64.manylinux2014_aarch64.manylinux_2_28_aarch64.whl", hash = "sha256:deebb081172baa26561cfba27885110c713827e06d4db51407a6f0bb502f3507" },
    { url = "https://pypi.devinfra.sentry.io/wheels/simplejson-3.17.6-cp312-cp312-manylinux_2_5_x86_64.manylinux1_x86_64.manylinux_2_28_x86_64.whl", hash = "sha256:a52b5d261824ea009b834eb5c79a31db0a3900fea7d03706cbfb913db9aa94f7" },
    { url = "https://pypi.devinfra.sentry.io/wheels/simplejson-3.17.6-cp313-cp313-macosx_10_9_x86_64.whl", hash = "sha256:63211287795f091f6d75e6120f2b8e831ec551350e5aa77e7e195076d9a3893c" },
    { url = "https://pypi.devinfra.sentry.io/wheels/simplejson-3.17.6-cp313-cp313-macosx_11_0_arm64.whl", hash = "sha256:45fadf81bff24af545f337707b229ba01a750c67cae8b25762245b78978478d3" },
    { url = "https://pypi.devinfra.sentry.io/wheels/simplejson-3.17.6-cp313-cp313-manylinux_2_17_aarch64.manylinux2014_aarch64.manylinux_2_28_aarch64.whl", hash = "sha256:cfda4d6ae61a95c4f053167a6a305b82dac943a864144ccc0efe8efdca1c0c2c" },
    { url = "https://pypi.devinfra.sentry.io/wheels/simplejson-3.17.6-cp313-cp313-manylinux_2_5_x86_64.manylinux1_x86_64.manylinux_2_28_x86_64.whl", hash = "sha256:d9fa1be0834a2c56b3fb083a9e764e00eac7c307d13230dc58ec65d3a635498f" },
]

[[package]]
name = "six"
version = "1.17.0"
source = { registry = "https://pypi.devinfra.sentry.io/simple" }
wheels = [
    { url = "https://pypi.devinfra.sentry.io/wheels/six-1.17.0-py2.py3-none-any.whl", hash = "sha256:4721f391ed90541fddacab5acf947aa0d3dc7d27b2e1e8eda2be8970586c3274" },
]

[[package]]
name = "snuba"
version = "25.10.0.dev0"
source = { editable = "." }
dependencies = [
    { name = "blinker", marker = "sys_platform == 'darwin' or sys_platform == 'linux'" },
    { name = "click", marker = "sys_platform == 'darwin' or sys_platform == 'linux'" },
    { name = "clickhouse-driver", marker = "sys_platform == 'darwin' or sys_platform == 'linux'" },
    { name = "confluent-kafka", marker = "sys_platform == 'darwin' or sys_platform == 'linux'" },
    { name = "datadog", marker = "sys_platform == 'darwin' or sys_platform == 'linux'" },
    { name = "devservices", marker = "sys_platform == 'darwin' or sys_platform == 'linux'" },
    { name = "fastjsonschema", marker = "sys_platform == 'darwin' or sys_platform == 'linux'" },
    { name = "flask", marker = "sys_platform == 'darwin' or sys_platform == 'linux'" },
    { name = "freezegun", marker = "sys_platform == 'darwin' or sys_platform == 'linux'" },
    { name = "google-api-core", marker = "sys_platform == 'darwin' or sys_platform == 'linux'" },
    { name = "google-api-python-client", marker = "sys_platform == 'darwin' or sys_platform == 'linux'" },
    { name = "google-cloud-storage", marker = "sys_platform == 'darwin' or sys_platform == 'linux'" },
    { name = "googleapis-common-protos", marker = "sys_platform == 'darwin' or sys_platform == 'linux'" },
    { name = "jsonschema", marker = "sys_platform == 'darwin' or sys_platform == 'linux'" },
    { name = "packaging", marker = "sys_platform == 'darwin' or sys_platform == 'linux'" },
    { name = "parsimonious", marker = "sys_platform == 'darwin' or sys_platform == 'linux'" },
    { name = "progressbar2", marker = "sys_platform == 'darwin' or sys_platform == 'linux'" },
    { name = "proto-plus", marker = "sys_platform == 'darwin' or sys_platform == 'linux'" },
    { name = "protobuf", marker = "sys_platform == 'darwin' or sys_platform == 'linux'" },
    { name = "python-dateutil", marker = "sys_platform == 'darwin' or sys_platform == 'linux'" },
    { name = "python-jose", extra = ["cryptography"], marker = "sys_platform == 'darwin' or sys_platform == 'linux'" },
    { name = "python-rapidjson", marker = "sys_platform == 'darwin' or sys_platform == 'linux'" },
    { name = "pyuwsgi", marker = "sys_platform == 'darwin' or sys_platform == 'linux'" },
    { name = "pyyaml", marker = "sys_platform == 'darwin' or sys_platform == 'linux'" },
    { name = "redis", marker = "sys_platform == 'darwin' or sys_platform == 'linux'" },
    { name = "rust-snuba", marker = "sys_platform == 'darwin' or sys_platform == 'linux'" },
    { name = "sentry-arroyo", marker = "sys_platform == 'darwin' or sys_platform == 'linux'" },
    { name = "sentry-kafka-schemas", marker = "sys_platform == 'darwin' or sys_platform == 'linux'" },
    { name = "sentry-protos", marker = "sys_platform == 'darwin' or sys_platform == 'linux'" },
    { name = "sentry-redis-tools", marker = "sys_platform == 'darwin' or sys_platform == 'linux'" },
    { name = "sentry-relay", marker = "sys_platform == 'darwin' or sys_platform == 'linux'" },
    { name = "sentry-sdk", marker = "sys_platform == 'darwin' or sys_platform == 'linux'" },
    { name = "sentry-usage-accountant", marker = "sys_platform == 'darwin' or sys_platform == 'linux'" },
    { name = "simplejson", marker = "sys_platform == 'darwin' or sys_platform == 'linux'" },
    { name = "snuba-sdk", marker = "sys_platform == 'darwin' or sys_platform == 'linux'" },
    { name = "sql-metadata", marker = "sys_platform == 'darwin' or sys_platform == 'linux'" },
    { name = "sqlparse", marker = "sys_platform == 'darwin' or sys_platform == 'linux'" },
    { name = "structlog", marker = "sys_platform == 'darwin' or sys_platform == 'linux'" },
    { name = "structlog-sentry", marker = "sys_platform == 'darwin' or sys_platform == 'linux'" },
    { name = "urllib3", marker = "sys_platform == 'darwin' or sys_platform == 'linux'" },
    { name = "werkzeug", marker = "sys_platform == 'darwin' or sys_platform == 'linux'" },
]

[package.dev-dependencies]
dev = [
    { name = "black", marker = "sys_platform == 'darwin' or sys_platform == 'linux'" },
    { name = "devservices", marker = "sys_platform == 'darwin' or sys_platform == 'linux'" },
    { name = "flake8", marker = "sys_platform == 'darwin' or sys_platform == 'linux'" },
    { name = "freezegun", marker = "sys_platform == 'darwin' or sys_platform == 'linux'" },
    { name = "honcho", marker = "sys_platform == 'darwin' or sys_platform == 'linux'" },
    { name = "isort", marker = "sys_platform == 'darwin' or sys_platform == 'linux'" },
    { name = "mypy", marker = "sys_platform == 'darwin' or sys_platform == 'linux'" },
    { name = "pip", marker = "sys_platform == 'darwin' or sys_platform == 'linux'" },
    { name = "pre-commit", marker = "sys_platform == 'darwin' or sys_platform == 'linux'" },
    { name = "pytest", marker = "sys_platform == 'darwin' or sys_platform == 'linux'" },
    { name = "pytest-cov", marker = "sys_platform == 'darwin' or sys_platform == 'linux'" },
    { name = "pytest-watch", marker = "sys_platform == 'darwin' or sys_platform == 'linux'" },
    { name = "sentry-devenv", marker = "sys_platform == 'darwin' or sys_platform == 'linux'" },
    { name = "time-machine", marker = "sys_platform == 'darwin' or sys_platform == 'linux'" },
    { name = "types-google-cloud-ndb", marker = "sys_platform == 'darwin' or sys_platform == 'linux'" },
    { name = "types-protobuf", marker = "sys_platform == 'darwin' or sys_platform == 'linux'" },
    { name = "types-python-dateutil", marker = "sys_platform == 'darwin' or sys_platform == 'linux'" },
    { name = "types-python-jose", marker = "sys_platform == 'darwin' or sys_platform == 'linux'" },
    { name = "types-pyyaml", marker = "sys_platform == 'darwin' or sys_platform == 'linux'" },
    { name = "types-requests", marker = "sys_platform == 'darwin' or sys_platform == 'linux'" },
    { name = "types-setuptools", marker = "sys_platform == 'darwin' or sys_platform == 'linux'" },
    { name = "types-simplejson", marker = "sys_platform == 'darwin' or sys_platform == 'linux'" },
    { name = "typing-extensions", marker = "sys_platform == 'darwin' or sys_platform == 'linux'" },
]

[package.metadata]
requires-dist = [
    { name = "blinker", specifier = ">=1.5" },
    { name = "click", specifier = ">=8.1.7" },
    { name = "clickhouse-driver", specifier = ">=0.2.9" },
    { name = "confluent-kafka", specifier = ">=2.7.0" },
    { name = "datadog", specifier = ">=0.21.0" },
    { name = "devservices", specifier = ">=1.2.1" },
    { name = "fastjsonschema", specifier = ">=2.16.2" },
    { name = "flask", specifier = ">=2.2.5" },
    { name = "freezegun", specifier = ">=1.2.2" },
    { name = "google-api-core", specifier = ">=2.19.1" },
    { name = "google-api-python-client", specifier = ">=2.88.0" },
    { name = "google-cloud-storage", specifier = ">=2.18.0" },
    { name = "googleapis-common-protos", specifier = ">=1.63.2" },
    { name = "jsonschema", specifier = ">=4.23.0" },
    { name = "packaging", specifier = ">=24.1" },
    { name = "parsimonious", specifier = ">=0.10.0" },
    { name = "progressbar2", specifier = ">=4.2.0" },
    { name = "proto-plus", specifier = ">=1.24.0" },
    { name = "protobuf", specifier = ">=5.29.5" },
    { name = "python-dateutil", specifier = ">=2.8.2" },
    { name = "python-jose", extras = ["cryptography"], specifier = ">=3.3.0" },
    { name = "python-rapidjson", specifier = ">=1.8" },
    { name = "pyuwsgi", specifier = ">=2.0.23" },
    { name = "pyyaml", specifier = ">=6.0" },
    { name = "redis", specifier = ">=4.5.4" },
    { name = "rust-snuba", editable = "rust_snuba" },
    { name = "sentry-arroyo", specifier = ">=2.29.1" },
<<<<<<< HEAD
    { name = "sentry-kafka-schemas", specifier = ">=2.1.2" },
    { name = "sentry-protos", specifier = ">=0.3.9" },
=======
    { name = "sentry-kafka-schemas", specifier = ">=2.0.4" },
    { name = "sentry-protos", specifier = ">=0.4.0" },
>>>>>>> a8972531
    { name = "sentry-redis-tools", specifier = ">=0.5.0" },
    { name = "sentry-relay", specifier = ">=0.9.5" },
    { name = "sentry-sdk", specifier = ">=2.35.0" },
    { name = "sentry-usage-accountant", specifier = ">=0.0.11" },
    { name = "simplejson", specifier = ">=3.17.6" },
    { name = "snuba-sdk", specifier = ">=3.0.39" },
    { name = "sql-metadata", specifier = ">=2.11.0" },
    { name = "sqlparse", specifier = ">=0.5.0" },
    { name = "structlog", specifier = ">=22.3.0" },
    { name = "structlog-sentry", specifier = ">=2.0.0" },
    { name = "urllib3", specifier = ">=2.2.3" },
    { name = "werkzeug", specifier = ">=3.0.6" },
]

[package.metadata.requires-dev]
dev = [
    { name = "black", specifier = ">=24.3.0" },
    { name = "devservices", specifier = ">=1.2.1" },
    { name = "flake8", specifier = ">=7.0.0" },
    { name = "freezegun", specifier = ">=1.2.2" },
    { name = "honcho", specifier = ">=1.1.0" },
    { name = "isort", specifier = ">=5.12.0" },
    { name = "mypy", specifier = ">=1.1.1" },
    { name = "pip", specifier = ">=23.3.2" },
    { name = "pre-commit", specifier = ">=4.2.0" },
    { name = "pytest", specifier = ">=8.3.3" },
    { name = "pytest-cov", specifier = ">=4.1.0" },
    { name = "pytest-watch", specifier = ">=4.2.0" },
    { name = "sentry-devenv", specifier = ">=1.22.2" },
    { name = "time-machine", specifier = ">=2.13.0" },
    { name = "types-google-cloud-ndb", specifier = ">=2.2.0" },
    { name = "types-protobuf", specifier = ">=5.27.0.20240626" },
    { name = "types-python-dateutil", specifier = ">=2.8.19.14" },
    { name = "types-python-jose", specifier = ">=3.3.0" },
    { name = "types-pyyaml", specifier = ">=6.0.12.20240808" },
    { name = "types-requests", specifier = ">=2.32.0.20240907" },
    { name = "types-setuptools", specifier = ">=74.1.0.20240907" },
    { name = "types-simplejson", specifier = ">=3.17.7" },
    { name = "typing-extensions", specifier = ">=4.12.2" },
]

[[package]]
name = "snuba-sdk"
version = "3.0.39"
source = { registry = "https://pypi.devinfra.sentry.io/simple" }
dependencies = [
    { name = "parsimonious", marker = "sys_platform == 'darwin' or sys_platform == 'linux'" },
]
wheels = [
    { url = "https://pypi.devinfra.sentry.io/wheels/snuba_sdk-3.0.39-py2.py3-none-any.whl", hash = "sha256:512fc4b6a345b3c08abd43de4cbecd5c6698247fb94385bdd346d7b97fc04787" },
]

[[package]]
name = "sql-metadata"
version = "2.11.0"
source = { registry = "https://pypi.devinfra.sentry.io/simple" }
dependencies = [
    { name = "sqlparse", marker = "sys_platform == 'darwin' or sys_platform == 'linux'" },
]
wheels = [
    { url = "https://pypi.devinfra.sentry.io/wheels/sql_metadata-2.11.0-py3-none-any.whl", hash = "sha256:2ce9d4519565a972edf786712d3f6fbebf8ddd8e0d7bdb4bf51d64f5ec2e5c88" },
]

[[package]]
name = "sqlparse"
version = "0.5.0"
source = { registry = "https://pypi.devinfra.sentry.io/simple" }
wheels = [
    { url = "https://pypi.devinfra.sentry.io/wheels/sqlparse-0.5.0-py3-none-any.whl", hash = "sha256:c204494cd97479d0e39f28c93d46c0b2d5959c7b9ab904762ea6c7af211c8663" },
]

[[package]]
name = "structlog"
version = "22.3.0"
source = { registry = "https://pypi.devinfra.sentry.io/simple" }
wheels = [
    { url = "https://pypi.devinfra.sentry.io/wheels/structlog-22.3.0-py3-none-any.whl", hash = "sha256:b403f344f902b220648fa9f286a23c0cc5439a5844d271fec40562dbadbc70ad" },
]

[[package]]
name = "structlog-sentry"
version = "2.0.0"
source = { registry = "https://pypi.devinfra.sentry.io/simple" }
dependencies = [
    { name = "sentry-sdk", marker = "sys_platform == 'darwin' or sys_platform == 'linux'" },
    { name = "structlog", marker = "sys_platform == 'darwin' or sys_platform == 'linux'" },
]
wheels = [
    { url = "https://pypi.devinfra.sentry.io/wheels/structlog_sentry-2.0.0-py3-none-any.whl", hash = "sha256:67e9d56a73b9a09b3122f0beb5da3706423d890ae440961c8f8e9b0b7bd1e1fa" },
]

[[package]]
name = "supervisor"
version = "4.2.5"
source = { registry = "https://pypi.devinfra.sentry.io/simple" }
dependencies = [
    { name = "setuptools", marker = "sys_platform == 'darwin' or sys_platform == 'linux'" },
]
wheels = [
    { url = "https://pypi.devinfra.sentry.io/wheels/supervisor-4.2.5-py2.py3-none-any.whl", hash = "sha256:2ecaede32fc25af814696374b79e42644ecaba5c09494c51016ffda9602d0f08" },
]

[[package]]
name = "time-machine"
version = "2.13.0"
source = { registry = "https://pypi.devinfra.sentry.io/simple" }
dependencies = [
    { name = "python-dateutil", marker = "sys_platform == 'darwin' or sys_platform == 'linux'" },
]
wheels = [
    { url = "https://pypi.devinfra.sentry.io/wheels/time_machine-2.13.0-cp311-cp311-macosx_10_9_universal2.whl", hash = "sha256:e9a9d150e098be3daee5c9f10859ab1bd14a61abebaed86e6d71f7f18c05b9d7" },
    { url = "https://pypi.devinfra.sentry.io/wheels/time_machine-2.13.0-cp311-cp311-macosx_10_9_x86_64.whl", hash = "sha256:2bd4169b808745d219a69094b3cb86006938d45e7293249694e6b7366225a186" },
    { url = "https://pypi.devinfra.sentry.io/wheels/time_machine-2.13.0-cp311-cp311-manylinux_2_17_aarch64.manylinux2014_aarch64.whl", hash = "sha256:cfef4ebfb4f055ce3ebc7b6c1c4d0dbfcffdca0e783ad8c6986c992915a57ed3" },
    { url = "https://pypi.devinfra.sentry.io/wheels/time_machine-2.13.0-cp311-cp311-manylinux_2_5_x86_64.manylinux1_x86_64.manylinux_2_17_x86_64.manylinux2014_x86_64.whl", hash = "sha256:21bef5854d49b62e2c33848b5c3e8acf22a3b46af803ef6ff19529949cb7cf9f" },
    { url = "https://pypi.devinfra.sentry.io/wheels/time_machine-2.13.0-cp312-cp312-macosx_10_9_universal2.whl", hash = "sha256:34dcdbbd25c1e124e17fe58050452960fd16a11f9d3476aaa87260e28ecca0fd" },
    { url = "https://pypi.devinfra.sentry.io/wheels/time_machine-2.13.0-cp312-cp312-macosx_10_9_x86_64.whl", hash = "sha256:e58d82fe0e59d6e096ada3281d647a2e7420f7da5453b433b43880e1c2e8e0c5" },
    { url = "https://pypi.devinfra.sentry.io/wheels/time_machine-2.13.0-cp312-cp312-manylinux_2_17_aarch64.manylinux2014_aarch64.whl", hash = "sha256:71acbc1febbe87532c7355eca3308c073d6e502ee4ce272b5028967847c8e063" },
    { url = "https://pypi.devinfra.sentry.io/wheels/time_machine-2.13.0-cp312-cp312-manylinux_2_5_x86_64.manylinux1_x86_64.manylinux_2_17_x86_64.manylinux2014_x86_64.whl", hash = "sha256:4e3a2611f8788608ebbcb060a5e36b45911bc3b8adc421b1dc29d2c81786ce4d" },
]

[[package]]
name = "tomli"
version = "2.2.1"
source = { registry = "https://pypi.devinfra.sentry.io/simple" }
wheels = [
    { url = "https://pypi.devinfra.sentry.io/wheels/tomli-2.2.1-cp311-cp311-macosx_10_9_x86_64.whl", hash = "sha256:678e4fa69e4575eb77d103de3df8a895e1591b48e740211bd1067378c69e8249" },
    { url = "https://pypi.devinfra.sentry.io/wheels/tomli-2.2.1-cp311-cp311-macosx_11_0_arm64.whl", hash = "sha256:023aa114dd824ade0100497eb2318602af309e5a55595f76b626d6d9f3b7b0a6" },
    { url = "https://pypi.devinfra.sentry.io/wheels/tomli-2.2.1-cp311-cp311-manylinux_2_17_aarch64.manylinux2014_aarch64.whl", hash = "sha256:ece47d672db52ac607a3d9599a9d48dcb2f2f735c6c2d1f34130085bb12b112a" },
    { url = "https://pypi.devinfra.sentry.io/wheels/tomli-2.2.1-cp311-cp311-manylinux_2_17_x86_64.manylinux2014_x86_64.whl", hash = "sha256:6972ca9c9cc9f0acaa56a8ca1ff51e7af152a9f87fb64623e31d5c83700080ee" },
    { url = "https://pypi.devinfra.sentry.io/wheels/tomli-2.2.1-cp312-cp312-macosx_10_13_x86_64.whl", hash = "sha256:4a8f6e44de52d5e6c657c9fe83b562f5f4256d8ebbfe4ff922c495620a7f6cea" },
    { url = "https://pypi.devinfra.sentry.io/wheels/tomli-2.2.1-cp312-cp312-macosx_11_0_arm64.whl", hash = "sha256:8d57ca8095a641b8237d5b079147646153d22552f1c637fd3ba7f4b0b29167a8" },
    { url = "https://pypi.devinfra.sentry.io/wheels/tomli-2.2.1-cp312-cp312-manylinux_2_17_aarch64.manylinux2014_aarch64.whl", hash = "sha256:4e340144ad7ae1533cb897d406382b4b6fede8890a03738ff1683af800d54192" },
    { url = "https://pypi.devinfra.sentry.io/wheels/tomli-2.2.1-cp312-cp312-manylinux_2_17_x86_64.manylinux2014_x86_64.whl", hash = "sha256:db2b95f9de79181805df90bedc5a5ab4c165e6ec3fe99f970d0e302f384ad222" },
    { url = "https://pypi.devinfra.sentry.io/wheels/tomli-2.2.1-cp313-cp313-macosx_10_13_x86_64.whl", hash = "sha256:f4039b9cbc3048b2416cc57ab3bda989a6fcf9b36cf8937f01a6e731b64f80d7" },
    { url = "https://pypi.devinfra.sentry.io/wheels/tomli-2.2.1-cp313-cp313-macosx_11_0_arm64.whl", hash = "sha256:286f0ca2ffeeb5b9bd4fcc8d6c330534323ec51b2f52da063b11c502da16f30c" },
    { url = "https://pypi.devinfra.sentry.io/wheels/tomli-2.2.1-cp313-cp313-manylinux_2_17_aarch64.manylinux2014_aarch64.whl", hash = "sha256:a92ef1a44547e894e2a17d24e7557a5e85a9e1d0048b0b5e7541f76c5032cb13" },
    { url = "https://pypi.devinfra.sentry.io/wheels/tomli-2.2.1-cp313-cp313-manylinux_2_17_x86_64.manylinux2014_x86_64.whl", hash = "sha256:9316dc65bed1684c9a98ee68759ceaed29d229e985297003e494aa825ebb0281" },
]

[[package]]
name = "types-google-cloud-ndb"
version = "2.2.0.0"
source = { registry = "https://pypi.devinfra.sentry.io/simple" }
wheels = [
    { url = "https://pypi.devinfra.sentry.io/wheels/types_google_cloud_ndb-2.2.0.0-py3-none-any.whl", hash = "sha256:027025dd593aa26a6505c1be7ff42f4acb70580f1a07f4030fb77a3d1869e83d" },
]

[[package]]
name = "types-protobuf"
version = "5.27.0.20240626"
source = { registry = "https://pypi.devinfra.sentry.io/simple" }
wheels = [
    { url = "https://pypi.devinfra.sentry.io/wheels/types_protobuf-5.27.0.20240626-py3-none-any.whl", hash = "sha256:688e8f7e8d9295db26bc560df01fb731b27a25b77cbe4c1ce945647f7024f5c1" },
]

[[package]]
name = "types-python-dateutil"
version = "2.8.19.14"
source = { registry = "https://pypi.devinfra.sentry.io/simple" }
wheels = [
    { url = "https://pypi.devinfra.sentry.io/wheels/types_python_dateutil-2.8.19.14-py3-none-any.whl", hash = "sha256:f977b8de27787639986b4e28963263fd0e5158942b3ecef91b9335c130cb1ce9" },
]

[[package]]
name = "types-python-jose"
version = "3.3.0"
source = { registry = "https://pypi.devinfra.sentry.io/simple" }
wheels = [
    { url = "https://pypi.devinfra.sentry.io/wheels/types_python_jose-3.3.0-py3-none-any.whl", hash = "sha256:2b8b62cff9303658c7dd07d314ca731b2b184e083190d9f622fa1cc1e6dba9b9" },
]

[[package]]
name = "types-pyyaml"
version = "6.0.12.20240808"
source = { registry = "https://pypi.devinfra.sentry.io/simple" }
wheels = [
    { url = "https://pypi.devinfra.sentry.io/wheels/types_PyYAML-6.0.12.20240808-py3-none-any.whl", hash = "sha256:deda34c5c655265fc517b546c902aa6eed2ef8d3e921e4765fe606fe2afe8d35" },
]

[[package]]
name = "types-requests"
version = "2.32.0.20240907"
source = { registry = "https://pypi.devinfra.sentry.io/simple" }
dependencies = [
    { name = "urllib3", marker = "sys_platform == 'darwin' or sys_platform == 'linux'" },
]
wheels = [
    { url = "https://pypi.devinfra.sentry.io/wheels/types_requests-2.32.0.20240907-py3-none-any.whl", hash = "sha256:1d1e79faeaf9d42def77f3c304893dea17a97cae98168ac69f3cb465516ee8da" },
]

[[package]]
name = "types-setuptools"
version = "74.1.0.20240907"
source = { registry = "https://pypi.devinfra.sentry.io/simple" }
wheels = [
    { url = "https://pypi.devinfra.sentry.io/wheels/types_setuptools-74.1.0.20240907-py3-none-any.whl", hash = "sha256:15b38c8e63ca34f42f6063ff4b1dd662ea20086166d5ad6a102e670a52574120" },
]

[[package]]
name = "types-simplejson"
version = "3.17.7"
source = { registry = "https://pypi.devinfra.sentry.io/simple" }
wheels = [
    { url = "https://pypi.devinfra.sentry.io/wheels/types_simplejson-3.17.7-py3-none-any.whl", hash = "sha256:d0efa5696274973030c39a336674a21e16cf2838a85aef3181d4d9f511b2eeef" },
]

[[package]]
name = "typing-extensions"
version = "4.12.2"
source = { registry = "https://pypi.devinfra.sentry.io/simple" }
wheels = [
    { url = "https://pypi.devinfra.sentry.io/wheels/typing_extensions-4.12.2-py3-none-any.whl", hash = "sha256:04e5ca0351e0f3f85c6853954072df659d0d13fac324d0072316b67d7794700d" },
]

[[package]]
name = "tzdata"
version = "2025.2"
source = { registry = "https://pypi.devinfra.sentry.io/simple" }
wheels = [
    { url = "https://pypi.devinfra.sentry.io/wheels/tzdata-2025.2-py2.py3-none-any.whl", hash = "sha256:1a403fada01ff9221ca8044d701868fa132215d84beb92242d9acd2147f667a8" },
]

[[package]]
name = "tzlocal"
version = "4.2"
source = { registry = "https://pypi.devinfra.sentry.io/simple" }
dependencies = [
    { name = "pytz-deprecation-shim", marker = "sys_platform == 'darwin' or sys_platform == 'linux'" },
]
wheels = [
    { url = "https://pypi.devinfra.sentry.io/wheels/tzlocal-4.2-py3-none-any.whl", hash = "sha256:89885494684c929d9191c57aa27502afc87a579be5cdd3225c77c463ea043745" },
]

[[package]]
name = "uritemplate"
version = "4.1.1"
source = { registry = "https://pypi.devinfra.sentry.io/simple" }
wheels = [
    { url = "https://pypi.devinfra.sentry.io/wheels/uritemplate-4.1.1-py2.py3-none-any.whl", hash = "sha256:830c08b8d99bdd312ea4ead05994a38e8936266f84b9a7878232db50b044e02e" },
]

[[package]]
name = "urllib3"
version = "2.2.3"
source = { registry = "https://pypi.devinfra.sentry.io/simple" }
wheels = [
    { url = "https://pypi.devinfra.sentry.io/wheels/urllib3-2.2.3-py3-none-any.whl", hash = "sha256:ca899ca043dcb1bafa3e262d73aa25c465bfb49e0bd9dd5d59f1d0acba2f8fac" },
]

[[package]]
name = "virtualenv"
version = "20.29.3"
source = { registry = "https://pypi.devinfra.sentry.io/simple" }
dependencies = [
    { name = "distlib", marker = "sys_platform == 'darwin' or sys_platform == 'linux'" },
    { name = "filelock", marker = "sys_platform == 'darwin' or sys_platform == 'linux'" },
    { name = "platformdirs", marker = "sys_platform == 'darwin' or sys_platform == 'linux'" },
]
wheels = [
    { url = "https://pypi.devinfra.sentry.io/wheels/virtualenv-20.29.3-py3-none-any.whl", hash = "sha256:3e3d00f5807e83b234dfb6122bf37cfadf4be216c53a49ac059d02414f819170" },
]

[[package]]
name = "watchdog"
version = "3.0.0"
source = { registry = "https://pypi.devinfra.sentry.io/simple" }
wheels = [
    { url = "https://pypi.devinfra.sentry.io/wheels/watchdog-3.0.0-cp311-cp311-macosx_10_9_x86_64.whl", hash = "sha256:7ade88d0d778b1b222adebcc0927428f883db07017618a5e684fd03b83342bd9" },
    { url = "https://pypi.devinfra.sentry.io/wheels/watchdog-3.0.0-cp311-cp311-macosx_11_0_arm64.whl", hash = "sha256:7e447d172af52ad204d19982739aa2346245cc5ba6f579d16dac4bfec226d2e7" },
    { url = "https://pypi.devinfra.sentry.io/wheels/watchdog-3.0.0-py3-none-manylinux2014_aarch64.whl", hash = "sha256:0e06ab8858a76e1219e68c7573dfeba9dd1c0219476c5a44d5333b01d7e1743a" },
    { url = "https://pypi.devinfra.sentry.io/wheels/watchdog-3.0.0-py3-none-manylinux2014_x86_64.whl", hash = "sha256:d429c2430c93b7903914e4db9a966c7f2b068dd2ebdd2fa9b9ce094c7d459f33" },
]

[[package]]
name = "werkzeug"
version = "3.0.6"
source = { registry = "https://pypi.devinfra.sentry.io/simple" }
dependencies = [
    { name = "markupsafe", marker = "sys_platform == 'darwin' or sys_platform == 'linux'" },
]
wheels = [
    { url = "https://pypi.devinfra.sentry.io/wheels/werkzeug-3.0.6-py3-none-any.whl", hash = "sha256:1bc0c2310d2fbb07b1dd1105eba2f7af72f322e1e455f2f93c993bee8c8a5f17" },
]<|MERGE_RESOLUTION|>--- conflicted
+++ resolved
@@ -1285,13 +1285,8 @@
     { name = "redis", specifier = ">=4.5.4" },
     { name = "rust-snuba", editable = "rust_snuba" },
     { name = "sentry-arroyo", specifier = ">=2.29.1" },
-<<<<<<< HEAD
     { name = "sentry-kafka-schemas", specifier = ">=2.1.2" },
-    { name = "sentry-protos", specifier = ">=0.3.9" },
-=======
-    { name = "sentry-kafka-schemas", specifier = ">=2.0.4" },
     { name = "sentry-protos", specifier = ">=0.4.0" },
->>>>>>> a8972531
     { name = "sentry-redis-tools", specifier = ">=0.5.0" },
     { name = "sentry-relay", specifier = ">=0.9.5" },
     { name = "sentry-sdk", specifier = ">=2.35.0" },
