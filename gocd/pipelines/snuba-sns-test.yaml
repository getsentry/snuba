# Run a GoCD pipeline in the search-and-storage GCP project.
# The GoCD server is deployed in the gocd namespace. See https://github.com/getsentry/sns-gcloud/tree/main/ops
# for more details
#
# To access the server locally:
# kubectl port-forward --namespace gocd $(kubectl get pod -A --selector="app=gocd,component=server,release=gocd-app" --output jsonpath='{.items[0].metadata.name}') 8080:8153
#
# Server will be available on localhost:8080
format_version: 10
pipelines:
    deploy-snuba-sns-test:
        environment_variables:
            GCP_PROJECT: search-and-storage
            GKE_CLUSTER: sns-cluster-snuba
            GKE_REGION: us-central1
            GKE_CLUSTER_ZONE: a
            GKE_BASTION_ZONE: a
            MIGRATIONS_READINESS: complete
        group: snuba
        lock_behavior: unlockWhenFinished
        materials:
            snuba_repo:
                git: https://github.com/getsentry/snuba.git
                shallow_clone: false
<<<<<<< HEAD
                #branch: gocd_tests
=======
>>>>>>> e0869602
                branch: master
                destination: snuba
        stages:
            - checks:
<<<<<<< HEAD
                #   approval:
                #       type: manual
=======
                  approval:
                      type: manual
>>>>>>> e0869602
                  fetch_materials: true
                  jobs:
                      checks-migrations:
                          timeout: 1800
                          elastic_profile_id: snuba
                          tasks:
                              - script: |
                                    deploy_sha=`snuba/scripts/fetch_service_refs.py --pipeline "deploy-snuba-sns-test"` && \
                                    snuba/scripts/check-migrations.py --to $deploy_sha --workdir snuba
            - deploy:
                  fetch_materials: true
                  jobs:
                      deploy:
                          timeout: 1200
                          elastic_profile_id: snuba
                          tasks:
                              - script: |
                                    /devinfra/scripts/k8s/k8stunnel \
                                    && /devinfra/scripts/k8s/k8s-deploy.py \
                                    --context="gke_${GCP_PROJECT}_${GKE_REGION}-${GKE_CLUSTER_ZONE}_${GKE_CLUSTER}" \
                                    --label-selector="service=snuba" \
                                    --image="ghcr.io/getsentry/snuba-ci:${GO_REVISION_SNUBA_REPO}" \
                                    --container-name="api" \
                                    --container-name="consumer" \
                                    --container-name="errors-consumer" \
                                    --container-name="errors-replacer" \
                                    --container-name="events-subscriptions-executor" \
                                    --container-name="events-subscriptions-scheduler" \
                                    --container-name="generic-metrics-counters-consumer" \
                                    --container-name="generic-metrics-counters-subscriptions-executor" \
                                    --container-name="generic-metrics-counters-subscriptions-scheduler" \
                                    --container-name="generic-metrics-distributions-consumer" \
                                    --container-name="generic-metrics-distributions-subscriptions-executor" \
                                    --container-name="generic-metrics-distributions-subscriptions-scheduler" \
                                    --container-name="generic-metrics-sets-consumer" \
                                    --container-name="generic-metrics-sets-subscriptions-executor" \
                                    --container-name="generic-metrics-sets-subscriptions-scheduler" \
                                    --container-name="loadbalancer-outcomes-consumer" \
                                    --container-name="loadtest-errors-consumer" \
                                    --container-name="loadtest-loadbalancer-outcomes-consumer" \
                                    --container-name="loadtest-outcomes-consumer" \
                                    --container-name="loadtest-transactions-consumer" \
                                    --container-name="metrics-consumer" \
                                    --container-name="metrics-counters-subscriptions-scheduler" \
                                    --container-name="metrics-sets-subscriptions-scheduler" \
                                    --container-name="metrics-subscriptions-executor" \
                                    --container-name="outcomes-billing-consumer" \
                                    --container-name="outcomes-consumer" \
                                    --container-name="profiles-consumer" \
                                    --container-name="profiling-functions-consumer" \
                                    --container-name="querylog-consumer" \
                                    --container-name="replacer" \
                                    --container-name="replays-consumer" \
                                    --container-name="search-issues-consumer" \
                                    --container-name="snuba-admin" \
                                    --container-name="transactions-consumer-new" \
                                    --container-name="transactions-subscriptions-executor" \
                                    --container-name="transactions-subscriptions-scheduler" \
                                    && /devinfra/scripts/k8s/k8s-deploy.py \
                                    --label-selector="service=snuba" \
                                    --image="us.gcr.io/sentryio/snuba:${GO_REVISION_SNUBA_REPO}" \
                                    --type="cronjob" \
                                    --container-name="cleanup" \
                                    --container-name="optimize"

            - migrate:
                #   approval:
                #       type: manual
                  fetch_materials: true
                  jobs:
                      migrate:
                          timeout: 1200
                          elastic_profile_id: snuba
                          tasks:
                              - script: |
                                    /devinfra/scripts/k8s/k8stunnel \
                                    && /devinfra/scripts/k8s/k8s-spawn-job.py \
                                    --context="gke_${GCP_PROJECT}_${GKE_REGION}-${GKE_CLUSTER_ZONE}_${GKE_CLUSTER}" \
                                    --label-selector="service=snuba-admin" \
                                    --container-name="snuba-admin" \
                                    "snuba-migrate" "ghcr.io/getsentry/snuba-ci:${GO_REVISION_SNUBA_REPO}" \
                                    -- snuba migrations migrate -r ${MIGRATIONS_READINESS}
                              - plugin:
                                    options:
                                        script: |
                                            /devinfra/scripts/k8s/k8stunnel \
                                            && /devinfra/scripts/k8s/k8s-spawn-job.py \
                                            --context="gke_${GCP_PROJECT}_${GKE_REGION}-${GKE_CLUSTER_ZONE}_${GKE_CLUSTER}" \
                                            --label-selector="service=snuba-admin" \
                                            --container-name="snuba-admin" \
                                            "snuba-migrate-reverse" "ghcr.io/getsentry/snuba-ci:${GO_REVISION_SNUBA_REPO}" \
                                            -- snuba migrations reverse-in-progress
                                    run_if: failed
                                    configuration:
                                        id: script-executor
                                        version: 1<|MERGE_RESOLUTION|>--- conflicted
+++ resolved
@@ -22,21 +22,12 @@
             snuba_repo:
                 git: https://github.com/getsentry/snuba.git
                 shallow_clone: false
-<<<<<<< HEAD
-                #branch: gocd_tests
-=======
->>>>>>> e0869602
-                branch: master
+                branch: gocd_tests
                 destination: snuba
         stages:
             - checks:
-<<<<<<< HEAD
-                #   approval:
-                #       type: manual
-=======
                   approval:
                       type: manual
->>>>>>> e0869602
                   fetch_materials: true
                   jobs:
                       checks-migrations:
