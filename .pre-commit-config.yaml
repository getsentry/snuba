repos:
  - repo: https://github.com/psf/black
    rev: 19.10b0
    hooks:
      - id: black
<<<<<<< HEAD
  - repo: https://github.com/pre-commit/pre-commit-hooks
    rev: v2.4.0
=======
  - repo: git://github.com/pre-commit/pre-commit-hooks
    rev: v4.0.1
>>>>>>> a0ff18d4
    hooks:
      - id: check-case-conflict
      - id: check-merge-conflict
      - id: check-symlinks
      - id: check-xml
      - id: check-yaml
      - id: detect-private-key
      - id: end-of-file-fixer
      - id: trailing-whitespace
      - id: fix-encoding-pragma
        args: ["--remove"]
  - repo: https://github.com/pycqa/flake8
    rev: 3.8.3
    hooks:
      - id: flake8
        language_version: python3.8
  - repo: https://github.com/pre-commit/mirrors-mypy
    rev: 'v0.812'
    hooks:
    -   id: mypy
        files: snuba
        args: [--config-file, mypy.ini, --ignore-missing-imports, --strict, --warn-unreachable]
        additional_dependencies: ['sentry-arroyo==0.0.4']
  - repo: https://github.com/pycqa/isort
    rev: 5.8.0
    hooks:
      - id: isort
        name: isort (python)
default_language_version:
  python: python3.8<|MERGE_RESOLUTION|>--- conflicted
+++ resolved
@@ -3,13 +3,8 @@
     rev: 19.10b0
     hooks:
       - id: black
-<<<<<<< HEAD
-  - repo: https://github.com/pre-commit/pre-commit-hooks
-    rev: v2.4.0
-=======
   - repo: git://github.com/pre-commit/pre-commit-hooks
     rev: v4.0.1
->>>>>>> a0ff18d4
     hooks:
       - id: check-case-conflict
       - id: check-merge-conflict
