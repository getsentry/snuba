--- conflicted
+++ resolved
@@ -1,27 +1,12 @@
-<<<<<<< HEAD
-from streaming_kafka_consumer import errors
 from streaming_kafka_consumer.backends.abstract import Consumer, Producer
-from streaming_kafka_consumer.types import Message, Partition, Topic
-
-__all__ = ["Consumer", "Message", "Partition", "Producer", "Topic", "errors"]
-=======
-from streaming_kafka_consumer.backends.abstract import (
-    Consumer,
-    ConsumerError,
-    EndOfPartition,
-    Producer,
-)
 from streaming_kafka_consumer.metrics import configure_metrics
 from streaming_kafka_consumer.types import Message, Partition, Topic
 
 __all__ = [
     "Consumer",
-    "ConsumerError",
-    "EndOfPartition",
     "Message",
     "Partition",
     "Producer",
     "Topic",
     "configure_metrics",
-]
->>>>>>> 7cbfbd5f
+]